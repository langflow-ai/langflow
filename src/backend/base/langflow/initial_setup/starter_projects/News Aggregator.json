{
  "data": {
    "edges": [
      {
        "animated": false,
        "className": "",
        "data": {
          "sourceHandle": {
            "dataType": "AgentQL",
            "id": "AgentQL-064NO",
            "name": "component_as_tool",
            "output_types": [
              "Tool"
            ]
          },
          "targetHandle": {
            "fieldName": "tools",
            "id": "Agent-ZH2Rd",
            "inputTypes": [
              "Tool"
            ],
            "type": "other"
          }
        },
        "id": "reactflow__edge-AgentQL-064NO{œdataTypeœ:œAgentQLœ,œidœ:œAgentQL-064NOœ,œnameœ:œcomponent_as_toolœ,œoutput_typesœ:[œToolœ]}-Agent-ZH2Rd{œfieldNameœ:œtoolsœ,œidœ:œAgent-ZH2Rdœ,œinputTypesœ:[œToolœ],œtypeœ:œotherœ}",
        "selected": false,
        "source": "AgentQL-064NO",
        "sourceHandle": "{œdataTypeœ: œAgentQLœ, œidœ: œAgentQL-064NOœ, œnameœ: œcomponent_as_toolœ, œoutput_typesœ: [œToolœ]}",
        "target": "Agent-ZH2Rd",
        "targetHandle": "{œfieldNameœ: œtoolsœ, œidœ: œAgent-ZH2Rdœ, œinputTypesœ: [œToolœ], œtypeœ: œotherœ}"
      },
      {
        "animated": false,
        "className": "",
        "data": {
          "sourceHandle": {
            "dataType": "ChatInput",
            "id": "ChatInput-S2wgk",
            "name": "message",
            "output_types": [
              "Message"
            ]
          },
          "targetHandle": {
            "fieldName": "input_value",
            "id": "Agent-ZH2Rd",
            "inputTypes": [
              "Message"
            ],
            "type": "str"
          }
        },
        "id": "reactflow__edge-ChatInput-S2wgk{œdataTypeœ:œChatInputœ,œidœ:œChatInput-S2wgkœ,œnameœ:œmessageœ,œoutput_typesœ:[œMessageœ]}-Agent-ZH2Rd{œfieldNameœ:œinput_valueœ,œidœ:œAgent-ZH2Rdœ,œinputTypesœ:[œMessageœ],œtypeœ:œstrœ}",
        "selected": false,
        "source": "ChatInput-S2wgk",
        "sourceHandle": "{œdataTypeœ: œChatInputœ, œidœ: œChatInput-S2wgkœ, œnameœ: œmessageœ, œoutput_typesœ: [œMessageœ]}",
        "target": "Agent-ZH2Rd",
        "targetHandle": "{œfieldNameœ: œinput_valueœ, œidœ: œAgent-ZH2Rdœ, œinputTypesœ: [œMessageœ], œtypeœ: œstrœ}"
      },
      {
        "animated": false,
        "className": "",
        "data": {
          "sourceHandle": {
            "dataType": "Agent",
            "id": "Agent-ZH2Rd",
            "name": "response",
            "output_types": [
              "Message"
            ]
          },
          "targetHandle": {
            "fieldName": "input_value",
            "id": "ChatOutput-jNfAw",
            "inputTypes": [
              "Data",
              "DataFrame",
              "Message"
            ],
            "type": "other"
          }
        },
        "id": "reactflow__edge-Agent-ZH2Rd{œdataTypeœ:œAgentœ,œidœ:œAgent-ZH2Rdœ,œnameœ:œresponseœ,œoutput_typesœ:[œMessageœ]}-ChatOutput-jNfAw{œfieldNameœ:œinput_valueœ,œidœ:œChatOutput-jNfAwœ,œinputTypesœ:[œDataœ,œDataFrameœ,œMessageœ],œtypeœ:œotherœ}",
        "selected": false,
        "source": "Agent-ZH2Rd",
        "sourceHandle": "{œdataTypeœ: œAgentœ, œidœ: œAgent-ZH2Rdœ, œnameœ: œresponseœ, œoutput_typesœ: [œMessageœ]}",
        "target": "ChatOutput-jNfAw",
        "targetHandle": "{œfieldNameœ: œinput_valueœ, œidœ: œChatOutput-jNfAwœ, œinputTypesœ: [œDataœ, œDataFrameœ, œMessageœ], œtypeœ: œotherœ}"
      },
      {
        "animated": false,
        "className": "",
        "data": {
          "sourceHandle": {
            "dataType": "ChatOutput",
            "id": "ChatOutput-jNfAw",
            "name": "message",
            "output_types": [
              "Message"
            ]
          },
          "targetHandle": {
            "fieldName": "input",
            "id": "SaveToFile-VVVVb",
            "inputTypes": [
              "Data",
              "DataFrame",
              "Message"
            ],
            "type": "other"
          }
        },
        "id": "xy-edge__ChatOutput-jNfAw{œdataTypeœ:œChatOutputœ,œidœ:œChatOutput-jNfAwœ,œnameœ:œmessageœ,œoutput_typesœ:[œMessageœ]}-SaveToFile-VVVVb{œfieldNameœ:œinputœ,œidœ:œSaveToFile-VVVVbœ,œinputTypesœ:[œDataœ,œDataFrameœ,œMessageœ],œtypeœ:œotherœ}",
        "selected": false,
        "source": "ChatOutput-jNfAw",
        "sourceHandle": "{œdataTypeœ: œChatOutputœ, œidœ: œChatOutput-jNfAwœ, œnameœ: œmessageœ, œoutput_typesœ: [œMessageœ]}",
        "target": "SaveToFile-VVVVb",
        "targetHandle": "{œfieldNameœ: œinputœ, œidœ: œSaveToFile-VVVVbœ, œinputTypesœ: [œDataœ, œDataFrameœ, œMessageœ], œtypeœ: œotherœ}"
      }
    ],
    "nodes": [
      {
        "data": {
          "id": "note-40ntb",
          "node": {
            "description": "### 💡 Add your OpenAI API key here",
            "display_name": "",
            "documentation": "",
            "template": {
              "backgroundColor": "transparent"
            }
          },
          "type": "note"
        },
        "dragging": false,
        "id": "note-40ntb",
        "measured": {
          "height": 324,
          "width": 324
        },
        "position": {
          "x": 1173.6948654399118,
          "y": 140.3910247692671
        },
        "selected": false,
        "type": "noteNode"
      },
      {
        "data": {
          "id": "note-UXZI9",
          "node": {
            "description": "### 💡 Add your AgentQL API key here",
            "display_name": "",
            "documentation": "",
            "template": {
              "backgroundColor": "transparent"
            }
          },
          "type": "note"
        },
        "dragging": false,
        "height": 346,
        "id": "note-UXZI9",
        "measured": {
          "height": 346,
          "width": 324
        },
        "position": {
          "x": 754.0235442608289,
          "y": 35.586746852834835
        },
        "selected": false,
        "type": "noteNode"
      },
      {
        "data": {
          "description": "Uses AgentQL API to extract structured data from a given URL.",
          "display_name": "AgentQL Query Data",
          "id": "AgentQL-064NO",
          "node": {
            "base_classes": [
              "Data"
            ],
            "beta": false,
            "conditional_paths": [],
            "custom_fields": {},
            "description": "Extracts structured data from a web page using an AgentQL query or a Natural Language description.",
            "display_name": "Extract Web Data",
            "documentation": "https://docs.agentql.com/rest-api/api-reference",
            "edited": false,
            "field_order": [
              "api_key",
              "url",
              "query",
              "prompt",
              "is_stealth_mode_enabled",
              "timeout",
              "mode",
              "wait_for",
              "is_scroll_to_bottom_enabled",
              "is_screenshot_enabled"
            ],
            "frozen": false,
            "icon": "AgentQL",
            "last_updated": "2025-09-30T16:16:12.099Z",
            "legacy": false,
            "lf_version": "1.4.3",
            "metadata": {
              "code_hash": "37de3210aed9",
              "dependencies": {
                "dependencies": [
                  {
                    "name": "httpx",
                    "version": null
                  },
                  {
                    "name": "lfx",
                    "version": null
                  }
                ],
                "total_dependencies": 2
              },
              "module": "lfx.components.agentql.agentql_api.AgentQL"
            },
            "minimized": false,
            "output_types": [],
            "outputs": [
              {
                "allows_loop": false,
                "cache": true,
                "display_name": "Toolset",
                "group_outputs": false,
                "hidden": null,
                "method": "to_toolkit",
                "name": "component_as_tool",
                "options": null,
                "required_inputs": null,
                "selected": "Tool",
                "tool_mode": true,
                "types": [
                  "Tool"
                ],
                "value": "__UNDEFINED__"
              }
            ],
            "pinned": false,
            "template": {
              "_type": "Component",
              "api_key": {
                "_input_type": "SecretStrInput",
                "advanced": false,
                "display_name": "AgentQL API Key",
                "dynamic": false,
                "info": "Your AgentQL API key from dev.agentql.com",
                "input_types": [],
                "load_from_db": true,
                "name": "api_key",
                "password": true,
                "placeholder": "",
                "required": true,
                "show": true,
                "title_case": false,
                "type": "str",
                "value": "AGENTQL_API_KEY"
              },
              "code": {
                "advanced": true,
                "dynamic": true,
                "fileTypes": [],
                "file_path": "",
                "info": "",
                "list": false,
                "load_from_db": false,
                "multiline": true,
                "name": "code",
                "password": false,
                "placeholder": "",
                "required": true,
                "show": true,
                "title_case": false,
                "type": "code",
                "value": "import httpx\n\nfrom lfx.custom.custom_component.component import Component\nfrom lfx.field_typing.range_spec import RangeSpec\nfrom lfx.io import BoolInput, DropdownInput, IntInput, MessageTextInput, MultilineInput, Output, SecretStrInput\nfrom lfx.log.logger import logger\nfrom lfx.schema.data import Data\n\n\nclass AgentQL(Component):\n    display_name = \"Extract Web Data\"\n    description = \"Extracts structured data from a web page using an AgentQL query or a Natural Language description.\"\n    documentation: str = \"https://docs.agentql.com/rest-api/api-reference\"\n    icon = \"AgentQL\"\n    name = \"AgentQL\"\n\n    inputs = [\n        SecretStrInput(\n            name=\"api_key\",\n            display_name=\"AgentQL API Key\",\n            required=True,\n            password=True,\n            info=\"Your AgentQL API key from dev.agentql.com\",\n        ),\n        MessageTextInput(\n            name=\"url\",\n            display_name=\"URL\",\n            required=True,\n            info=\"The URL of the public web page you want to extract data from.\",\n            tool_mode=True,\n        ),\n        MultilineInput(\n            name=\"query\",\n            display_name=\"AgentQL Query\",\n            required=False,\n            info=\"The AgentQL query to execute. Learn more at https://docs.agentql.com/agentql-query or use a prompt.\",\n            tool_mode=True,\n        ),\n        MultilineInput(\n            name=\"prompt\",\n            display_name=\"Prompt\",\n            required=False,\n            info=\"A Natural Language description of the data to extract from the page. Alternative to AgentQL query.\",\n            tool_mode=True,\n        ),\n        BoolInput(\n            name=\"is_stealth_mode_enabled\",\n            display_name=\"Enable Stealth Mode (Beta)\",\n            info=\"Enable experimental anti-bot evasion strategies. May not work for all websites at all times.\",\n            value=False,\n            advanced=True,\n        ),\n        IntInput(\n            name=\"timeout\",\n            display_name=\"Timeout\",\n            info=\"Seconds to wait for a request.\",\n            value=900,\n            advanced=True,\n        ),\n        DropdownInput(\n            name=\"mode\",\n            display_name=\"Request Mode\",\n            info=\"'standard' uses deep data analysis, while 'fast' trades some depth of analysis for speed.\",\n            options=[\"fast\", \"standard\"],\n            value=\"fast\",\n            advanced=True,\n        ),\n        IntInput(\n            name=\"wait_for\",\n            display_name=\"Wait For\",\n            info=\"Seconds to wait for the page to load before extracting data.\",\n            value=0,\n            range_spec=RangeSpec(min=0, max=10, step_type=\"int\"),\n            advanced=True,\n        ),\n        BoolInput(\n            name=\"is_scroll_to_bottom_enabled\",\n            display_name=\"Enable scroll to bottom\",\n            info=\"Scroll to bottom of the page before extracting data.\",\n            value=False,\n            advanced=True,\n        ),\n        BoolInput(\n            name=\"is_screenshot_enabled\",\n            display_name=\"Enable screenshot\",\n            info=\"Take a screenshot before extracting data. Returned in 'metadata' as a Base64 string.\",\n            value=False,\n            advanced=True,\n        ),\n    ]\n\n    outputs = [\n        Output(display_name=\"Data\", name=\"data\", method=\"build_output\"),\n    ]\n\n    def build_output(self) -> Data:\n        endpoint = \"https://api.agentql.com/v1/query-data\"\n        headers = {\n            \"X-API-Key\": self.api_key,\n            \"Content-Type\": \"application/json\",\n            \"X-TF-Request-Origin\": \"langflow\",\n        }\n\n        payload = {\n            \"url\": self.url,\n            \"query\": self.query,\n            \"prompt\": self.prompt,\n            \"params\": {\n                \"mode\": self.mode,\n                \"wait_for\": self.wait_for,\n                \"is_scroll_to_bottom_enabled\": self.is_scroll_to_bottom_enabled,\n                \"is_screenshot_enabled\": self.is_screenshot_enabled,\n            },\n            \"metadata\": {\n                \"experimental_stealth_mode_enabled\": self.is_stealth_mode_enabled,\n            },\n        }\n\n        if not self.prompt and not self.query:\n            self.status = \"Either Query or Prompt must be provided.\"\n            raise ValueError(self.status)\n        if self.prompt and self.query:\n            self.status = \"Both Query and Prompt can't be provided at the same time.\"\n            raise ValueError(self.status)\n\n        try:\n            response = httpx.post(endpoint, headers=headers, json=payload, timeout=self.timeout)\n            response.raise_for_status()\n\n            json = response.json()\n            data = Data(result=json[\"data\"], metadata=json[\"metadata\"])\n\n        except httpx.HTTPStatusError as e:\n            response = e.response\n            if response.status_code == httpx.codes.UNAUTHORIZED:\n                self.status = \"Please, provide a valid API Key. You can create one at https://dev.agentql.com.\"\n            else:\n                try:\n                    error_json = response.json()\n                    logger.error(\n                        f\"Failure response: '{response.status_code} {response.reason_phrase}' with body: {error_json}\"\n                    )\n                    msg = error_json[\"error_info\"] if \"error_info\" in error_json else error_json[\"detail\"]\n                except (ValueError, TypeError):\n                    msg = f\"HTTP {e}.\"\n                self.status = msg\n            raise ValueError(self.status) from e\n\n        else:\n            self.status = data\n            return data\n"
              },
              "is_screenshot_enabled": {
                "_input_type": "BoolInput",
                "advanced": true,
                "display_name": "Enable screenshot",
                "dynamic": false,
                "info": "Take a screenshot before extracting data. Returned in 'metadata' as a Base64 string.",
                "list": false,
                "list_add_label": "Add More",
                "name": "is_screenshot_enabled",
                "placeholder": "",
                "required": false,
                "show": true,
                "title_case": false,
                "tool_mode": false,
                "trace_as_metadata": true,
                "type": "bool",
                "value": false
              },
              "is_scroll_to_bottom_enabled": {
                "_input_type": "BoolInput",
                "advanced": true,
                "display_name": "Enable scroll to bottom",
                "dynamic": false,
                "info": "Scroll to bottom of the page before extracting data.",
                "list": false,
                "list_add_label": "Add More",
                "name": "is_scroll_to_bottom_enabled",
                "placeholder": "",
                "required": false,
                "show": true,
                "title_case": false,
                "tool_mode": false,
                "trace_as_metadata": true,
                "type": "bool",
                "value": false
              },
              "is_stealth_mode_enabled": {
                "_input_type": "BoolInput",
                "advanced": true,
                "display_name": "Enable Stealth Mode (Beta)",
                "dynamic": false,
                "info": "Enable experimental anti-bot evasion strategies. May not work for all websites at all times.",
                "list": false,
                "list_add_label": "Add More",
                "name": "is_stealth_mode_enabled",
                "placeholder": "",
                "required": false,
                "show": true,
                "title_case": false,
                "tool_mode": false,
                "trace_as_metadata": true,
                "type": "bool",
                "value": true
              },
              "mode": {
                "_input_type": "DropdownInput",
                "advanced": true,
                "combobox": false,
                "dialog_inputs": {},
                "display_name": "Request Mode",
                "dynamic": false,
                "info": "'standard' uses deep data analysis, while 'fast' trades some depth of analysis for speed.",
                "name": "mode",
                "options": [
                  "fast",
                  "standard"
                ],
                "options_metadata": [],
                "placeholder": "",
                "required": false,
                "show": true,
                "title_case": false,
                "tool_mode": false,
                "trace_as_metadata": true,
                "type": "str",
                "value": "fast"
              },
              "prompt": {
                "_input_type": "MultilineInput",
                "advanced": false,
                "copy_field": false,
                "display_name": "Prompt",
                "dynamic": false,
                "info": "A Natural Language description of the data to extract from the page. Alternative to AgentQL query.",
                "input_types": [
                  "Message"
                ],
                "list": false,
                "list_add_label": "Add More",
                "load_from_db": false,
                "multiline": true,
                "name": "prompt",
                "placeholder": "",
                "required": false,
                "show": true,
                "title_case": false,
                "tool_mode": true,
                "trace_as_input": true,
                "trace_as_metadata": true,
                "type": "str",
                "value": ""
              },
              "query": {
                "_input_type": "MultilineInput",
                "advanced": false,
                "copy_field": false,
                "display_name": "AgentQL Query",
                "dynamic": false,
                "info": "The AgentQL query to execute. Learn more at https://docs.agentql.com/agentql-query or use a prompt.",
                "input_types": [
                  "Message"
                ],
                "list": false,
                "list_add_label": "Add More",
                "load_from_db": false,
                "multiline": true,
                "name": "query",
                "placeholder": "",
                "required": false,
                "show": true,
                "title_case": false,
                "tool_mode": true,
                "trace_as_input": true,
                "trace_as_metadata": true,
                "type": "str",
                "value": ""
              },
              "timeout": {
                "_input_type": "IntInput",
                "advanced": true,
                "display_name": "Timeout",
                "dynamic": false,
                "info": "Seconds to wait for a request.",
                "list": false,
                "list_add_label": "Add More",
                "name": "timeout",
                "placeholder": "",
                "required": false,
                "show": true,
                "title_case": false,
                "tool_mode": false,
                "trace_as_metadata": true,
                "type": "int",
                "value": 900
              },
              "tools_metadata": {
                "_input_type": "ToolsInput",
                "advanced": false,
                "display_name": "Actions",
                "dynamic": false,
                "info": "Modify tool names and descriptions to help agents understand when to use each tool.",
                "is_list": true,
                "list_add_label": "Add More",
                "name": "tools_metadata",
                "placeholder": "",
                "real_time_refresh": true,
                "required": false,
                "show": true,
                "title_case": false,
                "tool_mode": false,
                "trace_as_metadata": true,
                "type": "tools",
                "value": [
                  {
                    "args": {
                      "prompt": {
                        "default": "",
                        "description": "A Natural Language description of the data to extract from the page. Alternative to AgentQL query.",
                        "title": "Prompt",
                        "type": "string"
                      },
                      "query": {
                        "default": "",
                        "description": "The AgentQL query to execute. Learn more at https://docs.agentql.com/agentql-query or use a prompt.",
                        "title": "Query",
                        "type": "string"
                      },
                      "url": {
                        "description": "The URL of the public web page you want to extract data from.",
                        "title": "Url",
                        "type": "string"
                      }
                    },
                    "description": "AgentQL. build_output - Extracts structured data from a web page using an AgentQL query or a Natural Language description.",
                    "display_description": "AgentQL. build_output - Extracts structured data from a web page using an AgentQL query or a Natural Language description.",
                    "display_name": "build_output",
                    "name": "build_output",
                    "readonly": false,
                    "status": true,
                    "tags": [
                      "build_output"
                    ]
                  }
                ]
              },
              "url": {
                "_input_type": "MessageTextInput",
                "advanced": false,
                "display_name": "URL",
                "dynamic": false,
                "info": "The URL of the public web page you want to extract data from.",
                "input_types": [
                  "Message"
                ],
                "list": false,
                "list_add_label": "Add More",
                "load_from_db": false,
                "name": "url",
                "placeholder": "",
                "required": true,
                "show": true,
                "title_case": false,
                "tool_mode": true,
                "trace_as_input": true,
                "trace_as_metadata": true,
                "type": "str",
                "value": ""
              },
              "wait_for": {
                "_input_type": "IntInput",
                "advanced": true,
                "display_name": "Wait For",
                "dynamic": false,
                "info": "Seconds to wait for the page to load before extracting data.",
                "list": false,
                "list_add_label": "Add More",
                "name": "wait_for",
                "placeholder": "",
                "range_spec": {
                  "max": 10,
                  "min": 0,
                  "step": 0.1,
                  "step_type": "int"
                },
                "required": false,
                "show": true,
                "title_case": false,
                "tool_mode": false,
                "trace_as_metadata": true,
                "type": "int",
                "value": 0
              }
            },
            "tool_mode": true
          },
          "selected_output": "component_as_tool",
          "showNode": true,
          "type": "AgentQL"
        },
        "dragging": false,
        "id": "AgentQL-064NO",
        "measured": {
          "height": 316,
          "width": 320
        },
        "position": {
          "x": 754.0425636172196,
          "y": 87.23877481296148
        },
        "selected": false,
        "type": "genericNode"
      },
      {
        "data": {
          "id": "ChatInput-S2wgk",
          "node": {
            "base_classes": [
              "Message"
            ],
            "beta": false,
            "category": "inputs",
            "conditional_paths": [],
            "custom_fields": {},
            "description": "Get chat inputs from the Playground.",
            "display_name": "Chat Input",
            "documentation": "",
            "edited": false,
            "field_order": [
              "input_value",
              "should_store_message",
              "sender",
              "sender_name",
              "session_id",
              "files",
              "background_color",
              "chat_icon",
              "text_color"
            ],
            "frozen": false,
            "icon": "MessagesSquare",
            "key": "ChatInput",
            "legacy": false,
            "lf_version": "1.4.3",
            "metadata": {
              "code_hash": "0014a5b41817",
              "dependencies": {
                "dependencies": [
                  {
                    "name": "lfx",
                    "version": null
                  }
                ],
                "total_dependencies": 1
              },
              "module": "lfx.components.input_output.chat.ChatInput"
            },
            "minimized": true,
            "output_types": [],
            "outputs": [
              {
                "allows_loop": false,
                "cache": true,
                "display_name": "Chat Message",
                "group_outputs": false,
                "method": "message_response",
                "name": "message",
                "selected": "Message",
                "tool_mode": true,
                "types": [
                  "Message"
                ],
                "value": "__UNDEFINED__"
              }
            ],
            "pinned": false,
            "score": 0.0020353564437605998,
            "template": {
              "_type": "Component",
              "code": {
                "advanced": true,
                "dynamic": true,
                "fileTypes": [],
                "file_path": "",
                "info": "",
                "list": false,
                "load_from_db": false,
                "multiline": true,
                "name": "code",
                "password": false,
                "placeholder": "",
                "required": true,
                "show": true,
                "title_case": false,
                "type": "code",
                "value": "from lfx.base.data.utils import IMG_FILE_TYPES, TEXT_FILE_TYPES\nfrom lfx.base.io.chat import ChatComponent\nfrom lfx.inputs.inputs import BoolInput\nfrom lfx.io import (\n    DropdownInput,\n    FileInput,\n    MessageTextInput,\n    MultilineInput,\n    Output,\n)\nfrom lfx.schema.message import Message\nfrom lfx.utils.constants import (\n    MESSAGE_SENDER_AI,\n    MESSAGE_SENDER_NAME_USER,\n    MESSAGE_SENDER_USER,\n)\n\n\nclass ChatInput(ChatComponent):\n    display_name = \"Chat Input\"\n    description = \"Get chat inputs from the Playground.\"\n    documentation: str = \"https://docs.langflow.org/components-io#chat-input\"\n    icon = \"MessagesSquare\"\n    name = \"ChatInput\"\n    minimized = True\n\n    inputs = [\n        MultilineInput(\n            name=\"input_value\",\n            display_name=\"Input Text\",\n            value=\"\",\n            info=\"Message to be passed as input.\",\n            input_types=[],\n        ),\n        BoolInput(\n            name=\"should_store_message\",\n            display_name=\"Store Messages\",\n            info=\"Store the message in the history.\",\n            value=True,\n            advanced=True,\n        ),\n        DropdownInput(\n            name=\"sender\",\n            display_name=\"Sender Type\",\n            options=[MESSAGE_SENDER_AI, MESSAGE_SENDER_USER],\n            value=MESSAGE_SENDER_USER,\n            info=\"Type of sender.\",\n            advanced=True,\n        ),\n        MessageTextInput(\n            name=\"sender_name\",\n            display_name=\"Sender Name\",\n            info=\"Name of the sender.\",\n            value=MESSAGE_SENDER_NAME_USER,\n            advanced=True,\n        ),\n        MessageTextInput(\n            name=\"session_id\",\n            display_name=\"Session ID\",\n            info=\"The session ID of the chat. If empty, the current session ID parameter will be used.\",\n            advanced=True,\n        ),\n        MessageTextInput(\n            name=\"context_id\",\n            display_name=\"Context ID\",\n            info=\"The context ID of the chat. Adds an extra layer to the local memory.\",\n            value=\"\",\n            advanced=True,\n        ),\n        FileInput(\n            name=\"files\",\n            display_name=\"Files\",\n            file_types=TEXT_FILE_TYPES + IMG_FILE_TYPES,\n            info=\"Files to be sent with the message.\",\n            advanced=True,\n            is_list=True,\n            temp_file=True,\n        ),\n    ]\n    outputs = [\n        Output(display_name=\"Chat Message\", name=\"message\", method=\"message_response\"),\n    ]\n\n    async def message_response(self) -> Message:\n        # Ensure files is a list and filter out empty/None values\n        files = self.files if self.files else []\n        if files and not isinstance(files, list):\n            files = [files]\n        # Filter out None/empty values\n        files = [f for f in files if f is not None and f != \"\"]\n\n        message = await Message.create(\n            text=self.input_value,\n            sender=self.sender,\n            sender_name=self.sender_name,\n            session_id=self.session_id,\n            context_id=self.context_id,\n            files=files,\n        )\n        if self.session_id and isinstance(message, Message) and self.should_store_message:\n            stored_message = await self.send_message(\n                message,\n            )\n            self.message.value = stored_message\n            message = stored_message\n\n        self.status = message\n        return message\n"
              },
              "context_id": {
                "_input_type": "MessageTextInput",
                "advanced": true,
                "display_name": "Context ID",
                "dynamic": false,
                "info": "The context ID of the chat. Adds an extra layer to the local memory.",
                "input_types": [
                  "Message"
                ],
                "list": false,
                "list_add_label": "Add More",
                "load_from_db": false,
                "name": "context_id",
                "placeholder": "",
                "required": false,
                "show": true,
                "title_case": false,
                "tool_mode": false,
                "trace_as_input": true,
                "trace_as_metadata": true,
                "type": "str",
                "value": ""
              },
              "files": {
                "_input_type": "FileInput",
                "advanced": true,
                "display_name": "Files",
                "dynamic": false,
                "fileTypes": [
                  "csv",
                  "json",
                  "pdf",
                  "txt",
                  "md",
                  "mdx",
                  "yaml",
                  "yml",
                  "xml",
                  "html",
                  "htm",
                  "docx",
                  "py",
                  "sh",
                  "sql",
                  "js",
                  "ts",
                  "tsx",
                  "jpg",
                  "jpeg",
                  "png",
                  "bmp",
                  "image"
                ],
                "file_path": "",
                "info": "Files to be sent with the message.",
                "list": true,
                "list_add_label": "Add More",
                "name": "files",
                "placeholder": "",
                "required": false,
                "show": true,
                "temp_file": true,
                "title_case": false,
                "trace_as_metadata": true,
                "type": "file",
                "value": ""
              },
              "input_value": {
                "_input_type": "MultilineInput",
                "advanced": false,
                "display_name": "Input Text",
                "dynamic": false,
                "info": "Message to be passed as input.",
                "input_types": [],
                "list": false,
                "list_add_label": "Add More",
                "load_from_db": false,
                "multiline": true,
                "name": "input_value",
                "placeholder": "",
                "required": false,
                "show": true,
                "title_case": false,
                "tool_mode": false,
                "trace_as_input": true,
                "trace_as_metadata": true,
                "type": "str",
                "value": "Write a JSON file of all job postings from the following career page: https://www.ycombinator.com/jobs Include columns for: Posted Date (in MM-DD-YYYY format) | Job Title | Company | Location | Job URL | Employment Type (Full-time, Part-time, Contract, etc.) | Remote Eligibility (Yes/No) | Suggested Outreach  In the Suggested Outreach column: Suggest a brief message our recruiters could send to a potential candidate.  At the end, summarize the most in-demand skills and trends based on the job descriptions in a paragraph for our internal hiring strategy report."
              },
              "sender": {
                "_input_type": "DropdownInput",
                "advanced": true,
                "combobox": false,
                "dialog_inputs": {},
                "display_name": "Sender Type",
                "dynamic": false,
                "info": "Type of sender.",
                "name": "sender",
                "options": [
                  "Machine",
                  "User"
                ],
                "options_metadata": [],
                "placeholder": "",
                "required": false,
                "show": true,
                "title_case": false,
                "tool_mode": false,
                "trace_as_metadata": true,
                "type": "str",
                "value": "User"
              },
              "sender_name": {
                "_input_type": "MessageTextInput",
                "advanced": true,
                "display_name": "Sender Name",
                "dynamic": false,
                "info": "Name of the sender.",
                "input_types": [
                  "Message"
                ],
                "list": false,
                "list_add_label": "Add More",
                "load_from_db": false,
                "name": "sender_name",
                "placeholder": "",
                "required": false,
                "show": true,
                "title_case": false,
                "tool_mode": false,
                "trace_as_input": true,
                "trace_as_metadata": true,
                "type": "str",
                "value": "User"
              },
              "session_id": {
                "_input_type": "MessageTextInput",
                "advanced": true,
                "display_name": "Session ID",
                "dynamic": false,
                "info": "The session ID of the chat. If empty, the current session ID parameter will be used.",
                "input_types": [
                  "Message"
                ],
                "list": false,
                "list_add_label": "Add More",
                "load_from_db": false,
                "name": "session_id",
                "placeholder": "",
                "required": false,
                "show": true,
                "title_case": false,
                "tool_mode": false,
                "trace_as_input": true,
                "trace_as_metadata": true,
                "type": "str",
                "value": ""
              },
              "should_store_message": {
                "_input_type": "BoolInput",
                "advanced": true,
                "display_name": "Store Messages",
                "dynamic": false,
                "info": "Store the message in the history.",
                "list": false,
                "list_add_label": "Add More",
                "name": "should_store_message",
                "placeholder": "",
                "required": false,
                "show": true,
                "title_case": false,
                "tool_mode": false,
                "trace_as_metadata": true,
                "type": "bool",
                "value": true
              }
            },
            "tool_mode": false
          },
          "selected_output": "message",
          "showNode": false,
          "type": "ChatInput"
        },
        "dragging": false,
        "id": "ChatInput-S2wgk",
        "measured": {
          "height": 48,
          "width": 192
        },
        "position": {
          "x": 808.8830410213426,
          "y": 771.0150784240468
        },
        "selected": false,
        "type": "genericNode"
      },
      {
        "data": {
          "id": "note-reU70",
          "node": {
            "description": "# News Aggregator\n\nThis flow extracts structured data from a URL and saves it into a JSON file.\n\n## Prerequisites\n\n* **[AgentQL API Key](https://dev.agentql.com/api-keys)**\n* **[OpenAI API Key](https://platform.openai.com/)**\n\n## Quick Start\n\n1. Add your [AgentQL API Key](https://dev.agentql.com/api-keys) to the **AgentQL** component.\n2. Add your [OpenAI API Key](https://platform.openai.com/) to the **Agent** component.\n3. Click **Playground** and enter a question.\n\nThe **Agent** component populates the **AgentQL** component's **URL** and **Query** fields, and returns a structured response to your question. Then the extracted data is saved into a JSON file `news-aggregated.json`, which can be found in your current project directory.",
            "display_name": "",
            "documentation": "",
            "template": {
              "backgroundColor": "amber"
            }
          },
          "type": "note"
        },
        "dragging": false,
        "id": "note-reU70",
        "measured": {
          "height": 696,
          "width": 575
        },
        "position": {
          "x": 135.77506751324216,
          "y": 54.23110716380944
        },
        "selected": false,
        "type": "noteNode"
      },
      {
        "data": {
          "id": "ChatOutput-jNfAw",
          "node": {
            "base_classes": [
              "Message"
            ],
            "beta": false,
            "conditional_paths": [],
            "custom_fields": {},
            "description": "Display a chat message in the Playground.",
            "display_name": "Chat Output",
            "documentation": "",
            "edited": false,
            "field_order": [
              "input_value",
              "should_store_message",
              "sender",
              "sender_name",
              "session_id",
              "data_template",
              "background_color",
              "chat_icon",
              "text_color",
              "clean_data"
            ],
            "frozen": false,
            "icon": "MessagesSquare",
            "legacy": false,
            "lf_version": "1.4.3",
            "metadata": {
              "code_hash": "4848ad3e35d5",
              "dependencies": {
                "dependencies": [
                  {
                    "name": "orjson",
                    "version": null
                  },
                  {
                    "name": "fastapi",
<<<<<<< HEAD
                    "version": null
=======
                    "version": "0.120.0"
>>>>>>> b535950d
                  },
                  {
                    "name": "lfx",
                    "version": null
                  }
                ],
                "total_dependencies": 3
              },
              "module": "lfx.components.input_output.chat_output.ChatOutput"
            },
            "minimized": true,
            "output_types": [],
            "outputs": [
              {
                "allows_loop": false,
                "cache": true,
                "display_name": "Output Message",
                "group_outputs": false,
                "method": "message_response",
                "name": "message",
                "selected": "Message",
                "tool_mode": true,
                "types": [
                  "Message"
                ],
                "value": "__UNDEFINED__"
              }
            ],
            "pinned": false,
            "template": {
              "_type": "Component",
              "clean_data": {
                "_input_type": "BoolInput",
                "advanced": true,
                "display_name": "Basic Clean Data",
                "dynamic": false,
                "info": "Whether to clean data before converting to string.",
                "list": false,
                "list_add_label": "Add More",
                "name": "clean_data",
                "placeholder": "",
                "required": false,
                "show": true,
                "title_case": false,
                "tool_mode": false,
                "trace_as_metadata": true,
                "type": "bool",
                "value": true
              },
              "code": {
                "advanced": true,
                "dynamic": true,
                "fileTypes": [],
                "file_path": "",
                "info": "",
                "list": false,
                "load_from_db": false,
                "multiline": true,
                "name": "code",
                "password": false,
                "placeholder": "",
                "required": true,
                "show": true,
                "title_case": false,
                "type": "code",
                "value": "from collections.abc import Generator\nfrom typing import Any\n\nimport orjson\nfrom fastapi.encoders import jsonable_encoder\n\nfrom lfx.base.io.chat import ChatComponent\nfrom lfx.helpers.data import safe_convert\nfrom lfx.inputs.inputs import BoolInput, DropdownInput, HandleInput, MessageTextInput\nfrom lfx.schema.data import Data\nfrom lfx.schema.dataframe import DataFrame\nfrom lfx.schema.message import Message\nfrom lfx.schema.properties import Source\nfrom lfx.template.field.base import Output\nfrom lfx.utils.constants import (\n    MESSAGE_SENDER_AI,\n    MESSAGE_SENDER_NAME_AI,\n    MESSAGE_SENDER_USER,\n)\n\n\nclass ChatOutput(ChatComponent):\n    display_name = \"Chat Output\"\n    description = \"Display a chat message in the Playground.\"\n    documentation: str = \"https://docs.langflow.org/components-io#chat-output\"\n    icon = \"MessagesSquare\"\n    name = \"ChatOutput\"\n    minimized = True\n\n    inputs = [\n        HandleInput(\n            name=\"input_value\",\n            display_name=\"Inputs\",\n            info=\"Message to be passed as output.\",\n            input_types=[\"Data\", \"DataFrame\", \"Message\"],\n            required=True,\n        ),\n        BoolInput(\n            name=\"should_store_message\",\n            display_name=\"Store Messages\",\n            info=\"Store the message in the history.\",\n            value=True,\n            advanced=True,\n        ),\n        DropdownInput(\n            name=\"sender\",\n            display_name=\"Sender Type\",\n            options=[MESSAGE_SENDER_AI, MESSAGE_SENDER_USER],\n            value=MESSAGE_SENDER_AI,\n            advanced=True,\n            info=\"Type of sender.\",\n        ),\n        MessageTextInput(\n            name=\"sender_name\",\n            display_name=\"Sender Name\",\n            info=\"Name of the sender.\",\n            value=MESSAGE_SENDER_NAME_AI,\n            advanced=True,\n        ),\n        MessageTextInput(\n            name=\"session_id\",\n            display_name=\"Session ID\",\n            info=\"The session ID of the chat. If empty, the current session ID parameter will be used.\",\n            advanced=True,\n        ),\n        MessageTextInput(\n            name=\"context_id\",\n            display_name=\"Context ID\",\n            info=\"The context ID of the chat. Adds an extra layer to the local memory.\",\n            value=\"\",\n            advanced=True,\n        ),\n        MessageTextInput(\n            name=\"data_template\",\n            display_name=\"Data Template\",\n            value=\"{text}\",\n            advanced=True,\n            info=\"Template to convert Data to Text. If left empty, it will be dynamically set to the Data's text key.\",\n        ),\n        BoolInput(\n            name=\"clean_data\",\n            display_name=\"Basic Clean Data\",\n            value=True,\n            advanced=True,\n            info=\"Whether to clean data before converting to string.\",\n        ),\n    ]\n    outputs = [\n        Output(\n            display_name=\"Output Message\",\n            name=\"message\",\n            method=\"message_response\",\n        ),\n    ]\n\n    def _build_source(self, id_: str | None, display_name: str | None, source: str | None) -> Source:\n        source_dict = {}\n        if id_:\n            source_dict[\"id\"] = id_\n        if display_name:\n            source_dict[\"display_name\"] = display_name\n        if source:\n            # Handle case where source is a ChatOpenAI object\n            if hasattr(source, \"model_name\"):\n                source_dict[\"source\"] = source.model_name\n            elif hasattr(source, \"model\"):\n                source_dict[\"source\"] = str(source.model)\n            else:\n                source_dict[\"source\"] = str(source)\n        return Source(**source_dict)\n\n    async def message_response(self) -> Message:\n        # First convert the input to string if needed\n        text = self.convert_to_string()\n\n        # Get source properties\n        source, _, display_name, source_id = self.get_properties_from_source_component()\n\n        # Create or use existing Message object\n        if isinstance(self.input_value, Message):\n            message = self.input_value\n            # Update message properties\n            message.text = text\n        else:\n            message = Message(text=text)\n\n        # Set message properties\n        message.sender = self.sender\n        message.sender_name = self.sender_name\n        message.session_id = self.session_id\n        message.context_id = self.context_id\n        message.flow_id = self.graph.flow_id if hasattr(self, \"graph\") else None\n        message.properties.source = self._build_source(source_id, display_name, source)\n\n        # Store message if needed\n        if self.session_id and self.should_store_message:\n            stored_message = await self.send_message(message)\n            self.message.value = stored_message\n            message = stored_message\n\n        self.status = message\n        return message\n\n    def _serialize_data(self, data: Data) -> str:\n        \"\"\"Serialize Data object to JSON string.\"\"\"\n        # Convert data.data to JSON-serializable format\n        serializable_data = jsonable_encoder(data.data)\n        # Serialize with orjson, enabling pretty printing with indentation\n        json_bytes = orjson.dumps(serializable_data, option=orjson.OPT_INDENT_2)\n        # Convert bytes to string and wrap in Markdown code blocks\n        return \"```json\\n\" + json_bytes.decode(\"utf-8\") + \"\\n```\"\n\n    def _validate_input(self) -> None:\n        \"\"\"Validate the input data and raise ValueError if invalid.\"\"\"\n        if self.input_value is None:\n            msg = \"Input data cannot be None\"\n            raise ValueError(msg)\n        if isinstance(self.input_value, list) and not all(\n            isinstance(item, Message | Data | DataFrame | str) for item in self.input_value\n        ):\n            invalid_types = [\n                type(item).__name__\n                for item in self.input_value\n                if not isinstance(item, Message | Data | DataFrame | str)\n            ]\n            msg = f\"Expected Data or DataFrame or Message or str, got {invalid_types}\"\n            raise TypeError(msg)\n        if not isinstance(\n            self.input_value,\n            Message | Data | DataFrame | str | list | Generator | type(None),\n        ):\n            type_name = type(self.input_value).__name__\n            msg = f\"Expected Data or DataFrame or Message or str, Generator or None, got {type_name}\"\n            raise TypeError(msg)\n\n    def convert_to_string(self) -> str | Generator[Any, None, None]:\n        \"\"\"Convert input data to string with proper error handling.\"\"\"\n        self._validate_input()\n        if isinstance(self.input_value, list):\n            clean_data: bool = getattr(self, \"clean_data\", False)\n            return \"\\n\".join([safe_convert(item, clean_data=clean_data) for item in self.input_value])\n        if isinstance(self.input_value, Generator):\n            return self.input_value\n        return safe_convert(self.input_value)\n"
              },
              "context_id": {
                "_input_type": "MessageTextInput",
                "advanced": true,
                "display_name": "Context ID",
                "dynamic": false,
                "info": "The context ID of the chat. Adds an extra layer to the local memory.",
                "input_types": [
                  "Message"
                ],
                "list": false,
                "list_add_label": "Add More",
                "load_from_db": false,
                "name": "context_id",
                "placeholder": "",
                "required": false,
                "show": true,
                "title_case": false,
                "tool_mode": false,
                "trace_as_input": true,
                "trace_as_metadata": true,
                "type": "str",
                "value": ""
              },
              "data_template": {
                "_input_type": "MessageTextInput",
                "advanced": true,
                "display_name": "Data Template",
                "dynamic": false,
                "info": "Template to convert Data to Text. If left empty, it will be dynamically set to the Data's text key.",
                "input_types": [
                  "Message"
                ],
                "list": false,
                "list_add_label": "Add More",
                "load_from_db": false,
                "name": "data_template",
                "placeholder": "",
                "required": false,
                "show": true,
                "title_case": false,
                "tool_mode": false,
                "trace_as_input": true,
                "trace_as_metadata": true,
                "type": "str",
                "value": "{text}"
              },
              "input_value": {
                "_input_type": "HandleInput",
                "advanced": false,
                "display_name": "Inputs",
                "dynamic": false,
                "info": "Message to be passed as output.",
                "input_types": [
                  "Data",
                  "DataFrame",
                  "Message"
                ],
                "list": false,
                "list_add_label": "Add More",
                "name": "input_value",
                "placeholder": "",
                "required": true,
                "show": true,
                "title_case": false,
                "trace_as_metadata": true,
                "type": "other",
                "value": ""
              },
              "sender": {
                "_input_type": "DropdownInput",
                "advanced": true,
                "combobox": false,
                "dialog_inputs": {},
                "display_name": "Sender Type",
                "dynamic": false,
                "info": "Type of sender.",
                "name": "sender",
                "options": [
                  "Machine",
                  "User"
                ],
                "options_metadata": [],
                "placeholder": "",
                "required": false,
                "show": true,
                "title_case": false,
                "tool_mode": false,
                "trace_as_metadata": true,
                "type": "str",
                "value": "Machine"
              },
              "sender_name": {
                "_input_type": "MessageTextInput",
                "advanced": true,
                "display_name": "Sender Name",
                "dynamic": false,
                "info": "Name of the sender.",
                "input_types": [
                  "Message"
                ],
                "list": false,
                "list_add_label": "Add More",
                "load_from_db": false,
                "name": "sender_name",
                "placeholder": "",
                "required": false,
                "show": true,
                "title_case": false,
                "tool_mode": false,
                "trace_as_input": true,
                "trace_as_metadata": true,
                "type": "str",
                "value": "AI"
              },
              "session_id": {
                "_input_type": "MessageTextInput",
                "advanced": true,
                "display_name": "Session ID",
                "dynamic": false,
                "info": "The session ID of the chat. If empty, the current session ID parameter will be used.",
                "input_types": [
                  "Message"
                ],
                "list": false,
                "list_add_label": "Add More",
                "load_from_db": false,
                "name": "session_id",
                "placeholder": "",
                "required": false,
                "show": true,
                "title_case": false,
                "tool_mode": false,
                "trace_as_input": true,
                "trace_as_metadata": true,
                "type": "str",
                "value": ""
              },
              "should_store_message": {
                "_input_type": "BoolInput",
                "advanced": true,
                "display_name": "Store Messages",
                "dynamic": false,
                "info": "Store the message in the history.",
                "list": false,
                "list_add_label": "Add More",
                "name": "should_store_message",
                "placeholder": "",
                "required": false,
                "show": true,
                "title_case": false,
                "tool_mode": false,
                "trace_as_metadata": true,
                "type": "bool",
                "value": true
              }
            },
            "tool_mode": false
          },
          "selected_output": "message",
          "showNode": false,
          "type": "ChatOutput"
        },
        "dragging": false,
        "id": "ChatOutput-jNfAw",
        "measured": {
          "height": 48,
          "width": 192
        },
        "position": {
          "x": 1550.6058181803635,
          "y": 480.66205042564377
        },
        "selected": false,
        "type": "genericNode"
      },
      {
        "data": {
          "id": "Agent-ZH2Rd",
          "node": {
            "base_classes": [
              "Message"
            ],
            "beta": false,
            "category": "agents",
            "conditional_paths": [],
            "custom_fields": {},
            "description": "Define the agent's instructions, then enter a task to complete using tools.",
            "display_name": "Agent",
            "documentation": "",
            "edited": false,
            "field_order": [
              "agent_llm",
              "max_tokens",
              "model_kwargs",
              "json_mode",
              "model_name",
              "openai_api_base",
              "api_key",
              "temperature",
              "seed",
              "max_retries",
              "timeout",
              "system_prompt",
              "n_messages",
              "tools",
              "input_value",
              "handle_parsing_errors",
              "verbose",
              "max_iterations",
              "agent_description",
              "add_current_date_tool"
            ],
            "frozen": false,
            "icon": "bot",
            "key": "Agent",
            "last_updated": "2025-09-30T16:16:12.101Z",
            "legacy": false,
            "metadata": {
              "code_hash": "adf733969280",
              "dependencies": {
                "dependencies": [
                  {
                    "name": "langchain_core",
                    "version": null
                  },
                  {
                    "name": "pydantic",
                    "version": null
                  },
                  {
                    "name": "lfx",
                    "version": null
                  }
                ],
                "total_dependencies": 3
              },
              "module": "lfx.components.agents.agent.AgentComponent"
            },
            "minimized": false,
            "output_types": [],
            "outputs": [
              {
                "allows_loop": false,
                "cache": true,
                "display_name": "Response",
                "group_outputs": false,
                "method": "message_response",
                "name": "response",
                "options": null,
                "required_inputs": null,
                "selected": "Message",
                "tool_mode": true,
                "types": [
                  "Message"
                ],
                "value": "__UNDEFINED__"
              }
            ],
            "pinned": false,
            "score": 1.1732828199964098e-19,
            "template": {
              "_type": "Component",
              "add_current_date_tool": {
                "_input_type": "BoolInput",
                "advanced": true,
                "display_name": "Current Date",
                "dynamic": false,
                "info": "If true, will add a tool to the agent that returns the current date.",
                "list": false,
                "list_add_label": "Add More",
                "name": "add_current_date_tool",
                "placeholder": "",
                "required": false,
                "show": true,
                "title_case": false,
                "tool_mode": false,
                "trace_as_metadata": true,
                "type": "bool",
                "value": true
              },
              "agent_description": {
                "_input_type": "MultilineInput",
                "advanced": true,
                "copy_field": false,
                "display_name": "Agent Description [Deprecated]",
                "dynamic": false,
                "info": "The description of the agent. This is only used when in Tool Mode. Defaults to 'A helpful assistant with access to the following tools:' and tools are added dynamically. This feature is deprecated and will be removed in future versions.",
                "input_types": [
                  "Message"
                ],
                "list": false,
                "list_add_label": "Add More",
                "load_from_db": false,
                "multiline": true,
                "name": "agent_description",
                "placeholder": "",
                "required": false,
                "show": true,
                "title_case": false,
                "tool_mode": false,
                "trace_as_input": true,
                "trace_as_metadata": true,
                "type": "str",
                "value": "A helpful assistant with access to the following tools:"
              },
              "agent_llm": {
                "_input_type": "DropdownInput",
                "advanced": false,
                "combobox": false,
                "dialog_inputs": {},
                "display_name": "Model Provider",
                "dynamic": false,
                "external_options": {
                  "fields": {
                    "data": {
                      "node": {
                        "display_name": "Connect other models",
                        "icon": "CornerDownLeft",
                        "name": "connect_other_models"
                      }
                    }
                  }
                },
                "info": "The provider of the language model that the agent will use to generate responses.",
                "input_types": [],
                "name": "agent_llm",
                "options": [
                  "Anthropic",
                  "Google Generative AI",
                  "OpenAI",
                  "IBM watsonx.ai",
                  "Ollama"
                ],
                "options_metadata": [
                  {
                    "icon": "Anthropic"
                  },
                  {
                    "icon": "GoogleGenerativeAI"
                  },
                  {
                    "icon": "OpenAI"
                  }
                ],
                "placeholder": "",
                "real_time_refresh": true,
                "required": false,
                "show": true,
                "title_case": false,
                "toggle": false,
                "tool_mode": false,
                "trace_as_metadata": true,
                "type": "str",
                "value": "OpenAI"
              },
              "api_key": {
                "_input_type": "SecretStrInput",
                "advanced": false,
                "display_name": "OpenAI API Key",
                "dynamic": false,
                "info": "The OpenAI API Key to use for the OpenAI model.",
                "input_types": [],
                "load_from_db": true,
                "name": "api_key",
                "password": true,
                "placeholder": "",
                "real_time_refresh": true,
                "required": false,
                "show": true,
                "title_case": false,
                "type": "str",
                "value": "OPENAI_API_KEY"
              },
              "base_url": {
                "_input_type": "StrInput",
                "advanced": false,
                "display_name": "Base URL",
                "dynamic": false,
                "info": "The base URL of the API.",
                "list": false,
                "list_add_label": "Add More",
                "load_from_db": false,
                "name": "base_url",
                "placeholder": "",
                "required": true,
                "show": false,
                "title_case": false,
                "tool_mode": false,
                "trace_as_metadata": true,
                "type": "str",
                "value": ""
              },
              "code": {
                "advanced": true,
                "dynamic": true,
                "fileTypes": [],
                "file_path": "",
                "info": "",
                "list": false,
                "load_from_db": false,
                "multiline": true,
                "name": "code",
                "password": false,
                "placeholder": "",
                "required": true,
                "show": true,
                "title_case": false,
                "type": "code",
                "value": "import json\nimport re\n\nfrom langchain_core.tools import StructuredTool, Tool\nfrom pydantic import ValidationError\n\nfrom lfx.base.agents.agent import LCToolsAgentComponent\nfrom lfx.base.agents.events import ExceptionWithMessageError\nfrom lfx.base.models.model_input_constants import (\n    ALL_PROVIDER_FIELDS,\n    MODEL_DYNAMIC_UPDATE_FIELDS,\n    MODEL_PROVIDERS_DICT,\n    MODEL_PROVIDERS_LIST,\n    MODELS_METADATA,\n)\nfrom lfx.base.models.model_utils import get_model_name\nfrom lfx.components.helpers.current_date import CurrentDateComponent\nfrom lfx.components.helpers.memory import MemoryComponent\nfrom lfx.components.langchain_utilities.tool_calling import ToolCallingAgentComponent\nfrom lfx.custom.custom_component.component import get_component_toolkit\nfrom lfx.custom.utils import update_component_build_config\nfrom lfx.helpers.base_model import build_model_from_schema\nfrom lfx.inputs.inputs import BoolInput, SecretStrInput, StrInput\nfrom lfx.io import DropdownInput, IntInput, MessageTextInput, MultilineInput, Output, TableInput\nfrom lfx.log.logger import logger\nfrom lfx.schema.data import Data\nfrom lfx.schema.dotdict import dotdict\nfrom lfx.schema.message import Message\nfrom lfx.schema.table import EditMode\n\n\ndef set_advanced_true(component_input):\n    component_input.advanced = True\n    return component_input\n\n\nclass AgentComponent(ToolCallingAgentComponent):\n    display_name: str = \"Agent\"\n    description: str = \"Define the agent's instructions, then enter a task to complete using tools.\"\n    documentation: str = \"https://docs.langflow.org/agents\"\n    icon = \"bot\"\n    beta = False\n    name = \"Agent\"\n\n    memory_inputs = [set_advanced_true(component_input) for component_input in MemoryComponent().inputs]\n\n    # Filter out json_mode from OpenAI inputs since we handle structured output differently\n    if \"OpenAI\" in MODEL_PROVIDERS_DICT:\n        openai_inputs_filtered = [\n            input_field\n            for input_field in MODEL_PROVIDERS_DICT[\"OpenAI\"][\"inputs\"]\n            if not (hasattr(input_field, \"name\") and input_field.name == \"json_mode\")\n        ]\n    else:\n        openai_inputs_filtered = []\n\n    inputs = [\n        DropdownInput(\n            name=\"agent_llm\",\n            display_name=\"Model Provider\",\n            info=\"The provider of the language model that the agent will use to generate responses.\",\n            options=[*MODEL_PROVIDERS_LIST],\n            value=\"OpenAI\",\n            real_time_refresh=True,\n            refresh_button=False,\n            input_types=[],\n            options_metadata=[MODELS_METADATA[key] for key in MODEL_PROVIDERS_LIST if key in MODELS_METADATA],\n            external_options={\n                \"fields\": {\n                    \"data\": {\n                        \"node\": {\n                            \"name\": \"connect_other_models\",\n                            \"display_name\": \"Connect other models\",\n                            \"icon\": \"CornerDownLeft\",\n                        }\n                    }\n                },\n            },\n        ),\n        SecretStrInput(\n            name=\"api_key\",\n            display_name=\"API Key\",\n            info=\"The API key to use for the model.\",\n            required=True,\n        ),\n        StrInput(\n            name=\"base_url\",\n            display_name=\"Base URL\",\n            info=\"The base URL of the API.\",\n            required=True,\n            show=False,\n        ),\n        StrInput(\n            name=\"project_id\",\n            display_name=\"Project ID\",\n            info=\"The project ID of the model.\",\n            required=True,\n            show=False,\n        ),\n        IntInput(\n            name=\"max_output_tokens\",\n            display_name=\"Max Output Tokens\",\n            info=\"The maximum number of tokens to generate.\",\n            show=False,\n        ),\n        *openai_inputs_filtered,\n        MultilineInput(\n            name=\"system_prompt\",\n            display_name=\"Agent Instructions\",\n            info=\"System Prompt: Initial instructions and context provided to guide the agent's behavior.\",\n            value=\"You are a helpful assistant that can use tools to answer questions and perform tasks.\",\n            advanced=False,\n        ),\n        MessageTextInput(\n            name=\"context_id\",\n            display_name=\"Context ID\",\n            info=\"The context ID of the chat. Adds an extra layer to the local memory.\",\n            value=\"\",\n            advanced=True,\n        ),\n        IntInput(\n            name=\"n_messages\",\n            display_name=\"Number of Chat History Messages\",\n            value=100,\n            info=\"Number of chat history messages to retrieve.\",\n            advanced=True,\n            show=True,\n        ),\n        MultilineInput(\n            name=\"format_instructions\",\n            display_name=\"Output Format Instructions\",\n            info=\"Generic Template for structured output formatting. Valid only with Structured response.\",\n            value=(\n                \"You are an AI that extracts structured JSON objects from unstructured text. \"\n                \"Use a predefined schema with expected types (str, int, float, bool, dict). \"\n                \"Extract ALL relevant instances that match the schema - if multiple patterns exist, capture them all. \"\n                \"Fill missing or ambiguous values with defaults: null for missing values. \"\n                \"Remove exact duplicates but keep variations that have different field values. \"\n                \"Always return valid JSON in the expected format, never throw errors. \"\n                \"If multiple objects can be extracted, return them all in the structured format.\"\n            ),\n            advanced=True,\n        ),\n        TableInput(\n            name=\"output_schema\",\n            display_name=\"Output Schema\",\n            info=(\n                \"Schema Validation: Define the structure and data types for structured output. \"\n                \"No validation if no output schema.\"\n            ),\n            advanced=True,\n            required=False,\n            value=[],\n            table_schema=[\n                {\n                    \"name\": \"name\",\n                    \"display_name\": \"Name\",\n                    \"type\": \"str\",\n                    \"description\": \"Specify the name of the output field.\",\n                    \"default\": \"field\",\n                    \"edit_mode\": EditMode.INLINE,\n                },\n                {\n                    \"name\": \"description\",\n                    \"display_name\": \"Description\",\n                    \"type\": \"str\",\n                    \"description\": \"Describe the purpose of the output field.\",\n                    \"default\": \"description of field\",\n                    \"edit_mode\": EditMode.POPOVER,\n                },\n                {\n                    \"name\": \"type\",\n                    \"display_name\": \"Type\",\n                    \"type\": \"str\",\n                    \"edit_mode\": EditMode.INLINE,\n                    \"description\": (\"Indicate the data type of the output field (e.g., str, int, float, bool, dict).\"),\n                    \"options\": [\"str\", \"int\", \"float\", \"bool\", \"dict\"],\n                    \"default\": \"str\",\n                },\n                {\n                    \"name\": \"multiple\",\n                    \"display_name\": \"As List\",\n                    \"type\": \"boolean\",\n                    \"description\": \"Set to True if this output field should be a list of the specified type.\",\n                    \"default\": \"False\",\n                    \"edit_mode\": EditMode.INLINE,\n                },\n            ],\n        ),\n        *LCToolsAgentComponent.get_base_inputs(),\n        # removed memory inputs from agent component\n        # *memory_inputs,\n        BoolInput(\n            name=\"add_current_date_tool\",\n            display_name=\"Current Date\",\n            advanced=True,\n            info=\"If true, will add a tool to the agent that returns the current date.\",\n            value=True,\n        ),\n    ]\n    outputs = [\n        Output(name=\"response\", display_name=\"Response\", method=\"message_response\"),\n    ]\n\n    async def get_agent_requirements(self):\n        \"\"\"Get the agent requirements for the agent.\"\"\"\n        llm_model, display_name = await self.get_llm()\n        if llm_model is None:\n            msg = \"No language model selected. Please choose a model to proceed.\"\n            raise ValueError(msg)\n        self.model_name = get_model_name(llm_model, display_name=display_name)\n\n        # Get memory data\n        self.chat_history = await self.get_memory_data()\n        await logger.adebug(f\"Retrieved {len(self.chat_history)} chat history messages\")\n        if isinstance(self.chat_history, Message):\n            self.chat_history = [self.chat_history]\n\n        # Add current date tool if enabled\n        if self.add_current_date_tool:\n            if not isinstance(self.tools, list):  # type: ignore[has-type]\n                self.tools = []\n            current_date_tool = (await CurrentDateComponent(**self.get_base_args()).to_toolkit()).pop(0)\n\n            if not isinstance(current_date_tool, StructuredTool):\n                msg = \"CurrentDateComponent must be converted to a StructuredTool\"\n                raise TypeError(msg)\n            self.tools.append(current_date_tool)\n\n        # Set shared callbacks for tracing the tools used by the agent\n        self.set_tools_callbacks(self.tools, self._get_shared_callbacks())\n\n        return llm_model, self.chat_history, self.tools\n\n    async def message_response(self) -> Message:\n        try:\n            llm_model, self.chat_history, self.tools = await self.get_agent_requirements()\n            # Set up and run agent\n            self.set(\n                llm=llm_model,\n                tools=self.tools or [],\n                chat_history=self.chat_history,\n                input_value=self.input_value,\n                system_prompt=self.system_prompt,\n            )\n            agent = self.create_agent_runnable()\n            result = await self.run_agent(agent)\n\n            # Store result for potential JSON output\n            self._agent_result = result\n\n        except (ValueError, TypeError, KeyError) as e:\n            await logger.aerror(f\"{type(e).__name__}: {e!s}\")\n            raise\n        except ExceptionWithMessageError as e:\n            await logger.aerror(f\"ExceptionWithMessageError occurred: {e}\")\n            raise\n        # Avoid catching blind Exception; let truly unexpected exceptions propagate\n        except Exception as e:\n            await logger.aerror(f\"Unexpected error: {e!s}\")\n            raise\n        else:\n            return result\n\n    def _preprocess_schema(self, schema):\n        \"\"\"Preprocess schema to ensure correct data types for build_model_from_schema.\"\"\"\n        processed_schema = []\n        for field in schema:\n            processed_field = {\n                \"name\": str(field.get(\"name\", \"field\")),\n                \"type\": str(field.get(\"type\", \"str\")),\n                \"description\": str(field.get(\"description\", \"\")),\n                \"multiple\": field.get(\"multiple\", False),\n            }\n            # Ensure multiple is handled correctly\n            if isinstance(processed_field[\"multiple\"], str):\n                processed_field[\"multiple\"] = processed_field[\"multiple\"].lower() in [\n                    \"true\",\n                    \"1\",\n                    \"t\",\n                    \"y\",\n                    \"yes\",\n                ]\n            processed_schema.append(processed_field)\n        return processed_schema\n\n    async def build_structured_output_base(self, content: str):\n        \"\"\"Build structured output with optional BaseModel validation.\"\"\"\n        json_pattern = r\"\\{.*\\}\"\n        schema_error_msg = \"Try setting an output schema\"\n\n        # Try to parse content as JSON first\n        json_data = None\n        try:\n            json_data = json.loads(content)\n        except json.JSONDecodeError:\n            json_match = re.search(json_pattern, content, re.DOTALL)\n            if json_match:\n                try:\n                    json_data = json.loads(json_match.group())\n                except json.JSONDecodeError:\n                    return {\"content\": content, \"error\": schema_error_msg}\n            else:\n                return {\"content\": content, \"error\": schema_error_msg}\n\n        # If no output schema provided, return parsed JSON without validation\n        if not hasattr(self, \"output_schema\") or not self.output_schema or len(self.output_schema) == 0:\n            return json_data\n\n        # Use BaseModel validation with schema\n        try:\n            processed_schema = self._preprocess_schema(self.output_schema)\n            output_model = build_model_from_schema(processed_schema)\n\n            # Validate against the schema\n            if isinstance(json_data, list):\n                # Multiple objects\n                validated_objects = []\n                for item in json_data:\n                    try:\n                        validated_obj = output_model.model_validate(item)\n                        validated_objects.append(validated_obj.model_dump())\n                    except ValidationError as e:\n                        await logger.aerror(f\"Validation error for item: {e}\")\n                        # Include invalid items with error info\n                        validated_objects.append({\"data\": item, \"validation_error\": str(e)})\n                return validated_objects\n\n            # Single object\n            try:\n                validated_obj = output_model.model_validate(json_data)\n                return [validated_obj.model_dump()]  # Return as list for consistency\n            except ValidationError as e:\n                await logger.aerror(f\"Validation error: {e}\")\n                return [{\"data\": json_data, \"validation_error\": str(e)}]\n\n        except (TypeError, ValueError) as e:\n            await logger.aerror(f\"Error building structured output: {e}\")\n            # Fallback to parsed JSON without validation\n            return json_data\n\n    async def json_response(self) -> Data:\n        \"\"\"Convert agent response to structured JSON Data output with schema validation.\"\"\"\n        # Always use structured chat agent for JSON response mode for better JSON formatting\n        try:\n            system_components = []\n\n            # 1. Agent Instructions (system_prompt)\n            agent_instructions = getattr(self, \"system_prompt\", \"\") or \"\"\n            if agent_instructions:\n                system_components.append(f\"{agent_instructions}\")\n\n            # 2. Format Instructions\n            format_instructions = getattr(self, \"format_instructions\", \"\") or \"\"\n            if format_instructions:\n                system_components.append(f\"Format instructions: {format_instructions}\")\n\n            # 3. Schema Information from BaseModel\n            if hasattr(self, \"output_schema\") and self.output_schema and len(self.output_schema) > 0:\n                try:\n                    processed_schema = self._preprocess_schema(self.output_schema)\n                    output_model = build_model_from_schema(processed_schema)\n                    schema_dict = output_model.model_json_schema()\n                    schema_info = (\n                        \"You are given some text that may include format instructions, \"\n                        \"explanations, or other content alongside a JSON schema.\\n\\n\"\n                        \"Your task:\\n\"\n                        \"- Extract only the JSON schema.\\n\"\n                        \"- Return it as valid JSON.\\n\"\n                        \"- Do not include format instructions, explanations, or extra text.\\n\\n\"\n                        \"Input:\\n\"\n                        f\"{json.dumps(schema_dict, indent=2)}\\n\\n\"\n                        \"Output (only JSON schema):\"\n                    )\n                    system_components.append(schema_info)\n                except (ValidationError, ValueError, TypeError, KeyError) as e:\n                    await logger.aerror(f\"Could not build schema for prompt: {e}\", exc_info=True)\n\n            # Combine all components\n            combined_instructions = \"\\n\\n\".join(system_components) if system_components else \"\"\n            llm_model, self.chat_history, self.tools = await self.get_agent_requirements()\n            self.set(\n                llm=llm_model,\n                tools=self.tools or [],\n                chat_history=self.chat_history,\n                input_value=self.input_value,\n                system_prompt=combined_instructions,\n            )\n\n            # Create and run structured chat agent\n            try:\n                structured_agent = self.create_agent_runnable()\n            except (NotImplementedError, ValueError, TypeError) as e:\n                await logger.aerror(f\"Error with structured chat agent: {e}\")\n                raise\n            try:\n                result = await self.run_agent(structured_agent)\n            except (\n                ExceptionWithMessageError,\n                ValueError,\n                TypeError,\n                RuntimeError,\n            ) as e:\n                await logger.aerror(f\"Error with structured agent result: {e}\")\n                raise\n            # Extract content from structured agent result\n            if hasattr(result, \"content\"):\n                content = result.content\n            elif hasattr(result, \"text\"):\n                content = result.text\n            else:\n                content = str(result)\n\n        except (\n            ExceptionWithMessageError,\n            ValueError,\n            TypeError,\n            NotImplementedError,\n            AttributeError,\n        ) as e:\n            await logger.aerror(f\"Error with structured chat agent: {e}\")\n            # Fallback to regular agent\n            content_str = \"No content returned from agent\"\n            return Data(data={\"content\": content_str, \"error\": str(e)})\n\n        # Process with structured output validation\n        try:\n            structured_output = await self.build_structured_output_base(content)\n\n            # Handle different output formats\n            if isinstance(structured_output, list) and structured_output:\n                if len(structured_output) == 1:\n                    return Data(data=structured_output[0])\n                return Data(data={\"results\": structured_output})\n            if isinstance(structured_output, dict):\n                return Data(data=structured_output)\n            return Data(data={\"content\": content})\n\n        except (ValueError, TypeError) as e:\n            await logger.aerror(f\"Error in structured output processing: {e}\")\n            return Data(data={\"content\": content, \"error\": str(e)})\n\n    async def get_memory_data(self):\n        # TODO: This is a temporary fix to avoid message duplication. We should develop a function for this.\n        messages = (\n            await MemoryComponent(**self.get_base_args())\n            .set(\n                session_id=self.graph.session_id,\n                context_id=self.context_id,\n                order=\"Ascending\",\n                n_messages=self.n_messages,\n            )\n            .retrieve_messages()\n        )\n        return [\n            message for message in messages if getattr(message, \"id\", None) != getattr(self.input_value, \"id\", None)\n        ]\n\n    async def get_llm(self):\n        if not isinstance(self.agent_llm, str):\n            return self.agent_llm, None\n\n        try:\n            provider_info = MODEL_PROVIDERS_DICT.get(self.agent_llm)\n            if not provider_info:\n                msg = f\"Invalid model provider: {self.agent_llm}\"\n                raise ValueError(msg)\n\n            component_class = provider_info.get(\"component_class\")\n            display_name = component_class.display_name\n            inputs = provider_info.get(\"inputs\")\n            prefix = provider_info.get(\"prefix\", \"\")\n\n            return self._build_llm_model(component_class, inputs, prefix), display_name\n\n        except (AttributeError, ValueError, TypeError, RuntimeError) as e:\n            await logger.aerror(f\"Error building {self.agent_llm} language model: {e!s}\")\n            msg = f\"Failed to initialize language model: {e!s}\"\n            raise ValueError(msg) from e\n\n    def _build_llm_model(self, component, inputs, prefix=\"\"):\n        model_kwargs = {}\n        for input_ in inputs:\n            if hasattr(self, f\"{prefix}{input_.name}\"):\n                model_kwargs[input_.name] = getattr(self, f\"{prefix}{input_.name}\")\n        return component.set(**model_kwargs).build_model()\n\n    def set_component_params(self, component):\n        provider_info = MODEL_PROVIDERS_DICT.get(self.agent_llm)\n        if provider_info:\n            inputs = provider_info.get(\"inputs\")\n            prefix = provider_info.get(\"prefix\")\n            # Filter out json_mode and only use attributes that exist on this component\n            model_kwargs = {}\n            for input_ in inputs:\n                if hasattr(self, f\"{prefix}{input_.name}\"):\n                    model_kwargs[input_.name] = getattr(self, f\"{prefix}{input_.name}\")\n\n            return component.set(**model_kwargs)\n        return component\n\n    def delete_fields(self, build_config: dotdict, fields: dict | list[str]) -> None:\n        \"\"\"Delete specified fields from build_config.\"\"\"\n        for field in fields:\n            if build_config is not None and field in build_config:\n                build_config.pop(field, None)\n\n    def update_input_types(self, build_config: dotdict) -> dotdict:\n        \"\"\"Update input types for all fields in build_config.\"\"\"\n        for key, value in build_config.items():\n            if isinstance(value, dict):\n                if value.get(\"input_types\") is None:\n                    build_config[key][\"input_types\"] = []\n            elif hasattr(value, \"input_types\") and value.input_types is None:\n                value.input_types = []\n        return build_config\n\n    async def update_build_config(\n        self, build_config: dotdict, field_value: str, field_name: str | None = None\n    ) -> dotdict:\n        # Iterate over all providers in the MODEL_PROVIDERS_DICT\n        # Existing logic for updating build_config\n        if field_name in (\"agent_llm\",):\n            build_config[\"agent_llm\"][\"value\"] = field_value\n            provider_info = MODEL_PROVIDERS_DICT.get(field_value)\n            if provider_info:\n                component_class = provider_info.get(\"component_class\")\n                if component_class and hasattr(component_class, \"update_build_config\"):\n                    # Call the component class's update_build_config method\n                    build_config = await update_component_build_config(\n                        component_class, build_config, field_value, \"model_name\"\n                    )\n\n            provider_configs: dict[str, tuple[dict, list[dict]]] = {\n                provider: (\n                    MODEL_PROVIDERS_DICT[provider][\"fields\"],\n                    [\n                        MODEL_PROVIDERS_DICT[other_provider][\"fields\"]\n                        for other_provider in MODEL_PROVIDERS_DICT\n                        if other_provider != provider\n                    ],\n                )\n                for provider in MODEL_PROVIDERS_DICT\n            }\n            if field_value in provider_configs:\n                fields_to_add, fields_to_delete = provider_configs[field_value]\n\n                # Delete fields from other providers\n                for fields in fields_to_delete:\n                    self.delete_fields(build_config, fields)\n\n                # Add provider-specific fields\n                if field_value == \"OpenAI\" and not any(field in build_config for field in fields_to_add):\n                    build_config.update(fields_to_add)\n                else:\n                    build_config.update(fields_to_add)\n                # Reset input types for agent_llm\n                build_config[\"agent_llm\"][\"input_types\"] = []\n                build_config[\"agent_llm\"][\"display_name\"] = \"Model Provider\"\n            elif field_value == \"connect_other_models\":\n                # Delete all provider fields\n                self.delete_fields(build_config, ALL_PROVIDER_FIELDS)\n                # # Update with custom component\n                custom_component = DropdownInput(\n                    name=\"agent_llm\",\n                    display_name=\"Language Model\",\n                    info=\"The provider of the language model that the agent will use to generate responses.\",\n                    options=[*MODEL_PROVIDERS_LIST],\n                    real_time_refresh=True,\n                    refresh_button=False,\n                    input_types=[\"LanguageModel\"],\n                    placeholder=\"Awaiting model input.\",\n                    options_metadata=[MODELS_METADATA[key] for key in MODEL_PROVIDERS_LIST if key in MODELS_METADATA],\n                    external_options={\n                        \"fields\": {\n                            \"data\": {\n                                \"node\": {\n                                    \"name\": \"connect_other_models\",\n                                    \"display_name\": \"Connect other models\",\n                                    \"icon\": \"CornerDownLeft\",\n                                },\n                            }\n                        },\n                    },\n                )\n                build_config.update({\"agent_llm\": custom_component.to_dict()})\n            # Update input types for all fields\n            build_config = self.update_input_types(build_config)\n\n            # Validate required keys\n            default_keys = [\n                \"code\",\n                \"_type\",\n                \"agent_llm\",\n                \"tools\",\n                \"input_value\",\n                \"add_current_date_tool\",\n                \"system_prompt\",\n                \"agent_description\",\n                \"max_iterations\",\n                \"handle_parsing_errors\",\n                \"verbose\",\n            ]\n            missing_keys = [key for key in default_keys if key not in build_config]\n            if missing_keys:\n                msg = f\"Missing required keys in build_config: {missing_keys}\"\n                raise ValueError(msg)\n        if (\n            isinstance(self.agent_llm, str)\n            and self.agent_llm in MODEL_PROVIDERS_DICT\n            and field_name in MODEL_DYNAMIC_UPDATE_FIELDS\n        ):\n            provider_info = MODEL_PROVIDERS_DICT.get(self.agent_llm)\n            if provider_info:\n                component_class = provider_info.get(\"component_class\")\n                component_class = self.set_component_params(component_class)\n                prefix = provider_info.get(\"prefix\")\n                if component_class and hasattr(component_class, \"update_build_config\"):\n                    # Call each component class's update_build_config method\n                    # remove the prefix from the field_name\n                    if isinstance(field_name, str) and isinstance(prefix, str):\n                        field_name = field_name.replace(prefix, \"\")\n                    build_config = await update_component_build_config(\n                        component_class, build_config, field_value, \"model_name\"\n                    )\n        return dotdict({k: v.to_dict() if hasattr(v, \"to_dict\") else v for k, v in build_config.items()})\n\n    async def _get_tools(self) -> list[Tool]:\n        component_toolkit = get_component_toolkit()\n        tools_names = self._build_tools_names()\n        agent_description = self.get_tool_description()\n        # TODO: Agent Description Depreciated Feature to be removed\n        description = f\"{agent_description}{tools_names}\"\n\n        tools = component_toolkit(component=self).get_tools(\n            tool_name=\"Call_Agent\",\n            tool_description=description,\n            # here we do not use the shared callbacks as we are exposing the agent as a tool\n            callbacks=self.get_langchain_callbacks(),\n        )\n        if hasattr(self, \"tools_metadata\"):\n            tools = component_toolkit(component=self, metadata=self.tools_metadata).update_tools_metadata(tools=tools)\n\n        return tools\n"
              },
              "context_id": {
                "_input_type": "MessageTextInput",
                "advanced": true,
                "display_name": "Context ID",
                "dynamic": false,
                "info": "The context ID of the chat. Adds an extra layer to the local memory.",
                "input_types": [
                  "Message"
                ],
                "list": false,
                "list_add_label": "Add More",
                "load_from_db": false,
                "name": "context_id",
                "placeholder": "",
                "required": false,
                "show": true,
                "title_case": false,
                "tool_mode": false,
                "trace_as_input": true,
                "trace_as_metadata": true,
                "type": "str",
                "value": ""
              },
              "format_instructions": {
                "_input_type": "MultilineInput",
                "advanced": true,
                "copy_field": false,
                "display_name": "Output Format Instructions",
                "dynamic": false,
                "info": "Generic Template for structured output formatting. Valid only with Structured response.",
                "input_types": [
                  "Message"
                ],
                "list": false,
                "list_add_label": "Add More",
                "load_from_db": false,
                "multiline": true,
                "name": "format_instructions",
                "placeholder": "",
                "required": false,
                "show": true,
                "title_case": false,
                "tool_mode": false,
                "trace_as_input": true,
                "trace_as_metadata": true,
                "type": "str",
                "value": "You are an AI that extracts structured JSON objects from unstructured text. Use a predefined schema with expected types (str, int, float, bool, dict). Extract ALL relevant instances that match the schema - if multiple patterns exist, capture them all. Fill missing or ambiguous values with defaults: null for missing values. Remove exact duplicates but keep variations that have different field values. Always return valid JSON in the expected format, never throw errors. If multiple objects can be extracted, return them all in the structured format."
              },
              "handle_parsing_errors": {
                "_input_type": "BoolInput",
                "advanced": true,
                "display_name": "Handle Parse Errors",
                "dynamic": false,
                "info": "Should the Agent fix errors when reading user input for better processing?",
                "list": false,
                "list_add_label": "Add More",
                "name": "handle_parsing_errors",
                "placeholder": "",
                "required": false,
                "show": true,
                "title_case": false,
                "tool_mode": false,
                "trace_as_metadata": true,
                "type": "bool",
                "value": true
              },
              "input_value": {
                "_input_type": "MessageTextInput",
                "advanced": false,
                "display_name": "Input",
                "dynamic": false,
                "info": "The input provided by the user for the agent to process.",
                "input_types": [
                  "Message"
                ],
                "list": false,
                "list_add_label": "Add More",
                "load_from_db": false,
                "name": "input_value",
                "placeholder": "",
                "required": false,
                "show": true,
                "title_case": false,
                "tool_mode": true,
                "trace_as_input": true,
                "trace_as_metadata": true,
                "type": "str",
                "value": ""
              },
              "max_iterations": {
                "_input_type": "IntInput",
                "advanced": true,
                "display_name": "Max Iterations",
                "dynamic": false,
                "info": "The maximum number of attempts the agent can make to complete its task before it stops.",
                "list": false,
                "list_add_label": "Add More",
                "name": "max_iterations",
                "placeholder": "",
                "required": false,
                "show": true,
                "title_case": false,
                "tool_mode": false,
                "trace_as_metadata": true,
                "type": "int",
                "value": 15
              },
              "max_output_tokens": {
                "_input_type": "IntInput",
                "advanced": false,
                "display_name": "Max Output Tokens",
                "dynamic": false,
                "info": "The maximum number of tokens to generate.",
                "list": false,
                "list_add_label": "Add More",
                "name": "max_output_tokens",
                "placeholder": "",
                "required": false,
                "show": false,
                "title_case": false,
                "tool_mode": false,
                "trace_as_metadata": true,
                "type": "int",
                "value": ""
              },
              "max_retries": {
                "_input_type": "IntInput",
                "advanced": true,
                "display_name": "Max Retries",
                "dynamic": false,
                "info": "The maximum number of retries to make when generating.",
                "list": false,
                "list_add_label": "Add More",
                "name": "max_retries",
                "placeholder": "",
                "required": false,
                "show": true,
                "title_case": false,
                "tool_mode": false,
                "trace_as_metadata": true,
                "type": "int",
                "value": 5
              },
              "max_tokens": {
                "_input_type": "IntInput",
                "advanced": true,
                "display_name": "Max Tokens",
                "dynamic": false,
                "info": "The maximum number of tokens to generate. Set to 0 for unlimited tokens.",
                "list": false,
                "list_add_label": "Add More",
                "name": "max_tokens",
                "placeholder": "",
                "range_spec": {
                  "max": 128000,
                  "min": 0,
                  "step": 0.1,
                  "step_type": "float"
                },
                "required": false,
                "show": true,
                "title_case": false,
                "tool_mode": false,
                "trace_as_metadata": true,
                "type": "int",
                "value": ""
              },
              "model_kwargs": {
                "_input_type": "DictInput",
                "advanced": true,
                "display_name": "Model Kwargs",
                "dynamic": false,
                "info": "Additional keyword arguments to pass to the model.",
                "list": false,
                "list_add_label": "Add More",
                "name": "model_kwargs",
                "placeholder": "",
                "required": false,
                "show": true,
                "title_case": false,
                "tool_mode": false,
                "trace_as_input": true,
                "type": "dict",
                "value": {}
              },
              "model_name": {
                "_input_type": "DropdownInput",
                "advanced": false,
                "combobox": true,
                "dialog_inputs": {},
                "display_name": "Model Name",
                "dynamic": false,
                "info": "To see the model names, first choose a provider. Then, enter your API key and click the refresh button next to the model name.",
                "name": "model_name",
                "options": [
                  "gpt-4o-mini",
                  "gpt-4o",
                  "gpt-4.1",
                  "gpt-4.1-mini",
                  "gpt-4.1-nano",
                  "gpt-4-turbo",
                  "gpt-4-turbo-preview",
                  "gpt-4",
                  "gpt-3.5-turbo",
                  "gpt-5",
                  "gpt-5-mini",
                  "gpt-5-nano",
                  "gpt-5-chat-latest",
                  "o1",
                  "o3-mini",
                  "o3",
                  "o3-pro",
                  "o4-mini",
                  "o4-mini-high"
                ],
                "options_metadata": [],
                "placeholder": "",
                "real_time_refresh": false,
                "required": false,
                "show": true,
                "title_case": false,
                "toggle": false,
                "tool_mode": false,
                "trace_as_metadata": true,
                "type": "str",
                "value": "gpt-4o"
              },
              "n_messages": {
                "_input_type": "IntInput",
                "advanced": true,
                "display_name": "Number of Chat History Messages",
                "dynamic": false,
                "info": "Number of chat history messages to retrieve.",
                "list": false,
                "list_add_label": "Add More",
                "name": "n_messages",
                "placeholder": "",
                "required": false,
                "show": true,
                "title_case": false,
                "tool_mode": false,
                "trace_as_metadata": true,
                "type": "int",
                "value": 100
              },
              "openai_api_base": {
                "_input_type": "StrInput",
                "advanced": true,
                "display_name": "OpenAI API Base",
                "dynamic": false,
                "info": "The base URL of the OpenAI API. Defaults to https://api.openai.com/v1. You can change this to use other APIs like JinaChat, LocalAI and Prem.",
                "list": false,
                "list_add_label": "Add More",
                "load_from_db": false,
                "name": "openai_api_base",
                "placeholder": "",
                "required": false,
                "show": true,
                "title_case": false,
                "tool_mode": false,
                "trace_as_metadata": true,
                "type": "str",
                "value": ""
              },
              "output_schema": {
                "_input_type": "TableInput",
                "advanced": true,
                "display_name": "Output Schema",
                "dynamic": false,
                "info": "Schema Validation: Define the structure and data types for structured output. No validation if no output schema.",
                "is_list": true,
                "list_add_label": "Add More",
                "name": "output_schema",
                "placeholder": "",
                "required": false,
                "show": true,
                "table_icon": "Table",
                "table_schema": [
                  {
                    "default": "field",
                    "description": "Specify the name of the output field.",
                    "display_name": "Name",
                    "edit_mode": "inline",
                    "name": "name",
                    "type": "str"
                  },
                  {
                    "default": "description of field",
                    "description": "Describe the purpose of the output field.",
                    "display_name": "Description",
                    "edit_mode": "popover",
                    "name": "description",
                    "type": "str"
                  },
                  {
                    "default": "str",
                    "description": "Indicate the data type of the output field (e.g., str, int, float, bool, dict).",
                    "display_name": "Type",
                    "edit_mode": "inline",
                    "name": "type",
                    "options": [
                      "str",
                      "int",
                      "float",
                      "bool",
                      "dict"
                    ],
                    "type": "str"
                  },
                  {
                    "default": "False",
                    "description": "Set to True if this output field should be a list of the specified type.",
                    "display_name": "As List",
                    "edit_mode": "inline",
                    "name": "multiple",
                    "type": "boolean"
                  }
                ],
                "title_case": false,
                "tool_mode": false,
                "trace_as_metadata": true,
                "trigger_icon": "Table",
                "trigger_text": "Open table",
                "type": "table",
                "value": []
              },
              "project_id": {
                "_input_type": "StrInput",
                "advanced": false,
                "display_name": "Project ID",
                "dynamic": false,
                "info": "The project ID of the model.",
                "list": false,
                "list_add_label": "Add More",
                "load_from_db": false,
                "name": "project_id",
                "placeholder": "",
                "required": true,
                "show": false,
                "title_case": false,
                "tool_mode": false,
                "trace_as_metadata": true,
                "type": "str",
                "value": ""
              },
              "seed": {
                "_input_type": "IntInput",
                "advanced": true,
                "display_name": "Seed",
                "dynamic": false,
                "info": "The seed controls the reproducibility of the job.",
                "list": false,
                "list_add_label": "Add More",
                "name": "seed",
                "placeholder": "",
                "required": false,
                "show": true,
                "title_case": false,
                "tool_mode": false,
                "trace_as_metadata": true,
                "type": "int",
                "value": 1
              },
              "system_prompt": {
                "_input_type": "MultilineInput",
                "advanced": false,
                "copy_field": false,
                "display_name": "Agent Instructions",
                "dynamic": false,
                "info": "System Prompt: Initial instructions and context provided to guide the agent's behavior.",
                "input_types": [
                  "Message"
                ],
                "list": false,
                "list_add_label": "Add More",
                "load_from_db": false,
                "multiline": true,
                "name": "system_prompt",
                "placeholder": "",
                "required": false,
                "show": true,
                "title_case": false,
                "tool_mode": false,
                "trace_as_input": true,
                "trace_as_metadata": true,
                "type": "str",
                "value": "You are a helpful content writer researching news and social posts for our company.\n\nCreate a new JSON file and insert the extracted data into that file.\n\nYou will use the AgentQL tool when getting content from URLs. Be sure to get the URL, author, content, and publish date. Here's how to write an AgentQL query:\n\nThe AgentQL query serves as the building block of your script. This guide shows you how AgentQL's query structure works and how to write a valid query.\n\n### Single term query\n\nA **single term query** enables you to retrieve a single element on the webpage. Here is an example of how you can write a single term query to retrieve a search box.\n\n```AgentQL\n{\n    search_box\n}\n```\n\n### List term query\n\nA **list term query** enables you to retrieve a list of similar elements on the webpage. Here is an example of how you can write a list term query to retrieve a list of prices of apples.\n\n```AgentQL\n{\n    apple_price[]\n}\n```\n\nYou can also specify the exact field you want to return in the list. Here is an example of how you can specify that you want the name and price from the list of products.\n\n```AgentQL\n{\n    products[] {\n        name\n        price(integer)\n    }\n}\n```\n\n### Combining single term queries and list term queries\n\nYou can query for both **single terms** and **list terms** by combining the preceding formats.\n\n```AgentQL\n{\n    author\n    date_of_birth\n    book_titles[]\n}\n```\n\n### Giving context to queries\n\nThere two main ways you can provide additional context to your queries.\n\n#### Structural context\n\nYou can nest queries within parent containers to indicate that your target web element is in a particular section of the webpage.\n\n```AgentQL\n{\n    footer {\n        social_media_links[]\n    }\n}\n```\n\n#### Semantic context\n\nYou can also provide a short description within parentheses to guide AgentQL in locating the right element(s).\n\n```AgentQL\n{\n    footer {\n        social_media_links(The icons that lead to Facebook, Snapchat, etc.)[]\n    }\n}\n```\n\n### Syntax guidelines\n\nEnclose all AgentQL query terms within curly braces `{}`. The following query structure isn't valid because the term \"social_media_links\" is wrongly enclosed within parenthesis`()`.\n\n```AgentQL\n( # Should be {\n    social_media_links(The icons that lead to Facebook, Snapchat, etc.)[]\n) # Should be }\n```\n\nYou can't include new lines in your semantic context. The following query structure isn't valid because the semantic context isn't contained within one line.\n\n```AgentQL\n{\n    social_media_links(The icons that lead\n        to Facebook, Snapchat, etc.)[]\n}\n```"
              },
              "temperature": {
                "_input_type": "SliderInput",
                "advanced": true,
                "display_name": "Temperature",
                "dynamic": false,
                "info": "",
                "max_label": "",
                "max_label_icon": "",
                "min_label": "",
                "min_label_icon": "",
                "name": "temperature",
                "placeholder": "",
                "range_spec": {
                  "max": 1,
                  "min": 0,
                  "step": 0.01,
                  "step_type": "float"
                },
                "required": false,
                "show": true,
                "slider_buttons": false,
                "slider_buttons_options": [],
                "slider_input": false,
                "title_case": false,
                "tool_mode": false,
                "type": "slider",
                "value": 0.1
              },
              "timeout": {
                "_input_type": "IntInput",
                "advanced": true,
                "display_name": "Timeout",
                "dynamic": false,
                "info": "The timeout for requests to OpenAI completion API.",
                "list": false,
                "list_add_label": "Add More",
                "name": "timeout",
                "placeholder": "",
                "required": false,
                "show": true,
                "title_case": false,
                "tool_mode": false,
                "trace_as_metadata": true,
                "type": "int",
                "value": 700
              },
              "tools": {
                "_input_type": "HandleInput",
                "advanced": false,
                "display_name": "Tools",
                "dynamic": false,
                "info": "These are the tools that the agent can use to help with tasks.",
                "input_types": [
                  "Tool"
                ],
                "list": true,
                "list_add_label": "Add More",
                "name": "tools",
                "placeholder": "",
                "required": false,
                "show": true,
                "title_case": false,
                "trace_as_metadata": true,
                "type": "other",
                "value": ""
              },
              "verbose": {
                "_input_type": "BoolInput",
                "advanced": true,
                "display_name": "Verbose",
                "dynamic": false,
                "info": "",
                "list": false,
                "list_add_label": "Add More",
                "name": "verbose",
                "placeholder": "",
                "required": false,
                "show": true,
                "title_case": false,
                "tool_mode": false,
                "trace_as_metadata": true,
                "type": "bool",
                "value": true
              }
            },
            "tool_mode": false
          },
          "showNode": true,
          "type": "Agent"
        },
        "dragging": false,
        "id": "Agent-ZH2Rd",
        "measured": {
          "height": 594,
          "width": 320
        },
        "position": {
          "x": 1151.0943181682178,
          "y": 225.0272050437212
        },
        "selected": false,
        "type": "genericNode"
      },
      {
        "data": {
          "id": "SaveToFile-VVVVb",
          "node": {
            "base_classes": [
              "Message"
            ],
            "beta": false,
            "conditional_paths": [],
            "custom_fields": {},
            "description": "Save data to local file, AWS S3, or Google Drive in the selected format.",
            "display_name": "Write File",
            "documentation": "https://docs.langflow.org/components-processing#save-file",
            "edited": false,
            "field_order": [
              "storage_location",
              "input",
              "file_name",
              "local_format",
              "aws_format",
              "gdrive_format",
              "aws_access_key_id",
              "aws_secret_access_key",
              "bucket_name",
              "aws_region",
              "s3_prefix",
              "service_account_key",
              "folder_id"
            ],
            "frozen": false,
            "icon": "file-text",
            "last_updated": "2025-09-30T16:16:26.172Z",
            "legacy": false,
            "metadata": {
              "code_hash": "df2a0603fe8f",
              "dependencies": {
                "dependencies": [
                  {
                    "name": "orjson",
                    "version": null
                  },
                  {
                    "name": "pandas",
                    "version": null
                  },
                  {
                    "name": "fastapi",
<<<<<<< HEAD
                    "version": null
=======
                    "version": "0.120.0"
>>>>>>> b535950d
                  },
                  {
                    "name": "lfx",
                    "version": null
                  },
                  {
                    "name": "langflow",
                    "version": null
                  },
                  {
                    "name": "boto3",
                    "version": "1.40.59"
                  },
                  {
                    "name": "google",
                    "version": "1.121.0"
                  },
                  {
                    "name": "googleapiclient",
                    "version": "2.154.0"
                  }
                ],
                "total_dependencies": 8
              },
              "module": "lfx.components.data.save_file.SaveToFileComponent"
            },
            "minimized": false,
            "output_types": [],
            "outputs": [
              {
                "allows_loop": false,
                "cache": true,
                "display_name": "File Path",
                "group_outputs": false,
                "method": "save_to_file",
                "name": "message",
                "selected": "Message",
                "tool_mode": true,
                "types": [
                  "Message"
                ],
                "value": "__UNDEFINED__"
              }
            ],
            "pinned": false,
            "template": {
              "_type": "Component",
              "aws_access_key_id": {
                "_input_type": "SecretStrInput",
                "advanced": true,
                "display_name": "AWS Access Key ID",
                "dynamic": false,
                "info": "AWS Access key ID.",
                "input_types": [],
                "load_from_db": false,
                "name": "aws_access_key_id",
                "password": true,
                "placeholder": "",
                "required": false,
                "show": false,
                "title_case": false,
                "type": "str",
                "value": ""
              },
              "aws_format": {
                "_input_type": "DropdownInput",
                "advanced": false,
                "combobox": false,
                "dialog_inputs": {},
                "display_name": "File Format",
                "dynamic": false,
                "external_options": {},
                "info": "Select the file format for AWS S3 storage.",
                "name": "aws_format",
                "options": [
                  "txt",
                  "json",
                  "csv",
                  "xml",
                  "html",
                  "md",
                  "yaml",
                  "log",
                  "tsv",
                  "jsonl",
                  "parquet",
                  "xlsx",
                  "zip"
                ],
                "options_metadata": [],
                "placeholder": "",
                "required": false,
                "show": false,
                "title_case": false,
                "toggle": false,
                "tool_mode": false,
                "trace_as_metadata": true,
                "type": "str",
                "value": "txt"
              },
              "aws_region": {
                "_input_type": "StrInput",
                "advanced": true,
                "display_name": "AWS Region",
                "dynamic": false,
                "info": "AWS region (e.g., us-east-1, eu-west-1).",
                "list": false,
                "list_add_label": "Add More",
                "load_from_db": false,
                "name": "aws_region",
                "placeholder": "",
                "required": false,
                "show": false,
                "title_case": false,
                "tool_mode": false,
                "trace_as_metadata": true,
                "type": "str",
                "value": ""
              },
              "aws_secret_access_key": {
                "_input_type": "SecretStrInput",
                "advanced": true,
                "display_name": "AWS Secret Key",
                "dynamic": false,
                "info": "AWS Secret Key.",
                "input_types": [],
                "load_from_db": false,
                "name": "aws_secret_access_key",
                "password": true,
                "placeholder": "",
                "required": false,
                "show": false,
                "title_case": false,
                "type": "str",
                "value": ""
              },
              "bucket_name": {
                "_input_type": "StrInput",
                "advanced": true,
                "display_name": "S3 Bucket Name",
                "dynamic": false,
                "info": "Enter the name of the S3 bucket.",
                "list": false,
                "list_add_label": "Add More",
                "load_from_db": false,
                "name": "bucket_name",
                "placeholder": "",
                "required": false,
                "show": false,
                "title_case": false,
                "tool_mode": false,
                "trace_as_metadata": true,
                "type": "str",
                "value": ""
              },
              "code": {
                "advanced": true,
                "dynamic": true,
                "fileTypes": [],
                "file_path": "",
                "info": "",
                "list": false,
                "load_from_db": false,
                "multiline": true,
                "name": "code",
                "password": false,
                "placeholder": "",
                "required": true,
                "show": true,
                "title_case": false,
                "type": "code",
                "value": "import json\nfrom collections.abc import AsyncIterator, Iterator\nfrom pathlib import Path\n\nimport orjson\nimport pandas as pd\nfrom fastapi import UploadFile\nfrom fastapi.encoders import jsonable_encoder\n\nfrom lfx.custom import Component\nfrom lfx.inputs import SortableListInput\nfrom lfx.io import DropdownInput, HandleInput, SecretStrInput, StrInput\nfrom lfx.schema import Data, DataFrame, Message\nfrom lfx.services.deps import get_settings_service, get_storage_service, session_scope\nfrom lfx.template.field.base import Output\n\n\nclass SaveToFileComponent(Component):\n    display_name = \"Write File\"\n    description = \"Save data to local file, AWS S3, or Google Drive in the selected format.\"\n    documentation: str = \"https://docs.langflow.org/components-processing#save-file\"\n    icon = \"file-text\"\n    name = \"SaveToFile\"\n\n    # File format options for different storage types\n    LOCAL_DATA_FORMAT_CHOICES = [\"csv\", \"excel\", \"json\", \"markdown\"]\n    LOCAL_MESSAGE_FORMAT_CHOICES = [\"txt\", \"json\", \"markdown\"]\n    AWS_FORMAT_CHOICES = [\n        \"txt\",\n        \"json\",\n        \"csv\",\n        \"xml\",\n        \"html\",\n        \"md\",\n        \"yaml\",\n        \"log\",\n        \"tsv\",\n        \"jsonl\",\n        \"parquet\",\n        \"xlsx\",\n        \"zip\",\n    ]\n    GDRIVE_FORMAT_CHOICES = [\"txt\", \"json\", \"csv\", \"xlsx\", \"slides\", \"docs\", \"jpg\", \"mp3\"]\n\n    inputs = [\n        # Storage location selection\n        SortableListInput(\n            name=\"storage_location\",\n            display_name=\"Storage Location\",\n            placeholder=\"Select Location\",\n            info=\"Choose where to save the file.\",\n            options=[\n                {\"name\": \"Local\", \"icon\": \"hard-drive\"},\n                {\"name\": \"AWS\", \"icon\": \"Amazon\"},\n                {\"name\": \"Google Drive\", \"icon\": \"google\"},\n            ],\n            real_time_refresh=True,\n            limit=1,\n        ),\n        # Common inputs\n        HandleInput(\n            name=\"input\",\n            display_name=\"File Content\",\n            info=\"The input to save.\",\n            dynamic=True,\n            input_types=[\"Data\", \"DataFrame\", \"Message\"],\n            required=True,\n        ),\n        StrInput(\n            name=\"file_name\",\n            display_name=\"File Name\",\n            info=\"Name file will be saved as (without extension).\",\n            required=True,\n            show=False,\n            tool_mode=True,\n        ),\n        # Format inputs (dynamic based on storage location)\n        DropdownInput(\n            name=\"local_format\",\n            display_name=\"File Format\",\n            options=list(dict.fromkeys(LOCAL_DATA_FORMAT_CHOICES + LOCAL_MESSAGE_FORMAT_CHOICES)),\n            info=\"Select the file format for local storage.\",\n            value=\"json\",\n            show=False,\n        ),\n        DropdownInput(\n            name=\"aws_format\",\n            display_name=\"File Format\",\n            options=AWS_FORMAT_CHOICES,\n            info=\"Select the file format for AWS S3 storage.\",\n            value=\"txt\",\n            show=False,\n        ),\n        DropdownInput(\n            name=\"gdrive_format\",\n            display_name=\"File Format\",\n            options=GDRIVE_FORMAT_CHOICES,\n            info=\"Select the file format for Google Drive storage.\",\n            value=\"txt\",\n            show=False,\n        ),\n        # AWS S3 specific inputs\n        SecretStrInput(\n            name=\"aws_access_key_id\",\n            display_name=\"AWS Access Key ID\",\n            info=\"AWS Access key ID.\",\n            show=False,\n            advanced=True,\n        ),\n        SecretStrInput(\n            name=\"aws_secret_access_key\",\n            display_name=\"AWS Secret Key\",\n            info=\"AWS Secret Key.\",\n            show=False,\n            advanced=True,\n        ),\n        StrInput(\n            name=\"bucket_name\",\n            display_name=\"S3 Bucket Name\",\n            info=\"Enter the name of the S3 bucket.\",\n            show=False,\n            advanced=True,\n        ),\n        StrInput(\n            name=\"aws_region\",\n            display_name=\"AWS Region\",\n            info=\"AWS region (e.g., us-east-1, eu-west-1).\",\n            show=False,\n            advanced=True,\n        ),\n        StrInput(\n            name=\"s3_prefix\",\n            display_name=\"S3 Prefix\",\n            info=\"Prefix for all files in S3.\",\n            show=False,\n            advanced=True,\n        ),\n        # Google Drive specific inputs\n        SecretStrInput(\n            name=\"service_account_key\",\n            display_name=\"GCP Credentials Secret Key\",\n            info=\"Your Google Cloud Platform service account JSON key as a secret string (complete JSON content).\",\n            show=False,\n            advanced=True,\n        ),\n        StrInput(\n            name=\"folder_id\",\n            display_name=\"Google Drive Folder ID\",\n            info=(\n                \"The Google Drive folder ID where the file will be uploaded. \"\n                \"The folder must be shared with the service account email.\"\n            ),\n            show=False,\n            advanced=True,\n        ),\n    ]\n\n    outputs = [Output(display_name=\"File Path\", name=\"message\", method=\"save_to_file\")]\n\n    def update_build_config(self, build_config, field_value, field_name=None):\n        \"\"\"Update build configuration to show/hide fields based on storage location selection.\"\"\"\n        if field_name != \"storage_location\":\n            return build_config\n\n        # Extract selected storage location\n        selected = [location[\"name\"] for location in field_value] if isinstance(field_value, list) else []\n\n        # Hide all dynamic fields first\n        dynamic_fields = [\n            \"file_name\",  # Common fields (input is always visible)\n            \"local_format\",\n            \"aws_format\",\n            \"gdrive_format\",\n            \"aws_access_key_id\",\n            \"aws_secret_access_key\",\n            \"bucket_name\",\n            \"aws_region\",\n            \"s3_prefix\",\n            \"service_account_key\",\n            \"folder_id\",\n        ]\n\n        for f_name in dynamic_fields:\n            if f_name in build_config:\n                build_config[f_name][\"show\"] = False\n\n        # Show fields based on selected storage location\n        if len(selected) == 1:\n            location = selected[0]\n\n            # Show file_name when any storage location is selected (input is always visible)\n            if \"file_name\" in build_config:\n                build_config[\"file_name\"][\"show\"] = True\n\n            if location == \"Local\":\n                if \"local_format\" in build_config:\n                    build_config[\"local_format\"][\"show\"] = True\n\n            elif location == \"AWS\":\n                aws_fields = [\n                    \"aws_format\",\n                    \"aws_access_key_id\",\n                    \"aws_secret_access_key\",\n                    \"bucket_name\",\n                    \"aws_region\",\n                    \"s3_prefix\",\n                ]\n                for f_name in aws_fields:\n                    if f_name in build_config:\n                        build_config[f_name][\"show\"] = True\n\n            elif location == \"Google Drive\":\n                gdrive_fields = [\"gdrive_format\", \"service_account_key\", \"folder_id\"]\n                for f_name in gdrive_fields:\n                    if f_name in build_config:\n                        build_config[f_name][\"show\"] = True\n\n        return build_config\n\n    async def save_to_file(self) -> Message:\n        \"\"\"Save the input to a file and upload it, returning a confirmation message.\"\"\"\n        # Validate inputs\n        if not self.file_name:\n            msg = \"File name must be provided.\"\n            raise ValueError(msg)\n        if not self._get_input_type():\n            msg = \"Input type is not set.\"\n            raise ValueError(msg)\n\n        # Get selected storage location\n        storage_location = self._get_selected_storage_location()\n        if not storage_location:\n            msg = \"Storage location must be selected.\"\n            raise ValueError(msg)\n\n        # Route to appropriate save method based on storage location\n        if storage_location == \"Local\":\n            return await self._save_to_local()\n        if storage_location == \"AWS\":\n            return await self._save_to_aws()\n        if storage_location == \"Google Drive\":\n            return await self._save_to_google_drive()\n        msg = f\"Unsupported storage location: {storage_location}\"\n        raise ValueError(msg)\n\n    def _get_input_type(self) -> str:\n        \"\"\"Determine the input type based on the provided input.\"\"\"\n        # Use exact type checking (type() is) instead of isinstance() to avoid inheritance issues.\n        # Since Message inherits from Data, isinstance(message, Data) would return True for Message objects,\n        # causing Message inputs to be incorrectly identified as Data type.\n        if type(self.input) is DataFrame:\n            return \"DataFrame\"\n        if type(self.input) is Message:\n            return \"Message\"\n        if type(self.input) is Data:\n            return \"Data\"\n        msg = f\"Unsupported input type: {type(self.input)}\"\n        raise ValueError(msg)\n\n    def _get_default_format(self) -> str:\n        \"\"\"Return the default file format based on input type.\"\"\"\n        if self._get_input_type() == \"DataFrame\":\n            return \"csv\"\n        if self._get_input_type() == \"Data\":\n            return \"json\"\n        if self._get_input_type() == \"Message\":\n            return \"json\"\n        return \"json\"  # Fallback\n\n    def _adjust_file_path_with_format(self, path: Path, fmt: str) -> Path:\n        \"\"\"Adjust the file path to include the correct extension.\"\"\"\n        file_extension = path.suffix.lower().lstrip(\".\")\n        if fmt == \"excel\":\n            return Path(f\"{path}.xlsx\").expanduser() if file_extension not in [\"xlsx\", \"xls\"] else path\n        return Path(f\"{path}.{fmt}\").expanduser() if file_extension != fmt else path\n\n    async def _upload_file(self, file_path: Path) -> None:\n        \"\"\"Upload the saved file using the upload_user_file service.\"\"\"\n        from langflow.api.v2.files import upload_user_file\n        from langflow.services.database.models.user.crud import get_user_by_id\n\n        # Ensure the file exists\n        if not file_path.exists():\n            msg = f\"File not found: {file_path}\"\n            raise FileNotFoundError(msg)\n\n        # Upload the file\n        with file_path.open(\"rb\") as f:\n            async with session_scope() as db:\n                if not self.user_id:\n                    msg = \"User ID is required for file saving.\"\n                    raise ValueError(msg)\n                current_user = await get_user_by_id(db, self.user_id)\n\n                await upload_user_file(\n                    file=UploadFile(filename=file_path.name, file=f, size=file_path.stat().st_size),\n                    session=db,\n                    current_user=current_user,\n                    storage_service=get_storage_service(),\n                    settings_service=get_settings_service(),\n                )\n\n    def _save_dataframe(self, dataframe: DataFrame, path: Path, fmt: str) -> str:\n        \"\"\"Save a DataFrame to the specified file format.\"\"\"\n        if fmt == \"csv\":\n            dataframe.to_csv(path, index=False)\n        elif fmt == \"excel\":\n            dataframe.to_excel(path, index=False, engine=\"openpyxl\")\n        elif fmt == \"json\":\n            dataframe.to_json(path, orient=\"records\", indent=2)\n        elif fmt == \"markdown\":\n            path.write_text(dataframe.to_markdown(index=False), encoding=\"utf-8\")\n        else:\n            msg = f\"Unsupported DataFrame format: {fmt}\"\n            raise ValueError(msg)\n        return f\"DataFrame saved successfully as '{path}'\"\n\n    def _save_data(self, data: Data, path: Path, fmt: str) -> str:\n        \"\"\"Save a Data object to the specified file format.\"\"\"\n        if fmt == \"csv\":\n            pd.DataFrame(data.data).to_csv(path, index=False)\n        elif fmt == \"excel\":\n            pd.DataFrame(data.data).to_excel(path, index=False, engine=\"openpyxl\")\n        elif fmt == \"json\":\n            path.write_text(\n                orjson.dumps(jsonable_encoder(data.data), option=orjson.OPT_INDENT_2).decode(\"utf-8\"), encoding=\"utf-8\"\n            )\n        elif fmt == \"markdown\":\n            path.write_text(pd.DataFrame(data.data).to_markdown(index=False), encoding=\"utf-8\")\n        else:\n            msg = f\"Unsupported Data format: {fmt}\"\n            raise ValueError(msg)\n        return f\"Data saved successfully as '{path}'\"\n\n    async def _save_message(self, message: Message, path: Path, fmt: str) -> str:\n        \"\"\"Save a Message to the specified file format, handling async iterators.\"\"\"\n        content = \"\"\n        if message.text is None:\n            content = \"\"\n        elif isinstance(message.text, AsyncIterator):\n            async for item in message.text:\n                content += str(item) + \" \"\n            content = content.strip()\n        elif isinstance(message.text, Iterator):\n            content = \" \".join(str(item) for item in message.text)\n        else:\n            content = str(message.text)\n\n        if fmt == \"txt\":\n            path.write_text(content, encoding=\"utf-8\")\n        elif fmt == \"json\":\n            path.write_text(json.dumps({\"message\": content}, indent=2), encoding=\"utf-8\")\n        elif fmt == \"markdown\":\n            path.write_text(f\"**Message:**\\n\\n{content}\", encoding=\"utf-8\")\n        else:\n            msg = f\"Unsupported Message format: {fmt}\"\n            raise ValueError(msg)\n        return f\"Message saved successfully as '{path}'\"\n\n    def _get_selected_storage_location(self) -> str:\n        \"\"\"Get the selected storage location from the SortableListInput.\"\"\"\n        if hasattr(self, \"storage_location\") and self.storage_location:\n            if isinstance(self.storage_location, list) and len(self.storage_location) > 0:\n                return self.storage_location[0].get(\"name\", \"\")\n            if isinstance(self.storage_location, dict):\n                return self.storage_location.get(\"name\", \"\")\n        return \"\"\n\n    def _get_file_format_for_location(self, location: str) -> str:\n        \"\"\"Get the appropriate file format based on storage location.\"\"\"\n        if location == \"Local\":\n            return getattr(self, \"local_format\", None) or self._get_default_format()\n        if location == \"AWS\":\n            return getattr(self, \"aws_format\", \"txt\")\n        if location == \"Google Drive\":\n            return getattr(self, \"gdrive_format\", \"txt\")\n        return self._get_default_format()\n\n    async def _save_to_local(self) -> Message:\n        \"\"\"Save file to local storage (original functionality).\"\"\"\n        file_format = self._get_file_format_for_location(\"Local\")\n\n        # Validate file format based on input type\n        allowed_formats = (\n            self.LOCAL_MESSAGE_FORMAT_CHOICES if self._get_input_type() == \"Message\" else self.LOCAL_DATA_FORMAT_CHOICES\n        )\n        if file_format not in allowed_formats:\n            msg = f\"Invalid file format '{file_format}' for {self._get_input_type()}. Allowed: {allowed_formats}\"\n            raise ValueError(msg)\n\n        # Prepare file path\n        file_path = Path(self.file_name).expanduser()\n        if not file_path.parent.exists():\n            file_path.parent.mkdir(parents=True, exist_ok=True)\n        file_path = self._adjust_file_path_with_format(file_path, file_format)\n\n        # Save the input to file based on type\n        if self._get_input_type() == \"DataFrame\":\n            confirmation = self._save_dataframe(self.input, file_path, file_format)\n        elif self._get_input_type() == \"Data\":\n            confirmation = self._save_data(self.input, file_path, file_format)\n        elif self._get_input_type() == \"Message\":\n            confirmation = await self._save_message(self.input, file_path, file_format)\n        else:\n            msg = f\"Unsupported input type: {self._get_input_type()}\"\n            raise ValueError(msg)\n\n        # Upload the saved file\n        await self._upload_file(file_path)\n\n        # Return the final file path and confirmation message\n        final_path = Path.cwd() / file_path if not file_path.is_absolute() else file_path\n        return Message(text=f\"{confirmation} at {final_path}\")\n\n    async def _save_to_aws(self) -> Message:\n        \"\"\"Save file to AWS S3 using S3 functionality.\"\"\"\n        # Validate AWS credentials\n        if not getattr(self, \"aws_access_key_id\", None):\n            msg = \"AWS Access Key ID is required for S3 storage\"\n            raise ValueError(msg)\n        if not getattr(self, \"aws_secret_access_key\", None):\n            msg = \"AWS Secret Key is required for S3 storage\"\n            raise ValueError(msg)\n        if not getattr(self, \"bucket_name\", None):\n            msg = \"S3 Bucket Name is required for S3 storage\"\n            raise ValueError(msg)\n\n        # Use S3 upload functionality\n        try:\n            import boto3\n        except ImportError as e:\n            msg = \"boto3 is not installed. Please install it using `uv pip install boto3`.\"\n            raise ImportError(msg) from e\n\n        # Create S3 client\n        client_config = {\n            \"aws_access_key_id\": self.aws_access_key_id,\n            \"aws_secret_access_key\": self.aws_secret_access_key,\n        }\n\n        if hasattr(self, \"aws_region\") and self.aws_region:\n            client_config[\"region_name\"] = self.aws_region\n\n        s3_client = boto3.client(\"s3\", **client_config)\n\n        # Extract content\n        content = self._extract_content_for_upload()\n        file_format = self._get_file_format_for_location(\"AWS\")\n\n        # Generate file path\n        file_path = f\"{self.file_name}.{file_format}\"\n        if hasattr(self, \"s3_prefix\") and self.s3_prefix:\n            file_path = f\"{self.s3_prefix.rstrip('/')}/{file_path}\"\n\n        # Create temporary file\n        import tempfile\n\n        with tempfile.NamedTemporaryFile(mode=\"w\", suffix=f\".{file_format}\", delete=False) as temp_file:\n            temp_file.write(content)\n            temp_file_path = temp_file.name\n\n        try:\n            # Upload to S3\n            s3_client.upload_file(temp_file_path, self.bucket_name, file_path)\n            s3_url = f\"s3://{self.bucket_name}/{file_path}\"\n            return Message(text=f\"File successfully uploaded to {s3_url}\")\n        finally:\n            # Clean up temp file\n            if Path(temp_file_path).exists():\n                Path(temp_file_path).unlink()\n\n    async def _save_to_google_drive(self) -> Message:\n        \"\"\"Save file to Google Drive using Google Drive functionality.\"\"\"\n        # Validate Google Drive credentials\n        if not getattr(self, \"service_account_key\", None):\n            msg = \"GCP Credentials Secret Key is required for Google Drive storage\"\n            raise ValueError(msg)\n        if not getattr(self, \"folder_id\", None):\n            msg = \"Google Drive Folder ID is required for Google Drive storage\"\n            raise ValueError(msg)\n\n        # Use Google Drive upload functionality\n        try:\n            import json\n            import tempfile\n\n            from google.oauth2 import service_account\n            from googleapiclient.discovery import build\n            from googleapiclient.http import MediaFileUpload\n        except ImportError as e:\n            msg = \"Google API client libraries are not installed. Please install them.\"\n            raise ImportError(msg) from e\n\n        # Parse credentials\n        try:\n            credentials_dict = json.loads(self.service_account_key)\n        except json.JSONDecodeError as e:\n            msg = f\"Invalid JSON in service account key: {e!s}\"\n            raise ValueError(msg) from e\n\n        # Create Google Drive service\n        credentials = service_account.Credentials.from_service_account_info(\n            credentials_dict, scopes=[\"https://www.googleapis.com/auth/drive.file\"]\n        )\n        drive_service = build(\"drive\", \"v3\", credentials=credentials)\n\n        # Extract content and format\n        content = self._extract_content_for_upload()\n        file_format = self._get_file_format_for_location(\"Google Drive\")\n\n        # Handle special Google Drive formats\n        if file_format in [\"slides\", \"docs\"]:\n            return await self._save_to_google_apps(drive_service, content, file_format)\n\n        # Create temporary file\n        file_path = f\"{self.file_name}.{file_format}\"\n        with tempfile.NamedTemporaryFile(mode=\"w\", suffix=f\".{file_format}\", delete=False) as temp_file:\n            temp_file.write(content)\n            temp_file_path = temp_file.name\n\n        try:\n            # Upload to Google Drive\n            file_metadata = {\"name\": file_path, \"parents\": [self.folder_id]}\n            media = MediaFileUpload(temp_file_path, resumable=True)\n\n            uploaded_file = drive_service.files().create(body=file_metadata, media_body=media, fields=\"id\").execute()\n\n            file_id = uploaded_file.get(\"id\")\n            file_url = f\"https://drive.google.com/file/d/{file_id}/view\"\n            return Message(text=f\"File successfully uploaded to Google Drive: {file_url}\")\n        finally:\n            # Clean up temp file\n            if Path(temp_file_path).exists():\n                Path(temp_file_path).unlink()\n\n    async def _save_to_google_apps(self, drive_service, content: str, app_type: str) -> Message:\n        \"\"\"Save content to Google Apps (Slides or Docs).\"\"\"\n        import time\n\n        if app_type == \"slides\":\n            from googleapiclient.discovery import build\n\n            slides_service = build(\"slides\", \"v1\", credentials=drive_service._http.credentials)\n\n            file_metadata = {\n                \"name\": self.file_name,\n                \"mimeType\": \"application/vnd.google-apps.presentation\",\n                \"parents\": [self.folder_id],\n            }\n\n            created_file = drive_service.files().create(body=file_metadata, fields=\"id\").execute()\n            presentation_id = created_file[\"id\"]\n\n            time.sleep(2)  # Wait for file to be available  # noqa: ASYNC251\n\n            presentation = slides_service.presentations().get(presentationId=presentation_id).execute()\n            slide_id = presentation[\"slides\"][0][\"objectId\"]\n\n            # Add content to slide\n            requests = [\n                {\n                    \"createShape\": {\n                        \"objectId\": \"TextBox_01\",\n                        \"shapeType\": \"TEXT_BOX\",\n                        \"elementProperties\": {\n                            \"pageObjectId\": slide_id,\n                            \"size\": {\n                                \"height\": {\"magnitude\": 3000000, \"unit\": \"EMU\"},\n                                \"width\": {\"magnitude\": 6000000, \"unit\": \"EMU\"},\n                            },\n                            \"transform\": {\n                                \"scaleX\": 1,\n                                \"scaleY\": 1,\n                                \"translateX\": 1000000,\n                                \"translateY\": 1000000,\n                                \"unit\": \"EMU\",\n                            },\n                        },\n                    }\n                },\n                {\"insertText\": {\"objectId\": \"TextBox_01\", \"insertionIndex\": 0, \"text\": content}},\n            ]\n\n            slides_service.presentations().batchUpdate(\n                presentationId=presentation_id, body={\"requests\": requests}\n            ).execute()\n            file_url = f\"https://docs.google.com/presentation/d/{presentation_id}/edit\"\n\n        elif app_type == \"docs\":\n            from googleapiclient.discovery import build\n\n            docs_service = build(\"docs\", \"v1\", credentials=drive_service._http.credentials)\n\n            file_metadata = {\n                \"name\": self.file_name,\n                \"mimeType\": \"application/vnd.google-apps.document\",\n                \"parents\": [self.folder_id],\n            }\n\n            created_file = drive_service.files().create(body=file_metadata, fields=\"id\").execute()\n            document_id = created_file[\"id\"]\n\n            time.sleep(2)  # Wait for file to be available  # noqa: ASYNC251\n\n            # Add content to document\n            requests = [{\"insertText\": {\"location\": {\"index\": 1}, \"text\": content}}]\n            docs_service.documents().batchUpdate(documentId=document_id, body={\"requests\": requests}).execute()\n            file_url = f\"https://docs.google.com/document/d/{document_id}/edit\"\n\n        return Message(text=f\"File successfully created in Google {app_type.title()}: {file_url}\")\n\n    def _extract_content_for_upload(self) -> str:\n        \"\"\"Extract content from input for upload to cloud services.\"\"\"\n        if self._get_input_type() == \"DataFrame\":\n            return self.input.to_csv(index=False)\n        if self._get_input_type() == \"Data\":\n            if hasattr(self.input, \"data\") and self.input.data:\n                if isinstance(self.input.data, dict):\n                    import json\n\n                    return json.dumps(self.input.data, indent=2, ensure_ascii=False)\n                return str(self.input.data)\n            return str(self.input)\n        if self._get_input_type() == \"Message\":\n            return str(self.input.text) if self.input.text else str(self.input)\n        return str(self.input)\n"
              },
              "file_name": {
                "_input_type": "StrInput",
                "advanced": false,
                "display_name": "File Name",
                "dynamic": false,
                "info": "Name file will be saved as (without extension).",
                "list": false,
                "list_add_label": "Add More",
                "load_from_db": false,
                "name": "file_name",
                "placeholder": "",
                "required": true,
                "show": true,
                "title_case": false,
                "tool_mode": false,
                "trace_as_metadata": true,
                "type": "str",
                "value": "news-aggregated"
              },
              "folder_id": {
                "_input_type": "StrInput",
                "advanced": true,
                "display_name": "Google Drive Folder ID",
                "dynamic": false,
                "info": "The Google Drive folder ID where the file will be uploaded. The folder must be shared with the service account email.",
                "list": false,
                "list_add_label": "Add More",
                "load_from_db": false,
                "name": "folder_id",
                "placeholder": "",
                "required": false,
                "show": false,
                "title_case": false,
                "tool_mode": false,
                "trace_as_metadata": true,
                "type": "str",
                "value": ""
              },
              "gdrive_format": {
                "_input_type": "DropdownInput",
                "advanced": false,
                "combobox": false,
                "dialog_inputs": {},
                "display_name": "File Format",
                "dynamic": false,
                "external_options": {},
                "info": "Select the file format for Google Drive storage.",
                "name": "gdrive_format",
                "options": [
                  "txt",
                  "json",
                  "csv",
                  "xlsx",
                  "slides",
                  "docs",
                  "jpg",
                  "mp3"
                ],
                "options_metadata": [],
                "placeholder": "",
                "required": false,
                "show": false,
                "title_case": false,
                "toggle": false,
                "tool_mode": false,
                "trace_as_metadata": true,
                "type": "str",
                "value": "txt"
              },
              "input": {
                "_input_type": "HandleInput",
                "advanced": false,
                "display_name": "File Content",
                "dynamic": true,
                "info": "The input to save.",
                "input_types": [
                  "Data",
                  "DataFrame",
                  "Message"
                ],
                "list": false,
                "list_add_label": "Add More",
                "name": "input",
                "placeholder": "",
                "required": true,
                "show": true,
                "title_case": false,
                "trace_as_metadata": true,
                "type": "other",
                "value": ""
              },
              "local_format": {
                "_input_type": "DropdownInput",
                "advanced": false,
                "combobox": false,
                "dialog_inputs": {},
                "display_name": "File Format",
                "dynamic": false,
                "external_options": {},
                "info": "Select the file format for local storage.",
                "name": "local_format",
                "options": [
                  "csv",
                  "excel",
                  "json",
                  "markdown",
                  "txt"
                ],
                "options_metadata": [],
                "placeholder": "",
                "required": false,
                "show": true,
                "title_case": false,
                "toggle": false,
                "tool_mode": false,
                "trace_as_metadata": true,
                "type": "str",
                "value": "json"
              },
              "s3_prefix": {
                "_input_type": "StrInput",
                "advanced": true,
                "display_name": "S3 Prefix",
                "dynamic": false,
                "info": "Prefix for all files in S3.",
                "list": false,
                "list_add_label": "Add More",
                "load_from_db": false,
                "name": "s3_prefix",
                "placeholder": "",
                "required": false,
                "show": false,
                "title_case": false,
                "tool_mode": false,
                "trace_as_metadata": true,
                "type": "str",
                "value": ""
              },
              "service_account_key": {
                "_input_type": "SecretStrInput",
                "advanced": true,
                "display_name": "GCP Credentials Secret Key",
                "dynamic": false,
                "info": "Your Google Cloud Platform service account JSON key as a secret string (complete JSON content).",
                "input_types": [],
                "load_from_db": false,
                "name": "service_account_key",
                "password": true,
                "placeholder": "",
                "required": false,
                "show": false,
                "title_case": false,
                "type": "str",
                "value": ""
              },
              "storage_location": {
                "_input_type": "SortableListInput",
                "advanced": false,
                "display_name": "Storage Location",
                "dynamic": false,
                "info": "Choose where to save the file.",
                "limit": 1,
                "name": "storage_location",
                "options": [
                  {
                    "icon": "hard-drive",
                    "name": "Local"
                  },
                  {
                    "icon": "Amazon",
                    "name": "AWS"
                  },
                  {
                    "icon": "google",
                    "name": "Google Drive"
                  }
                ],
                "placeholder": "Select Location",
                "real_time_refresh": true,
                "required": false,
                "search_category": [],
                "show": true,
                "title_case": false,
                "tool_mode": false,
                "trace_as_metadata": true,
                "type": "sortableList",
                "value": [
                  {
                    "chosen": false,
                    "icon": "hard-drive",
                    "name": "Local",
                    "selected": false
                  }
                ]
              }
            },
            "tool_mode": false
          },
          "showNode": true,
          "type": "SaveToFile"
        },
        "dragging": false,
        "id": "SaveToFile-VVVVb",
        "measured": {
          "height": 415,
          "width": 320
        },
        "position": {
          "x": 1794.2632899160462,
          "y": 380.70482755018264
        },
        "selected": true,
        "type": "genericNode"
      }
    ],
    "viewport": {
      "x": -27.058787075981854,
      "y": 101.24533456841135,
      "zoom": 0.7295800981010054
    }
  },
  "description": "Extracts data and information from webpages.",
  "endpoint_name": null,
  "id": "10090ba4-02d7-4c07-bc44-c635c4d4e7d3",
  "is_component": false,
  "last_tested_version": "1.6.0",
  "name": "News Aggregator",
  "tags": [
    "web-scraping",
    "agents"
  ]
}<|MERGE_RESOLUTION|>--- conflicted
+++ resolved
@@ -889,11 +889,7 @@
                   },
                   {
                     "name": "fastapi",
-<<<<<<< HEAD
-                    "version": null
-=======
                     "version": "0.120.0"
->>>>>>> b535950d
                   },
                   {
                     "name": "lfx",
@@ -1909,11 +1905,7 @@
                   },
                   {
                     "name": "fastapi",
-<<<<<<< HEAD
-                    "version": null
-=======
                     "version": "0.120.0"
->>>>>>> b535950d
                   },
                   {
                     "name": "lfx",

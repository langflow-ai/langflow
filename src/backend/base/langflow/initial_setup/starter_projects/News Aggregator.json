{
  "data": {
    "edges": [
      {
        "animated": false,
        "className": "",
        "data": {
          "sourceHandle": {
            "dataType": "AgentQL",
            "id": "AgentQL-u82BE",
            "name": "component_as_tool",
            "output_types": [
              "Tool"
            ]
          },
          "targetHandle": {
            "fieldName": "tools",
            "id": "Agent-PZpvb",
            "inputTypes": [
              "Tool"
            ],
            "type": "other"
          }
        },
        "id": "reactflow__edge-AgentQL-u82BE{œdataTypeœ:œAgentQLœ,œidœ:œAgentQL-u82BEœ,œnameœ:œcomponent_as_toolœ,œoutput_typesœ:[œToolœ]}-Agent-PZpvb{œfieldNameœ:œtoolsœ,œidœ:œAgent-PZpvbœ,œinputTypesœ:[œToolœ],œtypeœ:œotherœ}",
        "selected": false,
        "source": "AgentQL-u82BE",
        "sourceHandle": "{œdataTypeœ: œAgentQLœ, œidœ: œAgentQL-u82BEœ, œnameœ: œcomponent_as_toolœ, œoutput_typesœ: [œToolœ]}",
        "target": "Agent-PZpvb",
        "targetHandle": "{œfieldNameœ: œtoolsœ, œidœ: œAgent-PZpvbœ, œinputTypesœ: [œToolœ], œtypeœ: œotherœ}"
      },
      {
        "animated": false,
        "className": "",
        "data": {
          "sourceHandle": {
            "dataType": "ChatInput",
            "id": "ChatInput-NRSAi",
            "name": "message",
            "output_types": [
              "Message"
            ]
          },
          "targetHandle": {
            "fieldName": "input_value",
            "id": "Agent-PZpvb",
            "inputTypes": [
              "Message"
            ],
            "type": "str"
          }
        },
        "id": "reactflow__edge-ChatInput-NRSAi{œdataTypeœ:œChatInputœ,œidœ:œChatInput-NRSAiœ,œnameœ:œmessageœ,œoutput_typesœ:[œMessageœ]}-Agent-PZpvb{œfieldNameœ:œinput_valueœ,œidœ:œAgent-PZpvbœ,œinputTypesœ:[œMessageœ],œtypeœ:œstrœ}",
        "selected": false,
        "source": "ChatInput-NRSAi",
        "sourceHandle": "{œdataTypeœ: œChatInputœ, œidœ: œChatInput-NRSAiœ, œnameœ: œmessageœ, œoutput_typesœ: [œMessageœ]}",
        "target": "Agent-PZpvb",
        "targetHandle": "{œfieldNameœ: œinput_valueœ, œidœ: œAgent-PZpvbœ, œinputTypesœ: [œMessageœ], œtypeœ: œstrœ}"
      },
      {
        "animated": false,
        "className": "",
        "data": {
          "sourceHandle": {
            "dataType": "Agent",
            "id": "Agent-PZpvb",
            "name": "response",
            "output_types": [
              "Message"
            ]
          },
          "targetHandle": {
            "fieldName": "input_value",
            "id": "ChatOutput-EKVmm",
            "inputTypes": [
              "Data",
              "DataFrame",
              "Message"
            ],
            "type": "other"
          }
        },
        "id": "xy-edge__Agent-PZpvb{œdataTypeœ:œAgentœ,œidœ:œAgent-PZpvbœ,œnameœ:œresponseœ,œoutput_typesœ:[œMessageœ]}-ChatOutput-EKVmm{œfieldNameœ:œinput_valueœ,œidœ:œChatOutput-EKVmmœ,œinputTypesœ:[œDataœ,œDataFrameœ,œMessageœ],œtypeœ:œotherœ}",
        "selected": false,
        "source": "Agent-PZpvb",
        "sourceHandle": "{œdataTypeœ: œAgentœ, œidœ: œAgent-PZpvbœ, œnameœ: œresponseœ, œoutput_typesœ: [œMessageœ]}",
        "target": "ChatOutput-EKVmm",
        "targetHandle": "{œfieldNameœ: œinput_valueœ, œidœ: œChatOutput-EKVmmœ, œinputTypesœ: [œDataœ, œDataFrameœ, œMessageœ], œtypeœ: œotherœ}"
      },
      {
        "animated": false,
        "className": "",
        "data": {
          "sourceHandle": {
            "dataType": "ChatOutput",
            "id": "ChatOutput-EKVmm",
            "name": "message",
            "output_types": [
              "Message"
            ]
          },
          "targetHandle": {
            "fieldName": "message",
            "id": "SaveToFile-yBiQe",
            "inputTypes": [
              "Message"
            ],
            "type": "str"
          }
        },
        "id": "xy-edge__ChatOutput-EKVmm{œdataTypeœ:œChatOutputœ,œidœ:œChatOutput-EKVmmœ,œnameœ:œmessageœ,œoutput_typesœ:[œMessageœ]}-SaveToFile-yBiQe{œfieldNameœ:œmessageœ,œidœ:œSaveToFile-yBiQeœ,œinputTypesœ:[œMessageœ],œtypeœ:œstrœ}",
        "selected": false,
        "source": "ChatOutput-EKVmm",
        "sourceHandle": "{œdataTypeœ: œChatOutputœ, œidœ: œChatOutput-EKVmmœ, œnameœ: œmessageœ, œoutput_typesœ: [œMessageœ]}",
        "target": "SaveToFile-yBiQe",
        "targetHandle": "{œfieldNameœ: œmessageœ, œidœ: œSaveToFile-yBiQeœ, œinputTypesœ: [œMessageœ], œtypeœ: œstrœ}"
      }
    ],
    "nodes": [
      {
        "data": {
          "id": "note-2ZNem",
          "node": {
            "description": "### 💡 Add your OpenAI API key here",
            "display_name": "",
            "documentation": "",
            "template": {
              "backgroundColor": "transparent"
            }
          },
          "type": "note"
        },
        "dragging": false,
        "id": "note-2ZNem",
        "measured": {
          "height": 324,
          "width": 324
        },
        "position": {
          "x": 1173.6948654399118,
          "y": 140.3910247692671
        },
        "selected": false,
        "type": "noteNode"
      },
      {
        "data": {
          "id": "note-HtN4B",
          "node": {
            "description": "### 💡 Add your AgentQL API key here",
            "display_name": "",
            "documentation": "",
            "template": {
              "backgroundColor": "transparent"
            }
          },
          "type": "note"
        },
        "dragging": false,
        "height": 346,
        "id": "note-HtN4B",
        "measured": {
          "height": 346,
          "width": 324
        },
        "position": {
          "x": 754.0235442608289,
          "y": 35.586746852834835
        },
        "selected": false,
        "type": "noteNode"
      },
      {
        "data": {
          "description": "Uses AgentQL API to extract structured data from a given URL.",
          "display_name": "AgentQL Query Data",
          "id": "AgentQL-u82BE",
          "node": {
            "base_classes": [
              "Data"
            ],
            "beta": false,
            "conditional_paths": [],
            "custom_fields": {},
            "description": "Extracts structured data from a web page using an AgentQL query or a Natural Language description.",
            "display_name": "Extract Web Data",
            "documentation": "https://docs.agentql.com/rest-api/api-reference",
            "edited": false,
            "field_order": [
              "api_key",
              "url",
              "query",
              "prompt",
              "is_stealth_mode_enabled",
              "timeout",
              "mode",
              "wait_for",
              "is_scroll_to_bottom_enabled",
              "is_screenshot_enabled"
            ],
            "frozen": false,
            "icon": "AgentQL",
            "legacy": false,
            "lf_version": "1.2.0",
            "metadata": {},
            "minimized": false,
            "output_types": [],
            "outputs": [
              {
                "allows_loop": false,
                "cache": true,
                "display_name": "Toolset",
                "hidden": null,
                "method": "to_toolkit",
                "name": "component_as_tool",
                "options": null,
                "required_inputs": null,
                "selected": "Tool",
                "tool_mode": true,
                "types": [
                  "Tool"
                ],
                "value": "__UNDEFINED__"
              }
            ],
            "pinned": false,
            "template": {
              "_type": "Component",
              "api_key": {
                "_input_type": "SecretStrInput",
                "advanced": false,
                "display_name": "API Key",
                "dynamic": false,
                "info": "Your AgentQL API key from dev.agentql.com",
                "input_types": [
                  "Message"
                ],
                "load_from_db": true,
                "name": "api_key",
                "password": true,
                "placeholder": "",
                "required": true,
                "show": true,
                "title_case": false,
                "type": "str",
                "value": ""
              },
              "code": {
                "advanced": true,
                "dynamic": true,
                "fileTypes": [],
                "file_path": "",
                "info": "",
                "list": false,
                "load_from_db": false,
                "multiline": true,
                "name": "code",
                "password": false,
                "placeholder": "",
                "required": true,
                "show": true,
                "title_case": false,
                "type": "code",
                "value": "import httpx\nfrom loguru import logger\n\nfrom langflow.custom import Component\nfrom langflow.field_typing.range_spec import RangeSpec\nfrom langflow.io import (\n    BoolInput,\n    DropdownInput,\n    IntInput,\n    MessageTextInput,\n    MultilineInput,\n    Output,\n    SecretStrInput,\n)\nfrom langflow.schema import Data\n\n\nclass AgentQL(Component):\n    display_name = \"Extract Web Data\"\n    description = \"Extracts structured data from a web page using an AgentQL query or a Natural Language description.\"\n    documentation: str = \"https://docs.agentql.com/rest-api/api-reference\"\n    icon = \"AgentQL\"\n    name = \"AgentQL\"\n\n    inputs = [\n        SecretStrInput(\n            name=\"api_key\",\n            display_name=\"API Key\",\n            required=True,\n            password=True,\n            info=\"Your AgentQL API key from dev.agentql.com\",\n        ),\n        MessageTextInput(\n            name=\"url\",\n            display_name=\"URL\",\n            required=True,\n            info=\"The URL of the public web page you want to extract data from.\",\n            tool_mode=True,\n        ),\n        MultilineInput(\n            name=\"query\",\n            display_name=\"AgentQL Query\",\n            required=False,\n            info=\"The AgentQL query to execute. Learn more at https://docs.agentql.com/agentql-query or use a prompt.\",\n            tool_mode=True,\n        ),\n        MultilineInput(\n            name=\"prompt\",\n            display_name=\"Prompt\",\n            required=False,\n            info=\"A Natural Language description of the data to extract from the page. Alternative to AgentQL query.\",\n            tool_mode=True,\n        ),\n        BoolInput(\n            name=\"is_stealth_mode_enabled\",\n            display_name=\"Enable Stealth Mode (Beta)\",\n            info=\"Enable experimental anti-bot evasion strategies. May not work for all websites at all times.\",\n            value=False,\n            advanced=True,\n        ),\n        IntInput(\n            name=\"timeout\",\n            display_name=\"Timeout\",\n            info=\"Seconds to wait for a request.\",\n            value=900,\n            advanced=True,\n        ),\n        DropdownInput(\n            name=\"mode\",\n            display_name=\"Request Mode\",\n            info=\"'standard' uses deep data analysis, while 'fast' trades some depth of analysis for speed.\",\n            options=[\"fast\", \"standard\"],\n            value=\"fast\",\n            advanced=True,\n        ),\n        IntInput(\n            name=\"wait_for\",\n            display_name=\"Wait For\",\n            info=\"Seconds to wait for the page to load before extracting data.\",\n            value=0,\n            range_spec=RangeSpec(min=0, max=10, step_type=\"int\"),\n            advanced=True,\n        ),\n        BoolInput(\n            name=\"is_scroll_to_bottom_enabled\",\n            display_name=\"Enable scroll to bottom\",\n            info=\"Scroll to bottom of the page before extracting data.\",\n            value=False,\n            advanced=True,\n        ),\n        BoolInput(\n            name=\"is_screenshot_enabled\",\n            display_name=\"Enable screenshot\",\n            info=\"Take a screenshot before extracting data. Returned in 'metadata' as a Base64 string.\",\n            value=False,\n            advanced=True,\n        ),\n    ]\n\n    outputs = [\n        Output(display_name=\"Data\", name=\"data\", method=\"build_output\"),\n    ]\n\n    def build_output(self) -> Data:\n        endpoint = \"https://api.agentql.com/v1/query-data\"\n        headers = {\n            \"X-API-Key\": self.api_key,\n            \"Content-Type\": \"application/json\",\n            \"X-TF-Request-Origin\": \"langflow\",\n        }\n\n        payload = {\n            \"url\": self.url,\n            \"query\": self.query,\n            \"prompt\": self.prompt,\n            \"params\": {\n                \"mode\": self.mode,\n                \"wait_for\": self.wait_for,\n                \"is_scroll_to_bottom_enabled\": self.is_scroll_to_bottom_enabled,\n                \"is_screenshot_enabled\": self.is_screenshot_enabled,\n            },\n            \"metadata\": {\n                \"experimental_stealth_mode_enabled\": self.is_stealth_mode_enabled,\n            },\n        }\n\n        if not self.prompt and not self.query:\n            self.status = \"Either Query or Prompt must be provided.\"\n            raise ValueError(self.status)\n        if self.prompt and self.query:\n            self.status = \"Both Query and Prompt can't be provided at the same time.\"\n            raise ValueError(self.status)\n\n        try:\n            response = httpx.post(endpoint, headers=headers, json=payload, timeout=self.timeout)\n            response.raise_for_status()\n\n            json = response.json()\n            data = Data(result=json[\"data\"], metadata=json[\"metadata\"])\n\n        except httpx.HTTPStatusError as e:\n            response = e.response\n            if response.status_code == httpx.codes.UNAUTHORIZED:\n                self.status = \"Please, provide a valid API Key. You can create one at https://dev.agentql.com.\"\n            else:\n                try:\n                    error_json = response.json()\n                    logger.error(\n                        f\"Failure response: '{response.status_code} {response.reason_phrase}' with body: {error_json}\"\n                    )\n                    msg = error_json[\"error_info\"] if \"error_info\" in error_json else error_json[\"detail\"]\n                except (ValueError, TypeError):\n                    msg = f\"HTTP {e}.\"\n                self.status = msg\n            raise ValueError(self.status) from e\n\n        else:\n            self.status = data\n            return data\n"
              },
              "is_screenshot_enabled": {
                "_input_type": "BoolInput",
                "advanced": true,
                "display_name": "Enable screenshot",
                "dynamic": false,
                "info": "Take a screenshot before extracting data. Returned in 'metadata' as a Base64 string.",
                "list": false,
                "list_add_label": "Add More",
                "name": "is_screenshot_enabled",
                "placeholder": "",
                "required": false,
                "show": true,
                "title_case": false,
                "tool_mode": false,
                "trace_as_metadata": true,
                "type": "bool",
                "value": false
              },
              "is_scroll_to_bottom_enabled": {
                "_input_type": "BoolInput",
                "advanced": true,
                "display_name": "Enable scroll to bottom",
                "dynamic": false,
                "info": "Scroll to bottom of the page before extracting data.",
                "list": false,
                "list_add_label": "Add More",
                "name": "is_scroll_to_bottom_enabled",
                "placeholder": "",
                "required": false,
                "show": true,
                "title_case": false,
                "tool_mode": false,
                "trace_as_metadata": true,
                "type": "bool",
                "value": false
              },
              "is_stealth_mode_enabled": {
                "_input_type": "BoolInput",
                "advanced": true,
                "display_name": "Enable Stealth Mode (Beta)",
                "dynamic": false,
                "info": "Enable experimental anti-bot evasion strategies. May not work for all websites at all times.",
                "list": false,
                "list_add_label": "Add More",
                "name": "is_stealth_mode_enabled",
                "placeholder": "",
                "required": false,
                "show": true,
                "title_case": false,
                "tool_mode": false,
                "trace_as_metadata": true,
                "type": "bool",
                "value": false
              },
              "mode": {
                "_input_type": "DropdownInput",
                "advanced": true,
                "combobox": false,
                "dialog_inputs": {},
                "display_name": "Request Mode",
                "dynamic": false,
                "info": "'standard' uses deep data analysis, while 'fast' trades some depth of analysis for speed.",
                "name": "mode",
                "options": [
                  "fast",
                  "standard"
                ],
                "options_metadata": [],
                "placeholder": "",
                "required": false,
                "show": true,
                "title_case": false,
                "tool_mode": false,
                "trace_as_metadata": true,
                "type": "str",
                "value": "fast"
              },
              "prompt": {
                "_input_type": "MultilineInput",
                "advanced": false,
                "copy_field": false,
                "display_name": "Prompt",
                "dynamic": false,
                "info": "A Natural Language description of the data to extract from the page. Alternative to AgentQL query.",
                "input_types": [
                  "Message"
                ],
                "list": false,
                "list_add_label": "Add More",
                "load_from_db": false,
                "multiline": true,
                "name": "prompt",
                "placeholder": "",
                "required": false,
                "show": true,
                "title_case": false,
                "tool_mode": true,
                "trace_as_input": true,
                "trace_as_metadata": true,
                "type": "str",
                "value": ""
              },
              "query": {
                "_input_type": "MultilineInput",
                "advanced": false,
                "copy_field": false,
                "display_name": "AgentQL Query",
                "dynamic": false,
                "info": "The AgentQL query to execute. Learn more at https://docs.agentql.com/agentql-query or use a prompt.",
                "input_types": [
                  "Message"
                ],
                "list": false,
                "list_add_label": "Add More",
                "load_from_db": false,
                "multiline": true,
                "name": "query",
                "placeholder": "",
                "required": false,
                "show": true,
                "title_case": false,
                "tool_mode": true,
                "trace_as_input": true,
                "trace_as_metadata": true,
                "type": "str",
                "value": ""
              },
              "timeout": {
                "_input_type": "IntInput",
                "advanced": true,
                "display_name": "Timeout",
                "dynamic": false,
                "info": "Seconds to wait for a request.",
                "list": false,
                "list_add_label": "Add More",
                "name": "timeout",
                "placeholder": "",
                "required": false,
                "show": true,
                "title_case": false,
                "tool_mode": false,
                "trace_as_metadata": true,
                "type": "int",
                "value": 900
              },
              "tools_metadata": {
                "_input_type": "TableInput",
                "advanced": false,
                "display_name": "Edit tools",
                "dynamic": false,
                "info": "",
                "is_list": true,
                "list_add_label": "Add More",
                "name": "tools_metadata",
                "placeholder": "",
                "real_time_refresh": true,
                "required": false,
                "show": true,
                "table_icon": "Hammer",
                "table_options": {
                  "block_add": true,
                  "block_delete": true,
                  "block_edit": true,
                  "block_filter": true,
                  "block_hide": true,
                  "block_select": true,
                  "block_sort": true,
                  "description": "Modify tool names and descriptions to help agents understand when to use each tool.",
                  "field_parsers": {
                    "commands": "commands",
                    "name": [
                      "snake_case",
                      "no_blank"
                    ]
                  },
                  "hide_options": true
                },
                "table_schema": {
                  "columns": [
                    {
                      "default": "None",
                      "description": "Specify the name of the tool.",
                      "disable_edit": false,
                      "display_name": "Tool Name",
                      "edit_mode": "inline",
                      "filterable": false,
                      "formatter": "text",
                      "hidden": false,
                      "name": "name",
                      "sortable": false,
                      "type": "str"
                    },
                    {
                      "default": "None",
                      "description": "Describe the purpose of the tool.",
                      "disable_edit": false,
                      "display_name": "Tool Description",
                      "edit_mode": "popover",
                      "filterable": false,
                      "formatter": "text",
                      "hidden": false,
                      "name": "description",
                      "sortable": false,
                      "type": "str"
                    },
                    {
                      "default": "None",
                      "description": "The default identifiers for the tools and cannot be changed.",
                      "disable_edit": true,
                      "display_name": "Tool Identifiers",
                      "edit_mode": "inline",
                      "filterable": false,
                      "formatter": "text",
                      "hidden": true,
                      "name": "tags",
                      "sortable": false,
                      "type": "str"
                    },
                    {
                      "default": true,
                      "description": "Indicates whether the tool is currently active. Set to True to activate this tool.",
                      "disable_edit": false,
                      "display_name": "Enable",
                      "edit_mode": "popover",
                      "filterable": true,
                      "formatter": "boolean",
                      "hidden": false,
                      "name": "status",
                      "sortable": true,
                      "type": "boolean"
                    }
                  ]
                },
                "title_case": false,
                "tool_mode": false,
                "trace_as_metadata": true,
                "trigger_icon": "Hammer",
                "trigger_text": "",
                "type": "table",
                "value": [
                  {
                    "description": "build_output(api_key: Message, url: Message) - Extracts structured data from a web page using an AgentQL query or a Natural Language description.",
                    "name": "AgentQL-build_output",
                    "status": true,
                    "tags": [
                      "AgentQL-build_output"
                    ]
                  }
                ]
              },
              "url": {
                "_input_type": "MessageTextInput",
                "advanced": false,
                "display_name": "URL",
                "dynamic": false,
                "info": "The URL of the public web page you want to extract data from.",
                "input_types": [
                  "Message"
                ],
                "list": false,
                "list_add_label": "Add More",
                "load_from_db": false,
                "name": "url",
                "placeholder": "",
                "required": true,
                "show": true,
                "title_case": false,
                "tool_mode": true,
                "trace_as_input": true,
                "trace_as_metadata": true,
                "type": "str",
                "value": ""
              },
              "wait_for": {
                "_input_type": "IntInput",
                "advanced": true,
                "display_name": "Wait For",
                "dynamic": false,
                "info": "Seconds to wait for the page to load before extracting data.",
                "list": false,
                "list_add_label": "Add More",
                "name": "wait_for",
                "placeholder": "",
                "range_spec": {
                  "max": 10,
                  "min": 0,
                  "step": 0.1,
                  "step_type": "int"
                },
                "required": false,
                "show": true,
                "title_case": false,
                "tool_mode": false,
                "trace_as_metadata": true,
                "type": "int",
                "value": 0
              }
            },
            "tool_mode": true
          },
          "showNode": true,
          "type": "AgentQL"
        },
        "dragging": false,
        "id": "AgentQL-u82BE",
        "measured": {
          "height": 602,
          "width": 320
        },
        "position": {
          "x": 754.0425636172196,
          "y": 87.23877481296148
        },
        "selected": false,
        "type": "genericNode"
      },
      {
        "data": {
          "id": "ChatInput-NRSAi",
          "node": {
            "base_classes": [
              "Message"
            ],
            "beta": false,
            "category": "inputs",
            "conditional_paths": [],
            "custom_fields": {},
            "description": "Get chat inputs from the Playground.",
            "display_name": "Chat Input",
            "documentation": "",
            "edited": false,
            "field_order": [
              "input_value",
              "should_store_message",
              "sender",
              "sender_name",
              "session_id",
              "files",
              "background_color",
              "chat_icon",
              "text_color"
            ],
            "frozen": false,
            "icon": "MessagesSquare",
            "key": "ChatInput",
            "legacy": false,
            "lf_version": "1.2.0",
            "metadata": {},
            "minimized": true,
            "output_types": [],
            "outputs": [
              {
                "allows_loop": false,
                "cache": true,
                "display_name": "Message",
                "method": "message_response",
                "name": "message",
                "selected": "Message",
                "tool_mode": true,
                "types": [
                  "Message"
                ],
                "value": "__UNDEFINED__"
              }
            ],
            "pinned": false,
            "score": 0.0020353564437605998,
            "template": {
              "_type": "Component",
              "background_color": {
                "_input_type": "MessageTextInput",
                "advanced": true,
                "display_name": "Background Color",
                "dynamic": false,
                "info": "The background color of the icon.",
                "input_types": [
                  "Message"
                ],
                "list": false,
                "list_add_label": "Add More",
                "load_from_db": false,
                "name": "background_color",
                "placeholder": "",
                "required": false,
                "show": true,
                "title_case": false,
                "tool_mode": false,
                "trace_as_input": true,
                "trace_as_metadata": true,
                "type": "str",
                "value": ""
              },
              "chat_icon": {
                "_input_type": "MessageTextInput",
                "advanced": true,
                "display_name": "Icon",
                "dynamic": false,
                "info": "The icon of the message.",
                "input_types": [
                  "Message"
                ],
                "list": false,
                "list_add_label": "Add More",
                "load_from_db": false,
                "name": "chat_icon",
                "placeholder": "",
                "required": false,
                "show": true,
                "title_case": false,
                "tool_mode": false,
                "trace_as_input": true,
                "trace_as_metadata": true,
                "type": "str",
                "value": ""
              },
              "code": {
                "advanced": true,
                "dynamic": true,
                "fileTypes": [],
                "file_path": "",
                "info": "",
                "list": false,
                "load_from_db": false,
                "multiline": true,
                "name": "code",
                "password": false,
                "placeholder": "",
                "required": true,
                "show": true,
                "title_case": false,
                "type": "code",
                "value": "from langflow.base.data.utils import IMG_FILE_TYPES, TEXT_FILE_TYPES\nfrom langflow.base.io.chat import ChatComponent\nfrom langflow.inputs import BoolInput\nfrom langflow.io import (\n    DropdownInput,\n    FileInput,\n    MessageTextInput,\n    MultilineInput,\n    Output,\n)\nfrom langflow.schema.message import Message\nfrom langflow.utils.constants import (\n    MESSAGE_SENDER_AI,\n    MESSAGE_SENDER_NAME_USER,\n    MESSAGE_SENDER_USER,\n)\n\n\nclass ChatInput(ChatComponent):\n    display_name = \"Chat Input\"\n    description = \"Get chat inputs from the Playground.\"\n    icon = \"MessagesSquare\"\n    name = \"ChatInput\"\n    minimized = True\n\n    inputs = [\n        MultilineInput(\n            name=\"input_value\",\n            display_name=\"Text\",\n            value=\"\",\n            info=\"Message to be passed as input.\",\n            input_types=[],\n        ),\n        BoolInput(\n            name=\"should_store_message\",\n            display_name=\"Store Messages\",\n            info=\"Store the message in the history.\",\n            value=True,\n            advanced=True,\n        ),\n        DropdownInput(\n            name=\"sender\",\n            display_name=\"Sender Type\",\n            options=[MESSAGE_SENDER_AI, MESSAGE_SENDER_USER],\n            value=MESSAGE_SENDER_USER,\n            info=\"Type of sender.\",\n            advanced=True,\n        ),\n        MessageTextInput(\n            name=\"sender_name\",\n            display_name=\"Sender Name\",\n            info=\"Name of the sender.\",\n            value=MESSAGE_SENDER_NAME_USER,\n            advanced=True,\n        ),\n        MessageTextInput(\n            name=\"session_id\",\n            display_name=\"Session ID\",\n            info=\"The session ID of the chat. If empty, the current session ID parameter will be used.\",\n            advanced=True,\n        ),\n        FileInput(\n            name=\"files\",\n            display_name=\"Files\",\n            file_types=TEXT_FILE_TYPES + IMG_FILE_TYPES,\n            info=\"Files to be sent with the message.\",\n            advanced=True,\n            is_list=True,\n            temp_file=True,\n        ),\n        MessageTextInput(\n            name=\"background_color\",\n            display_name=\"Background Color\",\n            info=\"The background color of the icon.\",\n            advanced=True,\n        ),\n        MessageTextInput(\n            name=\"chat_icon\",\n            display_name=\"Icon\",\n            info=\"The icon of the message.\",\n            advanced=True,\n        ),\n        MessageTextInput(\n            name=\"text_color\",\n            display_name=\"Text Color\",\n            info=\"The text color of the name\",\n            advanced=True,\n        ),\n    ]\n    outputs = [\n        Output(display_name=\"Message\", name=\"message\", method=\"message_response\"),\n    ]\n\n    async def message_response(self) -> Message:\n        background_color = self.background_color\n        text_color = self.text_color\n        icon = self.chat_icon\n\n        message = await Message.create(\n            text=self.input_value,\n            sender=self.sender,\n            sender_name=self.sender_name,\n            session_id=self.session_id,\n            files=self.files,\n            properties={\n                \"background_color\": background_color,\n                \"text_color\": text_color,\n                \"icon\": icon,\n            },\n        )\n        if self.session_id and isinstance(message, Message) and self.should_store_message:\n            stored_message = await self.send_message(\n                message,\n            )\n            self.message.value = stored_message\n            message = stored_message\n\n        self.status = message\n        return message\n"
              },
              "files": {
                "_input_type": "FileInput",
                "advanced": true,
                "display_name": "Files",
                "dynamic": false,
                "fileTypes": [
                  "txt",
                  "md",
                  "mdx",
                  "csv",
                  "json",
                  "yaml",
                  "yml",
                  "xml",
                  "html",
                  "htm",
                  "pdf",
                  "docx",
                  "py",
                  "sh",
                  "sql",
                  "js",
                  "ts",
                  "tsx",
                  "jpg",
                  "jpeg",
                  "png",
                  "bmp",
                  "image"
                ],
                "file_path": "",
                "info": "Files to be sent with the message.",
                "list": true,
                "list_add_label": "Add More",
                "name": "files",
                "placeholder": "",
                "required": false,
                "show": true,
                "temp_file": true,
                "title_case": false,
                "trace_as_metadata": true,
                "type": "file",
                "value": ""
              },
              "input_value": {
                "_input_type": "MultilineInput",
                "advanced": false,
                "display_name": "Text",
                "dynamic": false,
                "info": "Message to be passed as input.",
                "input_types": [],
                "list": false,
                "list_add_label": "Add More",
                "load_from_db": false,
                "multiline": true,
                "name": "input_value",
                "placeholder": "",
                "required": false,
                "show": true,
                "title_case": false,
                "tool_mode": false,
                "trace_as_input": true,
                "trace_as_metadata": true,
                "type": "str",
                "value": ""
              },
              "sender": {
                "_input_type": "DropdownInput",
                "advanced": true,
                "combobox": false,
                "dialog_inputs": {},
                "display_name": "Sender Type",
                "dynamic": false,
                "info": "Type of sender.",
                "name": "sender",
                "options": [
                  "Machine",
                  "User"
                ],
                "options_metadata": [],
                "placeholder": "",
                "required": false,
                "show": true,
                "title_case": false,
                "tool_mode": false,
                "trace_as_metadata": true,
                "type": "str",
                "value": "User"
              },
              "sender_name": {
                "_input_type": "MessageTextInput",
                "advanced": true,
                "display_name": "Sender Name",
                "dynamic": false,
                "info": "Name of the sender.",
                "input_types": [
                  "Message"
                ],
                "list": false,
                "list_add_label": "Add More",
                "load_from_db": false,
                "name": "sender_name",
                "placeholder": "",
                "required": false,
                "show": true,
                "title_case": false,
                "tool_mode": false,
                "trace_as_input": true,
                "trace_as_metadata": true,
                "type": "str",
                "value": "User"
              },
              "session_id": {
                "_input_type": "MessageTextInput",
                "advanced": true,
                "display_name": "Session ID",
                "dynamic": false,
                "info": "The session ID of the chat. If empty, the current session ID parameter will be used.",
                "input_types": [
                  "Message"
                ],
                "list": false,
                "list_add_label": "Add More",
                "load_from_db": false,
                "name": "session_id",
                "placeholder": "",
                "required": false,
                "show": true,
                "title_case": false,
                "tool_mode": false,
                "trace_as_input": true,
                "trace_as_metadata": true,
                "type": "str",
                "value": ""
              },
              "should_store_message": {
                "_input_type": "BoolInput",
                "advanced": true,
                "display_name": "Store Messages",
                "dynamic": false,
                "info": "Store the message in the history.",
                "list": false,
                "list_add_label": "Add More",
                "name": "should_store_message",
                "placeholder": "",
                "required": false,
                "show": true,
                "title_case": false,
                "tool_mode": false,
                "trace_as_metadata": true,
                "type": "bool",
                "value": true
              },
              "text_color": {
                "_input_type": "MessageTextInput",
                "advanced": true,
                "display_name": "Text Color",
                "dynamic": false,
                "info": "The text color of the name",
                "input_types": [
                  "Message"
                ],
                "list": false,
                "list_add_label": "Add More",
                "load_from_db": false,
                "name": "text_color",
                "placeholder": "",
                "required": false,
                "show": true,
                "title_case": false,
                "tool_mode": false,
                "trace_as_input": true,
                "trace_as_metadata": true,
                "type": "str",
                "value": ""
              }
            },
            "tool_mode": false
          },
          "showNode": false,
          "type": "ChatInput"
        },
        "dragging": false,
        "id": "ChatInput-NRSAi",
        "measured": {
          "height": 66,
          "width": 192
        },
        "position": {
          "x": 823.1132878482413,
          "y": 728.3243379433505
        },
        "selected": false,
        "type": "genericNode"
      },
      {
        "data": {
          "id": "Agent-PZpvb",
          "node": {
            "base_classes": [
              "Message"
            ],
            "beta": false,
            "conditional_paths": [],
            "custom_fields": {},
            "description": "Define the agent's instructions, then enter a task to complete using tools.",
            "display_name": "Agent",
            "documentation": "",
            "edited": false,
            "field_order": [
              "agent_llm",
              "max_tokens",
              "model_kwargs",
              "json_mode",
              "model_name",
              "openai_api_base",
              "api_key",
              "temperature",
              "seed",
              "max_retries",
              "timeout",
              "system_prompt",
              "tools",
              "input_value",
              "handle_parsing_errors",
              "verbose",
              "max_iterations",
              "agent_description",
              "memory",
              "sender",
              "sender_name",
              "n_messages",
              "session_id",
              "order",
              "template",
              "add_current_date_tool"
            ],
            "frozen": false,
            "icon": "bot",
            "legacy": false,
            "lf_version": "1.2.0",
            "metadata": {},
            "minimized": false,
            "output_types": [],
            "outputs": [
              {
                "allows_loop": false,
                "cache": true,
                "display_name": "Response",
                "method": "message_response",
                "name": "response",
                "selected": "Message",
                "tool_mode": true,
                "types": [
                  "Message"
                ],
                "value": "__UNDEFINED__"
              }
            ],
            "pinned": false,
            "template": {
              "_type": "Component",
              "add_current_date_tool": {
                "_input_type": "BoolInput",
                "advanced": true,
                "display_name": "Current Date",
                "dynamic": false,
                "info": "If true, will add a tool to the agent that returns the current date.",
                "list": false,
                "list_add_label": "Add More",
                "name": "add_current_date_tool",
                "placeholder": "",
                "required": false,
                "show": true,
                "title_case": false,
                "tool_mode": false,
                "trace_as_metadata": true,
                "type": "bool",
                "value": true
              },
              "agent_description": {
                "_input_type": "MultilineInput",
                "advanced": true,
                "display_name": "Agent Description [Deprecated]",
                "dynamic": false,
                "info": "The description of the agent. This is only used when in Tool Mode. Defaults to 'A helpful assistant with access to the following tools:' and tools are added dynamically. This feature is deprecated and will be removed in future versions.",
                "input_types": [
                  "Message"
                ],
                "list": false,
                "list_add_label": "Add More",
                "load_from_db": false,
                "multiline": true,
                "name": "agent_description",
                "placeholder": "",
                "required": false,
                "show": true,
                "title_case": false,
                "tool_mode": false,
                "trace_as_input": true,
                "trace_as_metadata": true,
                "type": "str",
                "value": "A helpful assistant with access to the following tools:"
              },
              "agent_llm": {
                "_input_type": "DropdownInput",
                "advanced": false,
                "combobox": false,
                "dialog_inputs": {},
                "display_name": "Model Provider",
                "dynamic": false,
                "info": "The provider of the language model that the agent will use to generate responses.",
                "input_types": [],
                "name": "agent_llm",
                "options": [
                  "Amazon Bedrock",
                  "Anthropic",
                  "Azure OpenAI",
                  "Google Generative AI",
                  "Groq",
                  "NVIDIA",
                  "OpenAI",
                  "SambaNova",
                  "Custom"
                ],
                "options_metadata": [
                  {
                    "icon": "Amazon"
                  },
                  {
                    "icon": "Anthropic"
                  },
                  {
                    "icon": "Azure"
                  },
                  {
                    "icon": "GoogleGenerativeAI"
                  },
                  {
                    "icon": "Groq"
                  },
                  {
                    "icon": "NVIDIA"
                  },
                  {
                    "icon": "OpenAI"
                  },
                  {
                    "icon": "SambaNova"
                  },
                  {
                    "icon": "brain"
                  }
                ],
                "placeholder": "",
                "real_time_refresh": true,
                "required": false,
                "show": true,
                "title_case": false,
                "tool_mode": false,
                "trace_as_metadata": true,
                "type": "str",
                "value": "OpenAI"
              },
              "api_key": {
                "_input_type": "SecretStrInput",
                "advanced": false,
                "display_name": "OpenAI API Key",
                "dynamic": false,
                "info": "The OpenAI API Key to use for the OpenAI model.",
                "input_types": [
                  "Message"
                ],
                "load_from_db": true,
                "name": "api_key",
                "password": true,
                "placeholder": "",
                "required": true,
                "show": true,
                "title_case": false,
                "type": "str",
                "value": ""
              },
              "code": {
                "advanced": true,
                "dynamic": true,
                "fileTypes": [],
                "file_path": "",
                "info": "",
                "list": false,
                "load_from_db": false,
                "multiline": true,
                "name": "code",
                "password": false,
                "placeholder": "",
                "required": true,
                "show": true,
                "title_case": false,
                "type": "code",
                "value": "from langchain_core.tools import StructuredTool\n\nfrom langflow.base.agents.agent import LCToolsAgentComponent\nfrom langflow.base.agents.events import ExceptionWithMessageError\nfrom langflow.base.models.model_input_constants import (\n    ALL_PROVIDER_FIELDS,\n    MODEL_DYNAMIC_UPDATE_FIELDS,\n    MODEL_PROVIDERS_DICT,\n    MODELS_METADATA,\n)\nfrom langflow.base.models.model_utils import get_model_name\nfrom langflow.components.helpers import CurrentDateComponent\nfrom langflow.components.helpers.memory import MemoryComponent\nfrom langflow.components.langchain_utilities.tool_calling import ToolCallingAgentComponent\nfrom langflow.custom.utils import update_component_build_config\nfrom langflow.io import BoolInput, DropdownInput, MultilineInput, Output\nfrom langflow.logging import logger\nfrom langflow.schema.dotdict import dotdict\nfrom langflow.schema.message import Message\n\n\ndef set_advanced_true(component_input):\n    component_input.advanced = True\n    return component_input\n\n\nclass AgentComponent(ToolCallingAgentComponent):\n    display_name: str = \"Agent\"\n    description: str = \"Define the agent's instructions, then enter a task to complete using tools.\"\n    icon = \"bot\"\n    beta = False\n    name = \"Agent\"\n\n    memory_inputs = [set_advanced_true(component_input) for component_input in MemoryComponent().inputs]\n\n    inputs = [\n        DropdownInput(\n            name=\"agent_llm\",\n            display_name=\"Model Provider\",\n            info=\"The provider of the language model that the agent will use to generate responses.\",\n            options=[*sorted(MODEL_PROVIDERS_DICT.keys()), \"Custom\"],\n            value=\"OpenAI\",\n            real_time_refresh=True,\n            input_types=[],\n            options_metadata=[MODELS_METADATA[key] for key in sorted(MODELS_METADATA.keys())] + [{\"icon\": \"brain\"}],\n        ),\n        *MODEL_PROVIDERS_DICT[\"OpenAI\"][\"inputs\"],\n        MultilineInput(\n            name=\"system_prompt\",\n            display_name=\"Agent Instructions\",\n            info=\"System Prompt: Initial instructions and context provided to guide the agent's behavior.\",\n            value=\"You are a helpful assistant that can use tools to answer questions and perform tasks.\",\n            advanced=False,\n        ),\n        *LCToolsAgentComponent._base_inputs,\n        *memory_inputs,\n        BoolInput(\n            name=\"add_current_date_tool\",\n            display_name=\"Current Date\",\n            advanced=True,\n            info=\"If true, will add a tool to the agent that returns the current date.\",\n            value=True,\n        ),\n    ]\n    outputs = [Output(name=\"response\", display_name=\"Response\", method=\"message_response\")]\n\n    async def message_response(self) -> Message:\n        try:\n            # Get LLM model and validate\n            llm_model, display_name = self.get_llm()\n            if llm_model is None:\n                msg = \"No language model selected. Please choose a model to proceed.\"\n                raise ValueError(msg)\n            self.model_name = get_model_name(llm_model, display_name=display_name)\n\n            # Get memory data\n            self.chat_history = await self.get_memory_data()\n\n            # Add current date tool if enabled\n            if self.add_current_date_tool:\n                if not isinstance(self.tools, list):  # type: ignore[has-type]\n                    self.tools = []\n                current_date_tool = (await CurrentDateComponent(**self.get_base_args()).to_toolkit()).pop(0)\n                if not isinstance(current_date_tool, StructuredTool):\n                    msg = \"CurrentDateComponent must be converted to a StructuredTool\"\n                    raise TypeError(msg)\n                self.tools.append(current_date_tool)\n\n            # Validate tools\n            if not self.tools:\n                msg = \"Tools are required to run the agent. Please add at least one tool.\"\n                raise ValueError(msg)\n\n            # Set up and run agent\n            self.set(\n                llm=llm_model,\n                tools=self.tools,\n                chat_history=self.chat_history,\n                input_value=self.input_value,\n                system_prompt=self.system_prompt,\n            )\n            agent = self.create_agent_runnable()\n            return await self.run_agent(agent)\n\n        except (ValueError, TypeError, KeyError) as e:\n            logger.error(f\"{type(e).__name__}: {e!s}\")\n            raise\n        except ExceptionWithMessageError as e:\n            logger.error(f\"ExceptionWithMessageError occurred: {e}\")\n            raise\n        except Exception as e:\n            logger.error(f\"Unexpected error: {e!s}\")\n            raise\n\n    async def get_memory_data(self):\n        memory_kwargs = {\n            component_input.name: getattr(self, f\"{component_input.name}\") for component_input in self.memory_inputs\n        }\n        # filter out empty values\n        memory_kwargs = {k: v for k, v in memory_kwargs.items() if v}\n\n        return await MemoryComponent(**self.get_base_args()).set(**memory_kwargs).retrieve_messages()\n\n    def get_llm(self):\n        if not isinstance(self.agent_llm, str):\n            return self.agent_llm, None\n\n        try:\n            provider_info = MODEL_PROVIDERS_DICT.get(self.agent_llm)\n            if not provider_info:\n                msg = f\"Invalid model provider: {self.agent_llm}\"\n                raise ValueError(msg)\n\n            component_class = provider_info.get(\"component_class\")\n            display_name = component_class.display_name\n            inputs = provider_info.get(\"inputs\")\n            prefix = provider_info.get(\"prefix\", \"\")\n\n            return self._build_llm_model(component_class, inputs, prefix), display_name\n\n        except Exception as e:\n            logger.error(f\"Error building {self.agent_llm} language model: {e!s}\")\n            msg = f\"Failed to initialize language model: {e!s}\"\n            raise ValueError(msg) from e\n\n    def _build_llm_model(self, component, inputs, prefix=\"\"):\n        model_kwargs = {input_.name: getattr(self, f\"{prefix}{input_.name}\") for input_ in inputs}\n        return component.set(**model_kwargs).build_model()\n\n    def set_component_params(self, component):\n        provider_info = MODEL_PROVIDERS_DICT.get(self.agent_llm)\n        if provider_info:\n            inputs = provider_info.get(\"inputs\")\n            prefix = provider_info.get(\"prefix\")\n            model_kwargs = {input_.name: getattr(self, f\"{prefix}{input_.name}\") for input_ in inputs}\n\n            return component.set(**model_kwargs)\n        return component\n\n    def delete_fields(self, build_config: dotdict, fields: dict | list[str]) -> None:\n        \"\"\"Delete specified fields from build_config.\"\"\"\n        for field in fields:\n            build_config.pop(field, None)\n\n    def update_input_types(self, build_config: dotdict) -> dotdict:\n        \"\"\"Update input types for all fields in build_config.\"\"\"\n        for key, value in build_config.items():\n            if isinstance(value, dict):\n                if value.get(\"input_types\") is None:\n                    build_config[key][\"input_types\"] = []\n            elif hasattr(value, \"input_types\") and value.input_types is None:\n                value.input_types = []\n        return build_config\n\n    async def update_build_config(\n        self, build_config: dotdict, field_value: str, field_name: str | None = None\n    ) -> dotdict:\n        # Iterate over all providers in the MODEL_PROVIDERS_DICT\n        # Existing logic for updating build_config\n        if field_name in (\"agent_llm\",):\n            build_config[\"agent_llm\"][\"value\"] = field_value\n            provider_info = MODEL_PROVIDERS_DICT.get(field_value)\n            if provider_info:\n                component_class = provider_info.get(\"component_class\")\n                if component_class and hasattr(component_class, \"update_build_config\"):\n                    # Call the component class's update_build_config method\n                    build_config = await update_component_build_config(\n                        component_class, build_config, field_value, \"model_name\"\n                    )\n\n            provider_configs: dict[str, tuple[dict, list[dict]]] = {\n                provider: (\n                    MODEL_PROVIDERS_DICT[provider][\"fields\"],\n                    [\n                        MODEL_PROVIDERS_DICT[other_provider][\"fields\"]\n                        for other_provider in MODEL_PROVIDERS_DICT\n                        if other_provider != provider\n                    ],\n                )\n                for provider in MODEL_PROVIDERS_DICT\n            }\n            if field_value in provider_configs:\n                fields_to_add, fields_to_delete = provider_configs[field_value]\n\n                # Delete fields from other providers\n                for fields in fields_to_delete:\n                    self.delete_fields(build_config, fields)\n\n                # Add provider-specific fields\n                if field_value == \"OpenAI\" and not any(field in build_config for field in fields_to_add):\n                    build_config.update(fields_to_add)\n                else:\n                    build_config.update(fields_to_add)\n                # Reset input types for agent_llm\n                build_config[\"agent_llm\"][\"input_types\"] = []\n            elif field_value == \"Custom\":\n                # Delete all provider fields\n                self.delete_fields(build_config, ALL_PROVIDER_FIELDS)\n                # Update with custom component\n                custom_component = DropdownInput(\n                    name=\"agent_llm\",\n                    display_name=\"Language Model\",\n                    options=[*sorted(MODEL_PROVIDERS_DICT.keys()), \"Custom\"],\n                    value=\"Custom\",\n                    real_time_refresh=True,\n                    input_types=[\"LanguageModel\"],\n                    options_metadata=[MODELS_METADATA[key] for key in sorted(MODELS_METADATA.keys())]\n                    + [{\"icon\": \"brain\"}],\n                )\n                build_config.update({\"agent_llm\": custom_component.to_dict()})\n            # Update input types for all fields\n            build_config = self.update_input_types(build_config)\n\n            # Validate required keys\n            default_keys = [\n                \"code\",\n                \"_type\",\n                \"agent_llm\",\n                \"tools\",\n                \"input_value\",\n                \"add_current_date_tool\",\n                \"system_prompt\",\n                \"agent_description\",\n                \"max_iterations\",\n                \"handle_parsing_errors\",\n                \"verbose\",\n            ]\n            missing_keys = [key for key in default_keys if key not in build_config]\n            if missing_keys:\n                msg = f\"Missing required keys in build_config: {missing_keys}\"\n                raise ValueError(msg)\n        if (\n            isinstance(self.agent_llm, str)\n            and self.agent_llm in MODEL_PROVIDERS_DICT\n            and field_name in MODEL_DYNAMIC_UPDATE_FIELDS\n        ):\n            provider_info = MODEL_PROVIDERS_DICT.get(self.agent_llm)\n            if provider_info:\n                component_class = provider_info.get(\"component_class\")\n                component_class = self.set_component_params(component_class)\n                prefix = provider_info.get(\"prefix\")\n                if component_class and hasattr(component_class, \"update_build_config\"):\n                    # Call each component class's update_build_config method\n                    # remove the prefix from the field_name\n                    if isinstance(field_name, str) and isinstance(prefix, str):\n                        field_name = field_name.replace(prefix, \"\")\n                    build_config = await update_component_build_config(\n                        component_class, build_config, field_value, \"model_name\"\n                    )\n        return dotdict({k: v.to_dict() if hasattr(v, \"to_dict\") else v for k, v in build_config.items()})\n"
              },
              "handle_parsing_errors": {
                "_input_type": "BoolInput",
                "advanced": true,
                "display_name": "Handle Parse Errors",
                "dynamic": false,
                "info": "Should the Agent fix errors when reading user input for better processing?",
                "list": false,
                "list_add_label": "Add More",
                "name": "handle_parsing_errors",
                "placeholder": "",
                "required": false,
                "show": true,
                "title_case": false,
                "tool_mode": false,
                "trace_as_metadata": true,
                "type": "bool",
                "value": true
              },
              "input_value": {
                "_input_type": "MessageTextInput",
                "advanced": false,
                "display_name": "Input",
                "dynamic": false,
                "info": "The input provided by the user for the agent to process.",
                "input_types": [
                  "Message"
                ],
                "list": false,
                "list_add_label": "Add More",
                "load_from_db": false,
                "name": "input_value",
                "placeholder": "",
                "required": false,
                "show": true,
                "title_case": false,
                "tool_mode": true,
                "trace_as_input": true,
                "trace_as_metadata": true,
                "type": "str",
                "value": ""
              },
              "json_mode": {
                "_input_type": "BoolInput",
                "advanced": true,
                "display_name": "JSON Mode",
                "dynamic": false,
                "info": "If True, it will output JSON regardless of passing a schema.",
                "list": false,
                "list_add_label": "Add More",
                "name": "json_mode",
                "placeholder": "",
                "required": false,
                "show": true,
                "title_case": false,
                "tool_mode": false,
                "trace_as_metadata": true,
                "type": "bool",
                "value": false
              },
              "max_iterations": {
                "_input_type": "IntInput",
                "advanced": true,
                "display_name": "Max Iterations",
                "dynamic": false,
                "info": "The maximum number of attempts the agent can make to complete its task before it stops.",
                "list": false,
                "list_add_label": "Add More",
                "name": "max_iterations",
                "placeholder": "",
                "required": false,
                "show": true,
                "title_case": false,
                "tool_mode": false,
                "trace_as_metadata": true,
                "type": "int",
                "value": 15
              },
              "max_retries": {
                "_input_type": "IntInput",
                "advanced": true,
                "display_name": "Max Retries",
                "dynamic": false,
                "info": "The maximum number of retries to make when generating.",
                "list": false,
                "list_add_label": "Add More",
                "name": "max_retries",
                "placeholder": "",
                "required": false,
                "show": true,
                "title_case": false,
                "tool_mode": false,
                "trace_as_metadata": true,
                "type": "int",
                "value": 5
              },
              "max_tokens": {
                "_input_type": "IntInput",
                "advanced": true,
                "display_name": "Max Tokens",
                "dynamic": false,
                "info": "The maximum number of tokens to generate. Set to 0 for unlimited tokens.",
                "list": false,
                "list_add_label": "Add More",
                "name": "max_tokens",
                "placeholder": "",
                "range_spec": {
                  "max": 128000,
                  "min": 0,
                  "step": 0.1,
                  "step_type": "float"
                },
                "required": false,
                "show": true,
                "title_case": false,
                "tool_mode": false,
                "trace_as_metadata": true,
                "type": "int",
                "value": ""
              },
              "memory": {
                "_input_type": "HandleInput",
                "advanced": true,
                "display_name": "External Memory",
                "dynamic": false,
                "info": "Retrieve messages from an external memory. If empty, it will use the Langflow tables.",
                "input_types": [
                  "Memory"
                ],
                "list": false,
                "list_add_label": "Add More",
                "name": "memory",
                "placeholder": "",
                "required": false,
                "show": true,
                "title_case": false,
                "trace_as_metadata": true,
                "type": "other",
                "value": ""
              },
              "model_kwargs": {
                "_input_type": "DictInput",
                "advanced": true,
                "display_name": "Model Kwargs",
                "dynamic": false,
                "info": "Additional keyword arguments to pass to the model.",
                "list": false,
                "list_add_label": "Add More",
                "name": "model_kwargs",
                "placeholder": "",
                "required": false,
                "show": true,
                "title_case": false,
                "tool_mode": false,
                "trace_as_input": true,
                "type": "dict",
                "value": {}
              },
              "model_name": {
                "_input_type": "DropdownInput",
                "advanced": false,
                "combobox": true,
                "dialog_inputs": {},
                "display_name": "Model Name",
                "dynamic": false,
                "info": "To see the model names, first choose a provider. Then, enter your API key and click the refresh button next to the model name.",
                "name": "model_name",
                "options": [
                  "gpt-4o-mini",
                  "gpt-4o",
                  "gpt-4.5-preview",
                  "gpt-4-turbo",
                  "gpt-4-turbo-preview",
                  "gpt-4",
                  "gpt-3.5-turbo"
                ],
                "options_metadata": [],
                "placeholder": "",
                "real_time_refresh": false,
                "required": false,
                "show": true,
                "title_case": false,
                "tool_mode": false,
                "trace_as_metadata": true,
                "type": "str",
                "value": "gpt-4o-mini"
              },
              "n_messages": {
                "_input_type": "IntInput",
                "advanced": true,
                "display_name": "Number of Messages",
                "dynamic": false,
                "info": "Number of messages to retrieve.",
                "list": false,
                "list_add_label": "Add More",
                "name": "n_messages",
                "placeholder": "",
                "required": false,
                "show": true,
                "title_case": false,
                "tool_mode": false,
                "trace_as_metadata": true,
                "type": "int",
                "value": 100
              },
              "openai_api_base": {
                "_input_type": "StrInput",
                "advanced": true,
                "display_name": "OpenAI API Base",
                "dynamic": false,
                "info": "The base URL of the OpenAI API. Defaults to https://api.openai.com/v1. You can change this to use other APIs like JinaChat, LocalAI and Prem.",
                "list": false,
                "list_add_label": "Add More",
                "load_from_db": false,
                "name": "openai_api_base",
                "placeholder": "",
                "required": false,
                "show": true,
                "title_case": false,
                "tool_mode": false,
                "trace_as_metadata": true,
                "type": "str",
                "value": ""
              },
              "order": {
                "_input_type": "DropdownInput",
                "advanced": true,
                "combobox": false,
                "dialog_inputs": {},
                "display_name": "Order",
                "dynamic": false,
                "info": "Order of the messages.",
                "name": "order",
                "options": [
                  "Ascending",
                  "Descending"
                ],
                "options_metadata": [],
                "placeholder": "",
                "required": false,
                "show": true,
                "title_case": false,
                "tool_mode": true,
                "trace_as_metadata": true,
                "type": "str",
                "value": "Ascending"
              },
              "seed": {
                "_input_type": "IntInput",
                "advanced": true,
                "display_name": "Seed",
                "dynamic": false,
                "info": "The seed controls the reproducibility of the job.",
                "list": false,
                "list_add_label": "Add More",
                "name": "seed",
                "placeholder": "",
                "required": false,
                "show": true,
                "title_case": false,
                "tool_mode": false,
                "trace_as_metadata": true,
                "type": "int",
                "value": 1
              },
              "sender": {
                "_input_type": "DropdownInput",
                "advanced": true,
                "combobox": false,
                "dialog_inputs": {},
                "display_name": "Sender Type",
                "dynamic": false,
                "info": "Filter by sender type.",
                "name": "sender",
                "options": [
                  "Machine",
                  "User",
                  "Machine and User"
                ],
                "options_metadata": [],
                "placeholder": "",
                "required": false,
                "show": true,
                "title_case": false,
                "tool_mode": false,
                "trace_as_metadata": true,
                "type": "str",
                "value": "Machine and User"
              },
              "sender_name": {
                "_input_type": "MessageTextInput",
                "advanced": true,
                "display_name": "Sender Name",
                "dynamic": false,
                "info": "Filter by sender name.",
                "input_types": [
                  "Message"
                ],
                "list": false,
                "list_add_label": "Add More",
                "load_from_db": false,
                "name": "sender_name",
                "placeholder": "",
                "required": false,
                "show": true,
                "title_case": false,
                "tool_mode": false,
                "trace_as_input": true,
                "trace_as_metadata": true,
                "type": "str",
                "value": ""
              },
              "session_id": {
                "_input_type": "MessageTextInput",
                "advanced": true,
                "display_name": "Session ID",
                "dynamic": false,
                "info": "The session ID of the chat. If empty, the current session ID parameter will be used.",
                "input_types": [
                  "Message"
                ],
                "list": false,
                "list_add_label": "Add More",
                "load_from_db": false,
                "name": "session_id",
                "placeholder": "",
                "required": false,
                "show": true,
                "title_case": false,
                "tool_mode": false,
                "trace_as_input": true,
                "trace_as_metadata": true,
                "type": "str",
                "value": ""
              },
              "system_prompt": {
                "_input_type": "MultilineInput",
                "advanced": false,
                "display_name": "Agent Instructions",
                "dynamic": false,
                "info": "System Prompt: Initial instructions and context provided to guide the agent's behavior.",
                "input_types": [
                  "Message"
                ],
                "list": false,
                "list_add_label": "Add More",
                "load_from_db": false,
                "multiline": true,
                "name": "system_prompt",
                "placeholder": "",
                "required": false,
                "show": true,
                "title_case": false,
                "tool_mode": false,
                "trace_as_input": true,
                "trace_as_metadata": true,
                "type": "str",
                "value": "You are a helpful content writer researching news and social posts for our company.\n\nCreate a new JSON file and insert the extracted data into that file.\n\nYou will use the AgentQL tool when getting content from URLs. Be sure to get the URL, author, content, and publish date. Here's how to write an AgentQL query:\n\nThe AgentQL query serves as the building block of your script. This guide shows you how AgentQL's query structure works and how to write a valid query.\n\n### Single term query\n\nA **single term query** enables you to retrieve a single element on the webpage. Here is an example of how you can write a single term query to retrieve a search box.\n\n```AgentQL\n{\n    search_box\n}\n```\n\n### List term query\n\nA **list term query** enables you to retrieve a list of similar elements on the webpage. Here is an example of how you can write a list term query to retrieve a list of prices of apples.\n\n```AgentQL\n{\n    apple_price[]\n}\n```\n\nYou can also specify the exact field you want to return in the list. Here is an example of how you can specify that you want the name and price from the list of products.\n\n```AgentQL\n{\n    products[] {\n        name\n        price(integer)\n    }\n}\n```\n\n### Combining single term queries and list term queries\n\nYou can query for both **single terms** and **list terms** by combining the preceding formats.\n\n```AgentQL\n{\n    author\n    date_of_birth\n    book_titles[]\n}\n```\n\n### Giving context to queries\n\nThere two main ways you can provide additional context to your queries.\n\n#### Structural context\n\nYou can nest queries within parent containers to indicate that your target web element is in a particular section of the webpage.\n\n```AgentQL\n{\n    footer {\n        social_media_links[]\n    }\n}\n```\n\n#### Semantic context\n\nYou can also provide a short description within parentheses to guide AgentQL in locating the right element(s).\n\n```AgentQL\n{\n    footer {\n        social_media_links(The icons that lead to Facebook, Snapchat, etc.)[]\n    }\n}\n```\n\n### Syntax guidelines\n\nEnclose all AgentQL query terms within curly braces `{}`. The following query structure isn't valid because the term \"social_media_links\" is wrongly enclosed within parenthesis`()`.\n\n```AgentQL\n( # Should be {\n    social_media_links(The icons that lead to Facebook, Snapchat, etc.)[]\n) # Should be }\n```\n\nYou can't include new lines in your semantic context. The following query structure isn't valid because the semantic context isn't contained within one line.\n\n```AgentQL\n{\n    social_media_links(The icons that lead\n        to Facebook, Snapchat, etc.)[]\n}\n```"
              },
              "temperature": {
                "_input_type": "SliderInput",
                "advanced": true,
                "display_name": "Temperature",
                "dynamic": false,
                "info": "",
                "max_label": "",
                "max_label_icon": "",
                "min_label": "",
                "min_label_icon": "",
                "name": "temperature",
                "placeholder": "",
                "range_spec": {
                  "max": 1,
                  "min": 0,
                  "step": 0.01,
                  "step_type": "float"
                },
                "required": false,
                "show": true,
                "slider_buttons": false,
                "slider_buttons_options": [],
                "slider_input": false,
                "title_case": false,
                "tool_mode": false,
                "type": "slider",
                "value": 0.1
              },
              "template": {
                "_input_type": "MultilineInput",
                "advanced": true,
                "display_name": "Template",
                "dynamic": false,
                "info": "The template to use for formatting the data. It can contain the keys {text}, {sender} or any other key in the message data.",
                "input_types": [
                  "Message"
                ],
                "list": false,
                "list_add_label": "Add More",
                "load_from_db": false,
                "multiline": true,
                "name": "template",
                "placeholder": "",
                "required": false,
                "show": true,
                "title_case": false,
                "tool_mode": false,
                "trace_as_input": true,
                "trace_as_metadata": true,
                "type": "str",
                "value": "{sender_name}: {text}"
              },
              "timeout": {
                "_input_type": "IntInput",
                "advanced": true,
                "display_name": "Timeout",
                "dynamic": false,
                "info": "The timeout for requests to OpenAI completion API.",
                "list": false,
                "list_add_label": "Add More",
                "name": "timeout",
                "placeholder": "",
                "required": false,
                "show": true,
                "title_case": false,
                "tool_mode": false,
                "trace_as_metadata": true,
                "type": "int",
                "value": 700
              },
              "tools": {
                "_input_type": "HandleInput",
                "advanced": false,
                "display_name": "Tools",
                "dynamic": false,
                "info": "These are the tools that the agent can use to help with tasks.",
                "input_types": [
                  "Tool"
                ],
                "list": true,
                "list_add_label": "Add More",
                "name": "tools",
                "placeholder": "",
                "required": false,
                "show": true,
                "title_case": false,
                "trace_as_metadata": true,
                "type": "other",
                "value": ""
              },
              "verbose": {
                "_input_type": "BoolInput",
                "advanced": true,
                "display_name": "Verbose",
                "dynamic": false,
                "info": "",
                "list": false,
                "list_add_label": "Add More",
                "name": "verbose",
                "placeholder": "",
                "required": false,
                "show": true,
                "title_case": false,
                "tool_mode": false,
                "trace_as_metadata": true,
                "type": "bool",
                "value": true
              }
            },
            "tool_mode": false
          },
          "showNode": true,
          "type": "Agent"
        },
        "dragging": false,
        "id": "Agent-PZpvb",
        "measured": {
          "height": 624,
          "width": 320
        },
        "position": {
          "x": 1176.7234802624862,
          "y": 190.59802023099996
        },
        "selected": false,
        "type": "genericNode"
      },
      {
        "data": {
          "id": "note-sjGvZ",
          "node": {
            "description": "# News Aggregator\n\nThis flow extracts structured data from a URL and saves it into a JSON file.\n\n## Prerequisites\n\n* **[AgentQL API Key](https://dev.agentql.com/api-keys)**\n* **[OpenAI API Key](https://platform.openai.com/)**\n\n## Quick Start\n\n1. Add your [AgentQL API Key](https://dev.agentql.com/api-keys) to the **AgentQL** component.\n2. Add your [OpenAI API Key](https://platform.openai.com/) to the **Agent** component.\n3. Click **Playground** and enter a question.\n\nThe **Agent** component populates the **AgentQL** component's **URL** and **Query** fields, and returns a structured response to your question. Then the extracted data is saved into a JSON file `news-aggregated.json`, which can be found in your current project directory.",
            "display_name": "",
            "documentation": "",
            "template": {
              "backgroundColor": "amber"
            }
          },
          "type": "note"
        },
        "dragging": false,
        "id": "note-sjGvZ",
        "measured": {
          "height": 717,
          "width": 325
        },
        "position": {
          "x": 385.05237560524864,
          "y": 75.15335682775009
        },
        "selected": false,
        "type": "noteNode"
      },
      {
        "data": {
          "id": "SaveToFile-yBiQe",
          "node": {
            "base_classes": [
              "Text"
            ],
            "beta": false,
            "conditional_paths": [],
            "custom_fields": {},
            "description": "Save DataFrames, Data, or Messages to various file formats.",
            "display_name": "Save to File",
            "documentation": "",
            "edited": false,
            "field_order": [
              "input_type",
              "df",
              "data",
              "message",
              "file_format",
              "file_path"
            ],
            "frozen": false,
            "icon": "save",
            "legacy": false,
            "lf_version": "1.2.0",
            "metadata": {},
            "minimized": false,
            "output_types": [],
            "outputs": [
              {
                "allows_loop": false,
                "cache": true,
                "display_name": "Confirmation",
                "method": "save_to_file",
                "name": "confirmation",
                "selected": "Text",
                "tool_mode": true,
                "types": [
                  "Text"
                ],
                "value": "__UNDEFINED__"
              }
            ],
            "pinned": false,
            "template": {
              "_type": "Component",
              "code": {
                "advanced": true,
                "dynamic": true,
                "fileTypes": [],
                "file_path": "",
                "info": "",
                "list": false,
                "load_from_db": false,
                "multiline": true,
                "name": "code",
                "password": false,
                "placeholder": "",
                "required": true,
                "show": true,
                "title_case": false,
                "type": "code",
                "value": "import json\nfrom collections.abc import AsyncIterator, Iterator\nfrom pathlib import Path\n\nimport pandas as pd\n\nfrom langflow.custom import Component\nfrom langflow.io import (\n    DataFrameInput,\n    DataInput,\n    DropdownInput,\n    MessageInput,\n    Output,\n    StrInput,\n)\nfrom langflow.schema import Data, DataFrame, Message\n\n\nclass SaveToFileComponent(Component):\n    display_name = \"Save to File\"\n    description = \"Save DataFrames, Data, or Messages to various file formats.\"\n    icon = \"save\"\n    name = \"SaveToFile\"\n\n    # File format options for different types\n    DATA_FORMAT_CHOICES = [\"csv\", \"excel\", \"json\", \"markdown\"]\n    MESSAGE_FORMAT_CHOICES = [\"txt\", \"json\", \"markdown\"]\n\n    inputs = [\n        DropdownInput(\n            name=\"input_type\",\n            display_name=\"Input Type\",\n            options=[\"DataFrame\", \"Data\", \"Message\"],\n            info=\"Select the type of input to save.\",\n            value=\"DataFrame\",\n            real_time_refresh=True,\n        ),\n        DataFrameInput(\n            name=\"df\",\n            display_name=\"DataFrame\",\n            info=\"The DataFrame to save.\",\n            dynamic=True,\n            show=True,\n        ),\n        DataInput(\n            name=\"data\",\n            display_name=\"Data\",\n            info=\"The Data object to save.\",\n            dynamic=True,\n            show=False,\n        ),\n        MessageInput(\n            name=\"message\",\n            display_name=\"Message\",\n            info=\"The Message to save.\",\n            dynamic=True,\n            show=False,\n        ),\n        DropdownInput(\n            name=\"file_format\",\n            display_name=\"File Format\",\n            options=DATA_FORMAT_CHOICES,\n            info=\"Select the file format to save the input.\",\n            real_time_refresh=True,\n        ),\n        StrInput(\n            name=\"file_path\",\n            display_name=\"File Path (including filename)\",\n            info=\"The full file path (including filename and extension).\",\n            value=\"./output\",\n        ),\n    ]\n\n    outputs = [\n        Output(\n            name=\"confirmation\",\n            display_name=\"Confirmation\",\n            method=\"save_to_file\",\n            info=\"Confirmation message after saving the file.\",\n        ),\n    ]\n\n    def update_build_config(self, build_config, field_value, field_name=None):\n        # Hide/show dynamic fields based on the selected input type\n        if field_name == \"input_type\":\n            build_config[\"df\"][\"show\"] = field_value == \"DataFrame\"\n            build_config[\"data\"][\"show\"] = field_value == \"Data\"\n            build_config[\"message\"][\"show\"] = field_value == \"Message\"\n\n            if field_value in {\"DataFrame\", \"Data\"}:\n                build_config[\"file_format\"][\"options\"] = self.DATA_FORMAT_CHOICES\n            elif field_value == \"Message\":\n                build_config[\"file_format\"][\"options\"] = self.MESSAGE_FORMAT_CHOICES\n\n        return build_config\n\n    def save_to_file(self) -> str:\n        input_type = self.input_type\n        file_format = self.file_format\n        file_path = Path(self.file_path).expanduser()\n\n        # Ensure the directory exists\n        if not file_path.parent.exists():\n            file_path.parent.mkdir(parents=True, exist_ok=True)\n\n        if input_type == \"DataFrame\":\n            dataframe = self.df\n            return self._save_dataframe(dataframe, file_path, file_format)\n        if input_type == \"Data\":\n            data = self.data\n            return self._save_data(data, file_path, file_format)\n        if input_type == \"Message\":\n            message = self.message\n            return self._save_message(message, file_path, file_format)\n\n        error_msg = f\"Unsupported input type: {input_type}\"\n        raise ValueError(error_msg)\n\n    def _save_dataframe(self, dataframe: DataFrame, path: Path, fmt: str) -> str:\n        if fmt == \"csv\":\n            dataframe.to_csv(path, index=False)\n        elif fmt == \"excel\":\n            dataframe.to_excel(path, index=False, engine=\"openpyxl\")\n        elif fmt == \"json\":\n            dataframe.to_json(path, orient=\"records\", indent=2)\n        elif fmt == \"markdown\":\n            path.write_text(dataframe.to_markdown(index=False), encoding=\"utf-8\")\n        else:\n            error_msg = f\"Unsupported DataFrame format: {fmt}\"\n            raise ValueError(error_msg)\n\n        return f\"DataFrame saved successfully as '{path}'\"\n\n    def _save_data(self, data: Data, path: Path, fmt: str) -> str:\n        if fmt == \"csv\":\n            pd.DataFrame(data.data).to_csv(path, index=False)\n        elif fmt == \"excel\":\n            pd.DataFrame(data.data).to_excel(path, index=False, engine=\"openpyxl\")\n        elif fmt == \"json\":\n            path.write_text(json.dumps(data.data, indent=2), encoding=\"utf-8\")\n        elif fmt == \"markdown\":\n            path.write_text(pd.DataFrame(data.data).to_markdown(index=False), encoding=\"utf-8\")\n        else:\n            error_msg = f\"Unsupported Data format: {fmt}\"\n            raise ValueError(error_msg)\n\n        return f\"Data saved successfully as '{path}'\"\n\n    def _save_message(self, message: Message, path: Path, fmt: str) -> str:\n        if message.text is None:\n            content = \"\"\n        elif isinstance(message.text, AsyncIterator):\n            # AsyncIterator needs to be handled differently\n            error_msg = \"AsyncIterator not supported\"\n            raise ValueError(error_msg)\n        elif isinstance(message.text, Iterator):\n            # Convert iterator to string\n            content = \" \".join(str(item) for item in message.text)\n        else:\n            content = str(message.text)\n\n        if fmt == \"txt\":\n            path.write_text(content, encoding=\"utf-8\")\n        elif fmt == \"json\":\n            path.write_text(json.dumps({\"message\": content}, indent=2), encoding=\"utf-8\")\n        elif fmt == \"markdown\":\n            path.write_text(f\"**Message:**\\n\\n{content}\", encoding=\"utf-8\")\n        else:\n            error_msg = f\"Unsupported Message format: {fmt}\"\n            raise ValueError(error_msg)\n\n        return f\"Message saved successfully as '{path}'\"\n"
              },
              "data": {
                "_input_type": "DataInput",
                "advanced": false,
                "display_name": "Data",
                "dynamic": true,
                "info": "The Data object to save.",
                "input_types": [
                  "Data"
                ],
                "list": false,
                "list_add_label": "Add More",
                "name": "data",
                "placeholder": "",
                "required": false,
                "show": false,
                "title_case": false,
                "tool_mode": false,
                "trace_as_input": true,
                "trace_as_metadata": true,
                "type": "other",
                "value": ""
              },
              "df": {
                "_input_type": "DataFrameInput",
                "advanced": false,
                "display_name": "DataFrame",
                "dynamic": true,
                "info": "The DataFrame to save.",
                "input_types": [
                  "DataFrame"
                ],
                "list": false,
                "list_add_label": "Add More",
                "name": "df",
                "placeholder": "",
                "required": false,
                "show": false,
                "title_case": false,
                "tool_mode": false,
                "trace_as_input": true,
                "trace_as_metadata": true,
                "type": "other",
                "value": ""
              },
              "file_format": {
                "_input_type": "DropdownInput",
                "advanced": false,
                "combobox": false,
                "dialog_inputs": {},
                "display_name": "File Format",
                "dynamic": false,
                "info": "Select the file format to save the input.",
                "name": "file_format",
                "options": [
                  "csv",
                  "excel",
                  "json",
                  "markdown"
                ],
                "options_metadata": [],
                "placeholder": "",
                "real_time_refresh": true,
                "required": false,
                "show": true,
                "title_case": false,
                "tool_mode": false,
                "trace_as_metadata": true,
                "type": "str",
                "value": "json"
              },
              "file_path": {
                "_input_type": "StrInput",
                "advanced": false,
                "display_name": "File Path (including filename)",
                "dynamic": false,
                "info": "The full file path (including filename and extension).",
                "list": false,
                "list_add_label": "Add More",
                "load_from_db": false,
                "name": "file_path",
                "placeholder": "",
                "required": false,
                "show": true,
                "title_case": false,
                "tool_mode": false,
                "trace_as_metadata": true,
                "type": "str",
                "value": "./news-aggregated.json"
              },
              "input_type": {
                "_input_type": "DropdownInput",
                "advanced": false,
                "combobox": false,
                "dialog_inputs": {},
                "display_name": "Input Type",
                "dynamic": false,
                "info": "Select the type of input to save.",
                "name": "input_type",
                "options": [
                  "DataFrame",
                  "Data",
                  "Message"
                ],
                "options_metadata": [],
                "placeholder": "",
                "real_time_refresh": true,
                "required": false,
                "show": true,
                "title_case": false,
                "tool_mode": false,
                "trace_as_metadata": true,
                "type": "str",
                "value": "Message"
              },
              "message": {
                "_input_type": "MessageInput",
                "advanced": false,
                "display_name": "Message",
                "dynamic": true,
                "info": "The Message to save.",
                "input_types": [
                  "Message"
                ],
                "list": false,
                "list_add_label": "Add More",
                "load_from_db": false,
                "name": "message",
                "placeholder": "",
                "required": false,
                "show": true,
                "title_case": false,
                "tool_mode": false,
                "trace_as_input": true,
<<<<<<< HEAD
                "trace_as_metadata": true,
                "type": "str",
                "value": ""
              }
            },
            "tool_mode": false
          },
          "showNode": true,
          "type": "SaveToFile"
        },
        "dragging": false,
        "id": "SaveToFile-yBiQe",
        "measured": {
          "height": 497,
          "width": 320
        },
        "position": {
          "x": 1792.6734722792191,
          "y": 270.7843661133249
        },
        "selected": false,
        "type": "genericNode"
      },
      {
        "data": {
          "id": "ChatOutput-EKVmm",
          "node": {
            "base_classes": [
              "Message"
            ],
            "beta": false,
            "conditional_paths": [],
            "custom_fields": {},
            "description": "Display a chat message in the Playground.",
            "display_name": "Chat Output",
            "documentation": "",
            "edited": false,
            "field_order": [
              "input_value",
              "should_store_message",
              "sender",
              "sender_name",
              "session_id",
              "data_template",
              "background_color",
              "chat_icon",
              "text_color",
              "clean_data"
            ],
            "frozen": false,
            "icon": "MessagesSquare",
            "legacy": false,
            "lf_version": "1.2.0",
            "metadata": {},
            "minimized": true,
            "output_types": [],
            "outputs": [
              {
                "allows_loop": false,
                "cache": true,
                "display_name": "Message",
                "method": "message_response",
                "name": "message",
                "selected": "Message",
                "tool_mode": true,
                "types": [
                  "Message"
                ],
                "value": "__UNDEFINED__"
              }
            ],
            "pinned": false,
            "template": {
              "_type": "Component",
              "background_color": {
                "_input_type": "MessageTextInput",
                "advanced": true,
                "display_name": "Background Color",
                "dynamic": false,
                "info": "The background color of the icon.",
                "input_types": [
                  "Message"
=======
                "type": "dict",
                "value": {}
              },
              "model_name": {
                "_input_type": "DropdownInput",
                "advanced": false,
                "combobox": true,
                "dialog_inputs": {},
                "display_name": "Model Name",
                "dynamic": false,
                "info": "To see the model names, first choose a provider. Then, enter your API key and click the refresh button next to the model name.",
                "name": "model_name",
                "options": [
                  "gpt-4o-mini",
                  "o3-mini",
                  "gpt-4o",
                  "o1",
                  "o1-pro",
                  "o1-mini",
                  "gpt-4.5-preview",
                  "gpt-4-turbo",
                  "gpt-4-turbo-preview",
                  "gpt-4",
                  "gpt-3.5-turbo"
>>>>>>> 06b886b1
                ],
                "list": false,
                "list_add_label": "Add More",
                "load_from_db": false,
                "name": "background_color",
                "placeholder": "",
                "required": false,
                "show": true,
                "title_case": false,
                "tool_mode": false,
                "trace_as_input": true,
                "trace_as_metadata": true,
                "type": "str",
                "value": ""
              },
              "chat_icon": {
                "_input_type": "MessageTextInput",
                "advanced": true,
                "display_name": "Icon",
                "dynamic": false,
                "info": "The icon of the message.",
                "input_types": [
                  "Message"
                ],
                "list": false,
                "list_add_label": "Add More",
                "load_from_db": false,
                "name": "chat_icon",
                "placeholder": "",
                "required": false,
                "show": true,
                "title_case": false,
                "tool_mode": false,
                "trace_as_input": true,
                "trace_as_metadata": true,
                "type": "str",
                "value": ""
              },
              "clean_data": {
                "_input_type": "BoolInput",
                "advanced": true,
                "display_name": "Basic Clean Data",
                "dynamic": false,
                "info": "Whether to clean the data",
                "list": false,
                "list_add_label": "Add More",
                "name": "clean_data",
                "placeholder": "",
                "required": false,
                "show": true,
                "title_case": false,
                "tool_mode": false,
                "trace_as_metadata": true,
                "type": "bool",
                "value": true
              },
              "code": {
                "advanced": true,
                "dynamic": true,
                "fileTypes": [],
                "file_path": "",
                "info": "",
                "list": false,
                "load_from_db": false,
                "multiline": true,
                "name": "code",
                "password": false,
                "placeholder": "",
                "required": true,
                "show": true,
                "title_case": false,
                "type": "code",
                "value": "from collections.abc import Generator\nfrom typing import Any\n\nfrom langflow.base.io.chat import ChatComponent\nfrom langflow.inputs import BoolInput\nfrom langflow.inputs.inputs import HandleInput\nfrom langflow.io import DropdownInput, MessageTextInput, Output\nfrom langflow.schema.data import Data\nfrom langflow.schema.dataframe import DataFrame\nfrom langflow.schema.message import Message\nfrom langflow.schema.properties import Source\nfrom langflow.utils.constants import (\n    MESSAGE_SENDER_AI,\n    MESSAGE_SENDER_NAME_AI,\n    MESSAGE_SENDER_USER,\n)\n\n\nclass ChatOutput(ChatComponent):\n    display_name = \"Chat Output\"\n    description = \"Display a chat message in the Playground.\"\n    icon = \"MessagesSquare\"\n    name = \"ChatOutput\"\n    minimized = True\n\n    inputs = [\n        HandleInput(\n            name=\"input_value\",\n            display_name=\"Text\",\n            info=\"Message to be passed as output.\",\n            input_types=[\"Data\", \"DataFrame\", \"Message\"],\n            required=True,\n        ),\n        BoolInput(\n            name=\"should_store_message\",\n            display_name=\"Store Messages\",\n            info=\"Store the message in the history.\",\n            value=True,\n            advanced=True,\n        ),\n        DropdownInput(\n            name=\"sender\",\n            display_name=\"Sender Type\",\n            options=[MESSAGE_SENDER_AI, MESSAGE_SENDER_USER],\n            value=MESSAGE_SENDER_AI,\n            advanced=True,\n            info=\"Type of sender.\",\n        ),\n        MessageTextInput(\n            name=\"sender_name\",\n            display_name=\"Sender Name\",\n            info=\"Name of the sender.\",\n            value=MESSAGE_SENDER_NAME_AI,\n            advanced=True,\n        ),\n        MessageTextInput(\n            name=\"session_id\",\n            display_name=\"Session ID\",\n            info=\"The session ID of the chat. If empty, the current session ID parameter will be used.\",\n            advanced=True,\n        ),\n        MessageTextInput(\n            name=\"data_template\",\n            display_name=\"Data Template\",\n            value=\"{text}\",\n            advanced=True,\n            info=\"Template to convert Data to Text. If left empty, it will be dynamically set to the Data's text key.\",\n        ),\n        MessageTextInput(\n            name=\"background_color\",\n            display_name=\"Background Color\",\n            info=\"The background color of the icon.\",\n            advanced=True,\n        ),\n        MessageTextInput(\n            name=\"chat_icon\",\n            display_name=\"Icon\",\n            info=\"The icon of the message.\",\n            advanced=True,\n        ),\n        MessageTextInput(\n            name=\"text_color\",\n            display_name=\"Text Color\",\n            info=\"The text color of the name\",\n            advanced=True,\n        ),\n        BoolInput(\n            name=\"clean_data\",\n            display_name=\"Basic Clean Data\",\n            value=True,\n            info=\"Whether to clean the data\",\n            advanced=True,\n        ),\n    ]\n    outputs = [\n        Output(\n            display_name=\"Message\",\n            name=\"message\",\n            method=\"message_response\",\n        ),\n    ]\n\n    def _build_source(self, id_: str | None, display_name: str | None, source: str | None) -> Source:\n        source_dict = {}\n        if id_:\n            source_dict[\"id\"] = id_\n        if display_name:\n            source_dict[\"display_name\"] = display_name\n        if source:\n            # Handle case where source is a ChatOpenAI object\n            if hasattr(source, \"model_name\"):\n                source_dict[\"source\"] = source.model_name\n            elif hasattr(source, \"model\"):\n                source_dict[\"source\"] = str(source.model)\n            else:\n                source_dict[\"source\"] = str(source)\n        return Source(**source_dict)\n\n    async def message_response(self) -> Message:\n        # First convert the input to string if needed\n        text = self.convert_to_string()\n        # Get source properties\n        source, icon, display_name, source_id = self.get_properties_from_source_component()\n        background_color = self.background_color\n        text_color = self.text_color\n        if self.chat_icon:\n            icon = self.chat_icon\n\n        # Create or use existing Message object\n        if isinstance(self.input_value, Message):\n            message = self.input_value\n            # Update message properties\n            message.text = text\n        else:\n            message = Message(text=text)\n\n        # Set message properties\n        message.sender = self.sender\n        message.sender_name = self.sender_name\n        message.session_id = self.session_id\n        message.flow_id = self.graph.flow_id if hasattr(self, \"graph\") else None\n        message.properties.source = self._build_source(source_id, display_name, source)\n        message.properties.icon = icon\n        message.properties.background_color = background_color\n        message.properties.text_color = text_color\n\n        # Store message if needed\n        if self.session_id and self.should_store_message:\n            stored_message = await self.send_message(message)\n            self.message.value = stored_message\n            message = stored_message\n\n        self.status = message\n        return message\n\n    def _validate_input(self) -> None:\n        \"\"\"Validate the input data and raise ValueError if invalid.\"\"\"\n        if self.input_value is None:\n            msg = \"Input data cannot be None\"\n            raise ValueError(msg)\n        if isinstance(self.input_value, list) and not all(\n            isinstance(item, Message | Data | DataFrame | str) for item in self.input_value\n        ):\n            invalid_types = [\n                type(item).__name__\n                for item in self.input_value\n                if not isinstance(item, Message | Data | DataFrame | str)\n            ]\n            msg = f\"Expected Data or DataFrame or Message or str, got {invalid_types}\"\n            raise TypeError(msg)\n        if not isinstance(\n            self.input_value,\n            Message | Data | DataFrame | str | list | Generator | type(None),\n        ):\n            type_name = type(self.input_value).__name__\n            msg = f\"Expected Data or DataFrame or Message or str, Generator or None, got {type_name}\"\n            raise TypeError(msg)\n\n    def _safe_convert(self, data: Any) -> str:\n        \"\"\"Safely convert input data to string.\"\"\"\n        try:\n            if isinstance(data, str):\n                return data\n            if isinstance(data, Message):\n                return data.get_text()\n            if isinstance(data, Data):\n                if data.get_text() is None:\n                    msg = \"Empty Data object\"\n                    raise ValueError(msg)\n                return data.get_text()\n            if isinstance(data, DataFrame):\n                if self.clean_data:\n                    # Remove empty rows\n                    data = data.dropna(how=\"all\")\n                    # Remove empty lines in each cell\n                    data = data.replace(r\"^\\s*$\", \"\", regex=True)\n                    # Replace multiple newlines with a single newline\n                    data = data.replace(r\"\\n+\", \"\\n\", regex=True)\n\n                # Replace pipe characters to avoid markdown table issues\n                processed_data = data.replace(r\"\\|\", r\"\\\\|\", regex=True)\n\n                processed_data = processed_data.map(\n                    lambda x: str(x).replace(\"\\n\", \"<br/>\") if isinstance(x, str) else x\n                )\n\n                return processed_data.to_markdown(index=False)\n            return str(data)\n        except (ValueError, TypeError, AttributeError) as e:\n            msg = f\"Error converting data: {e!s}\"\n            raise ValueError(msg) from e\n\n    def convert_to_string(self) -> str | Generator[Any, None, None]:\n        \"\"\"Convert input data to string with proper error handling.\"\"\"\n        self._validate_input()\n        if isinstance(self.input_value, list):\n            return \"\\n\".join([self._safe_convert(item) for item in self.input_value])\n        if isinstance(self.input_value, Generator):\n            return self.input_value\n        return self._safe_convert(self.input_value)\n"
              },
              "data_template": {
                "_input_type": "MessageTextInput",
                "advanced": true,
                "display_name": "Data Template",
                "dynamic": false,
                "info": "Template to convert Data to Text. If left empty, it will be dynamically set to the Data's text key.",
                "input_types": [
                  "Message"
                ],
                "list": false,
                "list_add_label": "Add More",
                "load_from_db": false,
                "name": "data_template",
                "placeholder": "",
                "required": false,
                "show": true,
                "title_case": false,
                "tool_mode": false,
                "trace_as_input": true,
                "trace_as_metadata": true,
                "type": "str",
                "value": "{text}"
              },
              "input_value": {
                "_input_type": "HandleInput",
                "advanced": false,
                "display_name": "Text",
                "dynamic": false,
                "info": "Message to be passed as output.",
                "input_types": [
                  "Data",
                  "DataFrame",
                  "Message"
                ],
                "list": false,
                "list_add_label": "Add More",
                "name": "input_value",
                "placeholder": "",
                "required": true,
                "show": true,
                "title_case": false,
                "trace_as_metadata": true,
                "type": "other",
                "value": ""
              },
              "sender": {
                "_input_type": "DropdownInput",
                "advanced": true,
                "combobox": false,
                "dialog_inputs": {},
                "display_name": "Sender Type",
                "dynamic": false,
                "info": "Type of sender.",
                "name": "sender",
                "options": [
                  "Machine",
                  "User"
                ],
                "options_metadata": [],
                "placeholder": "",
                "required": false,
                "show": true,
                "title_case": false,
                "tool_mode": false,
                "trace_as_metadata": true,
                "type": "str",
                "value": "Machine"
              },
              "sender_name": {
                "_input_type": "MessageTextInput",
                "advanced": true,
                "display_name": "Sender Name",
                "dynamic": false,
                "info": "Name of the sender.",
                "input_types": [
                  "Message"
                ],
                "list": false,
                "list_add_label": "Add More",
                "load_from_db": false,
                "name": "sender_name",
                "placeholder": "",
                "required": false,
                "show": true,
                "title_case": false,
                "tool_mode": false,
                "trace_as_input": true,
                "trace_as_metadata": true,
                "type": "str",
                "value": "AI"
              },
              "session_id": {
                "_input_type": "MessageTextInput",
                "advanced": true,
                "display_name": "Session ID",
                "dynamic": false,
                "info": "The session ID of the chat. If empty, the current session ID parameter will be used.",
                "input_types": [
                  "Message"
                ],
                "list": false,
                "list_add_label": "Add More",
                "load_from_db": false,
                "name": "session_id",
                "placeholder": "",
                "required": false,
                "show": true,
                "title_case": false,
                "tool_mode": false,
                "trace_as_input": true,
                "trace_as_metadata": true,
                "type": "str",
                "value": ""
              },
              "should_store_message": {
                "_input_type": "BoolInput",
                "advanced": true,
                "display_name": "Store Messages",
                "dynamic": false,
                "info": "Store the message in the history.",
                "list": false,
                "list_add_label": "Add More",
                "name": "should_store_message",
                "placeholder": "",
                "required": false,
                "show": true,
                "title_case": false,
                "tool_mode": false,
                "trace_as_metadata": true,
                "type": "bool",
                "value": true
              },
              "text_color": {
                "_input_type": "MessageTextInput",
                "advanced": true,
                "display_name": "Text Color",
                "dynamic": false,
                "info": "The text color of the name",
                "input_types": [
                  "Message"
                ],
                "list": false,
                "list_add_label": "Add More",
                "load_from_db": false,
                "name": "text_color",
                "placeholder": "",
                "required": false,
                "show": true,
                "title_case": false,
                "tool_mode": false,
                "trace_as_input": true,
                "trace_as_metadata": true,
                "type": "str",
                "value": ""
              }
            },
            "tool_mode": false
          },
          "showNode": false,
          "type": "ChatOutput"
        },
        "dragging": false,
        "id": "ChatOutput-EKVmm",
        "measured": {
          "height": 66,
          "width": 192
        },
        "position": {
          "x": 1550.6058181803635,
          "y": 480.66205042564377
        },
        "selected": false,
        "type": "genericNode"
      },
      {
        "data": {
          "id": "note-CWRHQ",
          "node": {
            "description": "# Example Input\n\nYou can start off with this example on **Playground**:\n\n\"\"\"\n\nWrite a JSON file of all job postings from the following career pages:\nhttps://www.ycombinator.com/jobs\nhttps://www.indeed.com/jobs?q=Full+Time&l=Palo+Alto,+CA&from=mobRdr&utm_source=/m/&utm_medium=redir&utm_campaign=dt&vjk=87bf09250c117a5b\n\nInclude columns for: Posted Date (in MM-DD-YYYY format) | Job Title | Company | Location | Job URL | Employment Type (Full-time, Part-time, Contract, etc.) | Remote Eligibility (Yes/No) | Suggested Outreach\n\nIn the Suggested Outreach column: Suggest a brief message our recruiters could send to a potential candidate.\n\nAt the end, summarize the most in-demand skills and trends based on the job descriptions in a paragraph for our internal hiring strategy report.\n\n\"\"\"",
            "display_name": "",
            "documentation": "",
            "template": {
              "backgroundColor": "rose"
            }
          },
          "type": "note"
        },
        "dragging": false,
        "id": "note-CWRHQ",
        "measured": {
          "height": 772,
          "width": 325
        },
        "position": {
          "x": 10.416897440247894,
          "y": 74.31274172013815
        },
        "selected": false,
        "type": "noteNode"
      }
    ],
    "viewport": {
      "x": 58.56326820207494,
      "y": 87.91060080304197,
      "zoom": 0.6029309563132144
    }
  },
  "description": "Extracts data and information from webpages.",
  "endpoint_name": null,
  "icon": "Newspaper",
  "id": "30cdfac5-8aca-48f1-8a90-72e2573473c4",
  "is_component": false,
  "last_tested_version": "1.2.0",
  "name": "News Aggregator",
  "tags": [
    "web-scraping",
    "agents"
  ]
}<|MERGE_RESOLUTION|>--- conflicted
+++ resolved
@@ -1265,7 +1265,11 @@
                 "name": "model_name",
                 "options": [
                   "gpt-4o-mini",
+                  "o3-mini",
                   "gpt-4o",
+                  "o1",
+                  "o1-pro",
+                  "o1-mini",
                   "gpt-4.5-preview",
                   "gpt-4-turbo",
                   "gpt-4-turbo-preview",
@@ -1806,7 +1810,6 @@
                 "title_case": false,
                 "tool_mode": false,
                 "trace_as_input": true,
-<<<<<<< HEAD
                 "trace_as_metadata": true,
                 "type": "str",
                 "value": ""
@@ -1889,32 +1892,6 @@
                 "info": "The background color of the icon.",
                 "input_types": [
                   "Message"
-=======
-                "type": "dict",
-                "value": {}
-              },
-              "model_name": {
-                "_input_type": "DropdownInput",
-                "advanced": false,
-                "combobox": true,
-                "dialog_inputs": {},
-                "display_name": "Model Name",
-                "dynamic": false,
-                "info": "To see the model names, first choose a provider. Then, enter your API key and click the refresh button next to the model name.",
-                "name": "model_name",
-                "options": [
-                  "gpt-4o-mini",
-                  "o3-mini",
-                  "gpt-4o",
-                  "o1",
-                  "o1-pro",
-                  "o1-mini",
-                  "gpt-4.5-preview",
-                  "gpt-4-turbo",
-                  "gpt-4-turbo-preview",
-                  "gpt-4",
-                  "gpt-3.5-turbo"
->>>>>>> 06b886b1
                 ],
                 "list": false,
                 "list_add_label": "Add More",

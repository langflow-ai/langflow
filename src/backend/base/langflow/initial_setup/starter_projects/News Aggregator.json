--- conflicted
+++ resolved
@@ -7,11 +7,7 @@
         "data": {
           "sourceHandle": {
             "dataType": "AgentQL",
-<<<<<<< HEAD
-            "id": "AgentQL-NY5vW",
-=======
             "id": "AgentQL-u82BE",
->>>>>>> 24a052f7
             "name": "component_as_tool",
             "output_types": [
               "Tool"
@@ -19,32 +15,19 @@
           },
           "targetHandle": {
             "fieldName": "tools",
-<<<<<<< HEAD
-            "id": "Agent-QRVSc",
-=======
             "id": "Agent-PZpvb",
->>>>>>> 24a052f7
             "inputTypes": [
               "Tool"
             ],
             "type": "other"
           }
         },
-<<<<<<< HEAD
-        "id": "reactflow__edge-AgentQL-NY5vW{œdataTypeœ:œAgentQLœ,œidœ:œAgentQL-NY5vWœ,œnameœ:œcomponent_as_toolœ,œoutput_typesœ:[œToolœ]}-Agent-QRVSc{œfieldNameœ:œtoolsœ,œidœ:œAgent-QRVScœ,œinputTypesœ:[œToolœ],œtypeœ:œotherœ}",
-        "selected": false,
-        "source": "AgentQL-NY5vW",
-        "sourceHandle": "{œdataTypeœ: œAgentQLœ, œidœ: œAgentQL-NY5vWœ, œnameœ: œcomponent_as_toolœ, œoutput_typesœ: [œToolœ]}",
-        "target": "Agent-QRVSc",
-        "targetHandle": "{œfieldNameœ: œtoolsœ, œidœ: œAgent-QRVScœ, œinputTypesœ: [œToolœ], œtypeœ: œotherœ}"
-=======
         "id": "reactflow__edge-AgentQL-u82BE{œdataTypeœ:œAgentQLœ,œidœ:œAgentQL-u82BEœ,œnameœ:œcomponent_as_toolœ,œoutput_typesœ:[œToolœ]}-Agent-PZpvb{œfieldNameœ:œtoolsœ,œidœ:œAgent-PZpvbœ,œinputTypesœ:[œToolœ],œtypeœ:œotherœ}",
         "selected": false,
         "source": "AgentQL-u82BE",
         "sourceHandle": "{œdataTypeœ: œAgentQLœ, œidœ: œAgentQL-u82BEœ, œnameœ: œcomponent_as_toolœ, œoutput_typesœ: [œToolœ]}",
         "target": "Agent-PZpvb",
         "targetHandle": "{œfieldNameœ: œtoolsœ, œidœ: œAgent-PZpvbœ, œinputTypesœ: [œToolœ], œtypeœ: œotherœ}"
->>>>>>> 24a052f7
       },
       {
         "animated": false,
@@ -52,11 +35,7 @@
         "data": {
           "sourceHandle": {
             "dataType": "ChatInput",
-<<<<<<< HEAD
-            "id": "ChatInput-tFY2s",
-=======
             "id": "ChatInput-NRSAi",
->>>>>>> 24a052f7
             "name": "message",
             "output_types": [
               "Message"
@@ -64,32 +43,19 @@
           },
           "targetHandle": {
             "fieldName": "input_value",
-<<<<<<< HEAD
-            "id": "Agent-QRVSc",
-=======
             "id": "Agent-PZpvb",
->>>>>>> 24a052f7
             "inputTypes": [
               "Message"
             ],
             "type": "str"
           }
         },
-<<<<<<< HEAD
-        "id": "reactflow__edge-ChatInput-tFY2s{œdataTypeœ:œChatInputœ,œidœ:œChatInput-tFY2sœ,œnameœ:œmessageœ,œoutput_typesœ:[œMessageœ]}-Agent-QRVSc{œfieldNameœ:œinput_valueœ,œidœ:œAgent-QRVScœ,œinputTypesœ:[œMessageœ],œtypeœ:œstrœ}",
-        "selected": false,
-        "source": "ChatInput-tFY2s",
-        "sourceHandle": "{œdataTypeœ: œChatInputœ, œidœ: œChatInput-tFY2sœ, œnameœ: œmessageœ, œoutput_typesœ: [œMessageœ]}",
-        "target": "Agent-QRVSc",
-        "targetHandle": "{œfieldNameœ: œinput_valueœ, œidœ: œAgent-QRVScœ, œinputTypesœ: [œMessageœ], œtypeœ: œstrœ}"
-=======
         "id": "reactflow__edge-ChatInput-NRSAi{œdataTypeœ:œChatInputœ,œidœ:œChatInput-NRSAiœ,œnameœ:œmessageœ,œoutput_typesœ:[œMessageœ]}-Agent-PZpvb{œfieldNameœ:œinput_valueœ,œidœ:œAgent-PZpvbœ,œinputTypesœ:[œMessageœ],œtypeœ:œstrœ}",
         "selected": false,
         "source": "ChatInput-NRSAi",
         "sourceHandle": "{œdataTypeœ: œChatInputœ, œidœ: œChatInput-NRSAiœ, œnameœ: œmessageœ, œoutput_typesœ: [œMessageœ]}",
         "target": "Agent-PZpvb",
         "targetHandle": "{œfieldNameœ: œinput_valueœ, œidœ: œAgent-PZpvbœ, œinputTypesœ: [œMessageœ], œtypeœ: œstrœ}"
->>>>>>> 24a052f7
       },
       {
         "animated": false,
@@ -97,11 +63,7 @@
         "data": {
           "sourceHandle": {
             "dataType": "Agent",
-<<<<<<< HEAD
-            "id": "Agent-QRVSc",
-=======
             "id": "Agent-PZpvb",
->>>>>>> 24a052f7
             "name": "response",
             "output_types": [
               "Message"
@@ -109,11 +71,7 @@
           },
           "targetHandle": {
             "fieldName": "input_value",
-<<<<<<< HEAD
-            "id": "ChatOutput-qeYkD",
-=======
             "id": "ChatOutput-EKVmm",
->>>>>>> 24a052f7
             "inputTypes": [
               "Data",
               "DataFrame",
@@ -122,14 +80,6 @@
             "type": "other"
           }
         },
-<<<<<<< HEAD
-        "id": "reactflow__edge-Agent-QRVSc{œdataTypeœ:œAgentœ,œidœ:œAgent-QRVScœ,œnameœ:œresponseœ,œoutput_typesœ:[œMessageœ]}-ChatOutput-qeYkD{œfieldNameœ:œinput_valueœ,œidœ:œChatOutput-qeYkDœ,œinputTypesœ:[œDataœ,œDataFrameœ,œMessageœ],œtypeœ:œotherœ}",
-        "selected": false,
-        "source": "Agent-QRVSc",
-        "sourceHandle": "{œdataTypeœ: œAgentœ, œidœ: œAgent-QRVScœ, œnameœ: œresponseœ, œoutput_typesœ: [œMessageœ]}",
-        "target": "ChatOutput-qeYkD",
-        "targetHandle": "{œfieldNameœ: œinput_valueœ, œidœ: œChatOutput-qeYkDœ, œinputTypesœ: [œDataœ, œDataFrameœ, œMessageœ], œtypeœ: œotherœ}"
-=======
         "id": "xy-edge__Agent-PZpvb{œdataTypeœ:œAgentœ,œidœ:œAgent-PZpvbœ,œnameœ:œresponseœ,œoutput_typesœ:[œMessageœ]}-ChatOutput-EKVmm{œfieldNameœ:œinput_valueœ,œidœ:œChatOutput-EKVmmœ,œinputTypesœ:[œDataœ,œDataFrameœ,œMessageœ],œtypeœ:œotherœ}",
         "selected": false,
         "source": "Agent-PZpvb",
@@ -164,17 +114,12 @@
         "sourceHandle": "{œdataTypeœ: œChatOutputœ, œidœ: œChatOutput-EKVmmœ, œnameœ: œmessageœ, œoutput_typesœ: [œMessageœ]}",
         "target": "SaveToFile-yBiQe",
         "targetHandle": "{œfieldNameœ: œmessageœ, œidœ: œSaveToFile-yBiQeœ, œinputTypesœ: [œMessageœ], œtypeœ: œstrœ}"
->>>>>>> 24a052f7
       }
     ],
     "nodes": [
       {
         "data": {
-<<<<<<< HEAD
-          "id": "note-cvbuP",
-=======
           "id": "note-2ZNem",
->>>>>>> 24a052f7
           "node": {
             "description": "### 💡 Add your OpenAI API key here",
             "display_name": "",
@@ -186,11 +131,7 @@
           "type": "note"
         },
         "dragging": false,
-<<<<<<< HEAD
-        "id": "note-cvbuP",
-=======
         "id": "note-2ZNem",
->>>>>>> 24a052f7
         "measured": {
           "height": 324,
           "width": 324
@@ -204,11 +145,7 @@
       },
       {
         "data": {
-<<<<<<< HEAD
-          "id": "note-lfFOf",
-=======
           "id": "note-HtN4B",
->>>>>>> 24a052f7
           "node": {
             "description": "### 💡 Add your AgentQL API key here",
             "display_name": "",
@@ -221,11 +158,7 @@
         },
         "dragging": false,
         "height": 346,
-<<<<<<< HEAD
-        "id": "note-lfFOf",
-=======
         "id": "note-HtN4B",
->>>>>>> 24a052f7
         "measured": {
           "height": 346,
           "width": 324
@@ -241,11 +174,7 @@
         "data": {
           "description": "Uses AgentQL API to extract structured data from a given URL.",
           "display_name": "AgentQL Query Data",
-<<<<<<< HEAD
-          "id": "AgentQL-NY5vW",
-=======
           "id": "AgentQL-u82BE",
->>>>>>> 24a052f7
           "node": {
             "base_classes": [
               "Data"
@@ -638,11 +567,7 @@
           "type": "AgentQL"
         },
         "dragging": false,
-<<<<<<< HEAD
-        "id": "AgentQL-NY5vW",
-=======
         "id": "AgentQL-u82BE",
->>>>>>> 24a052f7
         "measured": {
           "height": 602,
           "width": 320
@@ -651,16 +576,12 @@
           "x": 754.0425636172196,
           "y": 87.23877481296148
         },
-        "selected": true,
+        "selected": false,
         "type": "genericNode"
       },
       {
         "data": {
-<<<<<<< HEAD
-          "id": "ChatInput-tFY2s",
-=======
           "id": "ChatInput-NRSAi",
->>>>>>> 24a052f7
           "node": {
             "base_classes": [
               "Message"
@@ -958,11 +879,7 @@
           "type": "ChatInput"
         },
         "dragging": false,
-<<<<<<< HEAD
-        "id": "ChatInput-tFY2s",
-=======
         "id": "ChatInput-NRSAi",
->>>>>>> 24a052f7
         "measured": {
           "height": 66,
           "width": 192
@@ -976,11 +893,7 @@
       },
       {
         "data": {
-<<<<<<< HEAD
-          "id": "ChatOutput-qeYkD",
-=======
           "id": "Agent-PZpvb",
->>>>>>> 24a052f7
           "node": {
             "base_classes": [
               "Message"
@@ -1368,102 +1281,10 @@
                 "tool_mode": false,
                 "trace_as_metadata": true,
                 "type": "str",
-<<<<<<< HEAD
-                "value": ""
-              }
-            },
-            "tool_mode": false
-          },
-          "showNode": false,
-          "type": "ChatOutput"
-        },
-        "dragging": false,
-        "id": "ChatOutput-qeYkD",
-        "measured": {
-          "height": 66,
-          "width": 192
-        },
-        "position": {
-          "x": 1564.8269684087277,
-          "y": 540
-        },
-        "selected": false,
-        "type": "genericNode"
-      },
-      {
-        "data": {
-          "id": "Agent-QRVSc",
-          "node": {
-            "base_classes": [
-              "Message"
-            ],
-            "beta": false,
-            "conditional_paths": [],
-            "custom_fields": {},
-            "description": "Define the agent's instructions, then enter a task to complete using tools.",
-            "display_name": "Agent",
-            "documentation": "",
-            "edited": false,
-            "field_order": [
-              "agent_llm",
-              "max_tokens",
-              "model_kwargs",
-              "json_mode",
-              "model_name",
-              "openai_api_base",
-              "api_key",
-              "temperature",
-              "seed",
-              "max_retries",
-              "timeout",
-              "system_prompt",
-              "tools",
-              "input_value",
-              "handle_parsing_errors",
-              "verbose",
-              "max_iterations",
-              "agent_description",
-              "memory",
-              "sender",
-              "sender_name",
-              "n_messages",
-              "session_id",
-              "order",
-              "template",
-              "add_current_date_tool"
-            ],
-            "frozen": false,
-            "icon": "bot",
-            "legacy": false,
-            "metadata": {},
-            "minimized": false,
-            "output_types": [],
-            "outputs": [
-              {
-                "allows_loop": false,
-                "cache": true,
-                "display_name": "Response",
-                "method": "message_response",
-                "name": "response",
-                "selected": "Message",
-                "tool_mode": true,
-                "types": [
-                  "Message"
-                ],
-                "value": "__UNDEFINED__"
-              }
-            ],
-            "pinned": false,
-            "template": {
-              "_type": "Component",
-              "add_current_date_tool": {
-                "_input_type": "BoolInput",
-=======
                 "value": "gpt-4o-mini"
               },
               "n_messages": {
                 "_input_type": "IntInput",
->>>>>>> 24a052f7
                 "advanced": true,
                 "display_name": "Number of Messages",
                 "dynamic": false,
@@ -1554,25 +1375,15 @@
                   "User",
                   "Machine and User"
                 ],
-<<<<<<< HEAD
-                "load_from_db": true,
-                "name": "api_key",
-                "password": true,
-=======
                 "options_metadata": [],
->>>>>>> 24a052f7
-                "placeholder": "",
-                "required": false,
-                "show": true,
-                "title_case": false,
-                "tool_mode": false,
-                "trace_as_metadata": true,
-                "type": "str",
-<<<<<<< HEAD
-                "value": "OPENAI_API_KEY"
-=======
+                "placeholder": "",
+                "required": false,
+                "show": true,
+                "title_case": false,
+                "tool_mode": false,
+                "trace_as_metadata": true,
+                "type": "str",
                 "value": "Machine and User"
->>>>>>> 24a052f7
               },
               "sender_name": {
                 "_input_type": "MessageTextInput",
@@ -2313,17 +2124,10 @@
           "type": "ChatOutput"
         },
         "dragging": false,
-<<<<<<< HEAD
-        "id": "Agent-QRVSc",
-        "measured": {
-          "height": 624,
-          "width": 320
-=======
         "id": "ChatOutput-EKVmm",
         "measured": {
           "height": 66,
           "width": 192
->>>>>>> 24a052f7
         },
         "position": {
           "x": 1550.6058181803635,
@@ -2334,11 +2138,7 @@
       },
       {
         "data": {
-<<<<<<< HEAD
-          "id": "note-IV9Ka",
-=======
           "id": "note-CWRHQ",
->>>>>>> 24a052f7
           "node": {
             "description": "# Example Input\n\nYou can start off with this example on **Playground**:\n\n\"\"\"\n\nWrite a JSON file of all job postings from the following career pages:\nhttps://www.ycombinator.com/jobs\nhttps://www.indeed.com/jobs?q=Full+Time&l=Palo+Alto,+CA&from=mobRdr&utm_source=/m/&utm_medium=redir&utm_campaign=dt&vjk=87bf09250c117a5b\n\nInclude columns for: Posted Date (in MM-DD-YYYY format) | Job Title | Company | Location | Job URL | Employment Type (Full-time, Part-time, Contract, etc.) | Remote Eligibility (Yes/No) | Suggested Outreach\n\nIn the Suggested Outreach column: Suggest a brief message our recruiters could send to a potential candidate.\n\nAt the end, summarize the most in-demand skills and trends based on the job descriptions in a paragraph for our internal hiring strategy report.\n\n\"\"\"",
             "display_name": "",
@@ -2350,11 +2150,7 @@
           "type": "note"
         },
         "dragging": false,
-<<<<<<< HEAD
-        "id": "note-IV9Ka",
-=======
         "id": "note-CWRHQ",
->>>>>>> 24a052f7
         "measured": {
           "height": 772,
           "width": 325
@@ -2368,25 +2164,15 @@
       }
     ],
     "viewport": {
-<<<<<<< HEAD
-      "x": -117.84864069491266,
-      "y": 81.66532371797462,
-      "zoom": 0.8538293672913081
-=======
       "x": 58.56326820207494,
       "y": 87.91060080304197,
       "zoom": 0.6029309563132144
->>>>>>> 24a052f7
     }
   },
   "description": "Extracts data and information from webpages.",
   "endpoint_name": null,
-<<<<<<< HEAD
-  "id": "668ff2ee-3592-47f6-a144-a3eea2150e6a",
-=======
   "icon": "Newspaper",
   "id": "30cdfac5-8aca-48f1-8a90-72e2573473c4",
->>>>>>> 24a052f7
   "is_component": false,
   "last_tested_version": "1.2.0",
   "name": "News Aggregator",

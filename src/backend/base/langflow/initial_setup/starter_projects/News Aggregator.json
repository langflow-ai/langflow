{
  "data": {
    "edges": [
      {
        "animated": false,
        "className": "",
        "data": {
          "sourceHandle": {
            "dataType": "AgentQL",
            "id": "AgentQL-064NO",
            "name": "component_as_tool",
            "output_types": [
              "Tool"
            ]
          },
          "targetHandle": {
            "fieldName": "tools",
            "id": "Agent-ZH2Rd",
            "inputTypes": [
              "Tool"
            ],
            "type": "other"
          }
        },
        "id": "reactflow__edge-AgentQL-064NO{œdataTypeœ:œAgentQLœ,œidœ:œAgentQL-064NOœ,œnameœ:œcomponent_as_toolœ,œoutput_typesœ:[œToolœ]}-Agent-ZH2Rd{œfieldNameœ:œtoolsœ,œidœ:œAgent-ZH2Rdœ,œinputTypesœ:[œToolœ],œtypeœ:œotherœ}",
        "selected": false,
        "source": "AgentQL-064NO",
        "sourceHandle": "{œdataTypeœ: œAgentQLœ, œidœ: œAgentQL-064NOœ, œnameœ: œcomponent_as_toolœ, œoutput_typesœ: [œToolœ]}",
        "target": "Agent-ZH2Rd",
        "targetHandle": "{œfieldNameœ: œtoolsœ, œidœ: œAgent-ZH2Rdœ, œinputTypesœ: [œToolœ], œtypeœ: œotherœ}"
      },
      {
        "animated": false,
        "className": "",
        "data": {
          "sourceHandle": {
            "dataType": "ChatInput",
            "id": "ChatInput-S2wgk",
            "name": "message",
            "output_types": [
              "Message"
            ]
          },
          "targetHandle": {
            "fieldName": "input_value",
            "id": "Agent-ZH2Rd",
            "inputTypes": [
              "Message"
            ],
            "type": "str"
          }
        },
        "id": "reactflow__edge-ChatInput-S2wgk{œdataTypeœ:œChatInputœ,œidœ:œChatInput-S2wgkœ,œnameœ:œmessageœ,œoutput_typesœ:[œMessageœ]}-Agent-ZH2Rd{œfieldNameœ:œinput_valueœ,œidœ:œAgent-ZH2Rdœ,œinputTypesœ:[œMessageœ],œtypeœ:œstrœ}",
        "selected": false,
        "source": "ChatInput-S2wgk",
        "sourceHandle": "{œdataTypeœ: œChatInputœ, œidœ: œChatInput-S2wgkœ, œnameœ: œmessageœ, œoutput_typesœ: [œMessageœ]}",
        "target": "Agent-ZH2Rd",
        "targetHandle": "{œfieldNameœ: œinput_valueœ, œidœ: œAgent-ZH2Rdœ, œinputTypesœ: [œMessageœ], œtypeœ: œstrœ}"
      },
      {
        "animated": false,
        "className": "",
        "data": {
          "sourceHandle": {
            "dataType": "Agent",
            "id": "Agent-ZH2Rd",
            "name": "response",
            "output_types": [
              "Message"
            ]
          },
          "targetHandle": {
            "fieldName": "input_value",
            "id": "ChatOutput-jNfAw",
            "inputTypes": [
              "Data",
              "DataFrame",
              "Message"
            ],
            "type": "other"
          }
        },
        "id": "reactflow__edge-Agent-ZH2Rd{œdataTypeœ:œAgentœ,œidœ:œAgent-ZH2Rdœ,œnameœ:œresponseœ,œoutput_typesœ:[œMessageœ]}-ChatOutput-jNfAw{œfieldNameœ:œinput_valueœ,œidœ:œChatOutput-jNfAwœ,œinputTypesœ:[œDataœ,œDataFrameœ,œMessageœ],œtypeœ:œotherœ}",
        "selected": false,
        "source": "Agent-ZH2Rd",
        "sourceHandle": "{œdataTypeœ: œAgentœ, œidœ: œAgent-ZH2Rdœ, œnameœ: œresponseœ, œoutput_typesœ: [œMessageœ]}",
        "target": "ChatOutput-jNfAw",
        "targetHandle": "{œfieldNameœ: œinput_valueœ, œidœ: œChatOutput-jNfAwœ, œinputTypesœ: [œDataœ, œDataFrameœ, œMessageœ], œtypeœ: œotherœ}"
      },
      {
        "animated": false,
        "className": "",
        "data": {
          "sourceHandle": {
            "dataType": "ChatOutput",
            "id": "ChatOutput-jNfAw",
            "name": "message",
            "output_types": [
              "Message"
            ]
          },
          "targetHandle": {
            "fieldName": "input",
            "id": "SaveToFile-VVVVb",
            "inputTypes": [
              "Data",
              "DataFrame",
              "Message"
            ],
            "type": "other"
          }
        },
        "id": "xy-edge__ChatOutput-jNfAw{œdataTypeœ:œChatOutputœ,œidœ:œChatOutput-jNfAwœ,œnameœ:œmessageœ,œoutput_typesœ:[œMessageœ]}-SaveToFile-VVVVb{œfieldNameœ:œinputœ,œidœ:œSaveToFile-VVVVbœ,œinputTypesœ:[œDataœ,œDataFrameœ,œMessageœ],œtypeœ:œotherœ}",
        "selected": false,
        "source": "ChatOutput-jNfAw",
        "sourceHandle": "{œdataTypeœ: œChatOutputœ, œidœ: œChatOutput-jNfAwœ, œnameœ: œmessageœ, œoutput_typesœ: [œMessageœ]}",
        "target": "SaveToFile-VVVVb",
        "targetHandle": "{œfieldNameœ: œinputœ, œidœ: œSaveToFile-VVVVbœ, œinputTypesœ: [œDataœ, œDataFrameœ, œMessageœ], œtypeœ: œotherœ}"
      }
    ],
    "nodes": [
      {
        "data": {
          "id": "note-40ntb",
          "node": {
            "description": "### 💡 Add your OpenAI API key here",
            "display_name": "",
            "documentation": "",
            "template": {
              "backgroundColor": "transparent"
            }
          },
          "type": "note"
        },
        "dragging": false,
        "id": "note-40ntb",
        "measured": {
          "height": 324,
          "width": 324
        },
        "position": {
          "x": 1173.6948654399118,
          "y": 140.3910247692671
        },
        "selected": false,
        "type": "noteNode"
      },
      {
        "data": {
          "id": "note-UXZI9",
          "node": {
            "description": "### 💡 Add your AgentQL API key here",
            "display_name": "",
            "documentation": "",
            "template": {
              "backgroundColor": "transparent"
            }
          },
          "type": "note"
        },
        "dragging": false,
        "height": 346,
        "id": "note-UXZI9",
        "measured": {
          "height": 346,
          "width": 324
        },
        "position": {
          "x": 754.0235442608289,
          "y": 35.586746852834835
        },
        "selected": false,
        "type": "noteNode"
      },
      {
        "data": {
          "description": "Uses AgentQL API to extract structured data from a given URL.",
          "display_name": "AgentQL Query Data",
          "id": "AgentQL-064NO",
          "node": {
            "base_classes": [
              "Data"
            ],
            "beta": false,
            "conditional_paths": [],
            "custom_fields": {},
            "description": "Extracts structured data from a web page using an AgentQL query or a Natural Language description.",
            "display_name": "Extract Web Data",
            "documentation": "https://docs.agentql.com/rest-api/api-reference",
            "edited": false,
            "field_order": [
              "api_key",
              "url",
              "query",
              "prompt",
              "is_stealth_mode_enabled",
              "timeout",
              "mode",
              "wait_for",
              "is_scroll_to_bottom_enabled",
              "is_screenshot_enabled"
            ],
            "frozen": false,
            "icon": "AgentQL",
            "last_updated": "2025-09-30T16:16:12.099Z",
            "legacy": false,
            "lf_version": "1.4.3",
            "metadata": {
              "code_hash": "37de3210aed9",
              "dependencies": {
                "dependencies": [
                  {
                    "name": "httpx",
                    "version": null
                  },
                  {
                    "name": "lfx",
                    "version": null
                  }
                ],
                "total_dependencies": 2
              },
              "module": "lfx.components.agentql.agentql_api.AgentQL"
            },
            "minimized": false,
            "output_types": [],
            "outputs": [
              {
                "allows_loop": false,
                "cache": true,
                "display_name": "Toolset",
                "group_outputs": false,
                "hidden": null,
                "method": "to_toolkit",
                "name": "component_as_tool",
                "options": null,
                "required_inputs": null,
                "selected": "Tool",
                "tool_mode": true,
                "types": [
                  "Tool"
                ],
                "value": "__UNDEFINED__"
              }
            ],
            "pinned": false,
            "template": {
              "_type": "Component",
              "api_key": {
                "_input_type": "SecretStrInput",
                "advanced": false,
                "display_name": "AgentQL API Key",
                "dynamic": false,
                "info": "Your AgentQL API key from dev.agentql.com",
                "input_types": [],
                "load_from_db": true,
                "name": "api_key",
                "password": true,
                "placeholder": "",
                "required": true,
                "show": true,
                "title_case": false,
                "type": "str",
                "value": "AGENTQL_API_KEY"
              },
              "code": {
                "advanced": true,
                "dynamic": true,
                "fileTypes": [],
                "file_path": "",
                "info": "",
                "list": false,
                "load_from_db": false,
                "multiline": true,
                "name": "code",
                "password": false,
                "placeholder": "",
                "required": true,
                "show": true,
                "title_case": false,
                "type": "code",
                "value": "import httpx\n\nfrom lfx.custom.custom_component.component import Component\nfrom lfx.field_typing.range_spec import RangeSpec\nfrom lfx.io import BoolInput, DropdownInput, IntInput, MessageTextInput, MultilineInput, Output, SecretStrInput\nfrom lfx.log.logger import logger\nfrom lfx.schema.data import Data\n\n\nclass AgentQL(Component):\n    display_name = \"Extract Web Data\"\n    description = \"Extracts structured data from a web page using an AgentQL query or a Natural Language description.\"\n    documentation: str = \"https://docs.agentql.com/rest-api/api-reference\"\n    icon = \"AgentQL\"\n    name = \"AgentQL\"\n\n    inputs = [\n        SecretStrInput(\n            name=\"api_key\",\n            display_name=\"AgentQL API Key\",\n            required=True,\n            password=True,\n            info=\"Your AgentQL API key from dev.agentql.com\",\n        ),\n        MessageTextInput(\n            name=\"url\",\n            display_name=\"URL\",\n            required=True,\n            info=\"The URL of the public web page you want to extract data from.\",\n            tool_mode=True,\n        ),\n        MultilineInput(\n            name=\"query\",\n            display_name=\"AgentQL Query\",\n            required=False,\n            info=\"The AgentQL query to execute. Learn more at https://docs.agentql.com/agentql-query or use a prompt.\",\n            tool_mode=True,\n        ),\n        MultilineInput(\n            name=\"prompt\",\n            display_name=\"Prompt\",\n            required=False,\n            info=\"A Natural Language description of the data to extract from the page. Alternative to AgentQL query.\",\n            tool_mode=True,\n        ),\n        BoolInput(\n            name=\"is_stealth_mode_enabled\",\n            display_name=\"Enable Stealth Mode (Beta)\",\n            info=\"Enable experimental anti-bot evasion strategies. May not work for all websites at all times.\",\n            value=False,\n            advanced=True,\n        ),\n        IntInput(\n            name=\"timeout\",\n            display_name=\"Timeout\",\n            info=\"Seconds to wait for a request.\",\n            value=900,\n            advanced=True,\n        ),\n        DropdownInput(\n            name=\"mode\",\n            display_name=\"Request Mode\",\n            info=\"'standard' uses deep data analysis, while 'fast' trades some depth of analysis for speed.\",\n            options=[\"fast\", \"standard\"],\n            value=\"fast\",\n            advanced=True,\n        ),\n        IntInput(\n            name=\"wait_for\",\n            display_name=\"Wait For\",\n            info=\"Seconds to wait for the page to load before extracting data.\",\n            value=0,\n            range_spec=RangeSpec(min=0, max=10, step_type=\"int\"),\n            advanced=True,\n        ),\n        BoolInput(\n            name=\"is_scroll_to_bottom_enabled\",\n            display_name=\"Enable scroll to bottom\",\n            info=\"Scroll to bottom of the page before extracting data.\",\n            value=False,\n            advanced=True,\n        ),\n        BoolInput(\n            name=\"is_screenshot_enabled\",\n            display_name=\"Enable screenshot\",\n            info=\"Take a screenshot before extracting data. Returned in 'metadata' as a Base64 string.\",\n            value=False,\n            advanced=True,\n        ),\n    ]\n\n    outputs = [\n        Output(display_name=\"Data\", name=\"data\", method=\"build_output\"),\n    ]\n\n    def build_output(self) -> Data:\n        endpoint = \"https://api.agentql.com/v1/query-data\"\n        headers = {\n            \"X-API-Key\": self.api_key,\n            \"Content-Type\": \"application/json\",\n            \"X-TF-Request-Origin\": \"langflow\",\n        }\n\n        payload = {\n            \"url\": self.url,\n            \"query\": self.query,\n            \"prompt\": self.prompt,\n            \"params\": {\n                \"mode\": self.mode,\n                \"wait_for\": self.wait_for,\n                \"is_scroll_to_bottom_enabled\": self.is_scroll_to_bottom_enabled,\n                \"is_screenshot_enabled\": self.is_screenshot_enabled,\n            },\n            \"metadata\": {\n                \"experimental_stealth_mode_enabled\": self.is_stealth_mode_enabled,\n            },\n        }\n\n        if not self.prompt and not self.query:\n            self.status = \"Either Query or Prompt must be provided.\"\n            raise ValueError(self.status)\n        if self.prompt and self.query:\n            self.status = \"Both Query and Prompt can't be provided at the same time.\"\n            raise ValueError(self.status)\n\n        try:\n            response = httpx.post(endpoint, headers=headers, json=payload, timeout=self.timeout)\n            response.raise_for_status()\n\n            json = response.json()\n            data = Data(result=json[\"data\"], metadata=json[\"metadata\"])\n\n        except httpx.HTTPStatusError as e:\n            response = e.response\n            if response.status_code == httpx.codes.UNAUTHORIZED:\n                self.status = \"Please, provide a valid API Key. You can create one at https://dev.agentql.com.\"\n            else:\n                try:\n                    error_json = response.json()\n                    logger.error(\n                        f\"Failure response: '{response.status_code} {response.reason_phrase}' with body: {error_json}\"\n                    )\n                    msg = error_json[\"error_info\"] if \"error_info\" in error_json else error_json[\"detail\"]\n                except (ValueError, TypeError):\n                    msg = f\"HTTP {e}.\"\n                self.status = msg\n            raise ValueError(self.status) from e\n\n        else:\n            self.status = data\n            return data\n"
              },
              "is_screenshot_enabled": {
                "_input_type": "BoolInput",
                "advanced": true,
                "display_name": "Enable screenshot",
                "dynamic": false,
                "info": "Take a screenshot before extracting data. Returned in 'metadata' as a Base64 string.",
                "list": false,
                "list_add_label": "Add More",
                "name": "is_screenshot_enabled",
                "placeholder": "",
                "required": false,
                "show": true,
                "title_case": false,
                "tool_mode": false,
                "trace_as_metadata": true,
                "type": "bool",
                "value": false
              },
              "is_scroll_to_bottom_enabled": {
                "_input_type": "BoolInput",
                "advanced": true,
                "display_name": "Enable scroll to bottom",
                "dynamic": false,
                "info": "Scroll to bottom of the page before extracting data.",
                "list": false,
                "list_add_label": "Add More",
                "name": "is_scroll_to_bottom_enabled",
                "placeholder": "",
                "required": false,
                "show": true,
                "title_case": false,
                "tool_mode": false,
                "trace_as_metadata": true,
                "type": "bool",
                "value": false
              },
              "is_stealth_mode_enabled": {
                "_input_type": "BoolInput",
                "advanced": true,
                "display_name": "Enable Stealth Mode (Beta)",
                "dynamic": false,
                "info": "Enable experimental anti-bot evasion strategies. May not work for all websites at all times.",
                "list": false,
                "list_add_label": "Add More",
                "name": "is_stealth_mode_enabled",
                "placeholder": "",
                "required": false,
                "show": true,
                "title_case": false,
                "tool_mode": false,
                "trace_as_metadata": true,
                "type": "bool",
                "value": true
              },
              "mode": {
                "_input_type": "DropdownInput",
                "advanced": true,
                "combobox": false,
                "dialog_inputs": {},
                "display_name": "Request Mode",
                "dynamic": false,
                "info": "'standard' uses deep data analysis, while 'fast' trades some depth of analysis for speed.",
                "name": "mode",
                "options": [
                  "fast",
                  "standard"
                ],
                "options_metadata": [],
                "placeholder": "",
                "required": false,
                "show": true,
                "title_case": false,
                "tool_mode": false,
                "trace_as_metadata": true,
                "type": "str",
                "value": "fast"
              },
              "prompt": {
                "_input_type": "MultilineInput",
                "advanced": false,
                "copy_field": false,
                "display_name": "Prompt",
                "dynamic": false,
                "info": "A Natural Language description of the data to extract from the page. Alternative to AgentQL query.",
                "input_types": [
                  "Message"
                ],
                "list": false,
                "list_add_label": "Add More",
                "load_from_db": false,
                "multiline": true,
                "name": "prompt",
                "placeholder": "",
                "required": false,
                "show": true,
                "title_case": false,
                "tool_mode": true,
                "trace_as_input": true,
                "trace_as_metadata": true,
                "type": "str",
                "value": ""
              },
              "query": {
                "_input_type": "MultilineInput",
                "advanced": false,
                "copy_field": false,
                "display_name": "AgentQL Query",
                "dynamic": false,
                "info": "The AgentQL query to execute. Learn more at https://docs.agentql.com/agentql-query or use a prompt.",
                "input_types": [
                  "Message"
                ],
                "list": false,
                "list_add_label": "Add More",
                "load_from_db": false,
                "multiline": true,
                "name": "query",
                "placeholder": "",
                "required": false,
                "show": true,
                "title_case": false,
                "tool_mode": true,
                "trace_as_input": true,
                "trace_as_metadata": true,
                "type": "str",
                "value": ""
              },
              "timeout": {
                "_input_type": "IntInput",
                "advanced": true,
                "display_name": "Timeout",
                "dynamic": false,
                "info": "Seconds to wait for a request.",
                "list": false,
                "list_add_label": "Add More",
                "name": "timeout",
                "placeholder": "",
                "required": false,
                "show": true,
                "title_case": false,
                "tool_mode": false,
                "trace_as_metadata": true,
                "type": "int",
                "value": 900
              },
              "tools_metadata": {
                "_input_type": "ToolsInput",
                "advanced": false,
                "display_name": "Actions",
                "dynamic": false,
                "info": "Modify tool names and descriptions to help agents understand when to use each tool.",
                "is_list": true,
                "list_add_label": "Add More",
                "name": "tools_metadata",
                "placeholder": "",
                "real_time_refresh": true,
                "required": false,
                "show": true,
                "title_case": false,
                "tool_mode": false,
                "trace_as_metadata": true,
                "type": "tools",
                "value": [
                  {
                    "args": {
                      "prompt": {
                        "default": "",
                        "description": "A Natural Language description of the data to extract from the page. Alternative to AgentQL query.",
                        "title": "Prompt",
                        "type": "string"
                      },
                      "query": {
                        "default": "",
                        "description": "The AgentQL query to execute. Learn more at https://docs.agentql.com/agentql-query or use a prompt.",
                        "title": "Query",
                        "type": "string"
                      },
                      "url": {
                        "description": "The URL of the public web page you want to extract data from.",
                        "title": "Url",
                        "type": "string"
                      }
                    },
                    "description": "AgentQL. build_output - Extracts structured data from a web page using an AgentQL query or a Natural Language description.",
                    "display_description": "AgentQL. build_output - Extracts structured data from a web page using an AgentQL query or a Natural Language description.",
                    "display_name": "build_output",
                    "name": "build_output",
                    "readonly": false,
                    "status": true,
                    "tags": [
                      "build_output"
                    ]
                  }
                ]
              },
              "url": {
                "_input_type": "MessageTextInput",
                "advanced": false,
                "display_name": "URL",
                "dynamic": false,
                "info": "The URL of the public web page you want to extract data from.",
                "input_types": [
                  "Message"
                ],
                "list": false,
                "list_add_label": "Add More",
                "load_from_db": false,
                "name": "url",
                "placeholder": "",
                "required": true,
                "show": true,
                "title_case": false,
                "tool_mode": true,
                "trace_as_input": true,
                "trace_as_metadata": true,
                "type": "str",
                "value": ""
              },
              "wait_for": {
                "_input_type": "IntInput",
                "advanced": true,
                "display_name": "Wait For",
                "dynamic": false,
                "info": "Seconds to wait for the page to load before extracting data.",
                "list": false,
                "list_add_label": "Add More",
                "name": "wait_for",
                "placeholder": "",
                "range_spec": {
                  "max": 10,
                  "min": 0,
                  "step": 0.1,
                  "step_type": "int"
                },
                "required": false,
                "show": true,
                "title_case": false,
                "tool_mode": false,
                "trace_as_metadata": true,
                "type": "int",
                "value": 0
              }
            },
            "tool_mode": true
          },
          "selected_output": "component_as_tool",
          "showNode": true,
          "type": "AgentQL"
        },
        "dragging": false,
        "id": "AgentQL-064NO",
        "measured": {
          "height": 316,
          "width": 320
        },
        "position": {
          "x": 754.0425636172196,
          "y": 87.23877481296148
        },
        "selected": false,
        "type": "genericNode"
      },
      {
        "data": {
          "id": "ChatInput-S2wgk",
          "node": {
            "base_classes": [
              "Message"
            ],
            "beta": false,
            "category": "inputs",
            "conditional_paths": [],
            "custom_fields": {},
            "description": "Get chat inputs from the Playground.",
            "display_name": "Chat Input",
            "documentation": "",
            "edited": false,
            "field_order": [
              "input_value",
              "should_store_message",
              "sender",
              "sender_name",
              "session_id",
              "files",
              "background_color",
              "chat_icon",
              "text_color"
            ],
            "frozen": false,
            "icon": "MessagesSquare",
            "key": "ChatInput",
            "legacy": false,
            "lf_version": "1.4.3",
            "metadata": {
              "code_hash": "0014a5b41817",
              "dependencies": {
                "dependencies": [
                  {
                    "name": "lfx",
                    "version": null
                  }
                ],
                "total_dependencies": 1
              },
              "module": "lfx.components.input_output.chat.ChatInput"
            },
            "minimized": true,
            "output_types": [],
            "outputs": [
              {
                "allows_loop": false,
                "cache": true,
                "display_name": "Chat Message",
                "group_outputs": false,
                "method": "message_response",
                "name": "message",
                "selected": "Message",
                "tool_mode": true,
                "types": [
                  "Message"
                ],
                "value": "__UNDEFINED__"
              }
            ],
            "pinned": false,
            "score": 0.0020353564437605998,
            "template": {
              "_type": "Component",
              "code": {
                "advanced": true,
                "dynamic": true,
                "fileTypes": [],
                "file_path": "",
                "info": "",
                "list": false,
                "load_from_db": false,
                "multiline": true,
                "name": "code",
                "password": false,
                "placeholder": "",
                "required": true,
                "show": true,
                "title_case": false,
                "type": "code",
                "value": "from lfx.base.data.utils import IMG_FILE_TYPES, TEXT_FILE_TYPES\nfrom lfx.base.io.chat import ChatComponent\nfrom lfx.inputs.inputs import BoolInput\nfrom lfx.io import (\n    DropdownInput,\n    FileInput,\n    MessageTextInput,\n    MultilineInput,\n    Output,\n)\nfrom lfx.schema.message import Message\nfrom lfx.utils.constants import (\n    MESSAGE_SENDER_AI,\n    MESSAGE_SENDER_NAME_USER,\n    MESSAGE_SENDER_USER,\n)\n\n\nclass ChatInput(ChatComponent):\n    display_name = \"Chat Input\"\n    description = \"Get chat inputs from the Playground.\"\n    documentation: str = \"https://docs.langflow.org/components-io#chat-input\"\n    icon = \"MessagesSquare\"\n    name = \"ChatInput\"\n    minimized = True\n\n    inputs = [\n        MultilineInput(\n            name=\"input_value\",\n            display_name=\"Input Text\",\n            value=\"\",\n            info=\"Message to be passed as input.\",\n            input_types=[],\n        ),\n        BoolInput(\n            name=\"should_store_message\",\n            display_name=\"Store Messages\",\n            info=\"Store the message in the history.\",\n            value=True,\n            advanced=True,\n        ),\n        DropdownInput(\n            name=\"sender\",\n            display_name=\"Sender Type\",\n            options=[MESSAGE_SENDER_AI, MESSAGE_SENDER_USER],\n            value=MESSAGE_SENDER_USER,\n            info=\"Type of sender.\",\n            advanced=True,\n        ),\n        MessageTextInput(\n            name=\"sender_name\",\n            display_name=\"Sender Name\",\n            info=\"Name of the sender.\",\n            value=MESSAGE_SENDER_NAME_USER,\n            advanced=True,\n        ),\n        MessageTextInput(\n            name=\"session_id\",\n            display_name=\"Session ID\",\n            info=\"The session ID of the chat. If empty, the current session ID parameter will be used.\",\n            advanced=True,\n        ),\n        MessageTextInput(\n            name=\"context_id\",\n            display_name=\"Context ID\",\n            info=\"The context ID of the chat. Adds an extra layer to the local memory.\",\n            value=\"\",\n            advanced=True,\n        ),\n        FileInput(\n            name=\"files\",\n            display_name=\"Files\",\n            file_types=TEXT_FILE_TYPES + IMG_FILE_TYPES,\n            info=\"Files to be sent with the message.\",\n            advanced=True,\n            is_list=True,\n            temp_file=True,\n        ),\n    ]\n    outputs = [\n        Output(display_name=\"Chat Message\", name=\"message\", method=\"message_response\"),\n    ]\n\n    async def message_response(self) -> Message:\n        # Ensure files is a list and filter out empty/None values\n        files = self.files if self.files else []\n        if files and not isinstance(files, list):\n            files = [files]\n        # Filter out None/empty values\n        files = [f for f in files if f is not None and f != \"\"]\n\n        message = await Message.create(\n            text=self.input_value,\n            sender=self.sender,\n            sender_name=self.sender_name,\n            session_id=self.session_id,\n            context_id=self.context_id,\n            files=files,\n        )\n        if self.session_id and isinstance(message, Message) and self.should_store_message:\n            stored_message = await self.send_message(\n                message,\n            )\n            self.message.value = stored_message\n            message = stored_message\n\n        self.status = message\n        return message\n"
              },
              "context_id": {
                "_input_type": "MessageTextInput",
                "advanced": true,
                "display_name": "Context ID",
                "dynamic": false,
                "info": "The context ID of the chat. Adds an extra layer to the local memory.",
                "input_types": [
                  "Message"
                ],
                "list": false,
                "list_add_label": "Add More",
                "load_from_db": false,
                "name": "context_id",
                "placeholder": "",
                "required": false,
                "show": true,
                "title_case": false,
                "tool_mode": false,
                "trace_as_input": true,
                "trace_as_metadata": true,
                "type": "str",
                "value": ""
              },
              "files": {
                "_input_type": "FileInput",
                "advanced": true,
                "display_name": "Files",
                "dynamic": false,
                "fileTypes": [
                  "csv",
                  "json",
                  "pdf",
                  "txt",
                  "md",
                  "mdx",
                  "yaml",
                  "yml",
                  "xml",
                  "html",
                  "htm",
                  "docx",
                  "py",
                  "sh",
                  "sql",
                  "js",
                  "ts",
                  "tsx",
                  "jpg",
                  "jpeg",
                  "png",
                  "bmp",
                  "image"
                ],
                "file_path": "",
                "info": "Files to be sent with the message.",
                "list": true,
                "list_add_label": "Add More",
                "name": "files",
                "placeholder": "",
                "required": false,
                "show": true,
                "temp_file": true,
                "title_case": false,
                "trace_as_metadata": true,
                "type": "file",
                "value": ""
              },
              "input_value": {
                "_input_type": "MultilineInput",
                "advanced": false,
                "display_name": "Input Text",
                "dynamic": false,
                "info": "Message to be passed as input.",
                "input_types": [],
                "list": false,
                "list_add_label": "Add More",
                "load_from_db": false,
                "multiline": true,
                "name": "input_value",
                "placeholder": "",
                "required": false,
                "show": true,
                "title_case": false,
                "tool_mode": false,
                "trace_as_input": true,
                "trace_as_metadata": true,
                "type": "str",
                "value": "Write a JSON file of all job postings from the following career page: https://www.ycombinator.com/jobs Include columns for: Posted Date (in MM-DD-YYYY format) | Job Title | Company | Location | Job URL | Employment Type (Full-time, Part-time, Contract, etc.) | Remote Eligibility (Yes/No) | Suggested Outreach  In the Suggested Outreach column: Suggest a brief message our recruiters could send to a potential candidate.  At the end, summarize the most in-demand skills and trends based on the job descriptions in a paragraph for our internal hiring strategy report."
              },
              "sender": {
                "_input_type": "DropdownInput",
                "advanced": true,
                "combobox": false,
                "dialog_inputs": {},
                "display_name": "Sender Type",
                "dynamic": false,
                "info": "Type of sender.",
                "name": "sender",
                "options": [
                  "Machine",
                  "User"
                ],
                "options_metadata": [],
                "placeholder": "",
                "required": false,
                "show": true,
                "title_case": false,
                "tool_mode": false,
                "trace_as_metadata": true,
                "type": "str",
                "value": "User"
              },
              "sender_name": {
                "_input_type": "MessageTextInput",
                "advanced": true,
                "display_name": "Sender Name",
                "dynamic": false,
                "info": "Name of the sender.",
                "input_types": [
                  "Message"
                ],
                "list": false,
                "list_add_label": "Add More",
                "load_from_db": false,
                "name": "sender_name",
                "placeholder": "",
                "required": false,
                "show": true,
                "title_case": false,
                "tool_mode": false,
                "trace_as_input": true,
                "trace_as_metadata": true,
                "type": "str",
                "value": "User"
              },
              "session_id": {
                "_input_type": "MessageTextInput",
                "advanced": true,
                "display_name": "Session ID",
                "dynamic": false,
                "info": "The session ID of the chat. If empty, the current session ID parameter will be used.",
                "input_types": [
                  "Message"
                ],
                "list": false,
                "list_add_label": "Add More",
                "load_from_db": false,
                "name": "session_id",
                "placeholder": "",
                "required": false,
                "show": true,
                "title_case": false,
                "tool_mode": false,
                "trace_as_input": true,
                "trace_as_metadata": true,
                "type": "str",
                "value": ""
              },
              "should_store_message": {
                "_input_type": "BoolInput",
                "advanced": true,
                "display_name": "Store Messages",
                "dynamic": false,
                "info": "Store the message in the history.",
                "list": false,
                "list_add_label": "Add More",
                "name": "should_store_message",
                "placeholder": "",
                "required": false,
                "show": true,
                "title_case": false,
                "tool_mode": false,
                "trace_as_metadata": true,
                "type": "bool",
                "value": true
              }
            },
            "tool_mode": false
          },
          "selected_output": "message",
          "showNode": false,
          "type": "ChatInput"
        },
        "dragging": false,
        "id": "ChatInput-S2wgk",
        "measured": {
          "height": 48,
          "width": 192
        },
        "position": {
          "x": 808.8830410213426,
          "y": 771.0150784240468
        },
        "selected": false,
        "type": "genericNode"
      },
      {
        "data": {
          "id": "note-reU70",
          "node": {
            "description": "# News Aggregator\n\nThis flow extracts structured data from a URL and saves it into a JSON file.\n\n## Prerequisites\n\n* **[AgentQL API Key](https://dev.agentql.com/api-keys)**\n* **[OpenAI API Key](https://platform.openai.com/)**\n\n## Quick Start\n\n1. Add your [AgentQL API Key](https://dev.agentql.com/api-keys) to the **AgentQL** component.\n2. Add your [OpenAI API Key](https://platform.openai.com/) to the **Agent** component.\n3. Click **Playground** and enter a question.\n\nThe **Agent** component populates the **AgentQL** component's **URL** and **Query** fields, and returns a structured response to your question. Then the extracted data is saved into a JSON file `news-aggregated.json`, which can be found in your current project directory.",
            "display_name": "",
            "documentation": "",
            "template": {
              "backgroundColor": "amber"
            }
          },
          "type": "note"
        },
        "dragging": false,
        "id": "note-reU70",
        "measured": {
          "height": 696,
          "width": 575
        },
        "position": {
          "x": 135.77506751324216,
          "y": 54.23110716380944
        },
        "selected": false,
        "type": "noteNode"
      },
      {
        "data": {
          "id": "ChatOutput-jNfAw",
          "node": {
            "base_classes": [
              "Message"
            ],
            "beta": false,
            "conditional_paths": [],
            "custom_fields": {},
            "description": "Display a chat message in the Playground.",
            "display_name": "Chat Output",
            "documentation": "",
            "edited": false,
            "field_order": [
              "input_value",
              "should_store_message",
              "sender",
              "sender_name",
              "session_id",
              "data_template",
              "background_color",
              "chat_icon",
              "text_color",
              "clean_data"
            ],
            "frozen": false,
            "icon": "MessagesSquare",
            "legacy": false,
            "lf_version": "1.4.3",
            "metadata": {
              "code_hash": "4848ad3e35d5",
              "dependencies": {
                "dependencies": [
                  {
                    "name": "orjson",
                    "version": null
                  },
                  {
                    "name": "fastapi",
<<<<<<< HEAD
                    "version": null
=======
                    "version": "0.119.1"
>>>>>>> 722c6cc6
                  },
                  {
                    "name": "lfx",
                    "version": null
                  }
                ],
                "total_dependencies": 3
              },
              "module": "lfx.components.input_output.chat_output.ChatOutput"
            },
            "minimized": true,
            "output_types": [],
            "outputs": [
              {
                "allows_loop": false,
                "cache": true,
                "display_name": "Output Message",
                "group_outputs": false,
                "method": "message_response",
                "name": "message",
                "selected": "Message",
                "tool_mode": true,
                "types": [
                  "Message"
                ],
                "value": "__UNDEFINED__"
              }
            ],
            "pinned": false,
            "template": {
              "_type": "Component",
              "clean_data": {
                "_input_type": "BoolInput",
                "advanced": true,
                "display_name": "Basic Clean Data",
                "dynamic": false,
                "info": "Whether to clean data before converting to string.",
                "list": false,
                "list_add_label": "Add More",
                "name": "clean_data",
                "placeholder": "",
                "required": false,
                "show": true,
                "title_case": false,
                "tool_mode": false,
                "trace_as_metadata": true,
                "type": "bool",
                "value": true
              },
              "code": {
                "advanced": true,
                "dynamic": true,
                "fileTypes": [],
                "file_path": "",
                "info": "",
                "list": false,
                "load_from_db": false,
                "multiline": true,
                "name": "code",
                "password": false,
                "placeholder": "",
                "required": true,
                "show": true,
                "title_case": false,
                "type": "code",
                "value": "from collections.abc import Generator\nfrom typing import Any\n\nimport orjson\nfrom fastapi.encoders import jsonable_encoder\n\nfrom lfx.base.io.chat import ChatComponent\nfrom lfx.helpers.data import safe_convert\nfrom lfx.inputs.inputs import BoolInput, DropdownInput, HandleInput, MessageTextInput\nfrom lfx.schema.data import Data\nfrom lfx.schema.dataframe import DataFrame\nfrom lfx.schema.message import Message\nfrom lfx.schema.properties import Source\nfrom lfx.template.field.base import Output\nfrom lfx.utils.constants import (\n    MESSAGE_SENDER_AI,\n    MESSAGE_SENDER_NAME_AI,\n    MESSAGE_SENDER_USER,\n)\n\n\nclass ChatOutput(ChatComponent):\n    display_name = \"Chat Output\"\n    description = \"Display a chat message in the Playground.\"\n    documentation: str = \"https://docs.langflow.org/components-io#chat-output\"\n    icon = \"MessagesSquare\"\n    name = \"ChatOutput\"\n    minimized = True\n\n    inputs = [\n        HandleInput(\n            name=\"input_value\",\n            display_name=\"Inputs\",\n            info=\"Message to be passed as output.\",\n            input_types=[\"Data\", \"DataFrame\", \"Message\"],\n            required=True,\n        ),\n        BoolInput(\n            name=\"should_store_message\",\n            display_name=\"Store Messages\",\n            info=\"Store the message in the history.\",\n            value=True,\n            advanced=True,\n        ),\n        DropdownInput(\n            name=\"sender\",\n            display_name=\"Sender Type\",\n            options=[MESSAGE_SENDER_AI, MESSAGE_SENDER_USER],\n            value=MESSAGE_SENDER_AI,\n            advanced=True,\n            info=\"Type of sender.\",\n        ),\n        MessageTextInput(\n            name=\"sender_name\",\n            display_name=\"Sender Name\",\n            info=\"Name of the sender.\",\n            value=MESSAGE_SENDER_NAME_AI,\n            advanced=True,\n        ),\n        MessageTextInput(\n            name=\"session_id\",\n            display_name=\"Session ID\",\n            info=\"The session ID of the chat. If empty, the current session ID parameter will be used.\",\n            advanced=True,\n        ),\n        MessageTextInput(\n            name=\"context_id\",\n            display_name=\"Context ID\",\n            info=\"The context ID of the chat. Adds an extra layer to the local memory.\",\n            value=\"\",\n            advanced=True,\n        ),\n        MessageTextInput(\n            name=\"data_template\",\n            display_name=\"Data Template\",\n            value=\"{text}\",\n            advanced=True,\n            info=\"Template to convert Data to Text. If left empty, it will be dynamically set to the Data's text key.\",\n        ),\n        BoolInput(\n            name=\"clean_data\",\n            display_name=\"Basic Clean Data\",\n            value=True,\n            advanced=True,\n            info=\"Whether to clean data before converting to string.\",\n        ),\n    ]\n    outputs = [\n        Output(\n            display_name=\"Output Message\",\n            name=\"message\",\n            method=\"message_response\",\n        ),\n    ]\n\n    def _build_source(self, id_: str | None, display_name: str | None, source: str | None) -> Source:\n        source_dict = {}\n        if id_:\n            source_dict[\"id\"] = id_\n        if display_name:\n            source_dict[\"display_name\"] = display_name\n        if source:\n            # Handle case where source is a ChatOpenAI object\n            if hasattr(source, \"model_name\"):\n                source_dict[\"source\"] = source.model_name\n            elif hasattr(source, \"model\"):\n                source_dict[\"source\"] = str(source.model)\n            else:\n                source_dict[\"source\"] = str(source)\n        return Source(**source_dict)\n\n    async def message_response(self) -> Message:\n        # First convert the input to string if needed\n        text = self.convert_to_string()\n\n        # Get source properties\n        source, _, display_name, source_id = self.get_properties_from_source_component()\n\n        # Create or use existing Message object\n        if isinstance(self.input_value, Message):\n            message = self.input_value\n            # Update message properties\n            message.text = text\n        else:\n            message = Message(text=text)\n\n        # Set message properties\n        message.sender = self.sender\n        message.sender_name = self.sender_name\n        message.session_id = self.session_id\n        message.context_id = self.context_id\n        message.flow_id = self.graph.flow_id if hasattr(self, \"graph\") else None\n        message.properties.source = self._build_source(source_id, display_name, source)\n\n        # Store message if needed\n        if self.session_id and self.should_store_message:\n            stored_message = await self.send_message(message)\n            self.message.value = stored_message\n            message = stored_message\n\n        self.status = message\n        return message\n\n    def _serialize_data(self, data: Data) -> str:\n        \"\"\"Serialize Data object to JSON string.\"\"\"\n        # Convert data.data to JSON-serializable format\n        serializable_data = jsonable_encoder(data.data)\n        # Serialize with orjson, enabling pretty printing with indentation\n        json_bytes = orjson.dumps(serializable_data, option=orjson.OPT_INDENT_2)\n        # Convert bytes to string and wrap in Markdown code blocks\n        return \"```json\\n\" + json_bytes.decode(\"utf-8\") + \"\\n```\"\n\n    def _validate_input(self) -> None:\n        \"\"\"Validate the input data and raise ValueError if invalid.\"\"\"\n        if self.input_value is None:\n            msg = \"Input data cannot be None\"\n            raise ValueError(msg)\n        if isinstance(self.input_value, list) and not all(\n            isinstance(item, Message | Data | DataFrame | str) for item in self.input_value\n        ):\n            invalid_types = [\n                type(item).__name__\n                for item in self.input_value\n                if not isinstance(item, Message | Data | DataFrame | str)\n            ]\n            msg = f\"Expected Data or DataFrame or Message or str, got {invalid_types}\"\n            raise TypeError(msg)\n        if not isinstance(\n            self.input_value,\n            Message | Data | DataFrame | str | list | Generator | type(None),\n        ):\n            type_name = type(self.input_value).__name__\n            msg = f\"Expected Data or DataFrame or Message or str, Generator or None, got {type_name}\"\n            raise TypeError(msg)\n\n    def convert_to_string(self) -> str | Generator[Any, None, None]:\n        \"\"\"Convert input data to string with proper error handling.\"\"\"\n        self._validate_input()\n        if isinstance(self.input_value, list):\n            clean_data: bool = getattr(self, \"clean_data\", False)\n            return \"\\n\".join([safe_convert(item, clean_data=clean_data) for item in self.input_value])\n        if isinstance(self.input_value, Generator):\n            return self.input_value\n        return safe_convert(self.input_value)\n"
              },
              "context_id": {
                "_input_type": "MessageTextInput",
                "advanced": true,
                "display_name": "Context ID",
                "dynamic": false,
                "info": "The context ID of the chat. Adds an extra layer to the local memory.",
                "input_types": [
                  "Message"
                ],
                "list": false,
                "list_add_label": "Add More",
                "load_from_db": false,
                "name": "context_id",
                "placeholder": "",
                "required": false,
                "show": true,
                "title_case": false,
                "tool_mode": false,
                "trace_as_input": true,
                "trace_as_metadata": true,
                "type": "str",
                "value": ""
              },
              "data_template": {
                "_input_type": "MessageTextInput",
                "advanced": true,
                "display_name": "Data Template",
                "dynamic": false,
                "info": "Template to convert Data to Text. If left empty, it will be dynamically set to the Data's text key.",
                "input_types": [
                  "Message"
                ],
                "list": false,
                "list_add_label": "Add More",
                "load_from_db": false,
                "name": "data_template",
                "placeholder": "",
                "required": false,
                "show": true,
                "title_case": false,
                "tool_mode": false,
                "trace_as_input": true,
                "trace_as_metadata": true,
                "type": "str",
                "value": "{text}"
              },
              "input_value": {
                "_input_type": "HandleInput",
                "advanced": false,
                "display_name": "Inputs",
                "dynamic": false,
                "info": "Message to be passed as output.",
                "input_types": [
                  "Data",
                  "DataFrame",
                  "Message"
                ],
                "list": false,
                "list_add_label": "Add More",
                "name": "input_value",
                "placeholder": "",
                "required": true,
                "show": true,
                "title_case": false,
                "trace_as_metadata": true,
                "type": "other",
                "value": ""
              },
              "sender": {
                "_input_type": "DropdownInput",
                "advanced": true,
                "combobox": false,
                "dialog_inputs": {},
                "display_name": "Sender Type",
                "dynamic": false,
                "info": "Type of sender.",
                "name": "sender",
                "options": [
                  "Machine",
                  "User"
                ],
                "options_metadata": [],
                "placeholder": "",
                "required": false,
                "show": true,
                "title_case": false,
                "tool_mode": false,
                "trace_as_metadata": true,
                "type": "str",
                "value": "Machine"
              },
              "sender_name": {
                "_input_type": "MessageTextInput",
                "advanced": true,
                "display_name": "Sender Name",
                "dynamic": false,
                "info": "Name of the sender.",
                "input_types": [
                  "Message"
                ],
                "list": false,
                "list_add_label": "Add More",
                "load_from_db": false,
                "name": "sender_name",
                "placeholder": "",
                "required": false,
                "show": true,
                "title_case": false,
                "tool_mode": false,
                "trace_as_input": true,
                "trace_as_metadata": true,
                "type": "str",
                "value": "AI"
              },
              "session_id": {
                "_input_type": "MessageTextInput",
                "advanced": true,
                "display_name": "Session ID",
                "dynamic": false,
                "info": "The session ID of the chat. If empty, the current session ID parameter will be used.",
                "input_types": [
                  "Message"
                ],
                "list": false,
                "list_add_label": "Add More",
                "load_from_db": false,
                "name": "session_id",
                "placeholder": "",
                "required": false,
                "show": true,
                "title_case": false,
                "tool_mode": false,
                "trace_as_input": true,
                "trace_as_metadata": true,
                "type": "str",
                "value": ""
              },
              "should_store_message": {
                "_input_type": "BoolInput",
                "advanced": true,
                "display_name": "Store Messages",
                "dynamic": false,
                "info": "Store the message in the history.",
                "list": false,
                "list_add_label": "Add More",
                "name": "should_store_message",
                "placeholder": "",
                "required": false,
                "show": true,
                "title_case": false,
                "tool_mode": false,
                "trace_as_metadata": true,
                "type": "bool",
                "value": true
              }
            },
            "tool_mode": false
          },
          "selected_output": "message",
          "showNode": false,
          "type": "ChatOutput"
        },
        "dragging": false,
        "id": "ChatOutput-jNfAw",
        "measured": {
          "height": 48,
          "width": 192
        },
        "position": {
          "x": 1550.6058181803635,
          "y": 480.66205042564377
        },
        "selected": false,
        "type": "genericNode"
      },
      {
        "data": {
          "id": "Agent-ZH2Rd",
          "node": {
            "base_classes": [
              "Message"
            ],
            "beta": false,
            "category": "agents",
            "conditional_paths": [],
            "custom_fields": {},
            "description": "Define the agent's instructions, then enter a task to complete using tools.",
            "display_name": "Agent",
            "documentation": "",
            "edited": false,
            "field_order": [
              "agent_llm",
              "max_tokens",
              "model_kwargs",
              "json_mode",
              "model_name",
              "openai_api_base",
              "api_key",
              "temperature",
              "seed",
              "max_retries",
              "timeout",
              "system_prompt",
              "n_messages",
              "tools",
              "input_value",
              "handle_parsing_errors",
              "verbose",
              "max_iterations",
              "agent_description",
              "add_current_date_tool"
            ],
            "frozen": false,
            "icon": "bot",
            "key": "Agent",
            "last_updated": "2025-09-30T16:16:12.101Z",
            "legacy": false,
            "metadata": {
              "code_hash": "fa91923984be",
              "dependencies": {
                "dependencies": [
                  {
                    "name": "langchain_core",
                    "version": null
                  },
                  {
                    "name": "pydantic",
                    "version": null
                  },
                  {
                    "name": "lfx",
                    "version": null
                  }
                ],
                "total_dependencies": 3
              },
              "module": "lfx.components.agents.agent.AgentComponent"
            },
            "minimized": false,
            "output_types": [],
            "outputs": [
              {
                "allows_loop": false,
                "cache": true,
                "display_name": "Response",
                "group_outputs": false,
                "method": "message_response",
                "name": "response",
                "options": null,
                "required_inputs": null,
                "selected": "Message",
                "tool_mode": true,
                "types": [
                  "Message"
                ],
                "value": "__UNDEFINED__"
              }
            ],
            "pinned": false,
            "score": 1.1732828199964098e-19,
            "template": {
              "_type": "Component",
              "add_current_date_tool": {
                "_input_type": "BoolInput",
                "advanced": true,
                "display_name": "Current Date",
                "dynamic": false,
                "info": "If true, will add a tool to the agent that returns the current date.",
                "list": false,
                "list_add_label": "Add More",
                "name": "add_current_date_tool",
                "placeholder": "",
                "required": false,
                "show": true,
                "title_case": false,
                "tool_mode": false,
                "trace_as_metadata": true,
                "type": "bool",
                "value": true
              },
              "agent_description": {
                "_input_type": "MultilineInput",
                "advanced": true,
                "copy_field": false,
                "display_name": "Agent Description [Deprecated]",
                "dynamic": false,
                "info": "The description of the agent. This is only used when in Tool Mode. Defaults to 'A helpful assistant with access to the following tools:' and tools are added dynamically. This feature is deprecated and will be removed in future versions.",
                "input_types": [
                  "Message"
                ],
                "list": false,
                "list_add_label": "Add More",
                "load_from_db": false,
                "multiline": true,
                "name": "agent_description",
                "placeholder": "",
                "required": false,
                "show": true,
                "title_case": false,
                "tool_mode": false,
                "trace_as_input": true,
                "trace_as_metadata": true,
                "type": "str",
                "value": "A helpful assistant with access to the following tools:"
              },
              "agent_llm": {
                "_input_type": "DropdownInput",
                "advanced": false,
                "combobox": false,
                "dialog_inputs": {},
                "display_name": "Model Provider",
                "dynamic": false,
                "external_options": {
                  "fields": {
                    "data": {
                      "node": {
                        "display_name": "Connect other models",
                        "icon": "CornerDownLeft",
                        "name": "connect_other_models"
                      }
                    }
                  }
                },
                "info": "The provider of the language model that the agent will use to generate responses.",
                "input_types": [],
                "name": "agent_llm",
                "options": [
                  "Anthropic",
                  "Google Generative AI",
                  "OpenAI"
                ],
                "options_metadata": [
                  {
                    "icon": "Anthropic"
                  },
                  {
                    "icon": "GoogleGenerativeAI"
                  },
                  {
                    "icon": "OpenAI"
                  }
                ],
                "placeholder": "",
                "real_time_refresh": true,
                "required": false,
                "show": true,
                "title_case": false,
                "toggle": false,
                "tool_mode": false,
                "trace_as_metadata": true,
                "type": "str",
                "value": "OpenAI"
              },
              "api_key": {
                "_input_type": "SecretStrInput",
                "advanced": false,
                "display_name": "OpenAI API Key",
                "dynamic": false,
                "info": "The OpenAI API Key to use for the OpenAI model.",
                "input_types": [],
                "load_from_db": true,
                "name": "api_key",
                "password": true,
                "placeholder": "",
                "real_time_refresh": true,
                "required": false,
                "show": true,
                "title_case": false,
                "type": "str",
                "value": "OPENAI_API_KEY"
              },
              "code": {
                "advanced": true,
                "dynamic": true,
                "fileTypes": [],
                "file_path": "",
                "info": "",
                "list": false,
                "load_from_db": false,
                "multiline": true,
                "name": "code",
                "password": false,
                "placeholder": "",
                "required": true,
                "show": true,
                "title_case": false,
                "type": "code",
                "value": "import json\nimport re\n\nfrom langchain_core.tools import StructuredTool, Tool\nfrom pydantic import ValidationError\n\nfrom lfx.base.agents.agent import LCToolsAgentComponent\nfrom lfx.base.agents.events import ExceptionWithMessageError\nfrom lfx.base.models.model_input_constants import (\n    ALL_PROVIDER_FIELDS,\n    MODEL_DYNAMIC_UPDATE_FIELDS,\n    MODEL_PROVIDERS_DICT,\n    MODEL_PROVIDERS_LIST,\n    MODELS_METADATA,\n)\nfrom lfx.base.models.model_utils import get_model_name\nfrom lfx.components.helpers.current_date import CurrentDateComponent\nfrom lfx.components.helpers.memory import MemoryComponent\nfrom lfx.components.langchain_utilities.tool_calling import ToolCallingAgentComponent\nfrom lfx.custom.custom_component.component import get_component_toolkit\nfrom lfx.custom.utils import update_component_build_config\nfrom lfx.helpers.base_model import build_model_from_schema\nfrom lfx.inputs.inputs import BoolInput\nfrom lfx.io import DropdownInput, IntInput, MessageTextInput, MultilineInput, Output, TableInput\nfrom lfx.log.logger import logger\nfrom lfx.schema.data import Data\nfrom lfx.schema.dotdict import dotdict\nfrom lfx.schema.message import Message\nfrom lfx.schema.table import EditMode\n\n\ndef set_advanced_true(component_input):\n    component_input.advanced = True\n    return component_input\n\n\nclass AgentComponent(ToolCallingAgentComponent):\n    display_name: str = \"Agent\"\n    description: str = \"Define the agent's instructions, then enter a task to complete using tools.\"\n    documentation: str = \"https://docs.langflow.org/agents\"\n    icon = \"bot\"\n    beta = False\n    name = \"Agent\"\n\n    memory_inputs = [set_advanced_true(component_input) for component_input in MemoryComponent().inputs]\n\n    # Filter out json_mode from OpenAI inputs since we handle structured output differently\n    if \"OpenAI\" in MODEL_PROVIDERS_DICT:\n        openai_inputs_filtered = [\n            input_field\n            for input_field in MODEL_PROVIDERS_DICT[\"OpenAI\"][\"inputs\"]\n            if not (hasattr(input_field, \"name\") and input_field.name == \"json_mode\")\n        ]\n    else:\n        openai_inputs_filtered = []\n\n    inputs = [\n        DropdownInput(\n            name=\"agent_llm\",\n            display_name=\"Model Provider\",\n            info=\"The provider of the language model that the agent will use to generate responses.\",\n            options=[*MODEL_PROVIDERS_LIST],\n            value=\"OpenAI\",\n            real_time_refresh=True,\n            refresh_button=False,\n            input_types=[],\n            options_metadata=[MODELS_METADATA[key] for key in MODEL_PROVIDERS_LIST if key in MODELS_METADATA],\n            external_options={\n                \"fields\": {\n                    \"data\": {\n                        \"node\": {\n                            \"name\": \"connect_other_models\",\n                            \"display_name\": \"Connect other models\",\n                            \"icon\": \"CornerDownLeft\",\n                        }\n                    }\n                },\n            },\n        ),\n        *openai_inputs_filtered,\n        MultilineInput(\n            name=\"system_prompt\",\n            display_name=\"Agent Instructions\",\n            info=\"System Prompt: Initial instructions and context provided to guide the agent's behavior.\",\n            value=\"You are a helpful assistant that can use tools to answer questions and perform tasks.\",\n            advanced=False,\n        ),\n        MessageTextInput(\n            name=\"context_id\",\n            display_name=\"Context ID\",\n            info=\"The context ID of the chat. Adds an extra layer to the local memory.\",\n            value=\"\",\n            advanced=True,\n        ),\n        IntInput(\n            name=\"n_messages\",\n            display_name=\"Number of Chat History Messages\",\n            value=100,\n            info=\"Number of chat history messages to retrieve.\",\n            advanced=True,\n            show=True,\n        ),\n        MultilineInput(\n            name=\"format_instructions\",\n            display_name=\"Output Format Instructions\",\n            info=\"Generic Template for structured output formatting. Valid only with Structured response.\",\n            value=(\n                \"You are an AI that extracts structured JSON objects from unstructured text. \"\n                \"Use a predefined schema with expected types (str, int, float, bool, dict). \"\n                \"Extract ALL relevant instances that match the schema - if multiple patterns exist, capture them all. \"\n                \"Fill missing or ambiguous values with defaults: null for missing values. \"\n                \"Remove exact duplicates but keep variations that have different field values. \"\n                \"Always return valid JSON in the expected format, never throw errors. \"\n                \"If multiple objects can be extracted, return them all in the structured format.\"\n            ),\n            advanced=True,\n        ),\n        TableInput(\n            name=\"output_schema\",\n            display_name=\"Output Schema\",\n            info=(\n                \"Schema Validation: Define the structure and data types for structured output. \"\n                \"No validation if no output schema.\"\n            ),\n            advanced=True,\n            required=False,\n            value=[],\n            table_schema=[\n                {\n                    \"name\": \"name\",\n                    \"display_name\": \"Name\",\n                    \"type\": \"str\",\n                    \"description\": \"Specify the name of the output field.\",\n                    \"default\": \"field\",\n                    \"edit_mode\": EditMode.INLINE,\n                },\n                {\n                    \"name\": \"description\",\n                    \"display_name\": \"Description\",\n                    \"type\": \"str\",\n                    \"description\": \"Describe the purpose of the output field.\",\n                    \"default\": \"description of field\",\n                    \"edit_mode\": EditMode.POPOVER,\n                },\n                {\n                    \"name\": \"type\",\n                    \"display_name\": \"Type\",\n                    \"type\": \"str\",\n                    \"edit_mode\": EditMode.INLINE,\n                    \"description\": (\"Indicate the data type of the output field (e.g., str, int, float, bool, dict).\"),\n                    \"options\": [\"str\", \"int\", \"float\", \"bool\", \"dict\"],\n                    \"default\": \"str\",\n                },\n                {\n                    \"name\": \"multiple\",\n                    \"display_name\": \"As List\",\n                    \"type\": \"boolean\",\n                    \"description\": \"Set to True if this output field should be a list of the specified type.\",\n                    \"default\": \"False\",\n                    \"edit_mode\": EditMode.INLINE,\n                },\n            ],\n        ),\n        *LCToolsAgentComponent.get_base_inputs(),\n        # removed memory inputs from agent component\n        # *memory_inputs,\n        BoolInput(\n            name=\"add_current_date_tool\",\n            display_name=\"Current Date\",\n            advanced=True,\n            info=\"If true, will add a tool to the agent that returns the current date.\",\n            value=True,\n        ),\n    ]\n    outputs = [\n        Output(name=\"response\", display_name=\"Response\", method=\"message_response\"),\n    ]\n\n    async def get_agent_requirements(self):\n        \"\"\"Get the agent requirements for the agent.\"\"\"\n        llm_model, display_name = await self.get_llm()\n        if llm_model is None:\n            msg = \"No language model selected. Please choose a model to proceed.\"\n            raise ValueError(msg)\n        self.model_name = get_model_name(llm_model, display_name=display_name)\n\n        # Get memory data\n        self.chat_history = await self.get_memory_data()\n        await logger.adebug(f\"Retrieved {len(self.chat_history)} chat history messages\")\n        if isinstance(self.chat_history, Message):\n            self.chat_history = [self.chat_history]\n\n        # Add current date tool if enabled\n        if self.add_current_date_tool:\n            if not isinstance(self.tools, list):  # type: ignore[has-type]\n                self.tools = []\n            current_date_tool = (await CurrentDateComponent(**self.get_base_args()).to_toolkit()).pop(0)\n            if not isinstance(current_date_tool, StructuredTool):\n                msg = \"CurrentDateComponent must be converted to a StructuredTool\"\n                raise TypeError(msg)\n            self.tools.append(current_date_tool)\n        return llm_model, self.chat_history, self.tools\n\n    async def message_response(self) -> Message:\n        try:\n            llm_model, self.chat_history, self.tools = await self.get_agent_requirements()\n            # Set up and run agent\n            self.set(\n                llm=llm_model,\n                tools=self.tools or [],\n                chat_history=self.chat_history,\n                input_value=self.input_value,\n                system_prompt=self.system_prompt,\n            )\n            agent = self.create_agent_runnable()\n            result = await self.run_agent(agent)\n\n            # Store result for potential JSON output\n            self._agent_result = result\n\n        except (ValueError, TypeError, KeyError) as e:\n            await logger.aerror(f\"{type(e).__name__}: {e!s}\")\n            raise\n        except ExceptionWithMessageError as e:\n            await logger.aerror(f\"ExceptionWithMessageError occurred: {e}\")\n            raise\n        # Avoid catching blind Exception; let truly unexpected exceptions propagate\n        except Exception as e:\n            await logger.aerror(f\"Unexpected error: {e!s}\")\n            raise\n        else:\n            return result\n\n    def _preprocess_schema(self, schema):\n        \"\"\"Preprocess schema to ensure correct data types for build_model_from_schema.\"\"\"\n        processed_schema = []\n        for field in schema:\n            processed_field = {\n                \"name\": str(field.get(\"name\", \"field\")),\n                \"type\": str(field.get(\"type\", \"str\")),\n                \"description\": str(field.get(\"description\", \"\")),\n                \"multiple\": field.get(\"multiple\", False),\n            }\n            # Ensure multiple is handled correctly\n            if isinstance(processed_field[\"multiple\"], str):\n                processed_field[\"multiple\"] = processed_field[\"multiple\"].lower() in [\n                    \"true\",\n                    \"1\",\n                    \"t\",\n                    \"y\",\n                    \"yes\",\n                ]\n            processed_schema.append(processed_field)\n        return processed_schema\n\n    async def build_structured_output_base(self, content: str):\n        \"\"\"Build structured output with optional BaseModel validation.\"\"\"\n        json_pattern = r\"\\{.*\\}\"\n        schema_error_msg = \"Try setting an output schema\"\n\n        # Try to parse content as JSON first\n        json_data = None\n        try:\n            json_data = json.loads(content)\n        except json.JSONDecodeError:\n            json_match = re.search(json_pattern, content, re.DOTALL)\n            if json_match:\n                try:\n                    json_data = json.loads(json_match.group())\n                except json.JSONDecodeError:\n                    return {\"content\": content, \"error\": schema_error_msg}\n            else:\n                return {\"content\": content, \"error\": schema_error_msg}\n\n        # If no output schema provided, return parsed JSON without validation\n        if not hasattr(self, \"output_schema\") or not self.output_schema or len(self.output_schema) == 0:\n            return json_data\n\n        # Use BaseModel validation with schema\n        try:\n            processed_schema = self._preprocess_schema(self.output_schema)\n            output_model = build_model_from_schema(processed_schema)\n\n            # Validate against the schema\n            if isinstance(json_data, list):\n                # Multiple objects\n                validated_objects = []\n                for item in json_data:\n                    try:\n                        validated_obj = output_model.model_validate(item)\n                        validated_objects.append(validated_obj.model_dump())\n                    except ValidationError as e:\n                        await logger.aerror(f\"Validation error for item: {e}\")\n                        # Include invalid items with error info\n                        validated_objects.append({\"data\": item, \"validation_error\": str(e)})\n                return validated_objects\n\n            # Single object\n            try:\n                validated_obj = output_model.model_validate(json_data)\n                return [validated_obj.model_dump()]  # Return as list for consistency\n            except ValidationError as e:\n                await logger.aerror(f\"Validation error: {e}\")\n                return [{\"data\": json_data, \"validation_error\": str(e)}]\n\n        except (TypeError, ValueError) as e:\n            await logger.aerror(f\"Error building structured output: {e}\")\n            # Fallback to parsed JSON without validation\n            return json_data\n\n    async def json_response(self) -> Data:\n        \"\"\"Convert agent response to structured JSON Data output with schema validation.\"\"\"\n        # Always use structured chat agent for JSON response mode for better JSON formatting\n        try:\n            system_components = []\n\n            # 1. Agent Instructions (system_prompt)\n            agent_instructions = getattr(self, \"system_prompt\", \"\") or \"\"\n            if agent_instructions:\n                system_components.append(f\"{agent_instructions}\")\n\n            # 2. Format Instructions\n            format_instructions = getattr(self, \"format_instructions\", \"\") or \"\"\n            if format_instructions:\n                system_components.append(f\"Format instructions: {format_instructions}\")\n\n            # 3. Schema Information from BaseModel\n            if hasattr(self, \"output_schema\") and self.output_schema and len(self.output_schema) > 0:\n                try:\n                    processed_schema = self._preprocess_schema(self.output_schema)\n                    output_model = build_model_from_schema(processed_schema)\n                    schema_dict = output_model.model_json_schema()\n                    schema_info = (\n                        \"You are given some text that may include format instructions, \"\n                        \"explanations, or other content alongside a JSON schema.\\n\\n\"\n                        \"Your task:\\n\"\n                        \"- Extract only the JSON schema.\\n\"\n                        \"- Return it as valid JSON.\\n\"\n                        \"- Do not include format instructions, explanations, or extra text.\\n\\n\"\n                        \"Input:\\n\"\n                        f\"{json.dumps(schema_dict, indent=2)}\\n\\n\"\n                        \"Output (only JSON schema):\"\n                    )\n                    system_components.append(schema_info)\n                except (ValidationError, ValueError, TypeError, KeyError) as e:\n                    await logger.aerror(f\"Could not build schema for prompt: {e}\", exc_info=True)\n\n            # Combine all components\n            combined_instructions = \"\\n\\n\".join(system_components) if system_components else \"\"\n            llm_model, self.chat_history, self.tools = await self.get_agent_requirements()\n            self.set(\n                llm=llm_model,\n                tools=self.tools or [],\n                chat_history=self.chat_history,\n                input_value=self.input_value,\n                system_prompt=combined_instructions,\n            )\n\n            # Create and run structured chat agent\n            try:\n                structured_agent = self.create_agent_runnable()\n            except (NotImplementedError, ValueError, TypeError) as e:\n                await logger.aerror(f\"Error with structured chat agent: {e}\")\n                raise\n            try:\n                result = await self.run_agent(structured_agent)\n            except (\n                ExceptionWithMessageError,\n                ValueError,\n                TypeError,\n                RuntimeError,\n            ) as e:\n                await logger.aerror(f\"Error with structured agent result: {e}\")\n                raise\n            # Extract content from structured agent result\n            if hasattr(result, \"content\"):\n                content = result.content\n            elif hasattr(result, \"text\"):\n                content = result.text\n            else:\n                content = str(result)\n\n        except (\n            ExceptionWithMessageError,\n            ValueError,\n            TypeError,\n            NotImplementedError,\n            AttributeError,\n        ) as e:\n            await logger.aerror(f\"Error with structured chat agent: {e}\")\n            # Fallback to regular agent\n            content_str = \"No content returned from agent\"\n            return Data(data={\"content\": content_str, \"error\": str(e)})\n\n        # Process with structured output validation\n        try:\n            structured_output = await self.build_structured_output_base(content)\n\n            # Handle different output formats\n            if isinstance(structured_output, list) and structured_output:\n                if len(structured_output) == 1:\n                    return Data(data=structured_output[0])\n                return Data(data={\"results\": structured_output})\n            if isinstance(structured_output, dict):\n                return Data(data=structured_output)\n            return Data(data={\"content\": content})\n\n        except (ValueError, TypeError) as e:\n            await logger.aerror(f\"Error in structured output processing: {e}\")\n            return Data(data={\"content\": content, \"error\": str(e)})\n\n    async def get_memory_data(self):\n        # TODO: This is a temporary fix to avoid message duplication. We should develop a function for this.\n        messages = (\n            await MemoryComponent(**self.get_base_args())\n            .set(\n                session_id=self.graph.session_id,\n                context_id=self.context_id,\n                order=\"Ascending\",\n                n_messages=self.n_messages,\n            )\n            .retrieve_messages()\n        )\n        return [\n            message for message in messages if getattr(message, \"id\", None) != getattr(self.input_value, \"id\", None)\n        ]\n\n    async def get_llm(self):\n        if not isinstance(self.agent_llm, str):\n            return self.agent_llm, None\n\n        try:\n            provider_info = MODEL_PROVIDERS_DICT.get(self.agent_llm)\n            if not provider_info:\n                msg = f\"Invalid model provider: {self.agent_llm}\"\n                raise ValueError(msg)\n\n            component_class = provider_info.get(\"component_class\")\n            display_name = component_class.display_name\n            inputs = provider_info.get(\"inputs\")\n            prefix = provider_info.get(\"prefix\", \"\")\n\n            return self._build_llm_model(component_class, inputs, prefix), display_name\n\n        except (AttributeError, ValueError, TypeError, RuntimeError) as e:\n            await logger.aerror(f\"Error building {self.agent_llm} language model: {e!s}\")\n            msg = f\"Failed to initialize language model: {e!s}\"\n            raise ValueError(msg) from e\n\n    def _build_llm_model(self, component, inputs, prefix=\"\"):\n        model_kwargs = {}\n        for input_ in inputs:\n            if hasattr(self, f\"{prefix}{input_.name}\"):\n                model_kwargs[input_.name] = getattr(self, f\"{prefix}{input_.name}\")\n        return component.set(**model_kwargs).build_model()\n\n    def set_component_params(self, component):\n        provider_info = MODEL_PROVIDERS_DICT.get(self.agent_llm)\n        if provider_info:\n            inputs = provider_info.get(\"inputs\")\n            prefix = provider_info.get(\"prefix\")\n            # Filter out json_mode and only use attributes that exist on this component\n            model_kwargs = {}\n            for input_ in inputs:\n                if hasattr(self, f\"{prefix}{input_.name}\"):\n                    model_kwargs[input_.name] = getattr(self, f\"{prefix}{input_.name}\")\n\n            return component.set(**model_kwargs)\n        return component\n\n    def delete_fields(self, build_config: dotdict, fields: dict | list[str]) -> None:\n        \"\"\"Delete specified fields from build_config.\"\"\"\n        for field in fields:\n            build_config.pop(field, None)\n\n    def update_input_types(self, build_config: dotdict) -> dotdict:\n        \"\"\"Update input types for all fields in build_config.\"\"\"\n        for key, value in build_config.items():\n            if isinstance(value, dict):\n                if value.get(\"input_types\") is None:\n                    build_config[key][\"input_types\"] = []\n            elif hasattr(value, \"input_types\") and value.input_types is None:\n                value.input_types = []\n        return build_config\n\n    async def update_build_config(\n        self, build_config: dotdict, field_value: str, field_name: str | None = None\n    ) -> dotdict:\n        # Iterate over all providers in the MODEL_PROVIDERS_DICT\n        # Existing logic for updating build_config\n        if field_name in (\"agent_llm\",):\n            build_config[\"agent_llm\"][\"value\"] = field_value\n            provider_info = MODEL_PROVIDERS_DICT.get(field_value)\n            if provider_info:\n                component_class = provider_info.get(\"component_class\")\n                if component_class and hasattr(component_class, \"update_build_config\"):\n                    # Call the component class's update_build_config method\n                    build_config = await update_component_build_config(\n                        component_class, build_config, field_value, \"model_name\"\n                    )\n\n            provider_configs: dict[str, tuple[dict, list[dict]]] = {\n                provider: (\n                    MODEL_PROVIDERS_DICT[provider][\"fields\"],\n                    [\n                        MODEL_PROVIDERS_DICT[other_provider][\"fields\"]\n                        for other_provider in MODEL_PROVIDERS_DICT\n                        if other_provider != provider\n                    ],\n                )\n                for provider in MODEL_PROVIDERS_DICT\n            }\n            if field_value in provider_configs:\n                fields_to_add, fields_to_delete = provider_configs[field_value]\n\n                # Delete fields from other providers\n                for fields in fields_to_delete:\n                    self.delete_fields(build_config, fields)\n\n                # Add provider-specific fields\n                if field_value == \"OpenAI\" and not any(field in build_config for field in fields_to_add):\n                    build_config.update(fields_to_add)\n                else:\n                    build_config.update(fields_to_add)\n                # Reset input types for agent_llm\n                build_config[\"agent_llm\"][\"input_types\"] = []\n                build_config[\"agent_llm\"][\"display_name\"] = \"Model Provider\"\n            elif field_value == \"connect_other_models\":\n                # Delete all provider fields\n                self.delete_fields(build_config, ALL_PROVIDER_FIELDS)\n                # # Update with custom component\n                custom_component = DropdownInput(\n                    name=\"agent_llm\",\n                    display_name=\"Language Model\",\n                    info=\"The provider of the language model that the agent will use to generate responses.\",\n                    options=[*MODEL_PROVIDERS_LIST],\n                    real_time_refresh=True,\n                    refresh_button=False,\n                    input_types=[\"LanguageModel\"],\n                    placeholder=\"Awaiting model input.\",\n                    options_metadata=[MODELS_METADATA[key] for key in MODEL_PROVIDERS_LIST if key in MODELS_METADATA],\n                    external_options={\n                        \"fields\": {\n                            \"data\": {\n                                \"node\": {\n                                    \"name\": \"connect_other_models\",\n                                    \"display_name\": \"Connect other models\",\n                                    \"icon\": \"CornerDownLeft\",\n                                },\n                            }\n                        },\n                    },\n                )\n                build_config.update({\"agent_llm\": custom_component.to_dict()})\n            # Update input types for all fields\n            build_config = self.update_input_types(build_config)\n\n            # Validate required keys\n            default_keys = [\n                \"code\",\n                \"_type\",\n                \"agent_llm\",\n                \"tools\",\n                \"input_value\",\n                \"add_current_date_tool\",\n                \"system_prompt\",\n                \"agent_description\",\n                \"max_iterations\",\n                \"handle_parsing_errors\",\n                \"verbose\",\n            ]\n            missing_keys = [key for key in default_keys if key not in build_config]\n            if missing_keys:\n                msg = f\"Missing required keys in build_config: {missing_keys}\"\n                raise ValueError(msg)\n        if (\n            isinstance(self.agent_llm, str)\n            and self.agent_llm in MODEL_PROVIDERS_DICT\n            and field_name in MODEL_DYNAMIC_UPDATE_FIELDS\n        ):\n            provider_info = MODEL_PROVIDERS_DICT.get(self.agent_llm)\n            if provider_info:\n                component_class = provider_info.get(\"component_class\")\n                component_class = self.set_component_params(component_class)\n                prefix = provider_info.get(\"prefix\")\n                if component_class and hasattr(component_class, \"update_build_config\"):\n                    # Call each component class's update_build_config method\n                    # remove the prefix from the field_name\n                    if isinstance(field_name, str) and isinstance(prefix, str):\n                        field_name = field_name.replace(prefix, \"\")\n                    build_config = await update_component_build_config(\n                        component_class, build_config, field_value, \"model_name\"\n                    )\n        return dotdict({k: v.to_dict() if hasattr(v, \"to_dict\") else v for k, v in build_config.items()})\n\n    async def _get_tools(self) -> list[Tool]:\n        component_toolkit = get_component_toolkit()\n        tools_names = self._build_tools_names()\n        agent_description = self.get_tool_description()\n        # TODO: Agent Description Depreciated Feature to be removed\n        description = f\"{agent_description}{tools_names}\"\n        tools = component_toolkit(component=self).get_tools(\n            tool_name=\"Call_Agent\",\n            tool_description=description,\n            callbacks=self.get_langchain_callbacks(),\n        )\n        if hasattr(self, \"tools_metadata\"):\n            tools = component_toolkit(component=self, metadata=self.tools_metadata).update_tools_metadata(tools=tools)\n        return tools\n"
              },
              "context_id": {
                "_input_type": "MessageTextInput",
                "advanced": true,
                "display_name": "Context ID",
                "dynamic": false,
                "info": "The context ID of the chat. Adds an extra layer to the local memory.",
                "input_types": [
                  "Message"
                ],
                "list": false,
                "list_add_label": "Add More",
                "load_from_db": false,
                "name": "context_id",
                "placeholder": "",
                "required": false,
                "show": true,
                "title_case": false,
                "tool_mode": false,
                "trace_as_input": true,
                "trace_as_metadata": true,
                "type": "str",
                "value": ""
              },
              "format_instructions": {
                "_input_type": "MultilineInput",
                "advanced": true,
                "copy_field": false,
                "display_name": "Output Format Instructions",
                "dynamic": false,
                "info": "Generic Template for structured output formatting. Valid only with Structured response.",
                "input_types": [
                  "Message"
                ],
                "list": false,
                "list_add_label": "Add More",
                "load_from_db": false,
                "multiline": true,
                "name": "format_instructions",
                "placeholder": "",
                "required": false,
                "show": true,
                "title_case": false,
                "tool_mode": false,
                "trace_as_input": true,
                "trace_as_metadata": true,
                "type": "str",
                "value": "You are an AI that extracts structured JSON objects from unstructured text. Use a predefined schema with expected types (str, int, float, bool, dict). Extract ALL relevant instances that match the schema - if multiple patterns exist, capture them all. Fill missing or ambiguous values with defaults: null for missing values. Remove exact duplicates but keep variations that have different field values. Always return valid JSON in the expected format, never throw errors. If multiple objects can be extracted, return them all in the structured format."
              },
              "handle_parsing_errors": {
                "_input_type": "BoolInput",
                "advanced": true,
                "display_name": "Handle Parse Errors",
                "dynamic": false,
                "info": "Should the Agent fix errors when reading user input for better processing?",
                "list": false,
                "list_add_label": "Add More",
                "name": "handle_parsing_errors",
                "placeholder": "",
                "required": false,
                "show": true,
                "title_case": false,
                "tool_mode": false,
                "trace_as_metadata": true,
                "type": "bool",
                "value": true
              },
              "input_value": {
                "_input_type": "MessageTextInput",
                "advanced": false,
                "display_name": "Input",
                "dynamic": false,
                "info": "The input provided by the user for the agent to process.",
                "input_types": [
                  "Message"
                ],
                "list": false,
                "list_add_label": "Add More",
                "load_from_db": false,
                "name": "input_value",
                "placeholder": "",
                "required": false,
                "show": true,
                "title_case": false,
                "tool_mode": true,
                "trace_as_input": true,
                "trace_as_metadata": true,
                "type": "str",
                "value": ""
              },
              "max_iterations": {
                "_input_type": "IntInput",
                "advanced": true,
                "display_name": "Max Iterations",
                "dynamic": false,
                "info": "The maximum number of attempts the agent can make to complete its task before it stops.",
                "list": false,
                "list_add_label": "Add More",
                "name": "max_iterations",
                "placeholder": "",
                "required": false,
                "show": true,
                "title_case": false,
                "tool_mode": false,
                "trace_as_metadata": true,
                "type": "int",
                "value": 15
              },
              "max_retries": {
                "_input_type": "IntInput",
                "advanced": true,
                "display_name": "Max Retries",
                "dynamic": false,
                "info": "The maximum number of retries to make when generating.",
                "list": false,
                "list_add_label": "Add More",
                "name": "max_retries",
                "placeholder": "",
                "required": false,
                "show": true,
                "title_case": false,
                "tool_mode": false,
                "trace_as_metadata": true,
                "type": "int",
                "value": 5
              },
              "max_tokens": {
                "_input_type": "IntInput",
                "advanced": true,
                "display_name": "Max Tokens",
                "dynamic": false,
                "info": "The maximum number of tokens to generate. Set to 0 for unlimited tokens.",
                "list": false,
                "list_add_label": "Add More",
                "name": "max_tokens",
                "placeholder": "",
                "range_spec": {
                  "max": 128000,
                  "min": 0,
                  "step": 0.1,
                  "step_type": "float"
                },
                "required": false,
                "show": true,
                "title_case": false,
                "tool_mode": false,
                "trace_as_metadata": true,
                "type": "int",
                "value": ""
              },
              "model_kwargs": {
                "_input_type": "DictInput",
                "advanced": true,
                "display_name": "Model Kwargs",
                "dynamic": false,
                "info": "Additional keyword arguments to pass to the model.",
                "list": false,
                "list_add_label": "Add More",
                "name": "model_kwargs",
                "placeholder": "",
                "required": false,
                "show": true,
                "title_case": false,
                "tool_mode": false,
                "trace_as_input": true,
                "type": "dict",
                "value": {}
              },
              "model_name": {
                "_input_type": "DropdownInput",
                "advanced": false,
                "combobox": true,
                "dialog_inputs": {},
                "display_name": "Model Name",
                "dynamic": false,
                "info": "To see the model names, first choose a provider. Then, enter your API key and click the refresh button next to the model name.",
                "name": "model_name",
                "options": [
                  "gpt-4o-mini",
                  "gpt-4o",
                  "gpt-4.1",
                  "gpt-4.1-mini",
                  "gpt-4.1-nano",
                  "gpt-4-turbo",
                  "gpt-4-turbo-preview",
                  "gpt-4",
                  "gpt-3.5-turbo",
                  "gpt-5",
                  "gpt-5-mini",
                  "gpt-5-nano",
                  "gpt-5-chat-latest",
                  "o1",
                  "o3-mini",
                  "o3",
                  "o3-pro",
                  "o4-mini",
                  "o4-mini-high"
                ],
                "options_metadata": [],
                "placeholder": "",
                "real_time_refresh": false,
                "required": false,
                "show": true,
                "title_case": false,
                "toggle": false,
                "tool_mode": false,
                "trace_as_metadata": true,
                "type": "str",
                "value": "gpt-4o"
              },
              "n_messages": {
                "_input_type": "IntInput",
                "advanced": true,
                "display_name": "Number of Chat History Messages",
                "dynamic": false,
                "info": "Number of chat history messages to retrieve.",
                "list": false,
                "list_add_label": "Add More",
                "name": "n_messages",
                "placeholder": "",
                "required": false,
                "show": true,
                "title_case": false,
                "tool_mode": false,
                "trace_as_metadata": true,
                "type": "int",
                "value": 100
              },
              "openai_api_base": {
                "_input_type": "StrInput",
                "advanced": true,
                "display_name": "OpenAI API Base",
                "dynamic": false,
                "info": "The base URL of the OpenAI API. Defaults to https://api.openai.com/v1. You can change this to use other APIs like JinaChat, LocalAI and Prem.",
                "list": false,
                "list_add_label": "Add More",
                "load_from_db": false,
                "name": "openai_api_base",
                "placeholder": "",
                "required": false,
                "show": true,
                "title_case": false,
                "tool_mode": false,
                "trace_as_metadata": true,
                "type": "str",
                "value": ""
              },
              "output_schema": {
                "_input_type": "TableInput",
                "advanced": true,
                "display_name": "Output Schema",
                "dynamic": false,
                "info": "Schema Validation: Define the structure and data types for structured output. No validation if no output schema.",
                "is_list": true,
                "list_add_label": "Add More",
                "name": "output_schema",
                "placeholder": "",
                "required": false,
                "show": true,
                "table_icon": "Table",
                "table_schema": [
                  {
                    "default": "field",
                    "description": "Specify the name of the output field.",
                    "display_name": "Name",
                    "edit_mode": "inline",
                    "name": "name",
                    "type": "str"
                  },
                  {
                    "default": "description of field",
                    "description": "Describe the purpose of the output field.",
                    "display_name": "Description",
                    "edit_mode": "popover",
                    "name": "description",
                    "type": "str"
                  },
                  {
                    "default": "str",
                    "description": "Indicate the data type of the output field (e.g., str, int, float, bool, dict).",
                    "display_name": "Type",
                    "edit_mode": "inline",
                    "name": "type",
                    "options": [
                      "str",
                      "int",
                      "float",
                      "bool",
                      "dict"
                    ],
                    "type": "str"
                  },
                  {
                    "default": "False",
                    "description": "Set to True if this output field should be a list of the specified type.",
                    "display_name": "As List",
                    "edit_mode": "inline",
                    "name": "multiple",
                    "type": "boolean"
                  }
                ],
                "title_case": false,
                "tool_mode": false,
                "trace_as_metadata": true,
                "trigger_icon": "Table",
                "trigger_text": "Open table",
                "type": "table",
                "value": []
              },
              "seed": {
                "_input_type": "IntInput",
                "advanced": true,
                "display_name": "Seed",
                "dynamic": false,
                "info": "The seed controls the reproducibility of the job.",
                "list": false,
                "list_add_label": "Add More",
                "name": "seed",
                "placeholder": "",
                "required": false,
                "show": true,
                "title_case": false,
                "tool_mode": false,
                "trace_as_metadata": true,
                "type": "int",
                "value": 1
              },
              "system_prompt": {
                "_input_type": "MultilineInput",
                "advanced": false,
                "copy_field": false,
                "display_name": "Agent Instructions",
                "dynamic": false,
                "info": "System Prompt: Initial instructions and context provided to guide the agent's behavior.",
                "input_types": [
                  "Message"
                ],
                "list": false,
                "list_add_label": "Add More",
                "load_from_db": false,
                "multiline": true,
                "name": "system_prompt",
                "placeholder": "",
                "required": false,
                "show": true,
                "title_case": false,
                "tool_mode": false,
                "trace_as_input": true,
                "trace_as_metadata": true,
                "type": "str",
                "value": "You are a helpful content writer researching news and social posts for our company.\n\nCreate a new JSON file and insert the extracted data into that file.\n\nYou will use the AgentQL tool when getting content from URLs. Be sure to get the URL, author, content, and publish date. Here's how to write an AgentQL query:\n\nThe AgentQL query serves as the building block of your script. This guide shows you how AgentQL's query structure works and how to write a valid query.\n\n### Single term query\n\nA **single term query** enables you to retrieve a single element on the webpage. Here is an example of how you can write a single term query to retrieve a search box.\n\n```AgentQL\n{\n    search_box\n}\n```\n\n### List term query\n\nA **list term query** enables you to retrieve a list of similar elements on the webpage. Here is an example of how you can write a list term query to retrieve a list of prices of apples.\n\n```AgentQL\n{\n    apple_price[]\n}\n```\n\nYou can also specify the exact field you want to return in the list. Here is an example of how you can specify that you want the name and price from the list of products.\n\n```AgentQL\n{\n    products[] {\n        name\n        price(integer)\n    }\n}\n```\n\n### Combining single term queries and list term queries\n\nYou can query for both **single terms** and **list terms** by combining the preceding formats.\n\n```AgentQL\n{\n    author\n    date_of_birth\n    book_titles[]\n}\n```\n\n### Giving context to queries\n\nThere two main ways you can provide additional context to your queries.\n\n#### Structural context\n\nYou can nest queries within parent containers to indicate that your target web element is in a particular section of the webpage.\n\n```AgentQL\n{\n    footer {\n        social_media_links[]\n    }\n}\n```\n\n#### Semantic context\n\nYou can also provide a short description within parentheses to guide AgentQL in locating the right element(s).\n\n```AgentQL\n{\n    footer {\n        social_media_links(The icons that lead to Facebook, Snapchat, etc.)[]\n    }\n}\n```\n\n### Syntax guidelines\n\nEnclose all AgentQL query terms within curly braces `{}`. The following query structure isn't valid because the term \"social_media_links\" is wrongly enclosed within parenthesis`()`.\n\n```AgentQL\n( # Should be {\n    social_media_links(The icons that lead to Facebook, Snapchat, etc.)[]\n) # Should be }\n```\n\nYou can't include new lines in your semantic context. The following query structure isn't valid because the semantic context isn't contained within one line.\n\n```AgentQL\n{\n    social_media_links(The icons that lead\n        to Facebook, Snapchat, etc.)[]\n}\n```"
              },
              "temperature": {
                "_input_type": "SliderInput",
                "advanced": true,
                "display_name": "Temperature",
                "dynamic": false,
                "info": "",
                "max_label": "",
                "max_label_icon": "",
                "min_label": "",
                "min_label_icon": "",
                "name": "temperature",
                "placeholder": "",
                "range_spec": {
                  "max": 1,
                  "min": 0,
                  "step": 0.01,
                  "step_type": "float"
                },
                "required": false,
                "show": true,
                "slider_buttons": false,
                "slider_buttons_options": [],
                "slider_input": false,
                "title_case": false,
                "tool_mode": false,
                "type": "slider",
                "value": 0.1
              },
              "timeout": {
                "_input_type": "IntInput",
                "advanced": true,
                "display_name": "Timeout",
                "dynamic": false,
                "info": "The timeout for requests to OpenAI completion API.",
                "list": false,
                "list_add_label": "Add More",
                "name": "timeout",
                "placeholder": "",
                "required": false,
                "show": true,
                "title_case": false,
                "tool_mode": false,
                "trace_as_metadata": true,
                "type": "int",
                "value": 700
              },
              "tools": {
                "_input_type": "HandleInput",
                "advanced": false,
                "display_name": "Tools",
                "dynamic": false,
                "info": "These are the tools that the agent can use to help with tasks.",
                "input_types": [
                  "Tool"
                ],
                "list": true,
                "list_add_label": "Add More",
                "name": "tools",
                "placeholder": "",
                "required": false,
                "show": true,
                "title_case": false,
                "trace_as_metadata": true,
                "type": "other",
                "value": ""
              },
              "verbose": {
                "_input_type": "BoolInput",
                "advanced": true,
                "display_name": "Verbose",
                "dynamic": false,
                "info": "",
                "list": false,
                "list_add_label": "Add More",
                "name": "verbose",
                "placeholder": "",
                "required": false,
                "show": true,
                "title_case": false,
                "tool_mode": false,
                "trace_as_metadata": true,
                "type": "bool",
                "value": true
              }
            },
            "tool_mode": false
          },
          "showNode": true,
          "type": "Agent"
        },
        "dragging": false,
        "id": "Agent-ZH2Rd",
        "measured": {
          "height": 594,
          "width": 320
        },
        "position": {
          "x": 1151.0943181682178,
          "y": 225.0272050437212
        },
        "selected": false,
        "type": "genericNode"
      },
      {
        "data": {
          "id": "SaveToFile-VVVVb",
          "node": {
            "base_classes": [
              "Message"
            ],
            "beta": false,
            "conditional_paths": [],
            "custom_fields": {},
            "description": "Save data to local file, AWS S3, or Google Drive in the selected format.",
            "display_name": "Write File",
            "documentation": "https://docs.langflow.org/components-processing#save-file",
            "edited": false,
            "field_order": [
              "storage_location",
              "input",
              "file_name",
              "local_format",
              "aws_format",
              "gdrive_format",
              "aws_access_key_id",
              "aws_secret_access_key",
              "bucket_name",
              "aws_region",
              "s3_prefix",
              "service_account_key",
              "folder_id"
            ],
            "frozen": false,
            "icon": "file-text",
            "last_updated": "2025-09-30T16:16:26.172Z",
            "legacy": false,
            "metadata": {
              "code_hash": "df2a0603fe8f",
              "dependencies": {
                "dependencies": [
                  {
                    "name": "orjson",
                    "version": null
                  },
                  {
                    "name": "pandas",
                    "version": null
                  },
                  {
                    "name": "fastapi",
<<<<<<< HEAD
                    "version": null
=======
                    "version": "0.119.1"
>>>>>>> 722c6cc6
                  },
                  {
                    "name": "lfx",
                    "version": null
                  },
                  {
                    "name": "langflow",
                    "version": null
                  },
                  {
                    "name": "boto3",
                    "version": "1.40.56"
                  },
                  {
                    "name": "google",
                    "version": "1.44.0"
                  },
                  {
                    "name": "googleapiclient",
                    "version": "2.154.0"
                  }
                ],
                "total_dependencies": 8
              },
              "module": "lfx.components.data.save_file.SaveToFileComponent"
            },
            "minimized": false,
            "output_types": [],
            "outputs": [
              {
                "allows_loop": false,
                "cache": true,
                "display_name": "File Path",
                "group_outputs": false,
                "method": "save_to_file",
                "name": "message",
                "selected": "Message",
                "tool_mode": true,
                "types": [
                  "Message"
                ],
                "value": "__UNDEFINED__"
              }
            ],
            "pinned": false,
            "template": {
              "_type": "Component",
              "aws_access_key_id": {
                "_input_type": "SecretStrInput",
                "advanced": true,
                "display_name": "AWS Access Key ID",
                "dynamic": false,
                "info": "AWS Access key ID.",
                "input_types": [],
                "load_from_db": false,
                "name": "aws_access_key_id",
                "password": true,
                "placeholder": "",
                "required": false,
                "show": false,
                "title_case": false,
                "type": "str",
                "value": ""
              },
              "aws_format": {
                "_input_type": "DropdownInput",
                "advanced": false,
                "combobox": false,
                "dialog_inputs": {},
                "display_name": "File Format",
                "dynamic": false,
                "external_options": {},
                "info": "Select the file format for AWS S3 storage.",
                "name": "aws_format",
                "options": [
                  "txt",
                  "json",
                  "csv",
                  "xml",
                  "html",
                  "md",
                  "yaml",
                  "log",
                  "tsv",
                  "jsonl",
                  "parquet",
                  "xlsx",
                  "zip"
                ],
                "options_metadata": [],
                "placeholder": "",
                "required": false,
                "show": false,
                "title_case": false,
                "toggle": false,
                "tool_mode": false,
                "trace_as_metadata": true,
                "type": "str",
                "value": "txt"
              },
              "aws_region": {
                "_input_type": "StrInput",
                "advanced": true,
                "display_name": "AWS Region",
                "dynamic": false,
                "info": "AWS region (e.g., us-east-1, eu-west-1).",
                "list": false,
                "list_add_label": "Add More",
                "load_from_db": false,
                "name": "aws_region",
                "placeholder": "",
                "required": false,
                "show": false,
                "title_case": false,
                "tool_mode": false,
                "trace_as_metadata": true,
                "type": "str",
                "value": ""
              },
              "aws_secret_access_key": {
                "_input_type": "SecretStrInput",
                "advanced": true,
                "display_name": "AWS Secret Key",
                "dynamic": false,
                "info": "AWS Secret Key.",
                "input_types": [],
                "load_from_db": false,
                "name": "aws_secret_access_key",
                "password": true,
                "placeholder": "",
                "required": false,
                "show": false,
                "title_case": false,
                "type": "str",
                "value": ""
              },
              "bucket_name": {
                "_input_type": "StrInput",
                "advanced": true,
                "display_name": "S3 Bucket Name",
                "dynamic": false,
                "info": "Enter the name of the S3 bucket.",
                "list": false,
                "list_add_label": "Add More",
                "load_from_db": false,
                "name": "bucket_name",
                "placeholder": "",
                "required": false,
                "show": false,
                "title_case": false,
                "tool_mode": false,
                "trace_as_metadata": true,
                "type": "str",
                "value": ""
              },
              "code": {
                "advanced": true,
                "dynamic": true,
                "fileTypes": [],
                "file_path": "",
                "info": "",
                "list": false,
                "load_from_db": false,
                "multiline": true,
                "name": "code",
                "password": false,
                "placeholder": "",
                "required": true,
                "show": true,
                "title_case": false,
                "type": "code",
                "value": "import json\nfrom collections.abc import AsyncIterator, Iterator\nfrom pathlib import Path\n\nimport orjson\nimport pandas as pd\nfrom fastapi import UploadFile\nfrom fastapi.encoders import jsonable_encoder\n\nfrom lfx.custom import Component\nfrom lfx.inputs import SortableListInput\nfrom lfx.io import DropdownInput, HandleInput, SecretStrInput, StrInput\nfrom lfx.schema import Data, DataFrame, Message\nfrom lfx.services.deps import get_settings_service, get_storage_service, session_scope\nfrom lfx.template.field.base import Output\n\n\nclass SaveToFileComponent(Component):\n    display_name = \"Write File\"\n    description = \"Save data to local file, AWS S3, or Google Drive in the selected format.\"\n    documentation: str = \"https://docs.langflow.org/components-processing#save-file\"\n    icon = \"file-text\"\n    name = \"SaveToFile\"\n\n    # File format options for different storage types\n    LOCAL_DATA_FORMAT_CHOICES = [\"csv\", \"excel\", \"json\", \"markdown\"]\n    LOCAL_MESSAGE_FORMAT_CHOICES = [\"txt\", \"json\", \"markdown\"]\n    AWS_FORMAT_CHOICES = [\n        \"txt\",\n        \"json\",\n        \"csv\",\n        \"xml\",\n        \"html\",\n        \"md\",\n        \"yaml\",\n        \"log\",\n        \"tsv\",\n        \"jsonl\",\n        \"parquet\",\n        \"xlsx\",\n        \"zip\",\n    ]\n    GDRIVE_FORMAT_CHOICES = [\"txt\", \"json\", \"csv\", \"xlsx\", \"slides\", \"docs\", \"jpg\", \"mp3\"]\n\n    inputs = [\n        # Storage location selection\n        SortableListInput(\n            name=\"storage_location\",\n            display_name=\"Storage Location\",\n            placeholder=\"Select Location\",\n            info=\"Choose where to save the file.\",\n            options=[\n                {\"name\": \"Local\", \"icon\": \"hard-drive\"},\n                {\"name\": \"AWS\", \"icon\": \"Amazon\"},\n                {\"name\": \"Google Drive\", \"icon\": \"google\"},\n            ],\n            real_time_refresh=True,\n            limit=1,\n        ),\n        # Common inputs\n        HandleInput(\n            name=\"input\",\n            display_name=\"File Content\",\n            info=\"The input to save.\",\n            dynamic=True,\n            input_types=[\"Data\", \"DataFrame\", \"Message\"],\n            required=True,\n        ),\n        StrInput(\n            name=\"file_name\",\n            display_name=\"File Name\",\n            info=\"Name file will be saved as (without extension).\",\n            required=True,\n            show=False,\n            tool_mode=True,\n        ),\n        # Format inputs (dynamic based on storage location)\n        DropdownInput(\n            name=\"local_format\",\n            display_name=\"File Format\",\n            options=list(dict.fromkeys(LOCAL_DATA_FORMAT_CHOICES + LOCAL_MESSAGE_FORMAT_CHOICES)),\n            info=\"Select the file format for local storage.\",\n            value=\"json\",\n            show=False,\n        ),\n        DropdownInput(\n            name=\"aws_format\",\n            display_name=\"File Format\",\n            options=AWS_FORMAT_CHOICES,\n            info=\"Select the file format for AWS S3 storage.\",\n            value=\"txt\",\n            show=False,\n        ),\n        DropdownInput(\n            name=\"gdrive_format\",\n            display_name=\"File Format\",\n            options=GDRIVE_FORMAT_CHOICES,\n            info=\"Select the file format for Google Drive storage.\",\n            value=\"txt\",\n            show=False,\n        ),\n        # AWS S3 specific inputs\n        SecretStrInput(\n            name=\"aws_access_key_id\",\n            display_name=\"AWS Access Key ID\",\n            info=\"AWS Access key ID.\",\n            show=False,\n            advanced=True,\n        ),\n        SecretStrInput(\n            name=\"aws_secret_access_key\",\n            display_name=\"AWS Secret Key\",\n            info=\"AWS Secret Key.\",\n            show=False,\n            advanced=True,\n        ),\n        StrInput(\n            name=\"bucket_name\",\n            display_name=\"S3 Bucket Name\",\n            info=\"Enter the name of the S3 bucket.\",\n            show=False,\n            advanced=True,\n        ),\n        StrInput(\n            name=\"aws_region\",\n            display_name=\"AWS Region\",\n            info=\"AWS region (e.g., us-east-1, eu-west-1).\",\n            show=False,\n            advanced=True,\n        ),\n        StrInput(\n            name=\"s3_prefix\",\n            display_name=\"S3 Prefix\",\n            info=\"Prefix for all files in S3.\",\n            show=False,\n            advanced=True,\n        ),\n        # Google Drive specific inputs\n        SecretStrInput(\n            name=\"service_account_key\",\n            display_name=\"GCP Credentials Secret Key\",\n            info=\"Your Google Cloud Platform service account JSON key as a secret string (complete JSON content).\",\n            show=False,\n            advanced=True,\n        ),\n        StrInput(\n            name=\"folder_id\",\n            display_name=\"Google Drive Folder ID\",\n            info=(\n                \"The Google Drive folder ID where the file will be uploaded. \"\n                \"The folder must be shared with the service account email.\"\n            ),\n            show=False,\n            advanced=True,\n        ),\n    ]\n\n    outputs = [Output(display_name=\"File Path\", name=\"message\", method=\"save_to_file\")]\n\n    def update_build_config(self, build_config, field_value, field_name=None):\n        \"\"\"Update build configuration to show/hide fields based on storage location selection.\"\"\"\n        if field_name != \"storage_location\":\n            return build_config\n\n        # Extract selected storage location\n        selected = [location[\"name\"] for location in field_value] if isinstance(field_value, list) else []\n\n        # Hide all dynamic fields first\n        dynamic_fields = [\n            \"file_name\",  # Common fields (input is always visible)\n            \"local_format\",\n            \"aws_format\",\n            \"gdrive_format\",\n            \"aws_access_key_id\",\n            \"aws_secret_access_key\",\n            \"bucket_name\",\n            \"aws_region\",\n            \"s3_prefix\",\n            \"service_account_key\",\n            \"folder_id\",\n        ]\n\n        for f_name in dynamic_fields:\n            if f_name in build_config:\n                build_config[f_name][\"show\"] = False\n\n        # Show fields based on selected storage location\n        if len(selected) == 1:\n            location = selected[0]\n\n            # Show file_name when any storage location is selected (input is always visible)\n            if \"file_name\" in build_config:\n                build_config[\"file_name\"][\"show\"] = True\n\n            if location == \"Local\":\n                if \"local_format\" in build_config:\n                    build_config[\"local_format\"][\"show\"] = True\n\n            elif location == \"AWS\":\n                aws_fields = [\n                    \"aws_format\",\n                    \"aws_access_key_id\",\n                    \"aws_secret_access_key\",\n                    \"bucket_name\",\n                    \"aws_region\",\n                    \"s3_prefix\",\n                ]\n                for f_name in aws_fields:\n                    if f_name in build_config:\n                        build_config[f_name][\"show\"] = True\n\n            elif location == \"Google Drive\":\n                gdrive_fields = [\"gdrive_format\", \"service_account_key\", \"folder_id\"]\n                for f_name in gdrive_fields:\n                    if f_name in build_config:\n                        build_config[f_name][\"show\"] = True\n\n        return build_config\n\n    async def save_to_file(self) -> Message:\n        \"\"\"Save the input to a file and upload it, returning a confirmation message.\"\"\"\n        # Validate inputs\n        if not self.file_name:\n            msg = \"File name must be provided.\"\n            raise ValueError(msg)\n        if not self._get_input_type():\n            msg = \"Input type is not set.\"\n            raise ValueError(msg)\n\n        # Get selected storage location\n        storage_location = self._get_selected_storage_location()\n        if not storage_location:\n            msg = \"Storage location must be selected.\"\n            raise ValueError(msg)\n\n        # Route to appropriate save method based on storage location\n        if storage_location == \"Local\":\n            return await self._save_to_local()\n        if storage_location == \"AWS\":\n            return await self._save_to_aws()\n        if storage_location == \"Google Drive\":\n            return await self._save_to_google_drive()\n        msg = f\"Unsupported storage location: {storage_location}\"\n        raise ValueError(msg)\n\n    def _get_input_type(self) -> str:\n        \"\"\"Determine the input type based on the provided input.\"\"\"\n        # Use exact type checking (type() is) instead of isinstance() to avoid inheritance issues.\n        # Since Message inherits from Data, isinstance(message, Data) would return True for Message objects,\n        # causing Message inputs to be incorrectly identified as Data type.\n        if type(self.input) is DataFrame:\n            return \"DataFrame\"\n        if type(self.input) is Message:\n            return \"Message\"\n        if type(self.input) is Data:\n            return \"Data\"\n        msg = f\"Unsupported input type: {type(self.input)}\"\n        raise ValueError(msg)\n\n    def _get_default_format(self) -> str:\n        \"\"\"Return the default file format based on input type.\"\"\"\n        if self._get_input_type() == \"DataFrame\":\n            return \"csv\"\n        if self._get_input_type() == \"Data\":\n            return \"json\"\n        if self._get_input_type() == \"Message\":\n            return \"json\"\n        return \"json\"  # Fallback\n\n    def _adjust_file_path_with_format(self, path: Path, fmt: str) -> Path:\n        \"\"\"Adjust the file path to include the correct extension.\"\"\"\n        file_extension = path.suffix.lower().lstrip(\".\")\n        if fmt == \"excel\":\n            return Path(f\"{path}.xlsx\").expanduser() if file_extension not in [\"xlsx\", \"xls\"] else path\n        return Path(f\"{path}.{fmt}\").expanduser() if file_extension != fmt else path\n\n    async def _upload_file(self, file_path: Path) -> None:\n        \"\"\"Upload the saved file using the upload_user_file service.\"\"\"\n        from langflow.api.v2.files import upload_user_file\n        from langflow.services.database.models.user.crud import get_user_by_id\n\n        # Ensure the file exists\n        if not file_path.exists():\n            msg = f\"File not found: {file_path}\"\n            raise FileNotFoundError(msg)\n\n        # Upload the file\n        with file_path.open(\"rb\") as f:\n            async with session_scope() as db:\n                if not self.user_id:\n                    msg = \"User ID is required for file saving.\"\n                    raise ValueError(msg)\n                current_user = await get_user_by_id(db, self.user_id)\n\n                await upload_user_file(\n                    file=UploadFile(filename=file_path.name, file=f, size=file_path.stat().st_size),\n                    session=db,\n                    current_user=current_user,\n                    storage_service=get_storage_service(),\n                    settings_service=get_settings_service(),\n                )\n\n    def _save_dataframe(self, dataframe: DataFrame, path: Path, fmt: str) -> str:\n        \"\"\"Save a DataFrame to the specified file format.\"\"\"\n        if fmt == \"csv\":\n            dataframe.to_csv(path, index=False)\n        elif fmt == \"excel\":\n            dataframe.to_excel(path, index=False, engine=\"openpyxl\")\n        elif fmt == \"json\":\n            dataframe.to_json(path, orient=\"records\", indent=2)\n        elif fmt == \"markdown\":\n            path.write_text(dataframe.to_markdown(index=False), encoding=\"utf-8\")\n        else:\n            msg = f\"Unsupported DataFrame format: {fmt}\"\n            raise ValueError(msg)\n        return f\"DataFrame saved successfully as '{path}'\"\n\n    def _save_data(self, data: Data, path: Path, fmt: str) -> str:\n        \"\"\"Save a Data object to the specified file format.\"\"\"\n        if fmt == \"csv\":\n            pd.DataFrame(data.data).to_csv(path, index=False)\n        elif fmt == \"excel\":\n            pd.DataFrame(data.data).to_excel(path, index=False, engine=\"openpyxl\")\n        elif fmt == \"json\":\n            path.write_text(\n                orjson.dumps(jsonable_encoder(data.data), option=orjson.OPT_INDENT_2).decode(\"utf-8\"), encoding=\"utf-8\"\n            )\n        elif fmt == \"markdown\":\n            path.write_text(pd.DataFrame(data.data).to_markdown(index=False), encoding=\"utf-8\")\n        else:\n            msg = f\"Unsupported Data format: {fmt}\"\n            raise ValueError(msg)\n        return f\"Data saved successfully as '{path}'\"\n\n    async def _save_message(self, message: Message, path: Path, fmt: str) -> str:\n        \"\"\"Save a Message to the specified file format, handling async iterators.\"\"\"\n        content = \"\"\n        if message.text is None:\n            content = \"\"\n        elif isinstance(message.text, AsyncIterator):\n            async for item in message.text:\n                content += str(item) + \" \"\n            content = content.strip()\n        elif isinstance(message.text, Iterator):\n            content = \" \".join(str(item) for item in message.text)\n        else:\n            content = str(message.text)\n\n        if fmt == \"txt\":\n            path.write_text(content, encoding=\"utf-8\")\n        elif fmt == \"json\":\n            path.write_text(json.dumps({\"message\": content}, indent=2), encoding=\"utf-8\")\n        elif fmt == \"markdown\":\n            path.write_text(f\"**Message:**\\n\\n{content}\", encoding=\"utf-8\")\n        else:\n            msg = f\"Unsupported Message format: {fmt}\"\n            raise ValueError(msg)\n        return f\"Message saved successfully as '{path}'\"\n\n    def _get_selected_storage_location(self) -> str:\n        \"\"\"Get the selected storage location from the SortableListInput.\"\"\"\n        if hasattr(self, \"storage_location\") and self.storage_location:\n            if isinstance(self.storage_location, list) and len(self.storage_location) > 0:\n                return self.storage_location[0].get(\"name\", \"\")\n            if isinstance(self.storage_location, dict):\n                return self.storage_location.get(\"name\", \"\")\n        return \"\"\n\n    def _get_file_format_for_location(self, location: str) -> str:\n        \"\"\"Get the appropriate file format based on storage location.\"\"\"\n        if location == \"Local\":\n            return getattr(self, \"local_format\", None) or self._get_default_format()\n        if location == \"AWS\":\n            return getattr(self, \"aws_format\", \"txt\")\n        if location == \"Google Drive\":\n            return getattr(self, \"gdrive_format\", \"txt\")\n        return self._get_default_format()\n\n    async def _save_to_local(self) -> Message:\n        \"\"\"Save file to local storage (original functionality).\"\"\"\n        file_format = self._get_file_format_for_location(\"Local\")\n\n        # Validate file format based on input type\n        allowed_formats = (\n            self.LOCAL_MESSAGE_FORMAT_CHOICES if self._get_input_type() == \"Message\" else self.LOCAL_DATA_FORMAT_CHOICES\n        )\n        if file_format not in allowed_formats:\n            msg = f\"Invalid file format '{file_format}' for {self._get_input_type()}. Allowed: {allowed_formats}\"\n            raise ValueError(msg)\n\n        # Prepare file path\n        file_path = Path(self.file_name).expanduser()\n        if not file_path.parent.exists():\n            file_path.parent.mkdir(parents=True, exist_ok=True)\n        file_path = self._adjust_file_path_with_format(file_path, file_format)\n\n        # Save the input to file based on type\n        if self._get_input_type() == \"DataFrame\":\n            confirmation = self._save_dataframe(self.input, file_path, file_format)\n        elif self._get_input_type() == \"Data\":\n            confirmation = self._save_data(self.input, file_path, file_format)\n        elif self._get_input_type() == \"Message\":\n            confirmation = await self._save_message(self.input, file_path, file_format)\n        else:\n            msg = f\"Unsupported input type: {self._get_input_type()}\"\n            raise ValueError(msg)\n\n        # Upload the saved file\n        await self._upload_file(file_path)\n\n        # Return the final file path and confirmation message\n        final_path = Path.cwd() / file_path if not file_path.is_absolute() else file_path\n        return Message(text=f\"{confirmation} at {final_path}\")\n\n    async def _save_to_aws(self) -> Message:\n        \"\"\"Save file to AWS S3 using S3 functionality.\"\"\"\n        # Validate AWS credentials\n        if not getattr(self, \"aws_access_key_id\", None):\n            msg = \"AWS Access Key ID is required for S3 storage\"\n            raise ValueError(msg)\n        if not getattr(self, \"aws_secret_access_key\", None):\n            msg = \"AWS Secret Key is required for S3 storage\"\n            raise ValueError(msg)\n        if not getattr(self, \"bucket_name\", None):\n            msg = \"S3 Bucket Name is required for S3 storage\"\n            raise ValueError(msg)\n\n        # Use S3 upload functionality\n        try:\n            import boto3\n        except ImportError as e:\n            msg = \"boto3 is not installed. Please install it using `uv pip install boto3`.\"\n            raise ImportError(msg) from e\n\n        # Create S3 client\n        client_config = {\n            \"aws_access_key_id\": self.aws_access_key_id,\n            \"aws_secret_access_key\": self.aws_secret_access_key,\n        }\n\n        if hasattr(self, \"aws_region\") and self.aws_region:\n            client_config[\"region_name\"] = self.aws_region\n\n        s3_client = boto3.client(\"s3\", **client_config)\n\n        # Extract content\n        content = self._extract_content_for_upload()\n        file_format = self._get_file_format_for_location(\"AWS\")\n\n        # Generate file path\n        file_path = f\"{self.file_name}.{file_format}\"\n        if hasattr(self, \"s3_prefix\") and self.s3_prefix:\n            file_path = f\"{self.s3_prefix.rstrip('/')}/{file_path}\"\n\n        # Create temporary file\n        import tempfile\n\n        with tempfile.NamedTemporaryFile(mode=\"w\", suffix=f\".{file_format}\", delete=False) as temp_file:\n            temp_file.write(content)\n            temp_file_path = temp_file.name\n\n        try:\n            # Upload to S3\n            s3_client.upload_file(temp_file_path, self.bucket_name, file_path)\n            s3_url = f\"s3://{self.bucket_name}/{file_path}\"\n            return Message(text=f\"File successfully uploaded to {s3_url}\")\n        finally:\n            # Clean up temp file\n            if Path(temp_file_path).exists():\n                Path(temp_file_path).unlink()\n\n    async def _save_to_google_drive(self) -> Message:\n        \"\"\"Save file to Google Drive using Google Drive functionality.\"\"\"\n        # Validate Google Drive credentials\n        if not getattr(self, \"service_account_key\", None):\n            msg = \"GCP Credentials Secret Key is required for Google Drive storage\"\n            raise ValueError(msg)\n        if not getattr(self, \"folder_id\", None):\n            msg = \"Google Drive Folder ID is required for Google Drive storage\"\n            raise ValueError(msg)\n\n        # Use Google Drive upload functionality\n        try:\n            import json\n            import tempfile\n\n            from google.oauth2 import service_account\n            from googleapiclient.discovery import build\n            from googleapiclient.http import MediaFileUpload\n        except ImportError as e:\n            msg = \"Google API client libraries are not installed. Please install them.\"\n            raise ImportError(msg) from e\n\n        # Parse credentials\n        try:\n            credentials_dict = json.loads(self.service_account_key)\n        except json.JSONDecodeError as e:\n            msg = f\"Invalid JSON in service account key: {e!s}\"\n            raise ValueError(msg) from e\n\n        # Create Google Drive service\n        credentials = service_account.Credentials.from_service_account_info(\n            credentials_dict, scopes=[\"https://www.googleapis.com/auth/drive.file\"]\n        )\n        drive_service = build(\"drive\", \"v3\", credentials=credentials)\n\n        # Extract content and format\n        content = self._extract_content_for_upload()\n        file_format = self._get_file_format_for_location(\"Google Drive\")\n\n        # Handle special Google Drive formats\n        if file_format in [\"slides\", \"docs\"]:\n            return await self._save_to_google_apps(drive_service, content, file_format)\n\n        # Create temporary file\n        file_path = f\"{self.file_name}.{file_format}\"\n        with tempfile.NamedTemporaryFile(mode=\"w\", suffix=f\".{file_format}\", delete=False) as temp_file:\n            temp_file.write(content)\n            temp_file_path = temp_file.name\n\n        try:\n            # Upload to Google Drive\n            file_metadata = {\"name\": file_path, \"parents\": [self.folder_id]}\n            media = MediaFileUpload(temp_file_path, resumable=True)\n\n            uploaded_file = drive_service.files().create(body=file_metadata, media_body=media, fields=\"id\").execute()\n\n            file_id = uploaded_file.get(\"id\")\n            file_url = f\"https://drive.google.com/file/d/{file_id}/view\"\n            return Message(text=f\"File successfully uploaded to Google Drive: {file_url}\")\n        finally:\n            # Clean up temp file\n            if Path(temp_file_path).exists():\n                Path(temp_file_path).unlink()\n\n    async def _save_to_google_apps(self, drive_service, content: str, app_type: str) -> Message:\n        \"\"\"Save content to Google Apps (Slides or Docs).\"\"\"\n        import time\n\n        if app_type == \"slides\":\n            from googleapiclient.discovery import build\n\n            slides_service = build(\"slides\", \"v1\", credentials=drive_service._http.credentials)\n\n            file_metadata = {\n                \"name\": self.file_name,\n                \"mimeType\": \"application/vnd.google-apps.presentation\",\n                \"parents\": [self.folder_id],\n            }\n\n            created_file = drive_service.files().create(body=file_metadata, fields=\"id\").execute()\n            presentation_id = created_file[\"id\"]\n\n            time.sleep(2)  # Wait for file to be available  # noqa: ASYNC251\n\n            presentation = slides_service.presentations().get(presentationId=presentation_id).execute()\n            slide_id = presentation[\"slides\"][0][\"objectId\"]\n\n            # Add content to slide\n            requests = [\n                {\n                    \"createShape\": {\n                        \"objectId\": \"TextBox_01\",\n                        \"shapeType\": \"TEXT_BOX\",\n                        \"elementProperties\": {\n                            \"pageObjectId\": slide_id,\n                            \"size\": {\n                                \"height\": {\"magnitude\": 3000000, \"unit\": \"EMU\"},\n                                \"width\": {\"magnitude\": 6000000, \"unit\": \"EMU\"},\n                            },\n                            \"transform\": {\n                                \"scaleX\": 1,\n                                \"scaleY\": 1,\n                                \"translateX\": 1000000,\n                                \"translateY\": 1000000,\n                                \"unit\": \"EMU\",\n                            },\n                        },\n                    }\n                },\n                {\"insertText\": {\"objectId\": \"TextBox_01\", \"insertionIndex\": 0, \"text\": content}},\n            ]\n\n            slides_service.presentations().batchUpdate(\n                presentationId=presentation_id, body={\"requests\": requests}\n            ).execute()\n            file_url = f\"https://docs.google.com/presentation/d/{presentation_id}/edit\"\n\n        elif app_type == \"docs\":\n            from googleapiclient.discovery import build\n\n            docs_service = build(\"docs\", \"v1\", credentials=drive_service._http.credentials)\n\n            file_metadata = {\n                \"name\": self.file_name,\n                \"mimeType\": \"application/vnd.google-apps.document\",\n                \"parents\": [self.folder_id],\n            }\n\n            created_file = drive_service.files().create(body=file_metadata, fields=\"id\").execute()\n            document_id = created_file[\"id\"]\n\n            time.sleep(2)  # Wait for file to be available  # noqa: ASYNC251\n\n            # Add content to document\n            requests = [{\"insertText\": {\"location\": {\"index\": 1}, \"text\": content}}]\n            docs_service.documents().batchUpdate(documentId=document_id, body={\"requests\": requests}).execute()\n            file_url = f\"https://docs.google.com/document/d/{document_id}/edit\"\n\n        return Message(text=f\"File successfully created in Google {app_type.title()}: {file_url}\")\n\n    def _extract_content_for_upload(self) -> str:\n        \"\"\"Extract content from input for upload to cloud services.\"\"\"\n        if self._get_input_type() == \"DataFrame\":\n            return self.input.to_csv(index=False)\n        if self._get_input_type() == \"Data\":\n            if hasattr(self.input, \"data\") and self.input.data:\n                if isinstance(self.input.data, dict):\n                    import json\n\n                    return json.dumps(self.input.data, indent=2, ensure_ascii=False)\n                return str(self.input.data)\n            return str(self.input)\n        if self._get_input_type() == \"Message\":\n            return str(self.input.text) if self.input.text else str(self.input)\n        return str(self.input)\n"
              },
              "file_name": {
                "_input_type": "StrInput",
                "advanced": false,
                "display_name": "File Name",
                "dynamic": false,
                "info": "Name file will be saved as (without extension).",
                "list": false,
                "list_add_label": "Add More",
                "load_from_db": false,
                "name": "file_name",
                "placeholder": "",
                "required": true,
                "show": true,
                "title_case": false,
                "tool_mode": false,
                "trace_as_metadata": true,
                "type": "str",
                "value": "news-aggregated"
              },
              "folder_id": {
                "_input_type": "StrInput",
                "advanced": true,
                "display_name": "Google Drive Folder ID",
                "dynamic": false,
                "info": "The Google Drive folder ID where the file will be uploaded. The folder must be shared with the service account email.",
                "list": false,
                "list_add_label": "Add More",
                "load_from_db": false,
                "name": "folder_id",
                "placeholder": "",
                "required": false,
                "show": false,
                "title_case": false,
                "tool_mode": false,
                "trace_as_metadata": true,
                "type": "str",
                "value": ""
              },
              "gdrive_format": {
                "_input_type": "DropdownInput",
                "advanced": false,
                "combobox": false,
                "dialog_inputs": {},
                "display_name": "File Format",
                "dynamic": false,
                "external_options": {},
                "info": "Select the file format for Google Drive storage.",
                "name": "gdrive_format",
                "options": [
                  "txt",
                  "json",
                  "csv",
                  "xlsx",
                  "slides",
                  "docs",
                  "jpg",
                  "mp3"
                ],
                "options_metadata": [],
                "placeholder": "",
                "required": false,
                "show": false,
                "title_case": false,
                "toggle": false,
                "tool_mode": false,
                "trace_as_metadata": true,
                "type": "str",
                "value": "txt"
              },
              "input": {
                "_input_type": "HandleInput",
                "advanced": false,
                "display_name": "File Content",
                "dynamic": true,
                "info": "The input to save.",
                "input_types": [
                  "Data",
                  "DataFrame",
                  "Message"
                ],
                "list": false,
                "list_add_label": "Add More",
                "name": "input",
                "placeholder": "",
                "required": true,
                "show": true,
                "title_case": false,
                "trace_as_metadata": true,
                "type": "other",
                "value": ""
              },
              "local_format": {
                "_input_type": "DropdownInput",
                "advanced": false,
                "combobox": false,
                "dialog_inputs": {},
                "display_name": "File Format",
                "dynamic": false,
                "external_options": {},
                "info": "Select the file format for local storage.",
                "name": "local_format",
                "options": [
                  "csv",
                  "excel",
                  "json",
                  "markdown",
                  "txt"
                ],
                "options_metadata": [],
                "placeholder": "",
                "required": false,
                "show": true,
                "title_case": false,
                "toggle": false,
                "tool_mode": false,
                "trace_as_metadata": true,
                "type": "str",
                "value": "json"
              },
              "s3_prefix": {
                "_input_type": "StrInput",
                "advanced": true,
                "display_name": "S3 Prefix",
                "dynamic": false,
                "info": "Prefix for all files in S3.",
                "list": false,
                "list_add_label": "Add More",
                "load_from_db": false,
                "name": "s3_prefix",
                "placeholder": "",
                "required": false,
                "show": false,
                "title_case": false,
                "tool_mode": false,
                "trace_as_metadata": true,
                "type": "str",
                "value": ""
              },
              "service_account_key": {
                "_input_type": "SecretStrInput",
                "advanced": true,
                "display_name": "GCP Credentials Secret Key",
                "dynamic": false,
                "info": "Your Google Cloud Platform service account JSON key as a secret string (complete JSON content).",
                "input_types": [],
                "load_from_db": false,
                "name": "service_account_key",
                "password": true,
                "placeholder": "",
                "required": false,
                "show": false,
                "title_case": false,
                "type": "str",
                "value": ""
              },
              "storage_location": {
                "_input_type": "SortableListInput",
                "advanced": false,
                "display_name": "Storage Location",
                "dynamic": false,
                "info": "Choose where to save the file.",
                "limit": 1,
                "name": "storage_location",
                "options": [
                  {
                    "icon": "hard-drive",
                    "name": "Local"
                  },
                  {
                    "icon": "Amazon",
                    "name": "AWS"
                  },
                  {
                    "icon": "google",
                    "name": "Google Drive"
                  }
                ],
                "placeholder": "Select Location",
                "real_time_refresh": true,
                "required": false,
                "search_category": [],
                "show": true,
                "title_case": false,
                "tool_mode": false,
                "trace_as_metadata": true,
                "type": "sortableList",
                "value": [
                  {
                    "chosen": false,
                    "icon": "hard-drive",
                    "name": "Local",
                    "selected": false
                  }
                ]
              }
            },
            "tool_mode": false
          },
          "showNode": true,
          "type": "SaveToFile"
        },
        "dragging": false,
        "id": "SaveToFile-VVVVb",
        "measured": {
          "height": 415,
          "width": 320
        },
        "position": {
          "x": 1794.2632899160462,
          "y": 380.70482755018264
        },
        "selected": true,
        "type": "genericNode"
      }
    ],
    "viewport": {
      "x": -27.058787075981854,
      "y": 101.24533456841135,
      "zoom": 0.7295800981010054
    }
  },
  "description": "Extracts data and information from webpages.",
  "endpoint_name": null,
  "id": "10090ba4-02d7-4c07-bc44-c635c4d4e7d3",
  "is_component": false,
  "last_tested_version": "1.6.0",
  "name": "News Aggregator",
  "tags": [
    "web-scraping",
    "agents"
  ]
}<|MERGE_RESOLUTION|>--- conflicted
+++ resolved
@@ -889,11 +889,7 @@
                   },
                   {
                     "name": "fastapi",
-<<<<<<< HEAD
-                    "version": null
-=======
                     "version": "0.119.1"
->>>>>>> 722c6cc6
                   },
                   {
                     "name": "lfx",
@@ -1851,11 +1847,7 @@
                   },
                   {
                     "name": "fastapi",
-<<<<<<< HEAD
-                    "version": null
-=======
                     "version": "0.119.1"
->>>>>>> 722c6cc6
                   },
                   {
                     "name": "lfx",

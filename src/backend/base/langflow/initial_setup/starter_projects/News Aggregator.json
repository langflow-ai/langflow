{
  "data": {
    "edges": [
      {
        "animated": false,
        "className": "",
        "data": {
          "sourceHandle": {
            "dataType": "ChatOutput",
            "id": "ChatOutput-vSJ6N",
            "name": "message",
            "output_types": [
              "Message"
            ]
          },
          "targetHandle": {
            "fieldName": "input",
            "id": "SaveToFile-Jknwv",
            "inputTypes": [
              "Data",
              "DataFrame",
              "Message"
            ],
            "type": "other"
          }
        },
        "id": "reactflow__edge-ChatOutput-vSJ6N{œdataTypeœ:œChatOutputœ,œidœ:œChatOutput-vSJ6Nœ,œnameœ:œmessageœ,œoutput_typesœ:[œMessageœ]}-SaveToFile-Jknwv{œfieldNameœ:œinputœ,œidœ:œSaveToFile-Jknwvœ,œinputTypesœ:[œDataœ,œDataFrameœ,œMessageœ],œtypeœ:œotherœ}",
        "selected": false,
        "source": "ChatOutput-vSJ6N",
        "sourceHandle": "{œdataTypeœ: œChatOutputœ, œidœ: œChatOutput-vSJ6Nœ, œnameœ: œmessageœ, œoutput_typesœ: [œMessageœ]}",
        "target": "SaveToFile-Jknwv",
        "targetHandle": "{œfieldNameœ: œinputœ, œidœ: œSaveToFile-Jknwvœ, œinputTypesœ: [œDataœ, œDataFrameœ, œMessageœ], œtypeœ: œotherœ}"
      },
      {
        "animated": false,
        "className": "",
        "data": {
          "sourceHandle": {
            "dataType": "AgentQL",
            "id": "AgentQL-tQP4B",
            "name": "component_as_tool",
            "output_types": [
              "Tool"
            ]
          },
          "targetHandle": {
            "fieldName": "tools",
            "id": "Agent-9FjKL",
            "inputTypes": [
              "Tool"
            ],
            "type": "other"
          }
        },
        "id": "reactflow__edge-AgentQL-tQP4B{œdataTypeœ:œAgentQLœ,œidœ:œAgentQL-tQP4Bœ,œnameœ:œcomponent_as_toolœ,œoutput_typesœ:[œToolœ]}-Agent-9FjKL{œfieldNameœ:œtoolsœ,œidœ:œAgent-9FjKLœ,œinputTypesœ:[œToolœ],œtypeœ:œotherœ}",
        "selected": false,
        "source": "AgentQL-tQP4B",
        "sourceHandle": "{œdataTypeœ: œAgentQLœ, œidœ: œAgentQL-tQP4Bœ, œnameœ: œcomponent_as_toolœ, œoutput_typesœ: [œToolœ]}",
        "target": "Agent-9FjKL",
        "targetHandle": "{œfieldNameœ: œtoolsœ, œidœ: œAgent-9FjKLœ, œinputTypesœ: [œToolœ], œtypeœ: œotherœ}"
      },
      {
        "animated": false,
        "className": "",
        "data": {
          "sourceHandle": {
            "dataType": "ChatInput",
            "id": "ChatInput-ltBH6",
            "name": "message",
            "output_types": [
              "Message"
            ]
          },
          "targetHandle": {
            "fieldName": "input_value",
            "id": "Agent-9FjKL",
            "inputTypes": [
              "Message"
            ],
            "type": "str"
          }
        },
        "id": "reactflow__edge-ChatInput-ltBH6{œdataTypeœ:œChatInputœ,œidœ:œChatInput-ltBH6œ,œnameœ:œmessageœ,œoutput_typesœ:[œMessageœ]}-Agent-9FjKL{œfieldNameœ:œinput_valueœ,œidœ:œAgent-9FjKLœ,œinputTypesœ:[œMessageœ],œtypeœ:œstrœ}",
        "selected": false,
        "source": "ChatInput-ltBH6",
        "sourceHandle": "{œdataTypeœ: œChatInputœ, œidœ: œChatInput-ltBH6œ, œnameœ: œmessageœ, œoutput_typesœ: [œMessageœ]}",
        "target": "Agent-9FjKL",
        "targetHandle": "{œfieldNameœ: œinput_valueœ, œidœ: œAgent-9FjKLœ, œinputTypesœ: [œMessageœ], œtypeœ: œstrœ}"
      },
      {
        "animated": false,
        "className": "",
        "data": {
          "sourceHandle": {
            "dataType": "Agent",
            "id": "Agent-9FjKL",
            "name": "response",
            "output_types": [
              "Message"
            ]
          },
          "targetHandle": {
            "fieldName": "input_value",
            "id": "ChatOutput-vSJ6N",
            "inputTypes": [
              "Data",
              "DataFrame",
              "Message"
            ],
            "type": "other"
          }
        },
        "id": "reactflow__edge-Agent-9FjKL{œdataTypeœ:œAgentœ,œidœ:œAgent-9FjKLœ,œnameœ:œresponseœ,œoutput_typesœ:[œMessageœ]}-ChatOutput-vSJ6N{œfieldNameœ:œinput_valueœ,œidœ:œChatOutput-vSJ6Nœ,œinputTypesœ:[œDataœ,œDataFrameœ,œMessageœ],œtypeœ:œotherœ}",
        "selected": false,
        "source": "Agent-9FjKL",
        "sourceHandle": "{œdataTypeœ: œAgentœ, œidœ: œAgent-9FjKLœ, œnameœ: œresponseœ, œoutput_typesœ: [œMessageœ]}",
        "target": "ChatOutput-vSJ6N",
        "targetHandle": "{œfieldNameœ: œinput_valueœ, œidœ: œChatOutput-vSJ6Nœ, œinputTypesœ: [œDataœ, œDataFrameœ, œMessageœ], œtypeœ: œotherœ}"
      }
    ],
    "nodes": [
      {
        "data": {
          "id": "note-xj91O",
          "node": {
            "description": "### 💡 Add your OpenAI API key here",
            "display_name": "",
            "documentation": "",
            "template": {
              "backgroundColor": "transparent"
            }
          },
          "type": "note"
        },
        "dragging": false,
        "id": "note-xj91O",
        "measured": {
          "height": 324,
          "width": 324
        },
        "position": {
          "x": 1173.6948654399118,
          "y": 140.3910247692671
        },
        "selected": false,
        "type": "noteNode"
      },
      {
        "data": {
          "id": "note-iTnRZ",
          "node": {
            "description": "### 💡 Add your AgentQL API key here",
            "display_name": "",
            "documentation": "",
            "template": {
              "backgroundColor": "transparent"
            }
          },
          "type": "note"
        },
        "dragging": false,
        "height": 346,
        "id": "note-iTnRZ",
        "measured": {
          "height": 346,
          "width": 324
        },
        "position": {
          "x": 754.0235442608289,
          "y": 35.586746852834835
        },
        "selected": false,
        "type": "noteNode"
      },
      {
        "data": {
          "description": "Uses AgentQL API to extract structured data from a given URL.",
          "display_name": "AgentQL Query Data",
          "id": "AgentQL-tQP4B",
          "node": {
            "base_classes": [
              "Data"
            ],
            "beta": false,
            "conditional_paths": [],
            "custom_fields": {},
            "description": "Extracts structured data from a web page using an AgentQL query or a Natural Language description.",
            "display_name": "Extract Web Data",
            "documentation": "https://docs.agentql.com/rest-api/api-reference",
            "edited": false,
            "field_order": [
              "api_key",
              "url",
              "query",
              "prompt",
              "is_stealth_mode_enabled",
              "timeout",
              "mode",
              "wait_for",
              "is_scroll_to_bottom_enabled",
              "is_screenshot_enabled"
            ],
            "frozen": false,
            "icon": "AgentQL",
            "legacy": false,
            "lf_version": "1.4.3",
            "metadata": {
<<<<<<< HEAD
              "code_hash": "ce845cc47ae8",
              "dependencies": {
                "dependencies": [
                  {
                    "name": "httpx",
                    "version": "0.27.2"
                  },
                  {
                    "name": "loguru",
                    "version": "0.7.3"
                  },
                  {
                    "name": "langflow",
                    "version": null
                  }
                ],
                "total_dependencies": 3
              },
=======
              "code_hash": "ab828f4cdff2",
>>>>>>> 8caa5d92
              "module": "langflow.components.agentql.agentql_api.AgentQL"
            },
            "minimized": false,
            "output_types": [],
            "outputs": [
              {
                "allows_loop": false,
                "cache": true,
                "display_name": "Toolset",
                "group_outputs": false,
                "hidden": null,
                "method": "to_toolkit",
                "name": "component_as_tool",
                "options": null,
                "required_inputs": null,
                "selected": "Tool",
                "tool_mode": true,
                "types": [
                  "Tool"
                ],
                "value": "__UNDEFINED__"
              }
            ],
            "pinned": false,
            "template": {
              "_type": "Component",
              "api_key": {
                "_input_type": "SecretStrInput",
                "advanced": false,
                "display_name": "API Key",
                "dynamic": false,
                "info": "Your AgentQL API key from dev.agentql.com",
                "input_types": [],
                "load_from_db": false,
                "name": "api_key",
                "password": true,
                "placeholder": "",
                "required": true,
                "show": true,
                "title_case": false,
                "type": "str",
                "value": ""
              },
              "code": {
                "advanced": true,
                "dynamic": true,
                "fileTypes": [],
                "file_path": "",
                "info": "",
                "list": false,
                "load_from_db": false,
                "multiline": true,
                "name": "code",
                "password": false,
                "placeholder": "",
                "required": true,
                "show": true,
                "title_case": false,
                "type": "code",
                "value": "import httpx\n\nfrom langflow.custom.custom_component.component import Component\nfrom langflow.field_typing.range_spec import RangeSpec\nfrom langflow.io import BoolInput, DropdownInput, IntInput, MessageTextInput, MultilineInput, Output, SecretStrInput\nfrom langflow.logging.logger import logger\nfrom langflow.schema.data import Data\n\n\nclass AgentQL(Component):\n    display_name = \"Extract Web Data\"\n    description = \"Extracts structured data from a web page using an AgentQL query or a Natural Language description.\"\n    documentation: str = \"https://docs.agentql.com/rest-api/api-reference\"\n    icon = \"AgentQL\"\n    name = \"AgentQL\"\n\n    inputs = [\n        SecretStrInput(\n            name=\"api_key\",\n            display_name=\"API Key\",\n            required=True,\n            password=True,\n            info=\"Your AgentQL API key from dev.agentql.com\",\n        ),\n        MessageTextInput(\n            name=\"url\",\n            display_name=\"URL\",\n            required=True,\n            info=\"The URL of the public web page you want to extract data from.\",\n            tool_mode=True,\n        ),\n        MultilineInput(\n            name=\"query\",\n            display_name=\"AgentQL Query\",\n            required=False,\n            info=\"The AgentQL query to execute. Learn more at https://docs.agentql.com/agentql-query or use a prompt.\",\n            tool_mode=True,\n        ),\n        MultilineInput(\n            name=\"prompt\",\n            display_name=\"Prompt\",\n            required=False,\n            info=\"A Natural Language description of the data to extract from the page. Alternative to AgentQL query.\",\n            tool_mode=True,\n        ),\n        BoolInput(\n            name=\"is_stealth_mode_enabled\",\n            display_name=\"Enable Stealth Mode (Beta)\",\n            info=\"Enable experimental anti-bot evasion strategies. May not work for all websites at all times.\",\n            value=False,\n            advanced=True,\n        ),\n        IntInput(\n            name=\"timeout\",\n            display_name=\"Timeout\",\n            info=\"Seconds to wait for a request.\",\n            value=900,\n            advanced=True,\n        ),\n        DropdownInput(\n            name=\"mode\",\n            display_name=\"Request Mode\",\n            info=\"'standard' uses deep data analysis, while 'fast' trades some depth of analysis for speed.\",\n            options=[\"fast\", \"standard\"],\n            value=\"fast\",\n            advanced=True,\n        ),\n        IntInput(\n            name=\"wait_for\",\n            display_name=\"Wait For\",\n            info=\"Seconds to wait for the page to load before extracting data.\",\n            value=0,\n            range_spec=RangeSpec(min=0, max=10, step_type=\"int\"),\n            advanced=True,\n        ),\n        BoolInput(\n            name=\"is_scroll_to_bottom_enabled\",\n            display_name=\"Enable scroll to bottom\",\n            info=\"Scroll to bottom of the page before extracting data.\",\n            value=False,\n            advanced=True,\n        ),\n        BoolInput(\n            name=\"is_screenshot_enabled\",\n            display_name=\"Enable screenshot\",\n            info=\"Take a screenshot before extracting data. Returned in 'metadata' as a Base64 string.\",\n            value=False,\n            advanced=True,\n        ),\n    ]\n\n    outputs = [\n        Output(display_name=\"Data\", name=\"data\", method=\"build_output\"),\n    ]\n\n    def build_output(self) -> Data:\n        endpoint = \"https://api.agentql.com/v1/query-data\"\n        headers = {\n            \"X-API-Key\": self.api_key,\n            \"Content-Type\": \"application/json\",\n            \"X-TF-Request-Origin\": \"langflow\",\n        }\n\n        payload = {\n            \"url\": self.url,\n            \"query\": self.query,\n            \"prompt\": self.prompt,\n            \"params\": {\n                \"mode\": self.mode,\n                \"wait_for\": self.wait_for,\n                \"is_scroll_to_bottom_enabled\": self.is_scroll_to_bottom_enabled,\n                \"is_screenshot_enabled\": self.is_screenshot_enabled,\n            },\n            \"metadata\": {\n                \"experimental_stealth_mode_enabled\": self.is_stealth_mode_enabled,\n            },\n        }\n\n        if not self.prompt and not self.query:\n            self.status = \"Either Query or Prompt must be provided.\"\n            raise ValueError(self.status)\n        if self.prompt and self.query:\n            self.status = \"Both Query and Prompt can't be provided at the same time.\"\n            raise ValueError(self.status)\n\n        try:\n            response = httpx.post(endpoint, headers=headers, json=payload, timeout=self.timeout)\n            response.raise_for_status()\n\n            json = response.json()\n            data = Data(result=json[\"data\"], metadata=json[\"metadata\"])\n\n        except httpx.HTTPStatusError as e:\n            response = e.response\n            if response.status_code == httpx.codes.UNAUTHORIZED:\n                self.status = \"Please, provide a valid API Key. You can create one at https://dev.agentql.com.\"\n            else:\n                try:\n                    error_json = response.json()\n                    logger.error(\n                        f\"Failure response: '{response.status_code} {response.reason_phrase}' with body: {error_json}\"\n                    )\n                    msg = error_json[\"error_info\"] if \"error_info\" in error_json else error_json[\"detail\"]\n                except (ValueError, TypeError):\n                    msg = f\"HTTP {e}.\"\n                self.status = msg\n            raise ValueError(self.status) from e\n\n        else:\n            self.status = data\n            return data\n"
              },
              "is_screenshot_enabled": {
                "_input_type": "BoolInput",
                "advanced": true,
                "display_name": "Enable screenshot",
                "dynamic": false,
                "info": "Take a screenshot before extracting data. Returned in 'metadata' as a Base64 string.",
                "list": false,
                "list_add_label": "Add More",
                "name": "is_screenshot_enabled",
                "placeholder": "",
                "required": false,
                "show": true,
                "title_case": false,
                "tool_mode": false,
                "trace_as_metadata": true,
                "type": "bool",
                "value": false
              },
              "is_scroll_to_bottom_enabled": {
                "_input_type": "BoolInput",
                "advanced": true,
                "display_name": "Enable scroll to bottom",
                "dynamic": false,
                "info": "Scroll to bottom of the page before extracting data.",
                "list": false,
                "list_add_label": "Add More",
                "name": "is_scroll_to_bottom_enabled",
                "placeholder": "",
                "required": false,
                "show": true,
                "title_case": false,
                "tool_mode": false,
                "trace_as_metadata": true,
                "type": "bool",
                "value": false
              },
              "is_stealth_mode_enabled": {
                "_input_type": "BoolInput",
                "advanced": true,
                "display_name": "Enable Stealth Mode (Beta)",
                "dynamic": false,
                "info": "Enable experimental anti-bot evasion strategies. May not work for all websites at all times.",
                "list": false,
                "list_add_label": "Add More",
                "name": "is_stealth_mode_enabled",
                "placeholder": "",
                "required": false,
                "show": true,
                "title_case": false,
                "tool_mode": false,
                "trace_as_metadata": true,
                "type": "bool",
                "value": true
              },
              "mode": {
                "_input_type": "DropdownInput",
                "advanced": true,
                "combobox": false,
                "dialog_inputs": {},
                "display_name": "Request Mode",
                "dynamic": false,
                "info": "'standard' uses deep data analysis, while 'fast' trades some depth of analysis for speed.",
                "name": "mode",
                "options": [
                  "fast",
                  "standard"
                ],
                "options_metadata": [],
                "placeholder": "",
                "required": false,
                "show": true,
                "title_case": false,
                "tool_mode": false,
                "trace_as_metadata": true,
                "type": "str",
                "value": "fast"
              },
              "prompt": {
                "_input_type": "MultilineInput",
                "advanced": false,
                "copy_field": false,
                "display_name": "Prompt",
                "dynamic": false,
                "info": "A Natural Language description of the data to extract from the page. Alternative to AgentQL query.",
                "input_types": [
                  "Message"
                ],
                "list": false,
                "list_add_label": "Add More",
                "load_from_db": false,
                "multiline": true,
                "name": "prompt",
                "placeholder": "",
                "required": false,
                "show": true,
                "title_case": false,
                "tool_mode": true,
                "trace_as_input": true,
                "trace_as_metadata": true,
                "type": "str",
                "value": ""
              },
              "query": {
                "_input_type": "MultilineInput",
                "advanced": false,
                "copy_field": false,
                "display_name": "AgentQL Query",
                "dynamic": false,
                "info": "The AgentQL query to execute. Learn more at https://docs.agentql.com/agentql-query or use a prompt.",
                "input_types": [
                  "Message"
                ],
                "list": false,
                "list_add_label": "Add More",
                "load_from_db": false,
                "multiline": true,
                "name": "query",
                "placeholder": "",
                "required": false,
                "show": true,
                "title_case": false,
                "tool_mode": true,
                "trace_as_input": true,
                "trace_as_metadata": true,
                "type": "str",
                "value": ""
              },
              "timeout": {
                "_input_type": "IntInput",
                "advanced": true,
                "display_name": "Timeout",
                "dynamic": false,
                "info": "Seconds to wait for a request.",
                "list": false,
                "list_add_label": "Add More",
                "name": "timeout",
                "placeholder": "",
                "required": false,
                "show": true,
                "title_case": false,
                "tool_mode": false,
                "trace_as_metadata": true,
                "type": "int",
                "value": 900
              },
              "tools_metadata": {
                "_input_type": "ToolsInput",
                "advanced": false,
                "display_name": "Actions",
                "dynamic": false,
                "info": "Modify tool names and descriptions to help agents understand when to use each tool.",
                "is_list": true,
                "list_add_label": "Add More",
                "name": "tools_metadata",
                "placeholder": "",
                "real_time_refresh": true,
                "required": false,
                "show": true,
                "title_case": false,
                "tool_mode": false,
                "trace_as_metadata": true,
                "type": "tools",
                "value": [
                  {
                    "args": {
                      "prompt": {
                        "default": "",
                        "description": "A Natural Language description of the data to extract from the page. Alternative to AgentQL query.",
                        "title": "Prompt",
                        "type": "string"
                      },
                      "query": {
                        "default": "",
                        "description": "The AgentQL query to execute. Learn more at https://docs.agentql.com/agentql-query or use a prompt.",
                        "title": "Query",
                        "type": "string"
                      },
                      "url": {
                        "description": "The URL of the public web page you want to extract data from.",
                        "title": "Url",
                        "type": "string"
                      }
                    },
                    "description": "AgentQL. build_output - Extracts structured data from a web page using an AgentQL query or a Natural Language description.",
                    "display_description": "AgentQL. build_output - Extracts structured data from a web page using an AgentQL query or a Natural Language description.",
                    "display_name": "build_output",
                    "name": "build_output",
                    "readonly": false,
                    "status": true,
                    "tags": [
                      "build_output"
                    ]
                  }
                ]
              },
              "url": {
                "_input_type": "MessageTextInput",
                "advanced": false,
                "display_name": "URL",
                "dynamic": false,
                "info": "The URL of the public web page you want to extract data from.",
                "input_types": [
                  "Message"
                ],
                "list": false,
                "list_add_label": "Add More",
                "load_from_db": false,
                "name": "url",
                "placeholder": "",
                "required": true,
                "show": true,
                "title_case": false,
                "tool_mode": true,
                "trace_as_input": true,
                "trace_as_metadata": true,
                "type": "str",
                "value": ""
              },
              "wait_for": {
                "_input_type": "IntInput",
                "advanced": true,
                "display_name": "Wait For",
                "dynamic": false,
                "info": "Seconds to wait for the page to load before extracting data.",
                "list": false,
                "list_add_label": "Add More",
                "name": "wait_for",
                "placeholder": "",
                "range_spec": {
                  "max": 10,
                  "min": 0,
                  "step": 0.1,
                  "step_type": "int"
                },
                "required": false,
                "show": true,
                "title_case": false,
                "tool_mode": false,
                "trace_as_metadata": true,
                "type": "int",
                "value": 0
              }
            },
            "tool_mode": true
          },
          "selected_output": "component_as_tool",
          "showNode": true,
          "type": "AgentQL"
        },
        "dragging": false,
        "id": "AgentQL-tQP4B",
        "measured": {
          "height": 316,
          "width": 320
        },
        "position": {
          "x": 754.0425636172196,
          "y": 87.23877481296148
        },
        "selected": false,
        "type": "genericNode"
      },
      {
        "data": {
          "id": "ChatInput-ltBH6",
          "node": {
            "base_classes": [
              "Message"
            ],
            "beta": false,
            "category": "inputs",
            "conditional_paths": [],
            "custom_fields": {},
            "description": "Get chat inputs from the Playground.",
            "display_name": "Chat Input",
            "documentation": "",
            "edited": false,
            "field_order": [
              "input_value",
              "should_store_message",
              "sender",
              "sender_name",
              "session_id",
              "files",
              "background_color",
              "chat_icon",
              "text_color"
            ],
            "frozen": false,
            "icon": "MessagesSquare",
            "key": "ChatInput",
            "legacy": false,
            "lf_version": "1.4.3",
            "metadata": {
              "code_hash": "192913db3453",
              "dependencies": {
                "dependencies": [
                  {
                    "name": "langflow",
                    "version": null
                  }
                ],
                "total_dependencies": 1
              },
              "module": "langflow.components.input_output.chat.ChatInput"
            },
            "minimized": true,
            "output_types": [],
            "outputs": [
              {
                "allows_loop": false,
                "cache": true,
                "display_name": "Chat Message",
                "group_outputs": false,
                "method": "message_response",
                "name": "message",
                "selected": "Message",
                "tool_mode": true,
                "types": [
                  "Message"
                ],
                "value": "__UNDEFINED__"
              }
            ],
            "pinned": false,
            "score": 0.0020353564437605998,
            "template": {
              "_type": "Component",
              "background_color": {
                "_input_type": "MessageTextInput",
                "advanced": true,
                "display_name": "Background Color",
                "dynamic": false,
                "info": "The background color of the icon.",
                "input_types": [
                  "Message"
                ],
                "list": false,
                "list_add_label": "Add More",
                "load_from_db": false,
                "name": "background_color",
                "placeholder": "",
                "required": false,
                "show": true,
                "title_case": false,
                "tool_mode": false,
                "trace_as_input": true,
                "trace_as_metadata": true,
                "type": "str",
                "value": ""
              },
              "chat_icon": {
                "_input_type": "MessageTextInput",
                "advanced": true,
                "display_name": "Icon",
                "dynamic": false,
                "info": "The icon of the message.",
                "input_types": [
                  "Message"
                ],
                "list": false,
                "list_add_label": "Add More",
                "load_from_db": false,
                "name": "chat_icon",
                "placeholder": "",
                "required": false,
                "show": true,
                "title_case": false,
                "tool_mode": false,
                "trace_as_input": true,
                "trace_as_metadata": true,
                "type": "str",
                "value": ""
              },
              "code": {
                "advanced": true,
                "dynamic": true,
                "fileTypes": [],
                "file_path": "",
                "info": "",
                "list": false,
                "load_from_db": false,
                "multiline": true,
                "name": "code",
                "password": false,
                "placeholder": "",
                "required": true,
                "show": true,
                "title_case": false,
                "type": "code",
                "value": "from langflow.base.data.utils import IMG_FILE_TYPES, TEXT_FILE_TYPES\nfrom langflow.base.io.chat import ChatComponent\nfrom langflow.inputs.inputs import BoolInput\nfrom langflow.io import (\n    DropdownInput,\n    FileInput,\n    MessageTextInput,\n    MultilineInput,\n    Output,\n)\nfrom langflow.schema.message import Message\nfrom langflow.utils.constants import (\n    MESSAGE_SENDER_AI,\n    MESSAGE_SENDER_NAME_USER,\n    MESSAGE_SENDER_USER,\n)\n\n\nclass ChatInput(ChatComponent):\n    display_name = \"Chat Input\"\n    description = \"Get chat inputs from the Playground.\"\n    documentation: str = \"https://docs.langflow.org/components-io#chat-input\"\n    icon = \"MessagesSquare\"\n    name = \"ChatInput\"\n    minimized = True\n\n    inputs = [\n        MultilineInput(\n            name=\"input_value\",\n            display_name=\"Input Text\",\n            value=\"\",\n            info=\"Message to be passed as input.\",\n            input_types=[],\n        ),\n        BoolInput(\n            name=\"should_store_message\",\n            display_name=\"Store Messages\",\n            info=\"Store the message in the history.\",\n            value=True,\n            advanced=True,\n        ),\n        DropdownInput(\n            name=\"sender\",\n            display_name=\"Sender Type\",\n            options=[MESSAGE_SENDER_AI, MESSAGE_SENDER_USER],\n            value=MESSAGE_SENDER_USER,\n            info=\"Type of sender.\",\n            advanced=True,\n        ),\n        MessageTextInput(\n            name=\"sender_name\",\n            display_name=\"Sender Name\",\n            info=\"Name of the sender.\",\n            value=MESSAGE_SENDER_NAME_USER,\n            advanced=True,\n        ),\n        MessageTextInput(\n            name=\"session_id\",\n            display_name=\"Session ID\",\n            info=\"The session ID of the chat. If empty, the current session ID parameter will be used.\",\n            advanced=True,\n        ),\n        FileInput(\n            name=\"files\",\n            display_name=\"Files\",\n            file_types=TEXT_FILE_TYPES + IMG_FILE_TYPES,\n            info=\"Files to be sent with the message.\",\n            advanced=True,\n            is_list=True,\n            temp_file=True,\n        ),\n        MessageTextInput(\n            name=\"background_color\",\n            display_name=\"Background Color\",\n            info=\"The background color of the icon.\",\n            advanced=True,\n        ),\n        MessageTextInput(\n            name=\"chat_icon\",\n            display_name=\"Icon\",\n            info=\"The icon of the message.\",\n            advanced=True,\n        ),\n        MessageTextInput(\n            name=\"text_color\",\n            display_name=\"Text Color\",\n            info=\"The text color of the name\",\n            advanced=True,\n        ),\n    ]\n    outputs = [\n        Output(display_name=\"Chat Message\", name=\"message\", method=\"message_response\"),\n    ]\n\n    async def message_response(self) -> Message:\n        background_color = self.background_color\n        text_color = self.text_color\n        icon = self.chat_icon\n\n        message = await Message.create(\n            text=self.input_value,\n            sender=self.sender,\n            sender_name=self.sender_name,\n            session_id=self.session_id,\n            files=self.files,\n            properties={\n                \"background_color\": background_color,\n                \"text_color\": text_color,\n                \"icon\": icon,\n            },\n        )\n        if self.session_id and isinstance(message, Message) and self.should_store_message:\n            stored_message = await self.send_message(\n                message,\n            )\n            self.message.value = stored_message\n            message = stored_message\n\n        self.status = message\n        return message\n"
              },
              "files": {
                "_input_type": "FileInput",
                "advanced": true,
                "display_name": "Files",
                "dynamic": false,
                "fileTypes": [
                  "txt",
                  "md",
                  "mdx",
                  "csv",
                  "json",
                  "yaml",
                  "yml",
                  "xml",
                  "html",
                  "htm",
                  "pdf",
                  "docx",
                  "py",
                  "sh",
                  "sql",
                  "js",
                  "ts",
                  "tsx",
                  "jpg",
                  "jpeg",
                  "png",
                  "bmp",
                  "image"
                ],
                "file_path": "",
                "info": "Files to be sent with the message.",
                "list": true,
                "list_add_label": "Add More",
                "name": "files",
                "placeholder": "",
                "required": false,
                "show": true,
                "temp_file": true,
                "title_case": false,
                "trace_as_metadata": true,
                "type": "file",
                "value": ""
              },
              "input_value": {
                "_input_type": "MultilineInput",
                "advanced": false,
                "display_name": "Input Text",
                "dynamic": false,
                "info": "Message to be passed as input.",
                "input_types": [],
                "list": false,
                "list_add_label": "Add More",
                "load_from_db": false,
                "multiline": true,
                "name": "input_value",
                "placeholder": "",
                "required": false,
                "show": true,
                "title_case": false,
                "tool_mode": false,
                "trace_as_input": true,
                "trace_as_metadata": true,
                "type": "str",
                "value": "Write a JSON file of all job postings from the following career page: https://www.ycombinator.com/jobs Include columns for: Posted Date (in MM-DD-YYYY format) | Job Title | Company | Location | Job URL | Employment Type (Full-time, Part-time, Contract, etc.) | Remote Eligibility (Yes/No) | Suggested Outreach  In the Suggested Outreach column: Suggest a brief message our recruiters could send to a potential candidate.  At the end, summarize the most in-demand skills and trends based on the job descriptions in a paragraph for our internal hiring strategy report."
              },
              "sender": {
                "_input_type": "DropdownInput",
                "advanced": true,
                "combobox": false,
                "dialog_inputs": {},
                "display_name": "Sender Type",
                "dynamic": false,
                "info": "Type of sender.",
                "name": "sender",
                "options": [
                  "Machine",
                  "User"
                ],
                "options_metadata": [],
                "placeholder": "",
                "required": false,
                "show": true,
                "title_case": false,
                "tool_mode": false,
                "trace_as_metadata": true,
                "type": "str",
                "value": "User"
              },
              "sender_name": {
                "_input_type": "MessageTextInput",
                "advanced": true,
                "display_name": "Sender Name",
                "dynamic": false,
                "info": "Name of the sender.",
                "input_types": [
                  "Message"
                ],
                "list": false,
                "list_add_label": "Add More",
                "load_from_db": false,
                "name": "sender_name",
                "placeholder": "",
                "required": false,
                "show": true,
                "title_case": false,
                "tool_mode": false,
                "trace_as_input": true,
                "trace_as_metadata": true,
                "type": "str",
                "value": "User"
              },
              "session_id": {
                "_input_type": "MessageTextInput",
                "advanced": true,
                "display_name": "Session ID",
                "dynamic": false,
                "info": "The session ID of the chat. If empty, the current session ID parameter will be used.",
                "input_types": [
                  "Message"
                ],
                "list": false,
                "list_add_label": "Add More",
                "load_from_db": false,
                "name": "session_id",
                "placeholder": "",
                "required": false,
                "show": true,
                "title_case": false,
                "tool_mode": false,
                "trace_as_input": true,
                "trace_as_metadata": true,
                "type": "str",
                "value": ""
              },
              "should_store_message": {
                "_input_type": "BoolInput",
                "advanced": true,
                "display_name": "Store Messages",
                "dynamic": false,
                "info": "Store the message in the history.",
                "list": false,
                "list_add_label": "Add More",
                "name": "should_store_message",
                "placeholder": "",
                "required": false,
                "show": true,
                "title_case": false,
                "tool_mode": false,
                "trace_as_metadata": true,
                "type": "bool",
                "value": true
              },
              "text_color": {
                "_input_type": "MessageTextInput",
                "advanced": true,
                "display_name": "Text Color",
                "dynamic": false,
                "info": "The text color of the name",
                "input_types": [
                  "Message"
                ],
                "list": false,
                "list_add_label": "Add More",
                "load_from_db": false,
                "name": "text_color",
                "placeholder": "",
                "required": false,
                "show": true,
                "title_case": false,
                "tool_mode": false,
                "trace_as_input": true,
                "trace_as_metadata": true,
                "type": "str",
                "value": ""
              }
            },
            "tool_mode": false
          },
          "selected_output": "message",
          "showNode": false,
          "type": "ChatInput"
        },
        "dragging": false,
        "id": "ChatInput-ltBH6",
        "measured": {
          "height": 48,
          "width": 192
        },
        "position": {
          "x": 808.8830410213426,
          "y": 771.0150784240468
        },
        "selected": false,
        "type": "genericNode"
      },
      {
        "data": {
          "id": "note-KwYd0",
          "node": {
            "description": "# News Aggregator\n\nThis flow extracts structured data from a URL and saves it into a JSON file.\n\n## Prerequisites\n\n* **[AgentQL API Key](https://dev.agentql.com/api-keys)**\n* **[OpenAI API Key](https://platform.openai.com/)**\n\n## Quick Start\n\n1. Add your [AgentQL API Key](https://dev.agentql.com/api-keys) to the **AgentQL** component.\n2. Add your [OpenAI API Key](https://platform.openai.com/) to the **Agent** component.\n3. Click **Playground** and enter a question.\n\nThe **Agent** component populates the **AgentQL** component's **URL** and **Query** fields, and returns a structured response to your question. Then the extracted data is saved into a JSON file `news-aggregated.json`, which can be found in your current project directory.",
            "display_name": "",
            "documentation": "",
            "template": {
              "backgroundColor": "amber"
            }
          },
          "type": "note"
        },
        "dragging": false,
        "id": "note-KwYd0",
        "measured": {
          "height": 696,
          "width": 575
        },
        "position": {
          "x": 135.77506751324216,
          "y": 54.23110716380944
        },
        "selected": true,
        "type": "noteNode"
      },
      {
        "data": {
          "id": "ChatOutput-vSJ6N",
          "node": {
            "base_classes": [
              "Message"
            ],
            "beta": false,
            "conditional_paths": [],
            "custom_fields": {},
            "description": "Display a chat message in the Playground.",
            "display_name": "Chat Output",
            "documentation": "",
            "edited": false,
            "field_order": [
              "input_value",
              "should_store_message",
              "sender",
              "sender_name",
              "session_id",
              "data_template",
              "background_color",
              "chat_icon",
              "text_color",
              "clean_data"
            ],
            "frozen": false,
            "icon": "MessagesSquare",
            "legacy": false,
            "lf_version": "1.4.3",
            "metadata": {
              "code_hash": "6f74e04e39d5",
              "dependencies": {
                "dependencies": [
                  {
                    "name": "orjson",
                    "version": "3.10.15"
                  },
                  {
                    "name": "fastapi",
                    "version": "0.115.13"
                  },
                  {
                    "name": "langflow",
                    "version": null
                  }
                ],
                "total_dependencies": 3
              },
              "module": "langflow.components.input_output.chat_output.ChatOutput"
            },
            "minimized": true,
            "output_types": [],
            "outputs": [
              {
                "allows_loop": false,
                "cache": true,
                "display_name": "Output Message",
                "group_outputs": false,
                "method": "message_response",
                "name": "message",
                "selected": "Message",
                "tool_mode": true,
                "types": [
                  "Message"
                ],
                "value": "__UNDEFINED__"
              }
            ],
            "pinned": false,
            "template": {
              "_type": "Component",
              "background_color": {
                "_input_type": "MessageTextInput",
                "advanced": true,
                "display_name": "Background Color",
                "dynamic": false,
                "info": "The background color of the icon.",
                "input_types": [
                  "Message"
                ],
                "list": false,
                "list_add_label": "Add More",
                "load_from_db": false,
                "name": "background_color",
                "placeholder": "",
                "required": false,
                "show": true,
                "title_case": false,
                "tool_mode": false,
                "trace_as_input": true,
                "trace_as_metadata": true,
                "type": "str",
                "value": ""
              },
              "chat_icon": {
                "_input_type": "MessageTextInput",
                "advanced": true,
                "display_name": "Icon",
                "dynamic": false,
                "info": "The icon of the message.",
                "input_types": [
                  "Message"
                ],
                "list": false,
                "list_add_label": "Add More",
                "load_from_db": false,
                "name": "chat_icon",
                "placeholder": "",
                "required": false,
                "show": true,
                "title_case": false,
                "tool_mode": false,
                "trace_as_input": true,
                "trace_as_metadata": true,
                "type": "str",
                "value": ""
              },
              "clean_data": {
                "_input_type": "BoolInput",
                "advanced": true,
                "display_name": "Basic Clean Data",
                "dynamic": false,
                "info": "Whether to clean the data",
                "list": false,
                "list_add_label": "Add More",
                "name": "clean_data",
                "placeholder": "",
                "required": false,
                "show": true,
                "title_case": false,
                "tool_mode": false,
                "trace_as_metadata": true,
                "type": "bool",
                "value": true
              },
              "code": {
                "advanced": true,
                "dynamic": true,
                "fileTypes": [],
                "file_path": "",
                "info": "",
                "list": false,
                "load_from_db": false,
                "multiline": true,
                "name": "code",
                "password": false,
                "placeholder": "",
                "required": true,
                "show": true,
                "title_case": false,
                "type": "code",
                "value": "from collections.abc import Generator\nfrom typing import Any\n\nimport orjson\nfrom fastapi.encoders import jsonable_encoder\n\nfrom langflow.base.io.chat import ChatComponent\nfrom langflow.helpers.data import safe_convert\nfrom langflow.inputs.inputs import BoolInput, DropdownInput, HandleInput, MessageTextInput\nfrom langflow.schema.data import Data\nfrom langflow.schema.dataframe import DataFrame\nfrom langflow.schema.message import Message\nfrom langflow.schema.properties import Source\nfrom langflow.template.field.base import Output\nfrom langflow.utils.constants import (\n    MESSAGE_SENDER_AI,\n    MESSAGE_SENDER_NAME_AI,\n    MESSAGE_SENDER_USER,\n)\n\n\nclass ChatOutput(ChatComponent):\n    display_name = \"Chat Output\"\n    description = \"Display a chat message in the Playground.\"\n    documentation: str = \"https://docs.langflow.org/components-io#chat-output\"\n    icon = \"MessagesSquare\"\n    name = \"ChatOutput\"\n    minimized = True\n\n    inputs = [\n        HandleInput(\n            name=\"input_value\",\n            display_name=\"Inputs\",\n            info=\"Message to be passed as output.\",\n            input_types=[\"Data\", \"DataFrame\", \"Message\"],\n            required=True,\n        ),\n        BoolInput(\n            name=\"should_store_message\",\n            display_name=\"Store Messages\",\n            info=\"Store the message in the history.\",\n            value=True,\n            advanced=True,\n        ),\n        DropdownInput(\n            name=\"sender\",\n            display_name=\"Sender Type\",\n            options=[MESSAGE_SENDER_AI, MESSAGE_SENDER_USER],\n            value=MESSAGE_SENDER_AI,\n            advanced=True,\n            info=\"Type of sender.\",\n        ),\n        MessageTextInput(\n            name=\"sender_name\",\n            display_name=\"Sender Name\",\n            info=\"Name of the sender.\",\n            value=MESSAGE_SENDER_NAME_AI,\n            advanced=True,\n        ),\n        MessageTextInput(\n            name=\"session_id\",\n            display_name=\"Session ID\",\n            info=\"The session ID of the chat. If empty, the current session ID parameter will be used.\",\n            advanced=True,\n        ),\n        MessageTextInput(\n            name=\"data_template\",\n            display_name=\"Data Template\",\n            value=\"{text}\",\n            advanced=True,\n            info=\"Template to convert Data to Text. If left empty, it will be dynamically set to the Data's text key.\",\n        ),\n        MessageTextInput(\n            name=\"background_color\",\n            display_name=\"Background Color\",\n            info=\"The background color of the icon.\",\n            advanced=True,\n        ),\n        MessageTextInput(\n            name=\"chat_icon\",\n            display_name=\"Icon\",\n            info=\"The icon of the message.\",\n            advanced=True,\n        ),\n        MessageTextInput(\n            name=\"text_color\",\n            display_name=\"Text Color\",\n            info=\"The text color of the name\",\n            advanced=True,\n        ),\n        BoolInput(\n            name=\"clean_data\",\n            display_name=\"Basic Clean Data\",\n            value=True,\n            info=\"Whether to clean the data\",\n            advanced=True,\n        ),\n    ]\n    outputs = [\n        Output(\n            display_name=\"Output Message\",\n            name=\"message\",\n            method=\"message_response\",\n        ),\n    ]\n\n    def _build_source(self, id_: str | None, display_name: str | None, source: str | None) -> Source:\n        source_dict = {}\n        if id_:\n            source_dict[\"id\"] = id_\n        if display_name:\n            source_dict[\"display_name\"] = display_name\n        if source:\n            # Handle case where source is a ChatOpenAI object\n            if hasattr(source, \"model_name\"):\n                source_dict[\"source\"] = source.model_name\n            elif hasattr(source, \"model\"):\n                source_dict[\"source\"] = str(source.model)\n            else:\n                source_dict[\"source\"] = str(source)\n        return Source(**source_dict)\n\n    async def message_response(self) -> Message:\n        # First convert the input to string if needed\n        text = self.convert_to_string()\n\n        # Get source properties\n        source, icon, display_name, source_id = self.get_properties_from_source_component()\n        background_color = self.background_color\n        text_color = self.text_color\n        if self.chat_icon:\n            icon = self.chat_icon\n\n        # Create or use existing Message object\n        if isinstance(self.input_value, Message):\n            message = self.input_value\n            # Update message properties\n            message.text = text\n        else:\n            message = Message(text=text)\n\n        # Set message properties\n        message.sender = self.sender\n        message.sender_name = self.sender_name\n        message.session_id = self.session_id\n        message.flow_id = self.graph.flow_id if hasattr(self, \"graph\") else None\n        message.properties.source = self._build_source(source_id, display_name, source)\n        message.properties.icon = icon\n        message.properties.background_color = background_color\n        message.properties.text_color = text_color\n\n        # Store message if needed\n        if self.session_id and self.should_store_message:\n            stored_message = await self.send_message(message)\n            self.message.value = stored_message\n            message = stored_message\n\n        self.status = message\n        return message\n\n    def _serialize_data(self, data: Data) -> str:\n        \"\"\"Serialize Data object to JSON string.\"\"\"\n        # Convert data.data to JSON-serializable format\n        serializable_data = jsonable_encoder(data.data)\n        # Serialize with orjson, enabling pretty printing with indentation\n        json_bytes = orjson.dumps(serializable_data, option=orjson.OPT_INDENT_2)\n        # Convert bytes to string and wrap in Markdown code blocks\n        return \"```json\\n\" + json_bytes.decode(\"utf-8\") + \"\\n```\"\n\n    def _validate_input(self) -> None:\n        \"\"\"Validate the input data and raise ValueError if invalid.\"\"\"\n        if self.input_value is None:\n            msg = \"Input data cannot be None\"\n            raise ValueError(msg)\n        if isinstance(self.input_value, list) and not all(\n            isinstance(item, Message | Data | DataFrame | str) for item in self.input_value\n        ):\n            invalid_types = [\n                type(item).__name__\n                for item in self.input_value\n                if not isinstance(item, Message | Data | DataFrame | str)\n            ]\n            msg = f\"Expected Data or DataFrame or Message or str, got {invalid_types}\"\n            raise TypeError(msg)\n        if not isinstance(\n            self.input_value,\n            Message | Data | DataFrame | str | list | Generator | type(None),\n        ):\n            type_name = type(self.input_value).__name__\n            msg = f\"Expected Data or DataFrame or Message or str, Generator or None, got {type_name}\"\n            raise TypeError(msg)\n\n    def convert_to_string(self) -> str | Generator[Any, None, None]:\n        \"\"\"Convert input data to string with proper error handling.\"\"\"\n        self._validate_input()\n        if isinstance(self.input_value, list):\n            return \"\\n\".join([safe_convert(item, clean_data=self.clean_data) for item in self.input_value])\n        if isinstance(self.input_value, Generator):\n            return self.input_value\n        return safe_convert(self.input_value)\n"
              },
              "data_template": {
                "_input_type": "MessageTextInput",
                "advanced": true,
                "display_name": "Data Template",
                "dynamic": false,
                "info": "Template to convert Data to Text. If left empty, it will be dynamically set to the Data's text key.",
                "input_types": [
                  "Message"
                ],
                "list": false,
                "list_add_label": "Add More",
                "load_from_db": false,
                "name": "data_template",
                "placeholder": "",
                "required": false,
                "show": true,
                "title_case": false,
                "tool_mode": false,
                "trace_as_input": true,
                "trace_as_metadata": true,
                "type": "str",
                "value": "{text}"
              },
              "input_value": {
                "_input_type": "HandleInput",
                "advanced": false,
                "display_name": "Inputs",
                "dynamic": false,
                "info": "Message to be passed as output.",
                "input_types": [
                  "Data",
                  "DataFrame",
                  "Message"
                ],
                "list": false,
                "list_add_label": "Add More",
                "name": "input_value",
                "placeholder": "",
                "required": true,
                "show": true,
                "title_case": false,
                "trace_as_metadata": true,
                "type": "other",
                "value": ""
              },
              "sender": {
                "_input_type": "DropdownInput",
                "advanced": true,
                "combobox": false,
                "dialog_inputs": {},
                "display_name": "Sender Type",
                "dynamic": false,
                "info": "Type of sender.",
                "name": "sender",
                "options": [
                  "Machine",
                  "User"
                ],
                "options_metadata": [],
                "placeholder": "",
                "required": false,
                "show": true,
                "title_case": false,
                "tool_mode": false,
                "trace_as_metadata": true,
                "type": "str",
                "value": "Machine"
              },
              "sender_name": {
                "_input_type": "MessageTextInput",
                "advanced": true,
                "display_name": "Sender Name",
                "dynamic": false,
                "info": "Name of the sender.",
                "input_types": [
                  "Message"
                ],
                "list": false,
                "list_add_label": "Add More",
                "load_from_db": false,
                "name": "sender_name",
                "placeholder": "",
                "required": false,
                "show": true,
                "title_case": false,
                "tool_mode": false,
                "trace_as_input": true,
                "trace_as_metadata": true,
                "type": "str",
                "value": "AI"
              },
              "session_id": {
                "_input_type": "MessageTextInput",
                "advanced": true,
                "display_name": "Session ID",
                "dynamic": false,
                "info": "The session ID of the chat. If empty, the current session ID parameter will be used.",
                "input_types": [
                  "Message"
                ],
                "list": false,
                "list_add_label": "Add More",
                "load_from_db": false,
                "name": "session_id",
                "placeholder": "",
                "required": false,
                "show": true,
                "title_case": false,
                "tool_mode": false,
                "trace_as_input": true,
                "trace_as_metadata": true,
                "type": "str",
                "value": ""
              },
              "should_store_message": {
                "_input_type": "BoolInput",
                "advanced": true,
                "display_name": "Store Messages",
                "dynamic": false,
                "info": "Store the message in the history.",
                "list": false,
                "list_add_label": "Add More",
                "name": "should_store_message",
                "placeholder": "",
                "required": false,
                "show": true,
                "title_case": false,
                "tool_mode": false,
                "trace_as_metadata": true,
                "type": "bool",
                "value": true
              },
              "text_color": {
                "_input_type": "MessageTextInput",
                "advanced": true,
                "display_name": "Text Color",
                "dynamic": false,
                "info": "The text color of the name",
                "input_types": [
                  "Message"
                ],
                "list": false,
                "list_add_label": "Add More",
                "load_from_db": false,
                "name": "text_color",
                "placeholder": "",
                "required": false,
                "show": true,
                "title_case": false,
                "tool_mode": false,
                "trace_as_input": true,
                "trace_as_metadata": true,
                "type": "str",
                "value": ""
              }
            },
            "tool_mode": false
          },
          "selected_output": "message",
          "showNode": false,
          "type": "ChatOutput"
        },
        "dragging": false,
        "id": "ChatOutput-vSJ6N",
        "measured": {
          "height": 48,
          "width": 192
        },
        "position": {
          "x": 1550.6058181803635,
          "y": 480.66205042564377
        },
        "selected": false,
        "type": "genericNode"
      },
      {
        "data": {
          "id": "SaveToFile-Jknwv",
          "node": {
            "base_classes": [
              "Message"
            ],
            "beta": false,
            "conditional_paths": [],
            "custom_fields": {},
            "description": "Save data to a local file in the selected format.",
            "display_name": "Save File",
            "documentation": "",
            "edited": false,
            "field_order": [
              "input",
              "file_name",
              "file_format"
            ],
            "frozen": false,
            "icon": "save",
            "legacy": false,
            "lf_version": "1.4.3",
            "metadata": {
<<<<<<< HEAD
              "code_hash": "d9af728ce02a",
              "dependencies": {
                "dependencies": [
                  {
                    "name": "orjson",
                    "version": "3.10.15"
                  },
                  {
                    "name": "pandas",
                    "version": "2.2.3"
                  },
                  {
                    "name": "fastapi",
                    "version": "0.115.13"
                  },
                  {
                    "name": "langflow",
                    "version": null
                  }
                ],
                "total_dependencies": 4
              },
=======
              "code_hash": "1bcc6faaaa62",
>>>>>>> 8caa5d92
              "module": "langflow.components.processing.save_file.SaveToFileComponent"
            },
            "minimized": false,
            "output_types": [],
            "outputs": [
              {
                "allows_loop": false,
                "cache": true,
                "display_name": "File Path",
                "group_outputs": false,
                "method": "save_to_file",
                "name": "message",
                "selected": "Message",
                "tool_mode": true,
                "types": [
                  "Message"
                ],
                "value": "__UNDEFINED__"
              }
            ],
            "pinned": false,
            "template": {
              "_type": "Component",
              "code": {
                "advanced": true,
                "dynamic": true,
                "fileTypes": [],
                "file_path": "",
                "info": "",
                "list": false,
                "load_from_db": false,
                "multiline": true,
                "name": "code",
                "password": false,
                "placeholder": "",
                "required": true,
                "show": true,
                "title_case": false,
                "type": "code",
                "value": "import json\nfrom collections.abc import AsyncIterator, Iterator\nfrom pathlib import Path\n\nimport orjson\nimport pandas as pd\nfrom fastapi import UploadFile\nfrom fastapi.encoders import jsonable_encoder\n\nfrom langflow.api.v2.files import upload_user_file\nfrom langflow.custom import Component\nfrom langflow.io import DropdownInput, HandleInput, StrInput\nfrom langflow.schema import Data, DataFrame, Message\nfrom langflow.services.database.models.user.crud import get_user_by_id\nfrom langflow.services.deps import get_settings_service, get_storage_service, session_scope\nfrom langflow.template.field.base import Output\n\n\nclass SaveToFileComponent(Component):\n    display_name = \"Save File\"\n    description = \"Save data to a local file in the selected format.\"\n    documentation: str = \"https://docs.langflow.org/components-processing#save-file\"\n    icon = \"save\"\n    name = \"SaveToFile\"\n\n    # File format options for different types\n    DATA_FORMAT_CHOICES = [\"csv\", \"excel\", \"json\", \"markdown\"]\n    MESSAGE_FORMAT_CHOICES = [\"txt\", \"json\", \"markdown\"]\n\n    inputs = [\n        HandleInput(\n            name=\"input\",\n            display_name=\"Input\",\n            info=\"The input to save.\",\n            dynamic=True,\n            input_types=[\"Data\", \"DataFrame\", \"Message\"],\n            required=True,\n        ),\n        StrInput(\n            name=\"file_name\",\n            display_name=\"File Name\",\n            info=\"Name file will be saved as (without extension).\",\n            required=True,\n        ),\n        DropdownInput(\n            name=\"file_format\",\n            display_name=\"File Format\",\n            options=list(dict.fromkeys(DATA_FORMAT_CHOICES + MESSAGE_FORMAT_CHOICES)),\n            info=\"Select the file format to save the input. If not provided, the default format will be used.\",\n            value=\"\",\n            advanced=True,\n        ),\n    ]\n\n    outputs = [Output(display_name=\"File Path\", name=\"message\", method=\"save_to_file\")]\n\n    async def save_to_file(self) -> Message:\n        \"\"\"Save the input to a file and upload it, returning a confirmation message.\"\"\"\n        # Validate inputs\n        if not self.file_name:\n            msg = \"File name must be provided.\"\n            raise ValueError(msg)\n        if not self._get_input_type():\n            msg = \"Input type is not set.\"\n            raise ValueError(msg)\n\n        # Validate file format based on input type\n        file_format = self.file_format or self._get_default_format()\n        allowed_formats = (\n            self.MESSAGE_FORMAT_CHOICES if self._get_input_type() == \"Message\" else self.DATA_FORMAT_CHOICES\n        )\n        if file_format not in allowed_formats:\n            msg = f\"Invalid file format '{file_format}' for {self._get_input_type()}. Allowed: {allowed_formats}\"\n            raise ValueError(msg)\n\n        # Prepare file path\n        file_path = Path(self.file_name).expanduser()\n        if not file_path.parent.exists():\n            file_path.parent.mkdir(parents=True, exist_ok=True)\n        file_path = self._adjust_file_path_with_format(file_path, file_format)\n\n        # Save the input to file based on type\n        if self._get_input_type() == \"DataFrame\":\n            confirmation = self._save_dataframe(self.input, file_path, file_format)\n        elif self._get_input_type() == \"Data\":\n            confirmation = self._save_data(self.input, file_path, file_format)\n        elif self._get_input_type() == \"Message\":\n            confirmation = await self._save_message(self.input, file_path, file_format)\n        else:\n            msg = f\"Unsupported input type: {self._get_input_type()}\"\n            raise ValueError(msg)\n\n        # Upload the saved file\n        await self._upload_file(file_path)\n\n        # Return the final file path and confirmation message\n        final_path = Path.cwd() / file_path if not file_path.is_absolute() else file_path\n\n        return Message(text=f\"{confirmation} at {final_path}\")\n\n    def _get_input_type(self) -> str:\n        \"\"\"Determine the input type based on the provided input.\"\"\"\n        # Use exact type checking (type() is) instead of isinstance() to avoid inheritance issues.\n        # Since Message inherits from Data, isinstance(message, Data) would return True for Message objects,\n        # causing Message inputs to be incorrectly identified as Data type.\n        if type(self.input) is DataFrame:\n            return \"DataFrame\"\n        if type(self.input) is Message:\n            return \"Message\"\n        if type(self.input) is Data:\n            return \"Data\"\n        msg = f\"Unsupported input type: {type(self.input)}\"\n        raise ValueError(msg)\n\n    def _get_default_format(self) -> str:\n        \"\"\"Return the default file format based on input type.\"\"\"\n        if self._get_input_type() == \"DataFrame\":\n            return \"csv\"\n        if self._get_input_type() == \"Data\":\n            return \"json\"\n        if self._get_input_type() == \"Message\":\n            return \"json\"\n        return \"json\"  # Fallback\n\n    def _adjust_file_path_with_format(self, path: Path, fmt: str) -> Path:\n        \"\"\"Adjust the file path to include the correct extension.\"\"\"\n        file_extension = path.suffix.lower().lstrip(\".\")\n        if fmt == \"excel\":\n            return Path(f\"{path}.xlsx\").expanduser() if file_extension not in [\"xlsx\", \"xls\"] else path\n        return Path(f\"{path}.{fmt}\").expanduser() if file_extension != fmt else path\n\n    async def _upload_file(self, file_path: Path) -> None:\n        \"\"\"Upload the saved file using the upload_user_file service.\"\"\"\n        if not file_path.exists():\n            msg = f\"File not found: {file_path}\"\n            raise FileNotFoundError(msg)\n\n        with file_path.open(\"rb\") as f:\n            async with session_scope() as db:\n                if not self.user_id:\n                    msg = \"User ID is required for file saving.\"\n                    raise ValueError(msg)\n                current_user = await get_user_by_id(db, self.user_id)\n\n                await upload_user_file(\n                    file=UploadFile(filename=file_path.name, file=f, size=file_path.stat().st_size),\n                    session=db,\n                    current_user=current_user,\n                    storage_service=get_storage_service(),\n                    settings_service=get_settings_service(),\n                )\n\n    def _save_dataframe(self, dataframe: DataFrame, path: Path, fmt: str) -> str:\n        \"\"\"Save a DataFrame to the specified file format.\"\"\"\n        if fmt == \"csv\":\n            dataframe.to_csv(path, index=False)\n        elif fmt == \"excel\":\n            dataframe.to_excel(path, index=False, engine=\"openpyxl\")\n        elif fmt == \"json\":\n            dataframe.to_json(path, orient=\"records\", indent=2)\n        elif fmt == \"markdown\":\n            path.write_text(dataframe.to_markdown(index=False), encoding=\"utf-8\")\n        else:\n            msg = f\"Unsupported DataFrame format: {fmt}\"\n            raise ValueError(msg)\n        return f\"DataFrame saved successfully as '{path}'\"\n\n    def _save_data(self, data: Data, path: Path, fmt: str) -> str:\n        \"\"\"Save a Data object to the specified file format.\"\"\"\n        if fmt == \"csv\":\n            pd.DataFrame(data.data).to_csv(path, index=False)\n        elif fmt == \"excel\":\n            pd.DataFrame(data.data).to_excel(path, index=False, engine=\"openpyxl\")\n        elif fmt == \"json\":\n            path.write_text(\n                orjson.dumps(jsonable_encoder(data.data), option=orjson.OPT_INDENT_2).decode(\"utf-8\"), encoding=\"utf-8\"\n            )\n        elif fmt == \"markdown\":\n            path.write_text(pd.DataFrame(data.data).to_markdown(index=False), encoding=\"utf-8\")\n        else:\n            msg = f\"Unsupported Data format: {fmt}\"\n            raise ValueError(msg)\n        return f\"Data saved successfully as '{path}'\"\n\n    async def _save_message(self, message: Message, path: Path, fmt: str) -> str:\n        \"\"\"Save a Message to the specified file format, handling async iterators.\"\"\"\n        content = \"\"\n        if message.text is None:\n            content = \"\"\n        elif isinstance(message.text, AsyncIterator):\n            async for item in message.text:\n                content += str(item) + \" \"\n            content = content.strip()\n        elif isinstance(message.text, Iterator):\n            content = \" \".join(str(item) for item in message.text)\n        else:\n            content = str(message.text)\n\n        if fmt == \"txt\":\n            path.write_text(content, encoding=\"utf-8\")\n        elif fmt == \"json\":\n            path.write_text(json.dumps({\"message\": content}, indent=2), encoding=\"utf-8\")\n        elif fmt == \"markdown\":\n            path.write_text(f\"**Message:**\\n\\n{content}\", encoding=\"utf-8\")\n        else:\n            msg = f\"Unsupported Message format: {fmt}\"\n            raise ValueError(msg)\n        return f\"Message saved successfully as '{path}'\"\n"
              },
              "file_format": {
                "_input_type": "DropdownInput",
                "advanced": true,
                "combobox": false,
                "dialog_inputs": {},
                "display_name": "File Format",
                "dynamic": false,
                "info": "Select the file format to save the input. If not provided, the default format will be used.",
                "name": "file_format",
                "options": [
                  "csv",
                  "excel",
                  "json",
                  "markdown",
                  "txt"
                ],
                "options_metadata": [],
                "placeholder": "",
                "required": false,
                "show": true,
                "title_case": false,
                "toggle": false,
                "tool_mode": false,
                "trace_as_metadata": true,
                "type": "str",
                "value": ""
              },
              "file_name": {
                "_input_type": "StrInput",
                "advanced": false,
                "display_name": "File Name",
                "dynamic": false,
                "info": "Name file will be saved as (without extension).",
                "list": false,
                "list_add_label": "Add More",
                "load_from_db": false,
                "name": "file_name",
                "placeholder": "",
                "required": true,
                "show": true,
                "title_case": false,
                "tool_mode": false,
                "trace_as_metadata": true,
                "type": "str",
                "value": "news-aggregated"
              },
              "input": {
                "_input_type": "HandleInput",
                "advanced": false,
                "display_name": "Input",
                "dynamic": true,
                "info": "The input to save.",
                "input_types": [
                  "Data",
                  "DataFrame",
                  "Message"
                ],
                "list": false,
                "list_add_label": "Add More",
                "name": "input",
                "placeholder": "",
                "required": true,
                "show": true,
                "title_case": false,
                "trace_as_metadata": true,
                "type": "other",
                "value": ""
              }
            },
            "tool_mode": false
          },
          "showNode": true,
          "type": "SaveToFile"
        },
        "dragging": false,
        "id": "SaveToFile-Jknwv",
        "measured": {
          "height": 248,
          "width": 320
        },
        "position": {
          "x": 1796.3663744322935,
          "y": 374.05935092875194
        },
        "selected": false,
        "type": "genericNode"
      },
      {
        "data": {
          "id": "Agent-9FjKL",
          "node": {
            "base_classes": [
              "Message"
            ],
            "beta": false,
            "category": "agents",
            "conditional_paths": [],
            "custom_fields": {},
            "description": "Define the agent's instructions, then enter a task to complete using tools.",
            "display_name": "Agent",
            "documentation": "",
            "edited": false,
            "field_order": [
              "agent_llm",
              "max_tokens",
              "model_kwargs",
              "json_mode",
              "model_name",
              "openai_api_base",
              "api_key",
              "temperature",
              "seed",
              "max_retries",
              "timeout",
              "system_prompt",
              "n_messages",
              "tools",
              "input_value",
              "handle_parsing_errors",
              "verbose",
              "max_iterations",
              "agent_description",
              "add_current_date_tool"
            ],
            "frozen": false,
            "icon": "bot",
            "key": "Agent",
            "legacy": false,
            "metadata": {},
            "minimized": false,
            "output_types": [],
            "outputs": [
              {
                "allows_loop": false,
                "cache": true,
                "display_name": "Response",
                "group_outputs": false,
                "method": "message_response",
                "name": "response",
                "options": null,
                "required_inputs": null,
                "selected": "Message",
                "tool_mode": true,
                "types": [
                  "Message"
                ],
                "value": "__UNDEFINED__"
              }
            ],
            "pinned": false,
            "score": 1.1732828199964098e-19,
            "template": {
              "_type": "Component",
              "add_current_date_tool": {
                "_input_type": "BoolInput",
                "advanced": true,
                "display_name": "Current Date",
                "dynamic": false,
                "info": "If true, will add a tool to the agent that returns the current date.",
                "list": false,
                "list_add_label": "Add More",
                "name": "add_current_date_tool",
                "placeholder": "",
                "required": false,
                "show": true,
                "title_case": false,
                "tool_mode": false,
                "trace_as_metadata": true,
                "type": "bool",
                "value": true
              },
              "agent_description": {
                "_input_type": "MultilineInput",
                "advanced": true,
                "copy_field": false,
                "display_name": "Agent Description [Deprecated]",
                "dynamic": false,
                "info": "The description of the agent. This is only used when in Tool Mode. Defaults to 'A helpful assistant with access to the following tools:' and tools are added dynamically. This feature is deprecated and will be removed in future versions.",
                "input_types": [
                  "Message"
                ],
                "list": false,
                "list_add_label": "Add More",
                "load_from_db": false,
                "multiline": true,
                "name": "agent_description",
                "placeholder": "",
                "required": false,
                "show": true,
                "title_case": false,
                "tool_mode": false,
                "trace_as_input": true,
                "trace_as_metadata": true,
                "type": "str",
                "value": "A helpful assistant with access to the following tools:"
              },
              "agent_llm": {
                "_input_type": "DropdownInput",
                "advanced": false,
                "combobox": false,
                "dialog_inputs": {},
                "display_name": "Model Provider",
                "dynamic": false,
                "info": "The provider of the language model that the agent will use to generate responses.",
                "input_types": [],
                "name": "agent_llm",
                "options": [
                  "Anthropic",
                  "Google Generative AI",
                  "Groq",
                  "OpenAI",
                  "Custom"
                ],
                "options_metadata": [
                  {
                    "icon": "Anthropic"
                  },
                  {
                    "icon": "GoogleGenerativeAI"
                  },
                  {
                    "icon": "Groq"
                  },
                  {
                    "icon": "OpenAI"
                  },
                  {
                    "icon": "brain"
                  }
                ],
                "placeholder": "",
                "real_time_refresh": true,
                "required": false,
                "show": true,
                "title_case": false,
                "toggle": false,
                "tool_mode": false,
                "trace_as_metadata": true,
                "type": "str",
                "value": "OpenAI"
              },
              "api_key": {
                "_input_type": "SecretStrInput",
                "advanced": false,
                "display_name": "OpenAI API Key",
                "dynamic": false,
                "info": "The OpenAI API Key to use for the OpenAI model.",
                "input_types": [],
                "load_from_db": true,
                "name": "api_key",
                "password": true,
                "placeholder": "",
                "real_time_refresh": true,
                "required": true,
                "show": true,
                "title_case": false,
                "type": "str",
                "value": "OPENAI_API_KEY"
              },
              "code": {
                "advanced": true,
                "dynamic": true,
                "fileTypes": [],
                "file_path": "",
                "info": "",
                "list": false,
                "load_from_db": false,
                "multiline": true,
                "name": "code",
                "password": false,
                "placeholder": "",
                "required": true,
                "show": true,
                "title_case": false,
                "type": "code",
                "value": "import json\nimport re\n\nfrom langchain_core.tools import StructuredTool\n\nfrom langflow.base.agents.agent import LCToolsAgentComponent\nfrom langflow.base.agents.events import ExceptionWithMessageError\nfrom langflow.base.models.model_input_constants import (\n    ALL_PROVIDER_FIELDS,\n    MODEL_DYNAMIC_UPDATE_FIELDS,\n    MODEL_PROVIDERS,\n    MODEL_PROVIDERS_DICT,\n    MODELS_METADATA,\n)\nfrom langflow.base.models.model_utils import get_model_name\nfrom langflow.components.helpers.current_date import CurrentDateComponent\nfrom langflow.components.helpers.memory import MemoryComponent\nfrom langflow.components.langchain_utilities.tool_calling import ToolCallingAgentComponent\nfrom langflow.custom.custom_component.component import _get_component_toolkit\nfrom langflow.custom.utils import update_component_build_config\nfrom langflow.field_typing import Tool\nfrom langflow.io import BoolInput, DropdownInput, IntInput, MultilineInput, Output\nfrom langflow.logging import logger\nfrom langflow.schema.data import Data\nfrom langflow.schema.dotdict import dotdict\nfrom langflow.schema.message import Message\n\n\ndef set_advanced_true(component_input):\n    component_input.advanced = True\n    return component_input\n\n\nMODEL_PROVIDERS_LIST = [\"Anthropic\", \"Google Generative AI\", \"Groq\", \"OpenAI\"]\n\n\nclass AgentComponent(ToolCallingAgentComponent):\n    display_name: str = \"Agent\"\n    description: str = \"Define the agent's instructions, then enter a task to complete using tools.\"\n    documentation: str = \"https://docs.langflow.org/agents\"\n    icon = \"bot\"\n    beta = False\n    name = \"Agent\"\n\n    memory_inputs = [set_advanced_true(component_input) for component_input in MemoryComponent().inputs]\n\n    # Filter out json_mode from OpenAI inputs since we handle structured output differently\n    openai_inputs_filtered = [\n        input_field\n        for input_field in MODEL_PROVIDERS_DICT[\"OpenAI\"][\"inputs\"]\n        if not (hasattr(input_field, \"name\") and input_field.name == \"json_mode\")\n    ]\n\n    inputs = [\n        DropdownInput(\n            name=\"agent_llm\",\n            display_name=\"Model Provider\",\n            info=\"The provider of the language model that the agent will use to generate responses.\",\n            options=[*MODEL_PROVIDERS_LIST, \"Custom\"],\n            value=\"OpenAI\",\n            real_time_refresh=True,\n            input_types=[],\n            options_metadata=[MODELS_METADATA[key] for key in MODEL_PROVIDERS_LIST] + [{\"icon\": \"brain\"}],\n        ),\n        *openai_inputs_filtered,\n        MultilineInput(\n            name=\"system_prompt\",\n            display_name=\"Agent Instructions\",\n            info=\"System Prompt: Initial instructions and context provided to guide the agent's behavior.\",\n            value=\"You are a helpful assistant that can use tools to answer questions and perform tasks.\",\n            advanced=False,\n        ),\n        IntInput(\n            name=\"n_messages\",\n            display_name=\"Number of Chat History Messages\",\n            value=100,\n            info=\"Number of chat history messages to retrieve.\",\n            advanced=True,\n            show=True,\n        ),\n        *LCToolsAgentComponent._base_inputs,\n        # removed memory inputs from agent component\n        # *memory_inputs,\n        BoolInput(\n            name=\"add_current_date_tool\",\n            display_name=\"Current Date\",\n            advanced=True,\n            info=\"If true, will add a tool to the agent that returns the current date.\",\n            value=True,\n        ),\n    ]\n    outputs = [\n        Output(name=\"response\", display_name=\"Response\", method=\"message_response\"),\n        Output(name=\"structured_response\", display_name=\"Structured Response\", method=\"json_response\", tool_mode=False),\n    ]\n\n    async def message_response(self) -> Message:\n        try:\n            # Get LLM model and validate\n            llm_model, display_name = self.get_llm()\n            if llm_model is None:\n                msg = \"No language model selected. Please choose a model to proceed.\"\n                raise ValueError(msg)\n            self.model_name = get_model_name(llm_model, display_name=display_name)\n\n            # Get memory data\n            self.chat_history = await self.get_memory_data()\n            if isinstance(self.chat_history, Message):\n                self.chat_history = [self.chat_history]\n\n            # Add current date tool if enabled\n            if self.add_current_date_tool:\n                if not isinstance(self.tools, list):  # type: ignore[has-type]\n                    self.tools = []\n                current_date_tool = (await CurrentDateComponent(**self.get_base_args()).to_toolkit()).pop(0)\n                if not isinstance(current_date_tool, StructuredTool):\n                    msg = \"CurrentDateComponent must be converted to a StructuredTool\"\n                    raise TypeError(msg)\n                self.tools.append(current_date_tool)\n            # note the tools are not required to run the agent, hence the validation removed.\n\n            # Set up and run agent\n            self.set(\n                llm=llm_model,\n                tools=self.tools or [],\n                chat_history=self.chat_history,\n                input_value=self.input_value,\n                system_prompt=self.system_prompt,\n            )\n            agent = self.create_agent_runnable()\n            result = await self.run_agent(agent)\n\n            # Store result for potential JSON output\n            self._agent_result = result\n            # return result\n\n        except (ValueError, TypeError, KeyError) as e:\n            await logger.aerror(f\"{type(e).__name__}: {e!s}\")\n            raise\n        except ExceptionWithMessageError as e:\n            await logger.aerror(f\"ExceptionWithMessageError occurred: {e}\")\n            raise\n        except Exception as e:\n            await logger.aerror(f\"Unexpected error: {e!s}\")\n            raise\n        else:\n            return result\n\n    async def json_response(self) -> Data:\n        \"\"\"Convert agent response to structured JSON Data output.\"\"\"\n        # Run the regular message response first to get the result\n        if not hasattr(self, \"_agent_result\"):\n            await self.message_response()\n\n        result = self._agent_result\n\n        # Extract content from result\n        if hasattr(result, \"content\"):\n            content = result.content\n        elif hasattr(result, \"text\"):\n            content = result.text\n        else:\n            content = str(result)\n\n        # Try to parse as JSON\n        try:\n            json_data = json.loads(content)\n            return Data(data=json_data)\n        except json.JSONDecodeError:\n            # If it's not valid JSON, try to extract JSON from the content\n            json_match = re.search(r\"\\{.*\\}\", content, re.DOTALL)\n            if json_match:\n                try:\n                    json_data = json.loads(json_match.group())\n                    return Data(data=json_data)\n                except json.JSONDecodeError:\n                    pass\n\n            # If we can't extract JSON, return the raw content as data\n            return Data(data={\"content\": content, \"error\": \"Could not parse as JSON\"})\n\n    async def get_memory_data(self):\n        # TODO: This is a temporary fix to avoid message duplication. We should develop a function for this.\n        messages = (\n            await MemoryComponent(**self.get_base_args())\n            .set(session_id=self.graph.session_id, order=\"Ascending\", n_messages=self.n_messages)\n            .retrieve_messages()\n        )\n        return [\n            message for message in messages if getattr(message, \"id\", None) != getattr(self.input_value, \"id\", None)\n        ]\n\n    def get_llm(self):\n        if not isinstance(self.agent_llm, str):\n            return self.agent_llm, None\n\n        try:\n            provider_info = MODEL_PROVIDERS_DICT.get(self.agent_llm)\n            if not provider_info:\n                msg = f\"Invalid model provider: {self.agent_llm}\"\n                raise ValueError(msg)\n\n            component_class = provider_info.get(\"component_class\")\n            display_name = component_class.display_name\n            inputs = provider_info.get(\"inputs\")\n            prefix = provider_info.get(\"prefix\", \"\")\n\n            return self._build_llm_model(component_class, inputs, prefix), display_name\n\n        except Exception as e:\n            logger.error(f\"Error building {self.agent_llm} language model: {e!s}\")\n            msg = f\"Failed to initialize language model: {e!s}\"\n            raise ValueError(msg) from e\n\n    def _build_llm_model(self, component, inputs, prefix=\"\"):\n        model_kwargs = {}\n        for input_ in inputs:\n            if hasattr(self, f\"{prefix}{input_.name}\"):\n                model_kwargs[input_.name] = getattr(self, f\"{prefix}{input_.name}\")\n        return component.set(**model_kwargs).build_model()\n\n    def set_component_params(self, component):\n        provider_info = MODEL_PROVIDERS_DICT.get(self.agent_llm)\n        if provider_info:\n            inputs = provider_info.get(\"inputs\")\n            prefix = provider_info.get(\"prefix\")\n            # Filter out json_mode and only use attributes that exist on this component\n            model_kwargs = {}\n            for input_ in inputs:\n                if hasattr(self, f\"{prefix}{input_.name}\"):\n                    model_kwargs[input_.name] = getattr(self, f\"{prefix}{input_.name}\")\n\n            return component.set(**model_kwargs)\n        return component\n\n    def delete_fields(self, build_config: dotdict, fields: dict | list[str]) -> None:\n        \"\"\"Delete specified fields from build_config.\"\"\"\n        for field in fields:\n            build_config.pop(field, None)\n\n    def update_input_types(self, build_config: dotdict) -> dotdict:\n        \"\"\"Update input types for all fields in build_config.\"\"\"\n        for key, value in build_config.items():\n            if isinstance(value, dict):\n                if value.get(\"input_types\") is None:\n                    build_config[key][\"input_types\"] = []\n            elif hasattr(value, \"input_types\") and value.input_types is None:\n                value.input_types = []\n        return build_config\n\n    async def update_build_config(\n        self, build_config: dotdict, field_value: str, field_name: str | None = None\n    ) -> dotdict:\n        # Iterate over all providers in the MODEL_PROVIDERS_DICT\n        # Existing logic for updating build_config\n        if field_name in (\"agent_llm\",):\n            build_config[\"agent_llm\"][\"value\"] = field_value\n            provider_info = MODEL_PROVIDERS_DICT.get(field_value)\n            if provider_info:\n                component_class = provider_info.get(\"component_class\")\n                if component_class and hasattr(component_class, \"update_build_config\"):\n                    # Call the component class's update_build_config method\n                    build_config = await update_component_build_config(\n                        component_class, build_config, field_value, \"model_name\"\n                    )\n\n            provider_configs: dict[str, tuple[dict, list[dict]]] = {\n                provider: (\n                    MODEL_PROVIDERS_DICT[provider][\"fields\"],\n                    [\n                        MODEL_PROVIDERS_DICT[other_provider][\"fields\"]\n                        for other_provider in MODEL_PROVIDERS_DICT\n                        if other_provider != provider\n                    ],\n                )\n                for provider in MODEL_PROVIDERS_DICT\n            }\n            if field_value in provider_configs:\n                fields_to_add, fields_to_delete = provider_configs[field_value]\n\n                # Delete fields from other providers\n                for fields in fields_to_delete:\n                    self.delete_fields(build_config, fields)\n\n                # Add provider-specific fields\n                if field_value == \"OpenAI\" and not any(field in build_config for field in fields_to_add):\n                    build_config.update(fields_to_add)\n                else:\n                    build_config.update(fields_to_add)\n                # Reset input types for agent_llm\n                build_config[\"agent_llm\"][\"input_types\"] = []\n            elif field_value == \"Custom\":\n                # Delete all provider fields\n                self.delete_fields(build_config, ALL_PROVIDER_FIELDS)\n                # Update with custom component\n                custom_component = DropdownInput(\n                    name=\"agent_llm\",\n                    display_name=\"Language Model\",\n                    options=[*sorted(MODEL_PROVIDERS), \"Custom\"],\n                    value=\"Custom\",\n                    real_time_refresh=True,\n                    input_types=[\"LanguageModel\"],\n                    options_metadata=[MODELS_METADATA[key] for key in sorted(MODELS_METADATA.keys())]\n                    + [{\"icon\": \"brain\"}],\n                )\n                build_config.update({\"agent_llm\": custom_component.to_dict()})\n            # Update input types for all fields\n            build_config = self.update_input_types(build_config)\n\n            # Validate required keys\n            default_keys = [\n                \"code\",\n                \"_type\",\n                \"agent_llm\",\n                \"tools\",\n                \"input_value\",\n                \"add_current_date_tool\",\n                \"system_prompt\",\n                \"agent_description\",\n                \"max_iterations\",\n                \"handle_parsing_errors\",\n                \"verbose\",\n            ]\n            missing_keys = [key for key in default_keys if key not in build_config]\n            if missing_keys:\n                msg = f\"Missing required keys in build_config: {missing_keys}\"\n                raise ValueError(msg)\n        if (\n            isinstance(self.agent_llm, str)\n            and self.agent_llm in MODEL_PROVIDERS_DICT\n            and field_name in MODEL_DYNAMIC_UPDATE_FIELDS\n        ):\n            provider_info = MODEL_PROVIDERS_DICT.get(self.agent_llm)\n            if provider_info:\n                component_class = provider_info.get(\"component_class\")\n                component_class = self.set_component_params(component_class)\n                prefix = provider_info.get(\"prefix\")\n                if component_class and hasattr(component_class, \"update_build_config\"):\n                    # Call each component class's update_build_config method\n                    # remove the prefix from the field_name\n                    if isinstance(field_name, str) and isinstance(prefix, str):\n                        field_name = field_name.replace(prefix, \"\")\n                    build_config = await update_component_build_config(\n                        component_class, build_config, field_value, \"model_name\"\n                    )\n        return dotdict({k: v.to_dict() if hasattr(v, \"to_dict\") else v for k, v in build_config.items()})\n\n    async def _get_tools(self) -> list[Tool]:\n        component_toolkit = _get_component_toolkit()\n        tools_names = self._build_tools_names()\n        agent_description = self.get_tool_description()\n        # TODO: Agent Description Depreciated Feature to be removed\n        description = f\"{agent_description}{tools_names}\"\n        tools = component_toolkit(component=self).get_tools(\n            tool_name=\"Call_Agent\", tool_description=description, callbacks=self.get_langchain_callbacks()\n        )\n        if hasattr(self, \"tools_metadata\"):\n            tools = component_toolkit(component=self, metadata=self.tools_metadata).update_tools_metadata(tools=tools)\n        return tools\n"
              },
              "handle_parsing_errors": {
                "_input_type": "BoolInput",
                "advanced": true,
                "display_name": "Handle Parse Errors",
                "dynamic": false,
                "info": "Should the Agent fix errors when reading user input for better processing?",
                "list": false,
                "list_add_label": "Add More",
                "name": "handle_parsing_errors",
                "placeholder": "",
                "required": false,
                "show": true,
                "title_case": false,
                "tool_mode": false,
                "trace_as_metadata": true,
                "type": "bool",
                "value": true
              },
              "input_value": {
                "_input_type": "MessageTextInput",
                "advanced": false,
                "display_name": "Input",
                "dynamic": false,
                "info": "The input provided by the user for the agent to process.",
                "input_types": [
                  "Message"
                ],
                "list": false,
                "list_add_label": "Add More",
                "load_from_db": false,
                "name": "input_value",
                "placeholder": "",
                "required": false,
                "show": true,
                "title_case": false,
                "tool_mode": true,
                "trace_as_input": true,
                "trace_as_metadata": true,
                "type": "str",
                "value": ""
              },
              "json_mode": {
                "_input_type": "BoolInput",
                "advanced": true,
                "display_name": "JSON Mode",
                "dynamic": false,
                "info": "If True, it will output JSON regardless of passing a schema.",
                "list": false,
                "list_add_label": "Add More",
                "name": "json_mode",
                "placeholder": "",
                "required": false,
                "show": true,
                "title_case": false,
                "tool_mode": false,
                "trace_as_metadata": true,
                "type": "bool",
                "value": false
              },
              "max_iterations": {
                "_input_type": "IntInput",
                "advanced": true,
                "display_name": "Max Iterations",
                "dynamic": false,
                "info": "The maximum number of attempts the agent can make to complete its task before it stops.",
                "list": false,
                "list_add_label": "Add More",
                "name": "max_iterations",
                "placeholder": "",
                "required": false,
                "show": true,
                "title_case": false,
                "tool_mode": false,
                "trace_as_metadata": true,
                "type": "int",
                "value": 15
              },
              "max_retries": {
                "_input_type": "IntInput",
                "advanced": true,
                "display_name": "Max Retries",
                "dynamic": false,
                "info": "The maximum number of retries to make when generating.",
                "list": false,
                "list_add_label": "Add More",
                "name": "max_retries",
                "placeholder": "",
                "required": false,
                "show": true,
                "title_case": false,
                "tool_mode": false,
                "trace_as_metadata": true,
                "type": "int",
                "value": 5
              },
              "max_tokens": {
                "_input_type": "IntInput",
                "advanced": true,
                "display_name": "Max Tokens",
                "dynamic": false,
                "info": "The maximum number of tokens to generate. Set to 0 for unlimited tokens.",
                "list": false,
                "list_add_label": "Add More",
                "name": "max_tokens",
                "placeholder": "",
                "range_spec": {
                  "max": 128000,
                  "min": 0,
                  "step": 0.1,
                  "step_type": "float"
                },
                "required": false,
                "show": true,
                "title_case": false,
                "tool_mode": false,
                "trace_as_metadata": true,
                "type": "int",
                "value": ""
              },
              "model_kwargs": {
                "_input_type": "DictInput",
                "advanced": true,
                "display_name": "Model Kwargs",
                "dynamic": false,
                "info": "Additional keyword arguments to pass to the model.",
                "list": false,
                "list_add_label": "Add More",
                "name": "model_kwargs",
                "placeholder": "",
                "required": false,
                "show": true,
                "title_case": false,
                "tool_mode": false,
                "trace_as_input": true,
                "type": "dict",
                "value": {}
              },
              "model_name": {
                "_input_type": "DropdownInput",
                "advanced": false,
                "combobox": true,
                "dialog_inputs": {},
                "display_name": "Model Name",
                "dynamic": false,
                "info": "To see the model names, first choose a provider. Then, enter your API key and click the refresh button next to the model name.",
                "name": "model_name",
                "options": [
                  "gpt-4o-mini",
                  "gpt-4o",
                  "gpt-4.1",
                  "gpt-4.1-mini",
                  "gpt-4.1-nano",
                  "gpt-4.5-preview",
                  "gpt-4-turbo",
                  "gpt-4-turbo-preview",
                  "gpt-4",
                  "gpt-3.5-turbo",
                  "o1"
                ],
                "options_metadata": [],
                "placeholder": "",
                "real_time_refresh": false,
                "required": false,
                "show": true,
                "title_case": false,
                "toggle": false,
                "tool_mode": false,
                "trace_as_metadata": true,
                "type": "str",
                "value": "gpt-4o"
              },
              "n_messages": {
                "_input_type": "IntInput",
                "advanced": true,
                "display_name": "Number of Chat History Messages",
                "dynamic": false,
                "info": "Number of chat history messages to retrieve.",
                "list": false,
                "list_add_label": "Add More",
                "name": "n_messages",
                "placeholder": "",
                "required": false,
                "show": true,
                "title_case": false,
                "tool_mode": false,
                "trace_as_metadata": true,
                "type": "int",
                "value": 100
              },
              "openai_api_base": {
                "_input_type": "StrInput",
                "advanced": true,
                "display_name": "OpenAI API Base",
                "dynamic": false,
                "info": "The base URL of the OpenAI API. Defaults to https://api.openai.com/v1. You can change this to use other APIs like JinaChat, LocalAI and Prem.",
                "list": false,
                "list_add_label": "Add More",
                "load_from_db": false,
                "name": "openai_api_base",
                "placeholder": "",
                "required": false,
                "show": true,
                "title_case": false,
                "tool_mode": false,
                "trace_as_metadata": true,
                "type": "str",
                "value": ""
              },
              "seed": {
                "_input_type": "IntInput",
                "advanced": true,
                "display_name": "Seed",
                "dynamic": false,
                "info": "The seed controls the reproducibility of the job.",
                "list": false,
                "list_add_label": "Add More",
                "name": "seed",
                "placeholder": "",
                "required": false,
                "show": true,
                "title_case": false,
                "tool_mode": false,
                "trace_as_metadata": true,
                "type": "int",
                "value": 1
              },
              "system_prompt": {
                "_input_type": "MultilineInput",
                "advanced": false,
                "copy_field": false,
                "display_name": "Agent Instructions",
                "dynamic": false,
                "info": "System Prompt: Initial instructions and context provided to guide the agent's behavior.",
                "input_types": [
                  "Message"
                ],
                "list": false,
                "list_add_label": "Add More",
                "load_from_db": false,
                "multiline": true,
                "name": "system_prompt",
                "placeholder": "",
                "required": false,
                "show": true,
                "title_case": false,
                "tool_mode": false,
                "trace_as_input": true,
                "trace_as_metadata": true,
                "type": "str",
                "value": "You are a helpful content writer researching news and social posts for our company.\n\nCreate a new JSON file and insert the extracted data into that file.\n\nYou will use the AgentQL tool when getting content from URLs. Be sure to get the URL, author, content, and publish date. Here's how to write an AgentQL query:\n\nThe AgentQL query serves as the building block of your script. This guide shows you how AgentQL's query structure works and how to write a valid query.\n\n### Single term query\n\nA **single term query** enables you to retrieve a single element on the webpage. Here is an example of how you can write a single term query to retrieve a search box.\n\n```AgentQL\n{\n    search_box\n}\n```\n\n### List term query\n\nA **list term query** enables you to retrieve a list of similar elements on the webpage. Here is an example of how you can write a list term query to retrieve a list of prices of apples.\n\n```AgentQL\n{\n    apple_price[]\n}\n```\n\nYou can also specify the exact field you want to return in the list. Here is an example of how you can specify that you want the name and price from the list of products.\n\n```AgentQL\n{\n    products[] {\n        name\n        price(integer)\n    }\n}\n```\n\n### Combining single term queries and list term queries\n\nYou can query for both **single terms** and **list terms** by combining the preceding formats.\n\n```AgentQL\n{\n    author\n    date_of_birth\n    book_titles[]\n}\n```\n\n### Giving context to queries\n\nThere two main ways you can provide additional context to your queries.\n\n#### Structural context\n\nYou can nest queries within parent containers to indicate that your target web element is in a particular section of the webpage.\n\n```AgentQL\n{\n    footer {\n        social_media_links[]\n    }\n}\n```\n\n#### Semantic context\n\nYou can also provide a short description within parentheses to guide AgentQL in locating the right element(s).\n\n```AgentQL\n{\n    footer {\n        social_media_links(The icons that lead to Facebook, Snapchat, etc.)[]\n    }\n}\n```\n\n### Syntax guidelines\n\nEnclose all AgentQL query terms within curly braces `{}`. The following query structure isn't valid because the term \"social_media_links\" is wrongly enclosed within parenthesis`()`.\n\n```AgentQL\n( # Should be {\n    social_media_links(The icons that lead to Facebook, Snapchat, etc.)[]\n) # Should be }\n```\n\nYou can't include new lines in your semantic context. The following query structure isn't valid because the semantic context isn't contained within one line.\n\n```AgentQL\n{\n    social_media_links(The icons that lead\n        to Facebook, Snapchat, etc.)[]\n}\n```"
              },
              "temperature": {
                "_input_type": "SliderInput",
                "advanced": true,
                "display_name": "Temperature",
                "dynamic": false,
                "info": "",
                "max_label": "",
                "max_label_icon": "",
                "min_label": "",
                "min_label_icon": "",
                "name": "temperature",
                "placeholder": "",
                "range_spec": {
                  "max": 1,
                  "min": 0,
                  "step": 0.01,
                  "step_type": "float"
                },
                "required": false,
                "show": true,
                "slider_buttons": false,
                "slider_buttons_options": [],
                "slider_input": false,
                "title_case": false,
                "tool_mode": false,
                "type": "slider",
                "value": 0.1
              },
              "timeout": {
                "_input_type": "IntInput",
                "advanced": true,
                "display_name": "Timeout",
                "dynamic": false,
                "info": "The timeout for requests to OpenAI completion API.",
                "list": false,
                "list_add_label": "Add More",
                "name": "timeout",
                "placeholder": "",
                "required": false,
                "show": true,
                "title_case": false,
                "tool_mode": false,
                "trace_as_metadata": true,
                "type": "int",
                "value": 700
              },
              "tools": {
                "_input_type": "HandleInput",
                "advanced": false,
                "display_name": "Tools",
                "dynamic": false,
                "info": "These are the tools that the agent can use to help with tasks.",
                "input_types": [
                  "Tool"
                ],
                "list": true,
                "list_add_label": "Add More",
                "name": "tools",
                "placeholder": "",
                "required": false,
                "show": true,
                "title_case": false,
                "trace_as_metadata": true,
                "type": "other",
                "value": ""
              },
              "verbose": {
                "_input_type": "BoolInput",
                "advanced": true,
                "display_name": "Verbose",
                "dynamic": false,
                "info": "",
                "list": false,
                "list_add_label": "Add More",
                "name": "verbose",
                "placeholder": "",
                "required": false,
                "show": true,
                "title_case": false,
                "tool_mode": false,
                "trace_as_metadata": true,
                "type": "bool",
                "value": true
              }
            },
            "tool_mode": false
          },
          "showNode": true,
          "type": "Agent"
        },
        "dragging": false,
        "id": "Agent-9FjKL",
        "measured": {
          "height": 594,
          "width": 320
        },
        "position": {
          "x": 1151.0943181682178,
          "y": 225.0272050437212
        },
        "selected": false,
        "type": "genericNode"
      }
    ],
    "viewport": {
      "x": 113.63345948765732,
      "y": 252.40508015514627,
      "zoom": 0.5137207349611489
    }
  },
  "description": "Extracts data and information from webpages.",
  "endpoint_name": null,
  "id": "d333c92f-5fe1-4791-9095-82441b0a9cb9",
  "is_component": false,
  "last_tested_version": "1.4.3",
  "name": "News Aggregator",
  "tags": [
    "web-scraping",
    "agents"
  ]
}<|MERGE_RESOLUTION|>--- conflicted
+++ resolved
@@ -205,7 +205,6 @@
             "legacy": false,
             "lf_version": "1.4.3",
             "metadata": {
-<<<<<<< HEAD
               "code_hash": "ce845cc47ae8",
               "dependencies": {
                 "dependencies": [
@@ -224,9 +223,6 @@
                 ],
                 "total_dependencies": 3
               },
-=======
-              "code_hash": "ab828f4cdff2",
->>>>>>> 8caa5d92
               "module": "langflow.components.agentql.agentql_api.AgentQL"
             },
             "minimized": false,
@@ -1255,7 +1251,6 @@
             "legacy": false,
             "lf_version": "1.4.3",
             "metadata": {
-<<<<<<< HEAD
               "code_hash": "d9af728ce02a",
               "dependencies": {
                 "dependencies": [
@@ -1278,9 +1273,6 @@
                 ],
                 "total_dependencies": 4
               },
-=======
-              "code_hash": "1bcc6faaaa62",
->>>>>>> 8caa5d92
               "module": "langflow.components.processing.save_file.SaveToFileComponent"
             },
             "minimized": false,

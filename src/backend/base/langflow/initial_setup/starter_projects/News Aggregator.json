--- conflicted
+++ resolved
@@ -204,7 +204,23 @@
             "icon": "AgentQL",
             "legacy": false,
             "lf_version": "1.4.3",
-            "metadata": {},
+            "metadata": {
+              "code_hash": "c88b73d7a17d",
+              "dependencies": {
+                "dependencies": [
+                  {
+                    "name": "httpx",
+                    "version": "0.28.1"
+                  },
+                  {
+                    "name": "langflow",
+                    "version": null
+                  }
+                ],
+                "total_dependencies": 2
+              },
+              "module": "langflow.components.agentql.agentql_api.AgentQL"
+            },
             "minimized": false,
             "output_types": [],
             "outputs": [
@@ -557,7 +573,19 @@
             "key": "ChatInput",
             "legacy": false,
             "lf_version": "1.4.3",
-            "metadata": {},
+            "metadata": {
+              "code_hash": "5f2d98ee19db",
+              "dependencies": {
+                "dependencies": [
+                  {
+                    "name": "langflow",
+                    "version": null
+                  }
+                ],
+                "total_dependencies": 1
+              },
+              "module": "langflow.components.input_output.chat.ChatInput"
+            },
             "minimized": true,
             "output_types": [],
             "outputs": [
@@ -827,9 +855,6 @@
             "icon": "MessagesSquare",
             "legacy": false,
             "lf_version": "1.4.3",
-<<<<<<< HEAD
-            "metadata": {},
-=======
             "metadata": {
               "code_hash": "765fdf2ed814",
               "dependencies": {
@@ -851,7 +876,6 @@
               },
               "module": "langflow.components.input_output.chat_output.ChatOutput"
             },
->>>>>>> a97032ab
             "minimized": true,
             "output_types": [],
             "outputs": [
@@ -1066,7 +1090,31 @@
             "icon": "save",
             "legacy": false,
             "lf_version": "1.4.3",
-            "metadata": {},
+            "metadata": {
+              "code_hash": "1bcc6faaaa62",
+              "dependencies": {
+                "dependencies": [
+                  {
+                    "name": "orjson",
+                    "version": "3.10.15"
+                  },
+                  {
+                    "name": "pandas",
+                    "version": "2.2.3"
+                  },
+                  {
+                    "name": "fastapi",
+                    "version": "0.116.1"
+                  },
+                  {
+                    "name": "langflow",
+                    "version": null
+                  }
+                ],
+                "total_dependencies": 4
+              },
+              "module": "langflow.components.processing.save_file.SaveToFileComponent"
+            },
             "minimized": false,
             "output_types": [],
             "outputs": [
@@ -1234,7 +1282,27 @@
             "icon": "bot",
             "key": "Agent",
             "legacy": false,
-            "metadata": {},
+            "metadata": {
+              "code_hash": "6e76cf95a2a2",
+              "dependencies": {
+                "dependencies": [
+                  {
+                    "name": "langchain_core",
+                    "version": "0.3.75"
+                  },
+                  {
+                    "name": "pydantic",
+                    "version": "2.10.6"
+                  },
+                  {
+                    "name": "langflow",
+                    "version": null
+                  }
+                ],
+                "total_dependencies": 3
+              },
+              "module": "langflow.components.agents.agent.AgentComponent"
+            },
             "minimized": false,
             "output_types": [],
             "outputs": [

{
  "data": {
    "edges": [
      {
        "animated": false,
        "className": "",
        "data": {
          "sourceHandle": {
            "dataType": "AgentQL",
            "id": "AgentQL-064NO",
            "name": "component_as_tool",
            "output_types": [
              "Tool"
            ]
          },
          "targetHandle": {
            "fieldName": "tools",
            "id": "Agent-ZH2Rd",
            "inputTypes": [
              "Tool"
            ],
            "type": "other"
          }
        },
        "id": "reactflow__edge-AgentQL-064NO{œdataTypeœ:œAgentQLœ,œidœ:œAgentQL-064NOœ,œnameœ:œcomponent_as_toolœ,œoutput_typesœ:[œToolœ]}-Agent-ZH2Rd{œfieldNameœ:œtoolsœ,œidœ:œAgent-ZH2Rdœ,œinputTypesœ:[œToolœ],œtypeœ:œotherœ}",
        "selected": false,
        "source": "AgentQL-064NO",
        "sourceHandle": "{œdataTypeœ: œAgentQLœ, œidœ: œAgentQL-064NOœ, œnameœ: œcomponent_as_toolœ, œoutput_typesœ: [œToolœ]}",
        "target": "Agent-ZH2Rd",
        "targetHandle": "{œfieldNameœ: œtoolsœ, œidœ: œAgent-ZH2Rdœ, œinputTypesœ: [œToolœ], œtypeœ: œotherœ}"
      },
      {
        "animated": false,
        "className": "",
        "data": {
          "sourceHandle": {
            "dataType": "ChatInput",
            "id": "ChatInput-S2wgk",
            "name": "message",
            "output_types": [
              "Message"
            ]
          },
          "targetHandle": {
            "fieldName": "input_value",
            "id": "Agent-ZH2Rd",
            "inputTypes": [
              "Message"
            ],
            "type": "str"
          }
        },
        "id": "reactflow__edge-ChatInput-S2wgk{œdataTypeœ:œChatInputœ,œidœ:œChatInput-S2wgkœ,œnameœ:œmessageœ,œoutput_typesœ:[œMessageœ]}-Agent-ZH2Rd{œfieldNameœ:œinput_valueœ,œidœ:œAgent-ZH2Rdœ,œinputTypesœ:[œMessageœ],œtypeœ:œstrœ}",
        "selected": false,
        "source": "ChatInput-S2wgk",
        "sourceHandle": "{œdataTypeœ: œChatInputœ, œidœ: œChatInput-S2wgkœ, œnameœ: œmessageœ, œoutput_typesœ: [œMessageœ]}",
        "target": "Agent-ZH2Rd",
        "targetHandle": "{œfieldNameœ: œinput_valueœ, œidœ: œAgent-ZH2Rdœ, œinputTypesœ: [œMessageœ], œtypeœ: œstrœ}"
      },
      {
        "animated": false,
        "className": "",
        "data": {
          "sourceHandle": {
            "dataType": "Agent",
            "id": "Agent-ZH2Rd",
            "name": "response",
            "output_types": [
              "Message"
            ]
          },
          "targetHandle": {
            "fieldName": "input_value",
            "id": "ChatOutput-jNfAw",
            "inputTypes": [
              "Data",
              "DataFrame",
              "Message"
            ],
            "type": "other"
          }
        },
        "id": "reactflow__edge-Agent-ZH2Rd{œdataTypeœ:œAgentœ,œidœ:œAgent-ZH2Rdœ,œnameœ:œresponseœ,œoutput_typesœ:[œMessageœ]}-ChatOutput-jNfAw{œfieldNameœ:œinput_valueœ,œidœ:œChatOutput-jNfAwœ,œinputTypesœ:[œDataœ,œDataFrameœ,œMessageœ],œtypeœ:œotherœ}",
        "selected": false,
        "source": "Agent-ZH2Rd",
        "sourceHandle": "{œdataTypeœ: œAgentœ, œidœ: œAgent-ZH2Rdœ, œnameœ: œresponseœ, œoutput_typesœ: [œMessageœ]}",
        "target": "ChatOutput-jNfAw",
        "targetHandle": "{œfieldNameœ: œinput_valueœ, œidœ: œChatOutput-jNfAwœ, œinputTypesœ: [œDataœ, œDataFrameœ, œMessageœ], œtypeœ: œotherœ}"
      },
      {
        "animated": false,
        "className": "",
        "data": {
          "sourceHandle": {
            "dataType": "ChatOutput",
            "id": "ChatOutput-jNfAw",
            "name": "message",
            "output_types": [
              "Message"
            ]
          },
          "targetHandle": {
            "fieldName": "input",
            "id": "SaveToFile-VVVVb",
            "inputTypes": [
              "Data",
              "DataFrame",
              "Message"
            ],
            "type": "other"
          }
        },
        "id": "xy-edge__ChatOutput-jNfAw{œdataTypeœ:œChatOutputœ,œidœ:œChatOutput-jNfAwœ,œnameœ:œmessageœ,œoutput_typesœ:[œMessageœ]}-SaveToFile-VVVVb{œfieldNameœ:œinputœ,œidœ:œSaveToFile-VVVVbœ,œinputTypesœ:[œDataœ,œDataFrameœ,œMessageœ],œtypeœ:œotherœ}",
        "selected": false,
        "source": "ChatOutput-jNfAw",
        "sourceHandle": "{œdataTypeœ: œChatOutputœ, œidœ: œChatOutput-jNfAwœ, œnameœ: œmessageœ, œoutput_typesœ: [œMessageœ]}",
        "target": "SaveToFile-VVVVb",
        "targetHandle": "{œfieldNameœ: œinputœ, œidœ: œSaveToFile-VVVVbœ, œinputTypesœ: [œDataœ, œDataFrameœ, œMessageœ], œtypeœ: œotherœ}"
      }
    ],
    "nodes": [
      {
        "data": {
          "id": "note-40ntb",
          "node": {
            "description": "### 💡 Add your OpenAI API key here",
            "display_name": "",
            "documentation": "",
            "template": {
              "backgroundColor": "transparent"
            }
          },
          "type": "note"
        },
        "dragging": false,
        "id": "note-40ntb",
        "measured": {
          "height": 324,
          "width": 324
        },
        "position": {
          "x": 1173.6948654399118,
          "y": 140.3910247692671
        },
        "selected": false,
        "type": "noteNode"
      },
      {
        "data": {
          "id": "note-UXZI9",
          "node": {
            "description": "### 💡 Add your AgentQL API key here",
            "display_name": "",
            "documentation": "",
            "template": {
              "backgroundColor": "transparent"
            }
          },
          "type": "note"
        },
        "dragging": false,
        "height": 346,
        "id": "note-UXZI9",
        "measured": {
          "height": 346,
          "width": 324
        },
        "position": {
          "x": 754.0235442608289,
          "y": 35.586746852834835
        },
        "selected": false,
        "type": "noteNode"
      },
      {
        "data": {
          "description": "Uses AgentQL API to extract structured data from a given URL.",
          "display_name": "AgentQL Query Data",
          "id": "AgentQL-064NO",
          "node": {
            "base_classes": [
              "Data"
            ],
            "beta": false,
            "conditional_paths": [],
            "custom_fields": {},
            "description": "Extracts structured data from a web page using an AgentQL query or a Natural Language description.",
            "display_name": "Extract Web Data",
            "documentation": "https://docs.agentql.com/rest-api/api-reference",
            "edited": false,
            "field_order": [
              "api_key",
              "url",
              "query",
              "prompt",
              "is_stealth_mode_enabled",
              "timeout",
              "mode",
              "wait_for",
              "is_scroll_to_bottom_enabled",
              "is_screenshot_enabled"
            ],
            "frozen": false,
            "icon": "AgentQL",
            "last_updated": "2025-09-30T16:16:12.099Z",
            "legacy": false,
            "lf_version": "1.4.3",
            "metadata": {
              "code_hash": "37de3210aed9",
              "dependencies": {
                "dependencies": [
                  {
                    "name": "httpx",
                    "version": "0.28.1"
                  },
                  {
                    "name": "lfx",
                    "version": null
                  }
                ],
                "total_dependencies": 2
              },
              "module": "lfx.components.agentql.agentql_api.AgentQL"
            },
            "minimized": false,
            "output_types": [],
            "outputs": [
              {
                "allows_loop": false,
                "cache": true,
                "display_name": "Toolset",
                "group_outputs": false,
                "hidden": null,
                "method": "to_toolkit",
                "name": "component_as_tool",
                "options": null,
                "required_inputs": null,
                "selected": "Tool",
                "tool_mode": true,
                "types": [
                  "Tool"
                ],
                "value": "__UNDEFINED__"
              }
            ],
            "pinned": false,
            "template": {
              "_type": "Component",
              "api_key": {
                "_input_type": "SecretStrInput",
                "advanced": false,
                "display_name": "AgentQL API Key",
                "dynamic": false,
                "info": "Your AgentQL API key from dev.agentql.com",
                "input_types": [],
                "load_from_db": true,
                "name": "api_key",
                "password": true,
                "placeholder": "",
                "required": true,
                "show": true,
                "title_case": false,
                "type": "str",
                "value": "AGENTQL_API_KEY"
              },
              "code": {
                "advanced": true,
                "dynamic": true,
                "fileTypes": [],
                "file_path": "",
                "info": "",
                "list": false,
                "load_from_db": false,
                "multiline": true,
                "name": "code",
                "password": false,
                "placeholder": "",
                "required": true,
                "show": true,
                "title_case": false,
                "type": "code",
                "value": "import httpx\n\nfrom lfx.custom.custom_component.component import Component\nfrom lfx.field_typing.range_spec import RangeSpec\nfrom lfx.io import BoolInput, DropdownInput, IntInput, MessageTextInput, MultilineInput, Output, SecretStrInput\nfrom lfx.log.logger import logger\nfrom lfx.schema.data import Data\n\n\nclass AgentQL(Component):\n    display_name = \"Extract Web Data\"\n    description = \"Extracts structured data from a web page using an AgentQL query or a Natural Language description.\"\n    documentation: str = \"https://docs.agentql.com/rest-api/api-reference\"\n    icon = \"AgentQL\"\n    name = \"AgentQL\"\n\n    inputs = [\n        SecretStrInput(\n            name=\"api_key\",\n            display_name=\"AgentQL API Key\",\n            required=True,\n            password=True,\n            info=\"Your AgentQL API key from dev.agentql.com\",\n        ),\n        MessageTextInput(\n            name=\"url\",\n            display_name=\"URL\",\n            required=True,\n            info=\"The URL of the public web page you want to extract data from.\",\n            tool_mode=True,\n        ),\n        MultilineInput(\n            name=\"query\",\n            display_name=\"AgentQL Query\",\n            required=False,\n            info=\"The AgentQL query to execute. Learn more at https://docs.agentql.com/agentql-query or use a prompt.\",\n            tool_mode=True,\n        ),\n        MultilineInput(\n            name=\"prompt\",\n            display_name=\"Prompt\",\n            required=False,\n            info=\"A Natural Language description of the data to extract from the page. Alternative to AgentQL query.\",\n            tool_mode=True,\n        ),\n        BoolInput(\n            name=\"is_stealth_mode_enabled\",\n            display_name=\"Enable Stealth Mode (Beta)\",\n            info=\"Enable experimental anti-bot evasion strategies. May not work for all websites at all times.\",\n            value=False,\n            advanced=True,\n        ),\n        IntInput(\n            name=\"timeout\",\n            display_name=\"Timeout\",\n            info=\"Seconds to wait for a request.\",\n            value=900,\n            advanced=True,\n        ),\n        DropdownInput(\n            name=\"mode\",\n            display_name=\"Request Mode\",\n            info=\"'standard' uses deep data analysis, while 'fast' trades some depth of analysis for speed.\",\n            options=[\"fast\", \"standard\"],\n            value=\"fast\",\n            advanced=True,\n        ),\n        IntInput(\n            name=\"wait_for\",\n            display_name=\"Wait For\",\n            info=\"Seconds to wait for the page to load before extracting data.\",\n            value=0,\n            range_spec=RangeSpec(min=0, max=10, step_type=\"int\"),\n            advanced=True,\n        ),\n        BoolInput(\n            name=\"is_scroll_to_bottom_enabled\",\n            display_name=\"Enable scroll to bottom\",\n            info=\"Scroll to bottom of the page before extracting data.\",\n            value=False,\n            advanced=True,\n        ),\n        BoolInput(\n            name=\"is_screenshot_enabled\",\n            display_name=\"Enable screenshot\",\n            info=\"Take a screenshot before extracting data. Returned in 'metadata' as a Base64 string.\",\n            value=False,\n            advanced=True,\n        ),\n    ]\n\n    outputs = [\n        Output(display_name=\"Data\", name=\"data\", method=\"build_output\"),\n    ]\n\n    def build_output(self) -> Data:\n        endpoint = \"https://api.agentql.com/v1/query-data\"\n        headers = {\n            \"X-API-Key\": self.api_key,\n            \"Content-Type\": \"application/json\",\n            \"X-TF-Request-Origin\": \"langflow\",\n        }\n\n        payload = {\n            \"url\": self.url,\n            \"query\": self.query,\n            \"prompt\": self.prompt,\n            \"params\": {\n                \"mode\": self.mode,\n                \"wait_for\": self.wait_for,\n                \"is_scroll_to_bottom_enabled\": self.is_scroll_to_bottom_enabled,\n                \"is_screenshot_enabled\": self.is_screenshot_enabled,\n            },\n            \"metadata\": {\n                \"experimental_stealth_mode_enabled\": self.is_stealth_mode_enabled,\n            },\n        }\n\n        if not self.prompt and not self.query:\n            self.status = \"Either Query or Prompt must be provided.\"\n            raise ValueError(self.status)\n        if self.prompt and self.query:\n            self.status = \"Both Query and Prompt can't be provided at the same time.\"\n            raise ValueError(self.status)\n\n        try:\n            response = httpx.post(endpoint, headers=headers, json=payload, timeout=self.timeout)\n            response.raise_for_status()\n\n            json = response.json()\n            data = Data(result=json[\"data\"], metadata=json[\"metadata\"])\n\n        except httpx.HTTPStatusError as e:\n            response = e.response\n            if response.status_code == httpx.codes.UNAUTHORIZED:\n                self.status = \"Please, provide a valid API Key. You can create one at https://dev.agentql.com.\"\n            else:\n                try:\n                    error_json = response.json()\n                    logger.error(\n                        f\"Failure response: '{response.status_code} {response.reason_phrase}' with body: {error_json}\"\n                    )\n                    msg = error_json[\"error_info\"] if \"error_info\" in error_json else error_json[\"detail\"]\n                except (ValueError, TypeError):\n                    msg = f\"HTTP {e}.\"\n                self.status = msg\n            raise ValueError(self.status) from e\n\n        else:\n            self.status = data\n            return data\n"
              },
              "is_screenshot_enabled": {
                "_input_type": "BoolInput",
                "advanced": true,
                "display_name": "Enable screenshot",
                "dynamic": false,
                "info": "Take a screenshot before extracting data. Returned in 'metadata' as a Base64 string.",
                "list": false,
                "list_add_label": "Add More",
                "name": "is_screenshot_enabled",
                "placeholder": "",
                "required": false,
                "show": true,
                "title_case": false,
                "tool_mode": false,
                "trace_as_metadata": true,
                "type": "bool",
                "value": false
              },
              "is_scroll_to_bottom_enabled": {
                "_input_type": "BoolInput",
                "advanced": true,
                "display_name": "Enable scroll to bottom",
                "dynamic": false,
                "info": "Scroll to bottom of the page before extracting data.",
                "list": false,
                "list_add_label": "Add More",
                "name": "is_scroll_to_bottom_enabled",
                "placeholder": "",
                "required": false,
                "show": true,
                "title_case": false,
                "tool_mode": false,
                "trace_as_metadata": true,
                "type": "bool",
                "value": false
              },
              "is_stealth_mode_enabled": {
                "_input_type": "BoolInput",
                "advanced": true,
                "display_name": "Enable Stealth Mode (Beta)",
                "dynamic": false,
                "info": "Enable experimental anti-bot evasion strategies. May not work for all websites at all times.",
                "list": false,
                "list_add_label": "Add More",
                "name": "is_stealth_mode_enabled",
                "placeholder": "",
                "required": false,
                "show": true,
                "title_case": false,
                "tool_mode": false,
                "trace_as_metadata": true,
                "type": "bool",
                "value": true
              },
              "mode": {
                "_input_type": "DropdownInput",
                "advanced": true,
                "combobox": false,
                "dialog_inputs": {},
                "display_name": "Request Mode",
                "dynamic": false,
                "info": "'standard' uses deep data analysis, while 'fast' trades some depth of analysis for speed.",
                "name": "mode",
                "options": [
                  "fast",
                  "standard"
                ],
                "options_metadata": [],
                "placeholder": "",
                "required": false,
                "show": true,
                "title_case": false,
                "tool_mode": false,
                "trace_as_metadata": true,
                "type": "str",
                "value": "fast"
              },
              "prompt": {
                "_input_type": "MultilineInput",
                "advanced": false,
                "copy_field": false,
                "display_name": "Prompt",
                "dynamic": false,
                "info": "A Natural Language description of the data to extract from the page. Alternative to AgentQL query.",
                "input_types": [
                  "Message"
                ],
                "list": false,
                "list_add_label": "Add More",
                "load_from_db": false,
                "multiline": true,
                "name": "prompt",
                "placeholder": "",
                "required": false,
                "show": true,
                "title_case": false,
                "tool_mode": true,
                "trace_as_input": true,
                "trace_as_metadata": true,
                "type": "str",
                "value": ""
              },
              "query": {
                "_input_type": "MultilineInput",
                "advanced": false,
                "copy_field": false,
                "display_name": "AgentQL Query",
                "dynamic": false,
                "info": "The AgentQL query to execute. Learn more at https://docs.agentql.com/agentql-query or use a prompt.",
                "input_types": [
                  "Message"
                ],
                "list": false,
                "list_add_label": "Add More",
                "load_from_db": false,
                "multiline": true,
                "name": "query",
                "placeholder": "",
                "required": false,
                "show": true,
                "title_case": false,
                "tool_mode": true,
                "trace_as_input": true,
                "trace_as_metadata": true,
                "type": "str",
                "value": ""
              },
              "timeout": {
                "_input_type": "IntInput",
                "advanced": true,
                "display_name": "Timeout",
                "dynamic": false,
                "info": "Seconds to wait for a request.",
                "list": false,
                "list_add_label": "Add More",
                "name": "timeout",
                "placeholder": "",
                "required": false,
                "show": true,
                "title_case": false,
                "tool_mode": false,
                "trace_as_metadata": true,
                "type": "int",
                "value": 900
              },
              "tools_metadata": {
                "_input_type": "ToolsInput",
                "advanced": false,
                "display_name": "Actions",
                "dynamic": false,
                "info": "Modify tool names and descriptions to help agents understand when to use each tool.",
                "is_list": true,
                "list_add_label": "Add More",
                "name": "tools_metadata",
                "placeholder": "",
                "real_time_refresh": true,
                "required": false,
                "show": true,
                "title_case": false,
                "tool_mode": false,
                "trace_as_metadata": true,
                "type": "tools",
                "value": [
                  {
                    "args": {
                      "prompt": {
                        "default": "",
                        "description": "A Natural Language description of the data to extract from the page. Alternative to AgentQL query.",
                        "title": "Prompt",
                        "type": "string"
                      },
                      "query": {
                        "default": "",
                        "description": "The AgentQL query to execute. Learn more at https://docs.agentql.com/agentql-query or use a prompt.",
                        "title": "Query",
                        "type": "string"
                      },
                      "url": {
                        "description": "The URL of the public web page you want to extract data from.",
                        "title": "Url",
                        "type": "string"
                      }
                    },
                    "description": "AgentQL. build_output - Extracts structured data from a web page using an AgentQL query or a Natural Language description.",
                    "display_description": "AgentQL. build_output - Extracts structured data from a web page using an AgentQL query or a Natural Language description.",
                    "display_name": "build_output",
                    "name": "build_output",
                    "readonly": false,
                    "status": true,
                    "tags": [
                      "build_output"
                    ]
                  }
                ]
              },
              "url": {
                "_input_type": "MessageTextInput",
                "advanced": false,
                "display_name": "URL",
                "dynamic": false,
                "info": "The URL of the public web page you want to extract data from.",
                "input_types": [
                  "Message"
                ],
                "list": false,
                "list_add_label": "Add More",
                "load_from_db": false,
                "name": "url",
                "placeholder": "",
                "required": true,
                "show": true,
                "title_case": false,
                "tool_mode": true,
                "trace_as_input": true,
                "trace_as_metadata": true,
                "type": "str",
                "value": ""
              },
              "wait_for": {
                "_input_type": "IntInput",
                "advanced": true,
                "display_name": "Wait For",
                "dynamic": false,
                "info": "Seconds to wait for the page to load before extracting data.",
                "list": false,
                "list_add_label": "Add More",
                "name": "wait_for",
                "placeholder": "",
                "range_spec": {
                  "max": 10,
                  "min": 0,
                  "step": 0.1,
                  "step_type": "int"
                },
                "required": false,
                "show": true,
                "title_case": false,
                "tool_mode": false,
                "trace_as_metadata": true,
                "type": "int",
                "value": 0
              }
            },
            "tool_mode": true
          },
          "selected_output": "component_as_tool",
          "showNode": true,
          "type": "AgentQL"
        },
        "dragging": false,
        "id": "AgentQL-064NO",
        "measured": {
          "height": 316,
          "width": 320
        },
        "position": {
          "x": 754.0425636172196,
          "y": 87.23877481296148
        },
        "selected": false,
        "type": "genericNode"
      },
      {
        "data": {
          "id": "ChatInput-S2wgk",
          "node": {
            "base_classes": [
              "Message"
            ],
            "beta": false,
            "category": "inputs",
            "conditional_paths": [],
            "custom_fields": {},
            "description": "Get chat inputs from the Playground.",
            "display_name": "Chat Input",
            "documentation": "",
            "edited": false,
            "field_order": [
              "input_value",
              "should_store_message",
              "sender",
              "sender_name",
              "session_id",
              "files",
              "background_color",
              "chat_icon",
              "text_color"
            ],
            "frozen": false,
            "icon": "MessagesSquare",
            "key": "ChatInput",
            "legacy": false,
            "lf_version": "1.4.3",
            "metadata": {
              "code_hash": "7a26c54d89ed",
              "dependencies": {
                "dependencies": [
                  {
                    "name": "lfx",
                    "version": null
                  }
                ],
                "total_dependencies": 1
              },
              "module": "lfx.components.input_output.chat.ChatInput"
            },
            "minimized": true,
            "output_types": [],
            "outputs": [
              {
                "allows_loop": false,
                "cache": true,
                "display_name": "Chat Message",
                "group_outputs": false,
                "method": "message_response",
                "name": "message",
                "selected": "Message",
                "tool_mode": true,
                "types": [
                  "Message"
                ],
                "value": "__UNDEFINED__"
              }
            ],
            "pinned": false,
            "score": 0.0020353564437605998,
            "template": {
              "_type": "Component",
              "code": {
                "advanced": true,
                "dynamic": true,
                "fileTypes": [],
                "file_path": "",
                "info": "",
                "list": false,
                "load_from_db": false,
                "multiline": true,
                "name": "code",
                "password": false,
                "placeholder": "",
                "required": true,
                "show": true,
                "title_case": false,
                "type": "code",
                "value": "from lfx.base.data.utils import IMG_FILE_TYPES, TEXT_FILE_TYPES\nfrom lfx.base.io.chat import ChatComponent\nfrom lfx.inputs.inputs import BoolInput\nfrom lfx.io import (\n    DropdownInput,\n    FileInput,\n    MessageTextInput,\n    MultilineInput,\n    Output,\n)\nfrom lfx.schema.message import Message\nfrom lfx.utils.constants import (\n    MESSAGE_SENDER_AI,\n    MESSAGE_SENDER_NAME_USER,\n    MESSAGE_SENDER_USER,\n)\n\n\nclass ChatInput(ChatComponent):\n    display_name = \"Chat Input\"\n    description = \"Get chat inputs from the Playground.\"\n    documentation: str = \"https://docs.langflow.org/chat-input-and-output\"\n    icon = \"MessagesSquare\"\n    name = \"ChatInput\"\n    minimized = True\n\n    inputs = [\n        MultilineInput(\n            name=\"input_value\",\n            display_name=\"Input Text\",\n            value=\"\",\n            info=\"Message to be passed as input.\",\n            input_types=[],\n        ),\n        BoolInput(\n            name=\"should_store_message\",\n            display_name=\"Store Messages\",\n            info=\"Store the message in the history.\",\n            value=True,\n            advanced=True,\n        ),\n        DropdownInput(\n            name=\"sender\",\n            display_name=\"Sender Type\",\n            options=[MESSAGE_SENDER_AI, MESSAGE_SENDER_USER],\n            value=MESSAGE_SENDER_USER,\n            info=\"Type of sender.\",\n            advanced=True,\n        ),\n        MessageTextInput(\n            name=\"sender_name\",\n            display_name=\"Sender Name\",\n            info=\"Name of the sender.\",\n            value=MESSAGE_SENDER_NAME_USER,\n            advanced=True,\n        ),\n        MessageTextInput(\n            name=\"session_id\",\n            display_name=\"Session ID\",\n            info=\"The session ID of the chat. If empty, the current session ID parameter will be used.\",\n            advanced=True,\n        ),\n        MessageTextInput(\n            name=\"context_id\",\n            display_name=\"Context ID\",\n            info=\"The context ID of the chat. Adds an extra layer to the local memory.\",\n            value=\"\",\n            advanced=True,\n        ),\n        FileInput(\n            name=\"files\",\n            display_name=\"Files\",\n            file_types=TEXT_FILE_TYPES + IMG_FILE_TYPES,\n            info=\"Files to be sent with the message.\",\n            advanced=True,\n            is_list=True,\n            temp_file=True,\n        ),\n    ]\n    outputs = [\n        Output(display_name=\"Chat Message\", name=\"message\", method=\"message_response\"),\n    ]\n\n    async def message_response(self) -> Message:\n        # Ensure files is a list and filter out empty/None values\n        files = self.files if self.files else []\n        if files and not isinstance(files, list):\n            files = [files]\n        # Filter out None/empty values\n        files = [f for f in files if f is not None and f != \"\"]\n\n        session_id = self.session_id or self.graph.session_id or \"\"\n        message = await Message.create(\n            text=self.input_value,\n            sender=self.sender,\n            sender_name=self.sender_name,\n            session_id=session_id,\n            context_id=self.context_id,\n            files=files,\n        )\n        if session_id and isinstance(message, Message) and self.should_store_message:\n            stored_message = await self.send_message(\n                message,\n            )\n            self.message.value = stored_message\n            message = stored_message\n\n        self.status = message\n        return message\n"
              },
              "context_id": {
                "_input_type": "MessageTextInput",
                "advanced": true,
                "display_name": "Context ID",
                "dynamic": false,
                "info": "The context ID of the chat. Adds an extra layer to the local memory.",
                "input_types": [
                  "Message"
                ],
                "list": false,
                "list_add_label": "Add More",
                "load_from_db": false,
                "name": "context_id",
                "placeholder": "",
                "required": false,
                "show": true,
                "title_case": false,
                "tool_mode": false,
                "trace_as_input": true,
                "trace_as_metadata": true,
                "type": "str",
                "value": ""
              },
              "files": {
                "_input_type": "FileInput",
                "advanced": true,
                "display_name": "Files",
                "dynamic": false,
                "fileTypes": [
                  "csv",
                  "json",
                  "pdf",
                  "txt",
                  "md",
                  "mdx",
                  "yaml",
                  "yml",
                  "xml",
                  "html",
                  "htm",
                  "docx",
                  "py",
                  "sh",
                  "sql",
                  "js",
                  "ts",
                  "tsx",
                  "jpg",
                  "jpeg",
                  "png",
                  "bmp",
                  "image"
                ],
                "file_path": "",
                "info": "Files to be sent with the message.",
                "list": true,
                "list_add_label": "Add More",
                "name": "files",
                "placeholder": "",
                "required": false,
                "show": true,
                "temp_file": true,
                "title_case": false,
                "trace_as_metadata": true,
                "type": "file",
                "value": ""
              },
              "input_value": {
                "_input_type": "MultilineInput",
                "advanced": false,
                "display_name": "Input Text",
                "dynamic": false,
                "info": "Message to be passed as input.",
                "input_types": [],
                "list": false,
                "list_add_label": "Add More",
                "load_from_db": false,
                "multiline": true,
                "name": "input_value",
                "placeholder": "",
                "required": false,
                "show": true,
                "title_case": false,
                "tool_mode": false,
                "trace_as_input": true,
                "trace_as_metadata": true,
                "type": "str",
                "value": "Write a JSON file of all job postings from the following career page: https://www.ycombinator.com/jobs Include columns for: Posted Date (in MM-DD-YYYY format) | Job Title | Company | Location | Job URL | Employment Type (Full-time, Part-time, Contract, etc.) | Remote Eligibility (Yes/No) | Suggested Outreach  In the Suggested Outreach column: Suggest a brief message our recruiters could send to a potential candidate.  At the end, summarize the most in-demand skills and trends based on the job descriptions in a paragraph for our internal hiring strategy report."
              },
              "sender": {
                "_input_type": "DropdownInput",
                "advanced": true,
                "combobox": false,
                "dialog_inputs": {},
                "display_name": "Sender Type",
                "dynamic": false,
                "info": "Type of sender.",
                "name": "sender",
                "options": [
                  "Machine",
                  "User"
                ],
                "options_metadata": [],
                "placeholder": "",
                "required": false,
                "show": true,
                "title_case": false,
                "tool_mode": false,
                "trace_as_metadata": true,
                "type": "str",
                "value": "User"
              },
              "sender_name": {
                "_input_type": "MessageTextInput",
                "advanced": true,
                "display_name": "Sender Name",
                "dynamic": false,
                "info": "Name of the sender.",
                "input_types": [
                  "Message"
                ],
                "list": false,
                "list_add_label": "Add More",
                "load_from_db": false,
                "name": "sender_name",
                "placeholder": "",
                "required": false,
                "show": true,
                "title_case": false,
                "tool_mode": false,
                "trace_as_input": true,
                "trace_as_metadata": true,
                "type": "str",
                "value": "User"
              },
              "session_id": {
                "_input_type": "MessageTextInput",
                "advanced": true,
                "display_name": "Session ID",
                "dynamic": false,
                "info": "The session ID of the chat. If empty, the current session ID parameter will be used.",
                "input_types": [
                  "Message"
                ],
                "list": false,
                "list_add_label": "Add More",
                "load_from_db": false,
                "name": "session_id",
                "placeholder": "",
                "required": false,
                "show": true,
                "title_case": false,
                "tool_mode": false,
                "trace_as_input": true,
                "trace_as_metadata": true,
                "type": "str",
                "value": ""
              },
              "should_store_message": {
                "_input_type": "BoolInput",
                "advanced": true,
                "display_name": "Store Messages",
                "dynamic": false,
                "info": "Store the message in the history.",
                "list": false,
                "list_add_label": "Add More",
                "name": "should_store_message",
                "placeholder": "",
                "required": false,
                "show": true,
                "title_case": false,
                "tool_mode": false,
                "trace_as_metadata": true,
                "type": "bool",
                "value": true
              }
            },
            "tool_mode": false
          },
          "selected_output": "message",
          "showNode": false,
          "type": "ChatInput"
        },
        "dragging": false,
        "id": "ChatInput-S2wgk",
        "measured": {
          "height": 48,
          "width": 192
        },
        "position": {
          "x": 808.8830410213426,
          "y": 771.0150784240468
        },
        "selected": false,
        "type": "genericNode"
      },
      {
        "data": {
          "id": "note-reU70",
          "node": {
            "description": "# News Aggregator\n\nThis flow extracts structured data from a URL and saves it into a JSON file.\n\n## Prerequisites\n\n* **[AgentQL API Key](https://dev.agentql.com/api-keys)**\n* **[OpenAI API Key](https://platform.openai.com/)**\n\n## Quick Start\n\n1. Add your [AgentQL API Key](https://dev.agentql.com/api-keys) to the **AgentQL** component.\n2. Add your [OpenAI API Key](https://platform.openai.com/) to the **Agent** component.\n3. Click **Playground** and enter a question.\n\nThe **Agent** component populates the **AgentQL** component's **URL** and **Query** fields, and returns a structured response to your question. Then the extracted data is saved into a JSON file `news-aggregated.json`, which can be found in your current project directory.",
            "display_name": "",
            "documentation": "",
            "template": {
              "backgroundColor": "amber"
            }
          },
          "type": "note"
        },
        "dragging": false,
        "id": "note-reU70",
        "measured": {
          "height": 696,
          "width": 575
        },
        "position": {
          "x": 135.77506751324216,
          "y": 54.23110716380944
        },
        "selected": false,
        "type": "noteNode"
      },
      {
        "data": {
          "id": "ChatOutput-jNfAw",
          "node": {
            "base_classes": [
              "Message"
            ],
            "beta": false,
            "conditional_paths": [],
            "custom_fields": {},
            "description": "Display a chat message in the Playground.",
            "display_name": "Chat Output",
            "documentation": "",
            "edited": false,
            "field_order": [
              "input_value",
              "should_store_message",
              "sender",
              "sender_name",
              "session_id",
              "data_template",
              "background_color",
              "chat_icon",
              "text_color",
              "clean_data"
            ],
            "frozen": false,
            "icon": "MessagesSquare",
            "legacy": false,
            "lf_version": "1.4.3",
            "metadata": {
              "code_hash": "cae45e2d53f6",
              "dependencies": {
                "dependencies": [
                  {
                    "name": "orjson",
                    "version": "3.10.15"
                  },
                  {
                    "name": "fastapi",
                    "version": "0.120.0"
                  },
                  {
                    "name": "lfx",
                    "version": null
                  }
                ],
                "total_dependencies": 3
              },
              "module": "lfx.components.input_output.chat_output.ChatOutput"
            },
            "minimized": true,
            "output_types": [],
            "outputs": [
              {
                "allows_loop": false,
                "cache": true,
                "display_name": "Output Message",
                "group_outputs": false,
                "method": "message_response",
                "name": "message",
                "selected": "Message",
                "tool_mode": true,
                "types": [
                  "Message"
                ],
                "value": "__UNDEFINED__"
              }
            ],
            "pinned": false,
            "template": {
              "_type": "Component",
              "clean_data": {
                "_input_type": "BoolInput",
                "advanced": true,
                "display_name": "Basic Clean Data",
                "dynamic": false,
                "info": "Whether to clean data before converting to string.",
                "list": false,
                "list_add_label": "Add More",
                "name": "clean_data",
                "placeholder": "",
                "required": false,
                "show": true,
                "title_case": false,
                "tool_mode": false,
                "trace_as_metadata": true,
                "type": "bool",
                "value": true
              },
              "code": {
                "advanced": true,
                "dynamic": true,
                "fileTypes": [],
                "file_path": "",
                "info": "",
                "list": false,
                "load_from_db": false,
                "multiline": true,
                "name": "code",
                "password": false,
                "placeholder": "",
                "required": true,
                "show": true,
                "title_case": false,
                "type": "code",
                "value": "from collections.abc import Generator\nfrom typing import Any\n\nimport orjson\nfrom fastapi.encoders import jsonable_encoder\n\nfrom lfx.base.io.chat import ChatComponent\nfrom lfx.helpers.data import safe_convert\nfrom lfx.inputs.inputs import BoolInput, DropdownInput, HandleInput, MessageTextInput\nfrom lfx.schema.data import Data\nfrom lfx.schema.dataframe import DataFrame\nfrom lfx.schema.message import Message\nfrom lfx.schema.properties import Source\nfrom lfx.template.field.base import Output\nfrom lfx.utils.constants import (\n    MESSAGE_SENDER_AI,\n    MESSAGE_SENDER_NAME_AI,\n    MESSAGE_SENDER_USER,\n)\n\n\nclass ChatOutput(ChatComponent):\n    display_name = \"Chat Output\"\n    description = \"Display a chat message in the Playground.\"\n    documentation: str = \"https://docs.langflow.org/chat-input-and-output\"\n    icon = \"MessagesSquare\"\n    name = \"ChatOutput\"\n    minimized = True\n\n    inputs = [\n        HandleInput(\n            name=\"input_value\",\n            display_name=\"Inputs\",\n            info=\"Message to be passed as output.\",\n            input_types=[\"Data\", \"DataFrame\", \"Message\"],\n            required=True,\n        ),\n        BoolInput(\n            name=\"should_store_message\",\n            display_name=\"Store Messages\",\n            info=\"Store the message in the history.\",\n            value=True,\n            advanced=True,\n        ),\n        DropdownInput(\n            name=\"sender\",\n            display_name=\"Sender Type\",\n            options=[MESSAGE_SENDER_AI, MESSAGE_SENDER_USER],\n            value=MESSAGE_SENDER_AI,\n            advanced=True,\n            info=\"Type of sender.\",\n        ),\n        MessageTextInput(\n            name=\"sender_name\",\n            display_name=\"Sender Name\",\n            info=\"Name of the sender.\",\n            value=MESSAGE_SENDER_NAME_AI,\n            advanced=True,\n        ),\n        MessageTextInput(\n            name=\"session_id\",\n            display_name=\"Session ID\",\n            info=\"The session ID of the chat. If empty, the current session ID parameter will be used.\",\n            advanced=True,\n        ),\n        MessageTextInput(\n            name=\"context_id\",\n            display_name=\"Context ID\",\n            info=\"The context ID of the chat. Adds an extra layer to the local memory.\",\n            value=\"\",\n            advanced=True,\n        ),\n        MessageTextInput(\n            name=\"data_template\",\n            display_name=\"Data Template\",\n            value=\"{text}\",\n            advanced=True,\n            info=\"Template to convert Data to Text. If left empty, it will be dynamically set to the Data's text key.\",\n        ),\n        BoolInput(\n            name=\"clean_data\",\n            display_name=\"Basic Clean Data\",\n            value=True,\n            advanced=True,\n            info=\"Whether to clean data before converting to string.\",\n        ),\n    ]\n    outputs = [\n        Output(\n            display_name=\"Output Message\",\n            name=\"message\",\n            method=\"message_response\",\n        ),\n    ]\n\n    def _build_source(self, id_: str | None, display_name: str | None, source: str | None) -> Source:\n        source_dict = {}\n        if id_:\n            source_dict[\"id\"] = id_\n        if display_name:\n            source_dict[\"display_name\"] = display_name\n        if source:\n            # Handle case where source is a ChatOpenAI object\n            if hasattr(source, \"model_name\"):\n                source_dict[\"source\"] = source.model_name\n            elif hasattr(source, \"model\"):\n                source_dict[\"source\"] = str(source.model)\n            else:\n                source_dict[\"source\"] = str(source)\n        return Source(**source_dict)\n\n    async def message_response(self) -> Message:\n        # First convert the input to string if needed\n        text = self.convert_to_string()\n\n        # Get source properties\n        source, _, display_name, source_id = self.get_properties_from_source_component()\n\n        # Create or use existing Message object\n        if isinstance(self.input_value, Message) and not self.is_connected_to_chat_input():\n            message = self.input_value\n            # Update message properties\n            message.text = text\n        else:\n            message = Message(text=text)\n\n        # Set message properties\n        message.sender = self.sender\n        message.sender_name = self.sender_name\n        message.session_id = self.session_id or self.graph.session_id or \"\"\n        message.context_id = self.context_id\n        message.flow_id = self.graph.flow_id if hasattr(self, \"graph\") else None\n        message.properties.source = self._build_source(source_id, display_name, source)\n\n        # Store message if needed\n        if message.session_id and self.should_store_message:\n            stored_message = await self.send_message(message)\n            self.message.value = stored_message\n            message = stored_message\n\n        self.status = message\n        return message\n\n    def _serialize_data(self, data: Data) -> str:\n        \"\"\"Serialize Data object to JSON string.\"\"\"\n        # Convert data.data to JSON-serializable format\n        serializable_data = jsonable_encoder(data.data)\n        # Serialize with orjson, enabling pretty printing with indentation\n        json_bytes = orjson.dumps(serializable_data, option=orjson.OPT_INDENT_2)\n        # Convert bytes to string and wrap in Markdown code blocks\n        return \"```json\\n\" + json_bytes.decode(\"utf-8\") + \"\\n```\"\n\n    def _validate_input(self) -> None:\n        \"\"\"Validate the input data and raise ValueError if invalid.\"\"\"\n        if self.input_value is None:\n            msg = \"Input data cannot be None\"\n            raise ValueError(msg)\n        if isinstance(self.input_value, list) and not all(\n            isinstance(item, Message | Data | DataFrame | str) for item in self.input_value\n        ):\n            invalid_types = [\n                type(item).__name__\n                for item in self.input_value\n                if not isinstance(item, Message | Data | DataFrame | str)\n            ]\n            msg = f\"Expected Data or DataFrame or Message or str, got {invalid_types}\"\n            raise TypeError(msg)\n        if not isinstance(\n            self.input_value,\n            Message | Data | DataFrame | str | list | Generator | type(None),\n        ):\n            type_name = type(self.input_value).__name__\n            msg = f\"Expected Data or DataFrame or Message or str, Generator or None, got {type_name}\"\n            raise TypeError(msg)\n\n    def convert_to_string(self) -> str | Generator[Any, None, None]:\n        \"\"\"Convert input data to string with proper error handling.\"\"\"\n        self._validate_input()\n        if isinstance(self.input_value, list):\n            clean_data: bool = getattr(self, \"clean_data\", False)\n            return \"\\n\".join([safe_convert(item, clean_data=clean_data) for item in self.input_value])\n        if isinstance(self.input_value, Generator):\n            return self.input_value\n        return safe_convert(self.input_value)\n"
              },
              "context_id": {
                "_input_type": "MessageTextInput",
                "advanced": true,
                "display_name": "Context ID",
                "dynamic": false,
                "info": "The context ID of the chat. Adds an extra layer to the local memory.",
                "input_types": [
                  "Message"
                ],
                "list": false,
                "list_add_label": "Add More",
                "load_from_db": false,
                "name": "context_id",
                "placeholder": "",
                "required": false,
                "show": true,
                "title_case": false,
                "tool_mode": false,
                "trace_as_input": true,
                "trace_as_metadata": true,
                "type": "str",
                "value": ""
              },
              "data_template": {
                "_input_type": "MessageTextInput",
                "advanced": true,
                "display_name": "Data Template",
                "dynamic": false,
                "info": "Template to convert Data to Text. If left empty, it will be dynamically set to the Data's text key.",
                "input_types": [
                  "Message"
                ],
                "list": false,
                "list_add_label": "Add More",
                "load_from_db": false,
                "name": "data_template",
                "placeholder": "",
                "required": false,
                "show": true,
                "title_case": false,
                "tool_mode": false,
                "trace_as_input": true,
                "trace_as_metadata": true,
                "type": "str",
                "value": "{text}"
              },
              "input_value": {
                "_input_type": "HandleInput",
                "advanced": false,
                "display_name": "Inputs",
                "dynamic": false,
                "info": "Message to be passed as output.",
                "input_types": [
                  "Data",
                  "DataFrame",
                  "Message"
                ],
                "list": false,
                "list_add_label": "Add More",
                "name": "input_value",
                "placeholder": "",
                "required": true,
                "show": true,
                "title_case": false,
                "trace_as_metadata": true,
                "type": "other",
                "value": ""
              },
              "sender": {
                "_input_type": "DropdownInput",
                "advanced": true,
                "combobox": false,
                "dialog_inputs": {},
                "display_name": "Sender Type",
                "dynamic": false,
                "info": "Type of sender.",
                "name": "sender",
                "options": [
                  "Machine",
                  "User"
                ],
                "options_metadata": [],
                "placeholder": "",
                "required": false,
                "show": true,
                "title_case": false,
                "tool_mode": false,
                "trace_as_metadata": true,
                "type": "str",
                "value": "Machine"
              },
              "sender_name": {
                "_input_type": "MessageTextInput",
                "advanced": true,
                "display_name": "Sender Name",
                "dynamic": false,
                "info": "Name of the sender.",
                "input_types": [
                  "Message"
                ],
                "list": false,
                "list_add_label": "Add More",
                "load_from_db": false,
                "name": "sender_name",
                "placeholder": "",
                "required": false,
                "show": true,
                "title_case": false,
                "tool_mode": false,
                "trace_as_input": true,
                "trace_as_metadata": true,
                "type": "str",
                "value": "AI"
              },
              "session_id": {
                "_input_type": "MessageTextInput",
                "advanced": true,
                "display_name": "Session ID",
                "dynamic": false,
                "info": "The session ID of the chat. If empty, the current session ID parameter will be used.",
                "input_types": [
                  "Message"
                ],
                "list": false,
                "list_add_label": "Add More",
                "load_from_db": false,
                "name": "session_id",
                "placeholder": "",
                "required": false,
                "show": true,
                "title_case": false,
                "tool_mode": false,
                "trace_as_input": true,
                "trace_as_metadata": true,
                "type": "str",
                "value": ""
              },
              "should_store_message": {
                "_input_type": "BoolInput",
                "advanced": true,
                "display_name": "Store Messages",
                "dynamic": false,
                "info": "Store the message in the history.",
                "list": false,
                "list_add_label": "Add More",
                "name": "should_store_message",
                "placeholder": "",
                "required": false,
                "show": true,
                "title_case": false,
                "tool_mode": false,
                "trace_as_metadata": true,
                "type": "bool",
                "value": true
              }
            },
            "tool_mode": false
          },
          "selected_output": "message",
          "showNode": false,
          "type": "ChatOutput"
        },
        "dragging": false,
        "id": "ChatOutput-jNfAw",
        "measured": {
          "height": 48,
          "width": 192
        },
        "position": {
          "x": 1550.6058181803635,
          "y": 480.66205042564377
        },
        "selected": false,
        "type": "genericNode"
      },
      {
        "data": {
          "id": "Agent-ZH2Rd",
          "node": {
            "base_classes": [
              "Message"
            ],
            "beta": false,
            "category": "agents",
            "conditional_paths": [],
            "custom_fields": {},
            "description": "Define the agent's instructions, then enter a task to complete using tools.",
            "display_name": "Agent",
            "documentation": "",
            "edited": false,
            "field_order": [
              "agent_llm",
              "max_tokens",
              "model_kwargs",
              "json_mode",
              "model_name",
              "openai_api_base",
              "api_key",
              "temperature",
              "seed",
              "max_retries",
              "timeout",
              "system_prompt",
              "n_messages",
              "tools",
              "input_value",
              "handle_parsing_errors",
              "verbose",
              "max_iterations",
              "agent_description",
              "add_current_date_tool"
            ],
            "frozen": false,
            "icon": "bot",
            "key": "Agent",
            "last_updated": "2025-09-30T16:16:12.101Z",
            "legacy": false,
            "metadata": {
              "code_hash": "b173673235b6",
              "dependencies": {
                "dependencies": [
                  {
                    "name": "pydantic",
                    "version": "2.11.10"
                  },
                  {
                    "name": "lfx",
                    "version": null
                  },
                  {
                    "name": "langchain_core",
                    "version": "0.3.79"
                  }
                ],
                "total_dependencies": 3
              },
              "module": "lfx.components.models_and_agents.agent.AgentComponent"
            },
            "minimized": false,
            "output_types": [],
            "outputs": [
              {
                "allows_loop": false,
                "cache": true,
                "display_name": "Response",
                "group_outputs": false,
                "method": "message_response",
                "name": "response",
                "options": null,
                "required_inputs": null,
                "selected": "Message",
                "tool_mode": true,
                "types": [
                  "Message"
                ],
                "value": "__UNDEFINED__"
              }
            ],
            "pinned": false,
            "score": 1.1732828199964098e-19,
            "template": {
              "_type": "Component",
              "add_current_date_tool": {
                "_input_type": "BoolInput",
                "advanced": true,
                "display_name": "Current Date",
                "dynamic": false,
                "info": "If true, will add a tool to the agent that returns the current date.",
                "list": false,
                "list_add_label": "Add More",
                "name": "add_current_date_tool",
                "placeholder": "",
                "required": false,
                "show": true,
                "title_case": false,
                "tool_mode": false,
                "trace_as_metadata": true,
                "type": "bool",
                "value": true
              },
              "agent_description": {
                "_input_type": "MultilineInput",
                "advanced": true,
                "copy_field": false,
                "display_name": "Agent Description [Deprecated]",
                "dynamic": false,
                "info": "The description of the agent. This is only used when in Tool Mode. Defaults to 'A helpful assistant with access to the following tools:' and tools are added dynamically. This feature is deprecated and will be removed in future versions.",
                "input_types": [
                  "Message"
                ],
                "list": false,
                "list_add_label": "Add More",
                "load_from_db": false,
                "multiline": true,
                "name": "agent_description",
                "placeholder": "",
                "required": false,
                "show": true,
                "title_case": false,
                "tool_mode": false,
                "trace_as_input": true,
                "trace_as_metadata": true,
                "type": "str",
                "value": "A helpful assistant with access to the following tools:"
              },
<<<<<<< HEAD
              "agent_llm": {
                "_input_type": "DropdownInput",
                "advanced": false,
                "combobox": false,
                "dialog_inputs": {},
                "display_name": "Model Provider",
                "dynamic": false,
                "external_options": {
                  "fields": {
                    "data": {
                      "node": {
                        "display_name": "Connect other models",
                        "icon": "CornerDownLeft",
                        "name": "connect_other_models"
                      }
                    }
                  }
                },
                "info": "The provider of the language model that the agent will use to generate responses.",
                "input_types": [],
                "name": "agent_llm",
                "options": [
                  "Anthropic",
                  "Google Generative AI",
                  "OpenAI",
                  "IBM watsonx.ai",
                  "Ollama"
                ],
                "options_metadata": [
                  {
                    "icon": "Anthropic"
                  },
                  {
                    "icon": "GoogleGenerativeAI"
                  },
                  {
                    "icon": "OpenAI"
                  }
                ],
                "placeholder": "",
                "real_time_refresh": true,
                "required": false,
                "show": true,
                "title_case": false,
                "toggle": false,
                "tool_mode": false,
                "trace_as_metadata": true,
                "type": "str",
                "value": "OpenAI"
              },
=======
>>>>>>> ba17c672
              "api_key": {
                "_input_type": "SecretStrInput",
                "advanced": false,
                "display_name": "API Key",
                "dynamic": false,
                "info": "Model Provider API key",
                "input_types": [],
                "load_from_db": true,
                "name": "api_key",
                "password": true,
                "placeholder": "",
                "real_time_refresh": true,
                "required": false,
                "show": true,
                "title_case": false,
                "type": "str",
                "value": "OPENAI_API_KEY"
              },
<<<<<<< HEAD
              "base_url": {
                "_input_type": "StrInput",
                "advanced": false,
                "display_name": "Base URL",
                "dynamic": false,
                "info": "The base URL of the API.",
                "list": false,
                "list_add_label": "Add More",
                "load_from_db": false,
                "name": "base_url",
                "placeholder": "",
                "required": true,
                "show": false,
                "title_case": false,
                "tool_mode": false,
                "trace_as_metadata": true,
                "track_in_telemetry": false,
                "type": "str",
                "value": ""
              },
=======
>>>>>>> ba17c672
              "code": {
                "advanced": true,
                "dynamic": true,
                "fileTypes": [],
                "file_path": "",
                "info": "",
                "list": false,
                "load_from_db": false,
                "multiline": true,
                "name": "code",
                "password": false,
                "placeholder": "",
                "required": true,
                "show": true,
                "title_case": false,
                "type": "code",
                "value": "from __future__ import annotations\n\nimport json\nimport re\nfrom typing import TYPE_CHECKING\n\nfrom pydantic import ValidationError\n\nfrom lfx.components.models_and_agents.memory import MemoryComponent\n\nif TYPE_CHECKING:\n    from langchain_core.tools import Tool\n\nfrom lfx.base.agents.agent import LCToolsAgentComponent\nfrom lfx.base.agents.events import ExceptionWithMessageError\nfrom lfx.base.models.unified_models import (\n    get_language_model_options,\n    get_llm,\n    update_model_options_in_build_config,\n)\nfrom lfx.components.helpers import CurrentDateComponent\nfrom lfx.components.langchain_utilities.tool_calling import ToolCallingAgentComponent\nfrom lfx.custom.custom_component.component import get_component_toolkit\nfrom lfx.helpers.base_model import build_model_from_schema\nfrom lfx.inputs.inputs import BoolInput, ModelInput\nfrom lfx.io import IntInput, MessageTextInput, MultilineInput, Output, SecretStrInput, TableInput\nfrom lfx.log.logger import logger\nfrom lfx.schema.data import Data\nfrom lfx.schema.dotdict import dotdict\nfrom lfx.schema.message import Message\nfrom lfx.schema.table import EditMode\n\n\ndef set_advanced_true(component_input):\n    component_input.advanced = True\n    return component_input\n\n\nclass AgentComponent(ToolCallingAgentComponent):\n    display_name: str = \"Agent\"\n    description: str = \"Define the agent's instructions, then enter a task to complete using tools.\"\n    documentation: str = \"https://docs.langflow.org/agents\"\n    icon = \"bot\"\n    beta = False\n    name = \"Agent\"\n\n    memory_inputs = [set_advanced_true(component_input) for component_input in MemoryComponent().inputs]\n\n    inputs = [\n        ModelInput(\n            name=\"model\",\n            display_name=\"Language Model\",\n            info=\"Select your model provider\",\n            real_time_refresh=True,\n            required=True,\n        ),\n        SecretStrInput(\n            name=\"api_key\",\n            display_name=\"API Key\",\n            info=\"Model Provider API key\",\n            real_time_refresh=True,\n            advanced=True,\n        ),\n        MultilineInput(\n            name=\"system_prompt\",\n            display_name=\"Agent Instructions\",\n            info=\"System Prompt: Initial instructions and context provided to guide the agent's behavior.\",\n            value=\"You are a helpful assistant that can use tools to answer questions and perform tasks.\",\n            advanced=False,\n        ),\n        MessageTextInput(\n            name=\"context_id\",\n            display_name=\"Context ID\",\n            info=\"The context ID of the chat. Adds an extra layer to the local memory.\",\n            value=\"\",\n            advanced=True,\n        ),\n        IntInput(\n            name=\"n_messages\",\n            display_name=\"Number of Chat History Messages\",\n            value=100,\n            info=\"Number of chat history messages to retrieve.\",\n            advanced=True,\n            show=True,\n        ),\n        MultilineInput(\n            name=\"format_instructions\",\n            display_name=\"Output Format Instructions\",\n            info=\"Generic Template for structured output formatting. Valid only with Structured response.\",\n            value=(\n                \"You are an AI that extracts structured JSON objects from unstructured text. \"\n                \"Use a predefined schema with expected types (str, int, float, bool, dict). \"\n                \"Extract ALL relevant instances that match the schema - if multiple patterns exist, capture them all. \"\n                \"Fill missing or ambiguous values with defaults: null for missing values. \"\n                \"Remove exact duplicates but keep variations that have different field values. \"\n                \"Always return valid JSON in the expected format, never throw errors. \"\n                \"If multiple objects can be extracted, return them all in the structured format.\"\n            ),\n            advanced=True,\n        ),\n        TableInput(\n            name=\"output_schema\",\n            display_name=\"Output Schema\",\n            info=(\n                \"Schema Validation: Define the structure and data types for structured output. \"\n                \"No validation if no output schema.\"\n            ),\n            advanced=True,\n            required=False,\n            value=[],\n            table_schema=[\n                {\n                    \"name\": \"name\",\n                    \"display_name\": \"Name\",\n                    \"type\": \"str\",\n                    \"description\": \"Specify the name of the output field.\",\n                    \"default\": \"field\",\n                    \"edit_mode\": EditMode.INLINE,\n                },\n                {\n                    \"name\": \"description\",\n                    \"display_name\": \"Description\",\n                    \"type\": \"str\",\n                    \"description\": \"Describe the purpose of the output field.\",\n                    \"default\": \"description of field\",\n                    \"edit_mode\": EditMode.POPOVER,\n                },\n                {\n                    \"name\": \"type\",\n                    \"display_name\": \"Type\",\n                    \"type\": \"str\",\n                    \"edit_mode\": EditMode.INLINE,\n                    \"description\": (\"Indicate the data type of the output field (e.g., str, int, float, bool, dict).\"),\n                    \"options\": [\"str\", \"int\", \"float\", \"bool\", \"dict\"],\n                    \"default\": \"str\",\n                },\n                {\n                    \"name\": \"multiple\",\n                    \"display_name\": \"As List\",\n                    \"type\": \"boolean\",\n                    \"description\": \"Set to True if this output field should be a list of the specified type.\",\n                    \"default\": \"False\",\n                    \"edit_mode\": EditMode.INLINE,\n                },\n            ],\n        ),\n        *LCToolsAgentComponent.get_base_inputs(),\n        # removed memory inputs from agent component\n        # *memory_inputs,\n        BoolInput(\n            name=\"add_current_date_tool\",\n            display_name=\"Current Date\",\n            advanced=True,\n            info=\"If true, will add a tool to the agent that returns the current date.\",\n            value=True,\n        ),\n    ]\n    outputs = [\n        Output(name=\"response\", display_name=\"Response\", method=\"message_response\"),\n    ]\n\n    async def get_agent_requirements(self):\n        \"\"\"Get the agent requirements for the agent.\"\"\"\n        from langchain_core.tools import StructuredTool\n\n        llm_model = get_llm(\n            model=self.model,\n            user_id=self.user_id,\n            api_key=self.api_key,\n        )\n        if llm_model is None:\n            msg = \"No language model selected. Please choose a model to proceed.\"\n            raise ValueError(msg)\n\n        # Get memory data\n        self.chat_history = await self.get_memory_data()\n        await logger.adebug(f\"Retrieved {len(self.chat_history)} chat history messages\")\n        if isinstance(self.chat_history, Message):\n            self.chat_history = [self.chat_history]\n\n        # Add current date tool if enabled\n        if self.add_current_date_tool:\n            if not isinstance(self.tools, list):  # type: ignore[has-type]\n                self.tools = []\n            current_date_tool = (await CurrentDateComponent(**self.get_base_args()).to_toolkit()).pop(0)\n\n            if not isinstance(current_date_tool, StructuredTool):\n                msg = \"CurrentDateComponent must be converted to a StructuredTool\"\n                raise TypeError(msg)\n            self.tools.append(current_date_tool)\n\n        # Set shared callbacks for tracing the tools used by the agent\n        self.set_tools_callbacks(self.tools, self._get_shared_callbacks())\n\n        return llm_model, self.chat_history, self.tools\n\n    async def message_response(self) -> Message:\n        try:\n            llm_model, self.chat_history, self.tools = await self.get_agent_requirements()\n            # Set up and run agent\n            self.set(\n                llm=llm_model,\n                tools=self.tools or [],\n                chat_history=self.chat_history,\n                input_value=self.input_value,\n                system_prompt=self.system_prompt,\n            )\n            agent = self.create_agent_runnable()\n            result = await self.run_agent(agent)\n\n            # Store result for potential JSON output\n            self._agent_result = result\n\n        except (ValueError, TypeError, KeyError) as e:\n            await logger.aerror(f\"{type(e).__name__}: {e!s}\")\n            raise\n        except ExceptionWithMessageError as e:\n            await logger.aerror(f\"ExceptionWithMessageError occurred: {e}\")\n            raise\n        # Avoid catching blind Exception; let truly unexpected exceptions propagate\n        except Exception as e:\n            await logger.aerror(f\"Unexpected error: {e!s}\")\n            raise\n        else:\n            return result\n\n    def _preprocess_schema(self, schema):\n        \"\"\"Preprocess schema to ensure correct data types for build_model_from_schema.\"\"\"\n        processed_schema = []\n        for field in schema:\n            processed_field = {\n                \"name\": str(field.get(\"name\", \"field\")),\n                \"type\": str(field.get(\"type\", \"str\")),\n                \"description\": str(field.get(\"description\", \"\")),\n                \"multiple\": field.get(\"multiple\", False),\n            }\n            # Ensure multiple is handled correctly\n            if isinstance(processed_field[\"multiple\"], str):\n                processed_field[\"multiple\"] = processed_field[\"multiple\"].lower() in [\n                    \"true\",\n                    \"1\",\n                    \"t\",\n                    \"y\",\n                    \"yes\",\n                ]\n            processed_schema.append(processed_field)\n        return processed_schema\n\n    async def build_structured_output_base(self, content: str):\n        \"\"\"Build structured output with optional BaseModel validation.\"\"\"\n        json_pattern = r\"\\{.*\\}\"\n        schema_error_msg = \"Try setting an output schema\"\n\n        # Try to parse content as JSON first\n        json_data = None\n        try:\n            json_data = json.loads(content)\n        except json.JSONDecodeError:\n            json_match = re.search(json_pattern, content, re.DOTALL)\n            if json_match:\n                try:\n                    json_data = json.loads(json_match.group())\n                except json.JSONDecodeError:\n                    return {\"content\": content, \"error\": schema_error_msg}\n            else:\n                return {\"content\": content, \"error\": schema_error_msg}\n\n        # If no output schema provided, return parsed JSON without validation\n        if not hasattr(self, \"output_schema\") or not self.output_schema or len(self.output_schema) == 0:\n            return json_data\n\n        # Use BaseModel validation with schema\n        try:\n            processed_schema = self._preprocess_schema(self.output_schema)\n            output_model = build_model_from_schema(processed_schema)\n\n            # Validate against the schema\n            if isinstance(json_data, list):\n                # Multiple objects\n                validated_objects = []\n                for item in json_data:\n                    try:\n                        validated_obj = output_model.model_validate(item)\n                        validated_objects.append(validated_obj.model_dump())\n                    except ValidationError as e:\n                        await logger.aerror(f\"Validation error for item: {e}\")\n                        # Include invalid items with error info\n                        validated_objects.append({\"data\": item, \"validation_error\": str(e)})\n                return validated_objects\n\n            # Single object\n            try:\n                validated_obj = output_model.model_validate(json_data)\n                return [validated_obj.model_dump()]  # Return as list for consistency\n            except ValidationError as e:\n                await logger.aerror(f\"Validation error: {e}\")\n                return [{\"data\": json_data, \"validation_error\": str(e)}]\n\n        except (TypeError, ValueError) as e:\n            await logger.aerror(f\"Error building structured output: {e}\")\n            # Fallback to parsed JSON without validation\n            return json_data\n\n    async def json_response(self) -> Data:\n        \"\"\"Convert agent response to structured JSON Data output with schema validation.\"\"\"\n        # Always use structured chat agent for JSON response mode for better JSON formatting\n        try:\n            system_components = []\n\n            # 1. Agent Instructions (system_prompt)\n            agent_instructions = getattr(self, \"system_prompt\", \"\") or \"\"\n            if agent_instructions:\n                system_components.append(f\"{agent_instructions}\")\n\n            # 2. Format Instructions\n            format_instructions = getattr(self, \"format_instructions\", \"\") or \"\"\n            if format_instructions:\n                system_components.append(f\"Format instructions: {format_instructions}\")\n\n            # 3. Schema Information from BaseModel\n            if hasattr(self, \"output_schema\") and self.output_schema and len(self.output_schema) > 0:\n                try:\n                    processed_schema = self._preprocess_schema(self.output_schema)\n                    output_model = build_model_from_schema(processed_schema)\n                    schema_dict = output_model.model_json_schema()\n                    schema_info = (\n                        \"You are given some text that may include format instructions, \"\n                        \"explanations, or other content alongside a JSON schema.\\n\\n\"\n                        \"Your task:\\n\"\n                        \"- Extract only the JSON schema.\\n\"\n                        \"- Return it as valid JSON.\\n\"\n                        \"- Do not include format instructions, explanations, or extra text.\\n\\n\"\n                        \"Input:\\n\"\n                        f\"{json.dumps(schema_dict, indent=2)}\\n\\n\"\n                        \"Output (only JSON schema):\"\n                    )\n                    system_components.append(schema_info)\n                except (ValidationError, ValueError, TypeError, KeyError) as e:\n                    await logger.aerror(f\"Could not build schema for prompt: {e}\", exc_info=True)\n\n            # Combine all components\n            combined_instructions = \"\\n\\n\".join(system_components) if system_components else \"\"\n            llm_model, self.chat_history, self.tools = await self.get_agent_requirements()\n            self.set(\n                llm=llm_model,\n                tools=self.tools or [],\n                chat_history=self.chat_history,\n                input_value=self.input_value,\n                system_prompt=combined_instructions,\n            )\n\n            # Create and run structured chat agent\n            try:\n                structured_agent = self.create_agent_runnable()\n            except (NotImplementedError, ValueError, TypeError) as e:\n                await logger.aerror(f\"Error with structured chat agent: {e}\")\n                raise\n            try:\n                result = await self.run_agent(structured_agent)\n            except (\n                ExceptionWithMessageError,\n                ValueError,\n                TypeError,\n                RuntimeError,\n            ) as e:\n                await logger.aerror(f\"Error with structured agent result: {e}\")\n                raise\n            # Extract content from structured agent result\n            if hasattr(result, \"content\"):\n                content = result.content\n            elif hasattr(result, \"text\"):\n                content = result.text\n            else:\n                content = str(result)\n\n        except (\n            ExceptionWithMessageError,\n            ValueError,\n            TypeError,\n            NotImplementedError,\n            AttributeError,\n        ) as e:\n            await logger.aerror(f\"Error with structured chat agent: {e}\")\n            # Fallback to regular agent\n            content_str = \"No content returned from agent\"\n            return Data(data={\"content\": content_str, \"error\": str(e)})\n\n        # Process with structured output validation\n        try:\n            structured_output = await self.build_structured_output_base(content)\n\n            # Handle different output formats\n            if isinstance(structured_output, list) and structured_output:\n                if len(structured_output) == 1:\n                    return Data(data=structured_output[0])\n                return Data(data={\"results\": structured_output})\n            if isinstance(structured_output, dict):\n                return Data(data=structured_output)\n            return Data(data={\"content\": content})\n\n        except (ValueError, TypeError) as e:\n            await logger.aerror(f\"Error in structured output processing: {e}\")\n            return Data(data={\"content\": content, \"error\": str(e)})\n\n    async def get_memory_data(self):\n        # TODO: This is a temporary fix to avoid message duplication. We should develop a function for this.\n        messages = (\n            await MemoryComponent(**self.get_base_args())\n            .set(\n                session_id=self.graph.session_id,\n                context_id=self.context_id,\n                order=\"Ascending\",\n                n_messages=self.n_messages,\n            )\n            .retrieve_messages()\n        )\n        return [\n            message for message in messages if getattr(message, \"id\", None) != getattr(self.input_value, \"id\", None)\n        ]\n\n    def update_input_types(self, build_config: dotdict) -> dotdict:\n        \"\"\"Update input types for all fields in build_config.\"\"\"\n        for key, value in build_config.items():\n            if isinstance(value, dict):\n                if value.get(\"input_types\") is None:\n                    build_config[key][\"input_types\"] = []\n            elif hasattr(value, \"input_types\") and value.input_types is None:\n                value.input_types = []\n        return build_config\n\n    async def update_build_config(\n        self,\n        build_config: dotdict,\n        field_value: list[dict],\n        field_name: str | None = None,\n    ) -> dotdict:\n        # Update model options with caching (for all field changes)\n        build_config = update_model_options_in_build_config(\n            component=self,\n            build_config=dict(build_config),\n            cache_key_prefix=\"language_model_options\",\n            get_options_func=get_language_model_options,\n            field_name=field_name,\n            field_value=field_value,\n        )\n        build_config = dotdict(build_config)\n\n        # Iterate over all providers in the MODEL_PROVIDERS_DICT\n        if field_name == \"model\":\n            self.log(str(field_value))\n            # Update input types for all fields\n            build_config = self.update_input_types(build_config)\n\n            # Validate required keys\n            default_keys = [\n                \"code\",\n                \"_type\",\n                \"model\",\n                \"tools\",\n                \"input_value\",\n                \"add_current_date_tool\",\n                \"system_prompt\",\n                \"agent_description\",\n                \"max_iterations\",\n                \"handle_parsing_errors\",\n                \"verbose\",\n            ]\n            missing_keys = [key for key in default_keys if key not in build_config]\n            if missing_keys:\n                msg = f\"Missing required keys in build_config: {missing_keys}\"\n                raise ValueError(msg)\n\n        return dotdict({k: v.to_dict() if hasattr(v, \"to_dict\") else v for k, v in build_config.items()})\n\n    async def _get_tools(self) -> list[Tool]:\n        component_toolkit = get_component_toolkit()\n        tools_names = self._build_tools_names()\n        agent_description = self.get_tool_description()\n        # TODO: Agent Description Depreciated Feature to be removed\n        description = f\"{agent_description}{tools_names}\"\n\n        tools = component_toolkit(component=self).get_tools(\n            tool_name=\"Call_Agent\",\n            tool_description=description,\n            # here we do not use the shared callbacks as we are exposing the agent as a tool\n            callbacks=self.get_langchain_callbacks(),\n        )\n        if hasattr(self, \"tools_metadata\"):\n            tools = component_toolkit(component=self, metadata=self.tools_metadata).update_tools_metadata(tools=tools)\n\n        return tools\n"
              },
              "context_id": {
                "_input_type": "MessageTextInput",
                "advanced": true,
                "display_name": "Context ID",
                "dynamic": false,
                "info": "The context ID of the chat. Adds an extra layer to the local memory.",
                "input_types": [
                  "Message"
                ],
                "list": false,
                "list_add_label": "Add More",
                "load_from_db": false,
                "name": "context_id",
                "placeholder": "",
                "required": false,
                "show": true,
                "title_case": false,
                "tool_mode": false,
                "trace_as_input": true,
                "trace_as_metadata": true,
                "type": "str",
                "value": ""
              },
              "format_instructions": {
                "_input_type": "MultilineInput",
                "advanced": true,
                "copy_field": false,
                "display_name": "Output Format Instructions",
                "dynamic": false,
                "info": "Generic Template for structured output formatting. Valid only with Structured response.",
                "input_types": [
                  "Message"
                ],
                "list": false,
                "list_add_label": "Add More",
                "load_from_db": false,
                "multiline": true,
                "name": "format_instructions",
                "placeholder": "",
                "required": false,
                "show": true,
                "title_case": false,
                "tool_mode": false,
                "trace_as_input": true,
                "trace_as_metadata": true,
                "type": "str",
                "value": "You are an AI that extracts structured JSON objects from unstructured text. Use a predefined schema with expected types (str, int, float, bool, dict). Extract ALL relevant instances that match the schema - if multiple patterns exist, capture them all. Fill missing or ambiguous values with defaults: null for missing values. Remove exact duplicates but keep variations that have different field values. Always return valid JSON in the expected format, never throw errors. If multiple objects can be extracted, return them all in the structured format."
              },
              "handle_parsing_errors": {
                "_input_type": "BoolInput",
                "advanced": true,
                "display_name": "Handle Parse Errors",
                "dynamic": false,
                "info": "Should the Agent fix errors when reading user input for better processing?",
                "list": false,
                "list_add_label": "Add More",
                "name": "handle_parsing_errors",
                "placeholder": "",
                "required": false,
                "show": true,
                "title_case": false,
                "tool_mode": false,
                "trace_as_metadata": true,
                "type": "bool",
                "value": true
              },
              "input_value": {
                "_input_type": "MessageTextInput",
                "advanced": false,
                "display_name": "Input",
                "dynamic": false,
                "info": "The input provided by the user for the agent to process.",
                "input_types": [
                  "Message"
                ],
                "list": false,
                "list_add_label": "Add More",
                "load_from_db": false,
                "name": "input_value",
                "placeholder": "",
                "required": false,
                "show": true,
                "title_case": false,
                "tool_mode": true,
                "trace_as_input": true,
                "trace_as_metadata": true,
                "type": "str",
                "value": ""
              },
              "max_iterations": {
                "_input_type": "IntInput",
                "advanced": true,
                "display_name": "Max Iterations",
                "dynamic": false,
                "info": "The maximum number of attempts the agent can make to complete its task before it stops.",
                "list": false,
                "list_add_label": "Add More",
                "name": "max_iterations",
                "placeholder": "",
                "required": false,
                "show": true,
                "title_case": false,
                "tool_mode": false,
                "trace_as_metadata": true,
                "type": "int",
                "value": 15
              },
              "model": {
                "_input_type": "ModelInput",
                "advanced": false,
<<<<<<< HEAD
                "display_name": "Max Output Tokens",
                "dynamic": false,
                "info": "The maximum number of tokens to generate.",
                "list": false,
                "list_add_label": "Add More",
                "name": "max_output_tokens",
                "placeholder": "",
                "required": false,
                "show": false,
                "title_case": false,
                "tool_mode": false,
                "trace_as_metadata": true,
                "track_in_telemetry": true,
                "type": "int",
                "value": ""
              },
              "max_retries": {
                "_input_type": "IntInput",
                "advanced": true,
                "display_name": "Max Retries",
                "dynamic": false,
                "info": "The maximum number of retries to make when generating.",
                "list": false,
                "list_add_label": "Add More",
                "name": "max_retries",
                "placeholder": "",
                "required": false,
                "show": true,
                "title_case": false,
                "tool_mode": false,
                "trace_as_metadata": true,
                "type": "int",
                "value": 5
              },
              "max_tokens": {
                "_input_type": "IntInput",
                "advanced": true,
                "display_name": "Max Tokens",
                "dynamic": false,
                "info": "The maximum number of tokens to generate. Set to 0 for unlimited tokens.",
                "list": false,
                "list_add_label": "Add More",
                "name": "max_tokens",
                "placeholder": "",
                "range_spec": {
                  "max": 128000,
                  "min": 0,
                  "step": 0.1,
                  "step_type": "float"
                },
                "required": false,
                "show": true,
                "title_case": false,
                "tool_mode": false,
                "trace_as_metadata": true,
                "type": "int",
                "value": ""
              },
              "model_kwargs": {
                "_input_type": "DictInput",
                "advanced": true,
                "display_name": "Model Kwargs",
                "dynamic": false,
                "info": "Additional keyword arguments to pass to the model.",
                "list": false,
                "list_add_label": "Add More",
                "name": "model_kwargs",
=======
                "display_name": "Language Model",
                "dynamic": false,
                "external_options": {
                  "fields": {
                    "data": {
                      "node": {
                        "display_name": "Connect other models",
                        "icon": "CornerDownLeft",
                        "name": "connect_other_models"
                      }
                    }
                  }
                },
                "info": "Select your model provider",
                "input_types": [
                  "LanguageModel"
                ],
                "list": false,
                "list_add_label": "Add More",
                "model_type": "language",
                "name": "model",
                "override_skip": false,
>>>>>>> ba17c672
                "placeholder": "",
                "real_time_refresh": true,
                "refresh_button": true,
                "required": true,
                "show": true,
                "title_case": false,
                "tool_mode": false,
                "trace_as_input": true,
<<<<<<< HEAD
                "type": "dict",
                "value": {}
              },
              "model_name": {
                "_input_type": "DropdownInput",
                "advanced": false,
                "combobox": true,
                "dialog_inputs": {},
                "display_name": "Model Name",
                "dynamic": false,
                "info": "To see the model names, first choose a provider. Then, enter your API key and click the refresh button next to the model name.",
                "name": "model_name",
                "options": [
                  "gpt-4o-mini",
                  "gpt-4o",
                  "gpt-4.1",
                  "gpt-4.1-mini",
                  "gpt-4.1-nano",
                  "gpt-4-turbo",
                  "gpt-4-turbo-preview",
                  "gpt-4",
                  "gpt-3.5-turbo",
                  "gpt-5.1",
                  "gpt-5",
                  "gpt-5-mini",
                  "gpt-5-nano",
                  "gpt-5-chat-latest",
                  "o1",
                  "o3-mini",
                  "o3",
                  "o3-pro",
                  "o4-mini",
                  "o4-mini-high"
                ],
                "options_metadata": [],
                "placeholder": "",
                "real_time_refresh": false,
                "required": false,
                "show": true,
                "title_case": false,
                "toggle": false,
                "tool_mode": false,
                "trace_as_metadata": true,
                "type": "str",
                "value": "gpt-4o"
=======
                "track_in_telemetry": false,
                "type": "model",
                "value": ""
>>>>>>> ba17c672
              },
              "n_messages": {
                "_input_type": "IntInput",
                "advanced": true,
                "display_name": "Number of Chat History Messages",
                "dynamic": false,
                "info": "Number of chat history messages to retrieve.",
                "list": false,
                "list_add_label": "Add More",
                "name": "n_messages",
                "placeholder": "",
                "required": false,
                "show": true,
                "title_case": false,
                "tool_mode": false,
                "trace_as_metadata": true,
                "type": "int",
                "value": 100
              },
<<<<<<< HEAD
              "openai_api_base": {
                "_input_type": "StrInput",
                "advanced": true,
                "display_name": "OpenAI API Base",
                "dynamic": false,
                "info": "The base URL of the OpenAI API. Defaults to https://api.openai.com/v1. You can change this to use other APIs like JinaChat, LocalAI and Prem.",
                "list": false,
                "list_add_label": "Add More",
                "load_from_db": false,
                "name": "openai_api_base",
                "placeholder": "",
                "required": false,
                "show": true,
                "title_case": false,
                "tool_mode": false,
                "trace_as_metadata": true,
                "type": "str",
                "value": ""
              },
=======
>>>>>>> ba17c672
              "output_schema": {
                "_input_type": "TableInput",
                "advanced": true,
                "display_name": "Output Schema",
                "dynamic": false,
                "info": "Schema Validation: Define the structure and data types for structured output. No validation if no output schema.",
                "is_list": true,
                "list_add_label": "Add More",
                "name": "output_schema",
                "placeholder": "",
                "required": false,
                "show": true,
                "table_icon": "Table",
                "table_schema": [
                  {
                    "default": "field",
                    "description": "Specify the name of the output field.",
                    "display_name": "Name",
                    "edit_mode": "inline",
                    "name": "name",
                    "type": "str"
                  },
                  {
                    "default": "description of field",
                    "description": "Describe the purpose of the output field.",
                    "display_name": "Description",
                    "edit_mode": "popover",
                    "name": "description",
                    "type": "str"
                  },
                  {
                    "default": "str",
                    "description": "Indicate the data type of the output field (e.g., str, int, float, bool, dict).",
                    "display_name": "Type",
                    "edit_mode": "inline",
                    "name": "type",
                    "options": [
                      "str",
                      "int",
                      "float",
                      "bool",
                      "dict"
                    ],
                    "type": "str"
                  },
                  {
                    "default": "False",
                    "description": "Set to True if this output field should be a list of the specified type.",
                    "display_name": "As List",
                    "edit_mode": "inline",
                    "name": "multiple",
                    "type": "boolean"
                  }
                ],
                "title_case": false,
                "tool_mode": false,
                "trace_as_metadata": true,
                "trigger_icon": "Table",
                "trigger_text": "Open table",
                "type": "table",
                "value": []
              },
<<<<<<< HEAD
              "project_id": {
                "_input_type": "StrInput",
                "advanced": false,
                "display_name": "Project ID",
                "dynamic": false,
                "info": "The project ID of the model.",
                "list": false,
                "list_add_label": "Add More",
                "load_from_db": false,
                "name": "project_id",
                "placeholder": "",
                "required": true,
                "show": false,
                "title_case": false,
                "tool_mode": false,
                "trace_as_metadata": true,
                "track_in_telemetry": false,
                "type": "str",
                "value": ""
              },
              "seed": {
                "_input_type": "IntInput",
                "advanced": true,
                "display_name": "Seed",
                "dynamic": false,
                "info": "The seed controls the reproducibility of the job.",
                "list": false,
                "list_add_label": "Add More",
                "name": "seed",
                "placeholder": "",
                "required": false,
                "show": true,
                "title_case": false,
                "tool_mode": false,
                "trace_as_metadata": true,
                "type": "int",
                "value": 1
              },
=======
>>>>>>> ba17c672
              "system_prompt": {
                "_input_type": "MultilineInput",
                "advanced": false,
                "copy_field": false,
                "display_name": "Agent Instructions",
                "dynamic": false,
                "info": "System Prompt: Initial instructions and context provided to guide the agent's behavior.",
                "input_types": [
                  "Message"
                ],
                "list": false,
                "list_add_label": "Add More",
                "load_from_db": false,
                "multiline": true,
                "name": "system_prompt",
                "placeholder": "",
                "required": false,
                "show": true,
                "title_case": false,
                "tool_mode": false,
                "trace_as_input": true,
                "trace_as_metadata": true,
                "type": "str",
                "value": "You are a helpful content writer researching news and social posts for our company.\n\nCreate a new JSON file and insert the extracted data into that file.\n\nYou will use the AgentQL tool when getting content from URLs. Be sure to get the URL, author, content, and publish date. Here's how to write an AgentQL query:\n\nThe AgentQL query serves as the building block of your script. This guide shows you how AgentQL's query structure works and how to write a valid query.\n\n### Single term query\n\nA **single term query** enables you to retrieve a single element on the webpage. Here is an example of how you can write a single term query to retrieve a search box.\n\n```AgentQL\n{\n    search_box\n}\n```\n\n### List term query\n\nA **list term query** enables you to retrieve a list of similar elements on the webpage. Here is an example of how you can write a list term query to retrieve a list of prices of apples.\n\n```AgentQL\n{\n    apple_price[]\n}\n```\n\nYou can also specify the exact field you want to return in the list. Here is an example of how you can specify that you want the name and price from the list of products.\n\n```AgentQL\n{\n    products[] {\n        name\n        price(integer)\n    }\n}\n```\n\n### Combining single term queries and list term queries\n\nYou can query for both **single terms** and **list terms** by combining the preceding formats.\n\n```AgentQL\n{\n    author\n    date_of_birth\n    book_titles[]\n}\n```\n\n### Giving context to queries\n\nThere two main ways you can provide additional context to your queries.\n\n#### Structural context\n\nYou can nest queries within parent containers to indicate that your target web element is in a particular section of the webpage.\n\n```AgentQL\n{\n    footer {\n        social_media_links[]\n    }\n}\n```\n\n#### Semantic context\n\nYou can also provide a short description within parentheses to guide AgentQL in locating the right element(s).\n\n```AgentQL\n{\n    footer {\n        social_media_links(The icons that lead to Facebook, Snapchat, etc.)[]\n    }\n}\n```\n\n### Syntax guidelines\n\nEnclose all AgentQL query terms within curly braces `{}`. The following query structure isn't valid because the term \"social_media_links\" is wrongly enclosed within parenthesis`()`.\n\n```AgentQL\n( # Should be {\n    social_media_links(The icons that lead to Facebook, Snapchat, etc.)[]\n) # Should be }\n```\n\nYou can't include new lines in your semantic context. The following query structure isn't valid because the semantic context isn't contained within one line.\n\n```AgentQL\n{\n    social_media_links(The icons that lead\n        to Facebook, Snapchat, etc.)[]\n}\n```"
              },
<<<<<<< HEAD
              "temperature": {
                "_input_type": "SliderInput",
                "advanced": true,
                "display_name": "Temperature",
                "dynamic": false,
                "info": "",
                "max_label": "",
                "max_label_icon": "",
                "min_label": "",
                "min_label_icon": "",
                "name": "temperature",
                "placeholder": "",
                "range_spec": {
                  "max": 1,
                  "min": 0,
                  "step": 0.01,
                  "step_type": "float"
                },
                "required": false,
                "show": true,
                "slider_buttons": false,
                "slider_buttons_options": [],
                "slider_input": false,
                "title_case": false,
                "tool_mode": false,
                "type": "slider",
                "value": 0.1
              },
              "timeout": {
                "_input_type": "IntInput",
                "advanced": true,
                "display_name": "Timeout",
                "dynamic": false,
                "info": "The timeout for requests to OpenAI completion API.",
                "list": false,
                "list_add_label": "Add More",
                "name": "timeout",
                "placeholder": "",
                "required": false,
                "show": true,
                "title_case": false,
                "tool_mode": false,
                "trace_as_metadata": true,
                "type": "int",
                "value": 700
              },
=======
>>>>>>> ba17c672
              "tools": {
                "_input_type": "HandleInput",
                "advanced": false,
                "display_name": "Tools",
                "dynamic": false,
                "info": "These are the tools that the agent can use to help with tasks.",
                "input_types": [
                  "Tool"
                ],
                "list": true,
                "list_add_label": "Add More",
                "name": "tools",
                "placeholder": "",
                "required": false,
                "show": true,
                "title_case": false,
                "trace_as_metadata": true,
                "type": "other",
                "value": ""
              },
              "verbose": {
                "_input_type": "BoolInput",
                "advanced": true,
                "display_name": "Verbose",
                "dynamic": false,
                "info": "",
                "list": false,
                "list_add_label": "Add More",
                "name": "verbose",
                "placeholder": "",
                "required": false,
                "show": true,
                "title_case": false,
                "tool_mode": false,
                "trace_as_metadata": true,
                "type": "bool",
                "value": true
              }
            },
            "tool_mode": false
          },
          "showNode": true,
          "type": "Agent"
        },
        "dragging": false,
        "id": "Agent-ZH2Rd",
        "measured": {
          "height": 594,
          "width": 320
        },
        "position": {
          "x": 1151.0943181682178,
          "y": 225.0272050437212
        },
        "selected": false,
        "type": "genericNode"
      },
      {
        "data": {
          "id": "SaveToFile-VVVVb",
          "node": {
            "base_classes": [
              "Message"
            ],
            "beta": false,
            "conditional_paths": [],
            "custom_fields": {},
            "description": "Save data to local file, AWS S3, or Google Drive in the selected format.",
            "display_name": "Write File",
            "documentation": "https://docs.langflow.org/components-processing#save-file",
            "edited": false,
            "field_order": [
              "storage_location",
              "input",
              "file_name",
              "local_format",
              "aws_format",
              "gdrive_format",
              "aws_access_key_id",
              "aws_secret_access_key",
              "bucket_name",
              "aws_region",
              "s3_prefix",
              "service_account_key",
              "folder_id"
            ],
            "frozen": false,
            "icon": "file-text",
            "last_updated": "2025-09-30T16:16:26.172Z",
            "legacy": false,
            "metadata": {
              "code_hash": "16f338bf1a3f",
              "dependencies": {
                "dependencies": [
                  {
                    "name": "orjson",
                    "version": "3.10.15"
                  },
                  {
                    "name": "pandas",
                    "version": "2.2.3"
                  },
                  {
                    "name": "fastapi",
                    "version": "0.120.0"
                  },
                  {
                    "name": "lfx",
                    "version": null
                  },
                  {
                    "name": "langflow",
                    "version": null
                  },
                  {
                    "name": "boto3",
                    "version": "1.40.59"
                  },
                  {
                    "name": "google",
                    "version": "0.8.5"
                  },
                  {
                    "name": "googleapiclient",
                    "version": "2.154.0"
                  }
                ],
                "total_dependencies": 8
              },
              "module": "lfx.components.files_and_knowledge.save_file.SaveToFileComponent"
            },
            "minimized": false,
            "output_types": [],
            "outputs": [
              {
                "allows_loop": false,
                "cache": true,
                "display_name": "File Path",
                "group_outputs": false,
                "method": "save_to_file",
                "name": "message",
                "selected": "Message",
                "tool_mode": true,
                "types": [
                  "Message"
                ],
                "value": "__UNDEFINED__"
              }
            ],
            "pinned": false,
            "template": {
              "_type": "Component",
              "append_mode": {
                "_input_type": "BoolInput",
                "advanced": false,
                "display_name": "Append",
                "dynamic": false,
                "info": "Append to file if it exists (only for plain text formats). Disabled for binary formats like Excel.",
                "list": false,
                "list_add_label": "Add More",
                "name": "append_mode",
                "placeholder": "",
                "required": false,
                "show": false,
                "title_case": false,
                "tool_mode": false,
                "trace_as_metadata": true,
                "track_in_telemetry": true,
                "type": "bool",
                "value": false
              },
              "aws_access_key_id": {
                "_input_type": "SecretStrInput",
                "advanced": true,
                "display_name": "AWS Access Key ID",
                "dynamic": false,
                "info": "AWS Access key ID.",
                "input_types": [],
                "load_from_db": false,
                "name": "aws_access_key_id",
                "password": true,
                "placeholder": "",
                "required": false,
                "show": false,
                "title_case": false,
                "type": "str",
                "value": ""
              },
              "aws_format": {
                "_input_type": "DropdownInput",
                "advanced": false,
                "combobox": false,
                "dialog_inputs": {},
                "display_name": "File Format",
                "dynamic": false,
                "external_options": {},
                "info": "Select the file format for AWS S3 storage.",
                "name": "aws_format",
                "options": [
                  "txt",
                  "json",
                  "csv",
                  "xml",
                  "html",
                  "md",
                  "yaml",
                  "log",
                  "tsv",
                  "jsonl",
                  "parquet",
                  "xlsx",
                  "zip"
                ],
                "options_metadata": [],
                "placeholder": "",
                "required": false,
                "show": false,
                "title_case": false,
                "toggle": false,
                "tool_mode": false,
                "trace_as_metadata": true,
                "type": "str",
                "value": "txt"
              },
              "aws_region": {
                "_input_type": "StrInput",
                "advanced": true,
                "display_name": "AWS Region",
                "dynamic": false,
                "info": "AWS region (e.g., us-east-1, eu-west-1).",
                "list": false,
                "list_add_label": "Add More",
                "load_from_db": false,
                "name": "aws_region",
                "placeholder": "",
                "required": false,
                "show": false,
                "title_case": false,
                "tool_mode": false,
                "trace_as_metadata": true,
                "type": "str",
                "value": ""
              },
              "aws_secret_access_key": {
                "_input_type": "SecretStrInput",
                "advanced": true,
                "display_name": "AWS Secret Key",
                "dynamic": false,
                "info": "AWS Secret Key.",
                "input_types": [],
                "load_from_db": false,
                "name": "aws_secret_access_key",
                "password": true,
                "placeholder": "",
                "required": false,
                "show": false,
                "title_case": false,
                "type": "str",
                "value": ""
              },
              "bucket_name": {
                "_input_type": "StrInput",
                "advanced": true,
                "display_name": "S3 Bucket Name",
                "dynamic": false,
                "info": "Enter the name of the S3 bucket.",
                "list": false,
                "list_add_label": "Add More",
                "load_from_db": false,
                "name": "bucket_name",
                "placeholder": "",
                "required": false,
                "show": false,
                "title_case": false,
                "tool_mode": false,
                "trace_as_metadata": true,
                "type": "str",
                "value": ""
              },
              "code": {
                "advanced": true,
                "dynamic": true,
                "fileTypes": [],
                "file_path": "",
                "info": "",
                "list": false,
                "load_from_db": false,
                "multiline": true,
                "name": "code",
                "password": false,
                "placeholder": "",
                "required": true,
                "show": true,
                "title_case": false,
                "type": "code",
                "value": "import json\nfrom collections.abc import AsyncIterator, Iterator\nfrom pathlib import Path\n\nimport orjson\nimport pandas as pd\nfrom fastapi import UploadFile\nfrom fastapi.encoders import jsonable_encoder\n\nfrom lfx.custom import Component\nfrom lfx.inputs import SortableListInput\nfrom lfx.io import BoolInput, DropdownInput, HandleInput, SecretStrInput, StrInput\nfrom lfx.schema import Data, DataFrame, Message\nfrom lfx.services.deps import get_settings_service, get_storage_service, session_scope\nfrom lfx.template.field.base import Output\n\n\nclass SaveToFileComponent(Component):\n    display_name = \"Write File\"\n    description = \"Save data to local file, AWS S3, or Google Drive in the selected format.\"\n    documentation: str = \"https://docs.langflow.org/write-file\"\n    icon = \"file-text\"\n    name = \"SaveToFile\"\n\n    # File format options for different storage types\n    LOCAL_DATA_FORMAT_CHOICES = [\"csv\", \"excel\", \"json\", \"markdown\"]\n    LOCAL_MESSAGE_FORMAT_CHOICES = [\"txt\", \"json\", \"markdown\"]\n    AWS_FORMAT_CHOICES = [\n        \"txt\",\n        \"json\",\n        \"csv\",\n        \"xml\",\n        \"html\",\n        \"md\",\n        \"yaml\",\n        \"log\",\n        \"tsv\",\n        \"jsonl\",\n        \"parquet\",\n        \"xlsx\",\n        \"zip\",\n    ]\n    GDRIVE_FORMAT_CHOICES = [\"txt\", \"json\", \"csv\", \"xlsx\", \"slides\", \"docs\", \"jpg\", \"mp3\"]\n\n    inputs = [\n        # Storage location selection\n        SortableListInput(\n            name=\"storage_location\",\n            display_name=\"Storage Location\",\n            placeholder=\"Select Location\",\n            info=\"Choose where to save the file.\",\n            options=[\n                {\"name\": \"Local\", \"icon\": \"hard-drive\"},\n                {\"name\": \"AWS\", \"icon\": \"Amazon\"},\n                {\"name\": \"Google Drive\", \"icon\": \"google\"},\n            ],\n            real_time_refresh=True,\n            limit=1,\n        ),\n        # Common inputs\n        HandleInput(\n            name=\"input\",\n            display_name=\"File Content\",\n            info=\"The input to save.\",\n            dynamic=True,\n            input_types=[\"Data\", \"DataFrame\", \"Message\"],\n            required=True,\n        ),\n        StrInput(\n            name=\"file_name\",\n            display_name=\"File Name\",\n            info=\"Name file will be saved as (without extension).\",\n            required=True,\n            show=False,\n            tool_mode=True,\n        ),\n        BoolInput(\n            name=\"append_mode\",\n            display_name=\"Append\",\n            info=\"Append to file if it exists (only for plain text formats). Disabled for binary formats like Excel.\",\n            value=False,\n            show=False,\n        ),\n        # Format inputs (dynamic based on storage location)\n        DropdownInput(\n            name=\"local_format\",\n            display_name=\"File Format\",\n            options=list(dict.fromkeys(LOCAL_DATA_FORMAT_CHOICES + LOCAL_MESSAGE_FORMAT_CHOICES)),\n            info=\"Select the file format for local storage.\",\n            value=\"json\",\n            show=False,\n        ),\n        DropdownInput(\n            name=\"aws_format\",\n            display_name=\"File Format\",\n            options=AWS_FORMAT_CHOICES,\n            info=\"Select the file format for AWS S3 storage.\",\n            value=\"txt\",\n            show=False,\n        ),\n        DropdownInput(\n            name=\"gdrive_format\",\n            display_name=\"File Format\",\n            options=GDRIVE_FORMAT_CHOICES,\n            info=\"Select the file format for Google Drive storage.\",\n            value=\"txt\",\n            show=False,\n        ),\n        # AWS S3 specific inputs\n        SecretStrInput(\n            name=\"aws_access_key_id\",\n            display_name=\"AWS Access Key ID\",\n            info=\"AWS Access key ID.\",\n            show=False,\n            advanced=True,\n        ),\n        SecretStrInput(\n            name=\"aws_secret_access_key\",\n            display_name=\"AWS Secret Key\",\n            info=\"AWS Secret Key.\",\n            show=False,\n            advanced=True,\n        ),\n        StrInput(\n            name=\"bucket_name\",\n            display_name=\"S3 Bucket Name\",\n            info=\"Enter the name of the S3 bucket.\",\n            show=False,\n            advanced=True,\n        ),\n        StrInput(\n            name=\"aws_region\",\n            display_name=\"AWS Region\",\n            info=\"AWS region (e.g., us-east-1, eu-west-1).\",\n            show=False,\n            advanced=True,\n        ),\n        StrInput(\n            name=\"s3_prefix\",\n            display_name=\"S3 Prefix\",\n            info=\"Prefix for all files in S3.\",\n            show=False,\n            advanced=True,\n        ),\n        # Google Drive specific inputs\n        SecretStrInput(\n            name=\"service_account_key\",\n            display_name=\"GCP Credentials Secret Key\",\n            info=\"Your Google Cloud Platform service account JSON key as a secret string (complete JSON content).\",\n            show=False,\n            advanced=True,\n        ),\n        StrInput(\n            name=\"folder_id\",\n            display_name=\"Google Drive Folder ID\",\n            info=(\n                \"The Google Drive folder ID where the file will be uploaded. \"\n                \"The folder must be shared with the service account email.\"\n            ),\n            show=False,\n            advanced=True,\n        ),\n    ]\n\n    outputs = [Output(display_name=\"File Path\", name=\"message\", method=\"save_to_file\")]\n\n    def update_build_config(self, build_config, field_value, field_name=None):\n        \"\"\"Update build configuration to show/hide fields based on storage location selection.\"\"\"\n        if field_name != \"storage_location\":\n            return build_config\n\n        # Extract selected storage location\n        selected = [location[\"name\"] for location in field_value] if isinstance(field_value, list) else []\n\n        # Hide all dynamic fields first\n        dynamic_fields = [\n            \"file_name\",  # Common fields (input is always visible)\n            \"append_mode\",\n            \"local_format\",\n            \"aws_format\",\n            \"gdrive_format\",\n            \"aws_access_key_id\",\n            \"aws_secret_access_key\",\n            \"bucket_name\",\n            \"aws_region\",\n            \"s3_prefix\",\n            \"service_account_key\",\n            \"folder_id\",\n        ]\n\n        for f_name in dynamic_fields:\n            if f_name in build_config:\n                build_config[f_name][\"show\"] = False\n\n        # Show fields based on selected storage location\n        if len(selected) == 1:\n            location = selected[0]\n\n            # Show file_name and append_mode when any storage location is selected\n            if \"file_name\" in build_config:\n                build_config[\"file_name\"][\"show\"] = True\n            if \"append_mode\" in build_config:\n                build_config[\"append_mode\"][\"show\"] = True\n\n            if location == \"Local\":\n                if \"local_format\" in build_config:\n                    build_config[\"local_format\"][\"show\"] = True\n\n            elif location == \"AWS\":\n                aws_fields = [\n                    \"aws_format\",\n                    \"aws_access_key_id\",\n                    \"aws_secret_access_key\",\n                    \"bucket_name\",\n                    \"aws_region\",\n                    \"s3_prefix\",\n                ]\n                for f_name in aws_fields:\n                    if f_name in build_config:\n                        build_config[f_name][\"show\"] = True\n\n            elif location == \"Google Drive\":\n                gdrive_fields = [\"gdrive_format\", \"service_account_key\", \"folder_id\"]\n                for f_name in gdrive_fields:\n                    if f_name in build_config:\n                        build_config[f_name][\"show\"] = True\n\n        return build_config\n\n    async def save_to_file(self) -> Message:\n        \"\"\"Save the input to a file and upload it, returning a confirmation message.\"\"\"\n        # Validate inputs\n        if not self.file_name:\n            msg = \"File name must be provided.\"\n            raise ValueError(msg)\n        if not self._get_input_type():\n            msg = \"Input type is not set.\"\n            raise ValueError(msg)\n\n        # Get selected storage location\n        storage_location = self._get_selected_storage_location()\n        if not storage_location:\n            msg = \"Storage location must be selected.\"\n            raise ValueError(msg)\n\n        # Route to appropriate save method based on storage location\n        if storage_location == \"Local\":\n            return await self._save_to_local()\n        if storage_location == \"AWS\":\n            return await self._save_to_aws()\n        if storage_location == \"Google Drive\":\n            return await self._save_to_google_drive()\n        msg = f\"Unsupported storage location: {storage_location}\"\n        raise ValueError(msg)\n\n    def _get_input_type(self) -> str:\n        \"\"\"Determine the input type based on the provided input.\"\"\"\n        # Use exact type checking (type() is) instead of isinstance() to avoid inheritance issues.\n        # Since Message inherits from Data, isinstance(message, Data) would return True for Message objects,\n        # causing Message inputs to be incorrectly identified as Data type.\n        if type(self.input) is DataFrame:\n            return \"DataFrame\"\n        if type(self.input) is Message:\n            return \"Message\"\n        if type(self.input) is Data:\n            return \"Data\"\n        msg = f\"Unsupported input type: {type(self.input)}\"\n        raise ValueError(msg)\n\n    def _get_default_format(self) -> str:\n        \"\"\"Return the default file format based on input type.\"\"\"\n        if self._get_input_type() == \"DataFrame\":\n            return \"csv\"\n        if self._get_input_type() == \"Data\":\n            return \"json\"\n        if self._get_input_type() == \"Message\":\n            return \"json\"\n        return \"json\"  # Fallback\n\n    def _adjust_file_path_with_format(self, path: Path, fmt: str) -> Path:\n        \"\"\"Adjust the file path to include the correct extension.\"\"\"\n        file_extension = path.suffix.lower().lstrip(\".\")\n        if fmt == \"excel\":\n            return Path(f\"{path}.xlsx\").expanduser() if file_extension not in [\"xlsx\", \"xls\"] else path\n        return Path(f\"{path}.{fmt}\").expanduser() if file_extension != fmt else path\n\n    def _is_plain_text_format(self, fmt: str) -> bool:\n        \"\"\"Check if a file format is plain text (supports appending).\"\"\"\n        plain_text_formats = [\"txt\", \"json\", \"markdown\", \"md\", \"csv\", \"xml\", \"html\", \"yaml\", \"log\", \"tsv\", \"jsonl\"]\n        return fmt.lower() in plain_text_formats\n\n    async def _upload_file(self, file_path: Path) -> None:\n        \"\"\"Upload the saved file using the upload_user_file service.\"\"\"\n        from langflow.api.v2.files import upload_user_file\n        from langflow.services.database.models.user.crud import get_user_by_id\n\n        # Ensure the file exists\n        if not file_path.exists():\n            msg = f\"File not found: {file_path}\"\n            raise FileNotFoundError(msg)\n\n        # Upload the file - always use append=False because the local file already contains\n        # the correct content (either new or appended locally)\n        with file_path.open(\"rb\") as f:\n            async with session_scope() as db:\n                if not self.user_id:\n                    msg = \"User ID is required for file saving.\"\n                    raise ValueError(msg)\n                current_user = await get_user_by_id(db, self.user_id)\n\n                await upload_user_file(\n                    file=UploadFile(filename=file_path.name, file=f, size=file_path.stat().st_size),\n                    session=db,\n                    current_user=current_user,\n                    storage_service=get_storage_service(),\n                    settings_service=get_settings_service(),\n                    append=False,\n                )\n\n    def _save_dataframe(self, dataframe: DataFrame, path: Path, fmt: str) -> str:\n        \"\"\"Save a DataFrame to the specified file format.\"\"\"\n        append_mode = getattr(self, \"append_mode\", False)\n        should_append = append_mode and path.exists() and self._is_plain_text_format(fmt)\n\n        if fmt == \"csv\":\n            dataframe.to_csv(path, index=False, mode=\"a\" if should_append else \"w\", header=not should_append)\n        elif fmt == \"excel\":\n            dataframe.to_excel(path, index=False, engine=\"openpyxl\")\n        elif fmt == \"json\":\n            if should_append:\n                # Read and parse existing JSON\n                existing_data = []\n                try:\n                    existing_content = path.read_text(encoding=\"utf-8\").strip()\n                    if existing_content:\n                        parsed = json.loads(existing_content)\n                        # Handle case where existing content is a single object\n                        if isinstance(parsed, dict):\n                            existing_data = [parsed]\n                        elif isinstance(parsed, list):\n                            existing_data = parsed\n                except (json.JSONDecodeError, FileNotFoundError):\n                    # Treat parse errors or missing file as empty array\n                    existing_data = []\n\n                # Append new data\n                new_records = json.loads(dataframe.to_json(orient=\"records\"))\n                existing_data.extend(new_records)\n\n                # Write back as a single JSON array\n                path.write_text(json.dumps(existing_data, indent=2), encoding=\"utf-8\")\n            else:\n                dataframe.to_json(path, orient=\"records\", indent=2)\n        elif fmt == \"markdown\":\n            content = dataframe.to_markdown(index=False)\n            if should_append:\n                path.write_text(path.read_text(encoding=\"utf-8\") + \"\\n\\n\" + content, encoding=\"utf-8\")\n            else:\n                path.write_text(content, encoding=\"utf-8\")\n        else:\n            msg = f\"Unsupported DataFrame format: {fmt}\"\n            raise ValueError(msg)\n        action = \"appended to\" if should_append else \"saved successfully as\"\n        return f\"DataFrame {action} '{path}'\"\n\n    def _save_data(self, data: Data, path: Path, fmt: str) -> str:\n        \"\"\"Save a Data object to the specified file format.\"\"\"\n        append_mode = getattr(self, \"append_mode\", False)\n        should_append = append_mode and path.exists() and self._is_plain_text_format(fmt)\n\n        if fmt == \"csv\":\n            pd.DataFrame(data.data).to_csv(\n                path,\n                index=False,\n                mode=\"a\" if should_append else \"w\",\n                header=not should_append,\n            )\n        elif fmt == \"excel\":\n            pd.DataFrame(data.data).to_excel(path, index=False, engine=\"openpyxl\")\n        elif fmt == \"json\":\n            new_data = jsonable_encoder(data.data)\n            if should_append:\n                # Read and parse existing JSON\n                existing_data = []\n                try:\n                    existing_content = path.read_text(encoding=\"utf-8\").strip()\n                    if existing_content:\n                        parsed = json.loads(existing_content)\n                        # Handle case where existing content is a single object\n                        if isinstance(parsed, dict):\n                            existing_data = [parsed]\n                        elif isinstance(parsed, list):\n                            existing_data = parsed\n                except (json.JSONDecodeError, FileNotFoundError):\n                    # Treat parse errors or missing file as empty array\n                    existing_data = []\n\n                # Append new data\n                if isinstance(new_data, list):\n                    existing_data.extend(new_data)\n                else:\n                    existing_data.append(new_data)\n\n                # Write back as a single JSON array\n                path.write_text(json.dumps(existing_data, indent=2), encoding=\"utf-8\")\n            else:\n                content = orjson.dumps(new_data, option=orjson.OPT_INDENT_2).decode(\"utf-8\")\n                path.write_text(content, encoding=\"utf-8\")\n        elif fmt == \"markdown\":\n            content = pd.DataFrame(data.data).to_markdown(index=False)\n            if should_append:\n                path.write_text(path.read_text(encoding=\"utf-8\") + \"\\n\\n\" + content, encoding=\"utf-8\")\n            else:\n                path.write_text(content, encoding=\"utf-8\")\n        else:\n            msg = f\"Unsupported Data format: {fmt}\"\n            raise ValueError(msg)\n        action = \"appended to\" if should_append else \"saved successfully as\"\n        return f\"Data {action} '{path}'\"\n\n    async def _save_message(self, message: Message, path: Path, fmt: str) -> str:\n        \"\"\"Save a Message to the specified file format, handling async iterators.\"\"\"\n        content = \"\"\n        if message.text is None:\n            content = \"\"\n        elif isinstance(message.text, AsyncIterator):\n            async for item in message.text:\n                content += str(item) + \" \"\n            content = content.strip()\n        elif isinstance(message.text, Iterator):\n            content = \" \".join(str(item) for item in message.text)\n        else:\n            content = str(message.text)\n\n        append_mode = getattr(self, \"append_mode\", False)\n        should_append = append_mode and path.exists() and self._is_plain_text_format(fmt)\n\n        if fmt == \"txt\":\n            if should_append:\n                path.write_text(path.read_text(encoding=\"utf-8\") + \"\\n\" + content, encoding=\"utf-8\")\n            else:\n                path.write_text(content, encoding=\"utf-8\")\n        elif fmt == \"json\":\n            new_message = {\"message\": content}\n            if should_append:\n                # Read and parse existing JSON\n                existing_data = []\n                try:\n                    existing_content = path.read_text(encoding=\"utf-8\").strip()\n                    if existing_content:\n                        parsed = json.loads(existing_content)\n                        # Handle case where existing content is a single object\n                        if isinstance(parsed, dict):\n                            existing_data = [parsed]\n                        elif isinstance(parsed, list):\n                            existing_data = parsed\n                except (json.JSONDecodeError, FileNotFoundError):\n                    # Treat parse errors or missing file as empty array\n                    existing_data = []\n\n                # Append new message\n                existing_data.append(new_message)\n\n                # Write back as a single JSON array\n                path.write_text(json.dumps(existing_data, indent=2), encoding=\"utf-8\")\n            else:\n                path.write_text(json.dumps(new_message, indent=2), encoding=\"utf-8\")\n        elif fmt == \"markdown\":\n            md_content = f\"**Message:**\\n\\n{content}\"\n            if should_append:\n                path.write_text(path.read_text(encoding=\"utf-8\") + \"\\n\\n\" + md_content, encoding=\"utf-8\")\n            else:\n                path.write_text(md_content, encoding=\"utf-8\")\n        else:\n            msg = f\"Unsupported Message format: {fmt}\"\n            raise ValueError(msg)\n        action = \"appended to\" if should_append else \"saved successfully as\"\n        return f\"Message {action} '{path}'\"\n\n    def _get_selected_storage_location(self) -> str:\n        \"\"\"Get the selected storage location from the SortableListInput.\"\"\"\n        if hasattr(self, \"storage_location\") and self.storage_location:\n            if isinstance(self.storage_location, list) and len(self.storage_location) > 0:\n                return self.storage_location[0].get(\"name\", \"\")\n            if isinstance(self.storage_location, dict):\n                return self.storage_location.get(\"name\", \"\")\n        return \"\"\n\n    def _get_file_format_for_location(self, location: str) -> str:\n        \"\"\"Get the appropriate file format based on storage location.\"\"\"\n        if location == \"Local\":\n            return getattr(self, \"local_format\", None) or self._get_default_format()\n        if location == \"AWS\":\n            return getattr(self, \"aws_format\", \"txt\")\n        if location == \"Google Drive\":\n            return getattr(self, \"gdrive_format\", \"txt\")\n        return self._get_default_format()\n\n    async def _save_to_local(self) -> Message:\n        \"\"\"Save file to local storage (original functionality).\"\"\"\n        file_format = self._get_file_format_for_location(\"Local\")\n\n        # Validate file format based on input type\n        allowed_formats = (\n            self.LOCAL_MESSAGE_FORMAT_CHOICES if self._get_input_type() == \"Message\" else self.LOCAL_DATA_FORMAT_CHOICES\n        )\n        if file_format not in allowed_formats:\n            msg = f\"Invalid file format '{file_format}' for {self._get_input_type()}. Allowed: {allowed_formats}\"\n            raise ValueError(msg)\n\n        # Prepare file path\n        file_path = Path(self.file_name).expanduser()\n        if not file_path.parent.exists():\n            file_path.parent.mkdir(parents=True, exist_ok=True)\n        file_path = self._adjust_file_path_with_format(file_path, file_format)\n\n        # Save the input to file based on type\n        if self._get_input_type() == \"DataFrame\":\n            confirmation = self._save_dataframe(self.input, file_path, file_format)\n        elif self._get_input_type() == \"Data\":\n            confirmation = self._save_data(self.input, file_path, file_format)\n        elif self._get_input_type() == \"Message\":\n            confirmation = await self._save_message(self.input, file_path, file_format)\n        else:\n            msg = f\"Unsupported input type: {self._get_input_type()}\"\n            raise ValueError(msg)\n\n        # Upload the saved file\n        await self._upload_file(file_path)\n\n        # Return the final file path and confirmation message\n        final_path = Path.cwd() / file_path if not file_path.is_absolute() else file_path\n        return Message(text=f\"{confirmation} at {final_path}\")\n\n    async def _save_to_aws(self) -> Message:\n        \"\"\"Save file to AWS S3 using S3 functionality.\"\"\"\n        # Validate AWS credentials\n        if not getattr(self, \"aws_access_key_id\", None):\n            msg = \"AWS Access Key ID is required for S3 storage\"\n            raise ValueError(msg)\n        if not getattr(self, \"aws_secret_access_key\", None):\n            msg = \"AWS Secret Key is required for S3 storage\"\n            raise ValueError(msg)\n        if not getattr(self, \"bucket_name\", None):\n            msg = \"S3 Bucket Name is required for S3 storage\"\n            raise ValueError(msg)\n\n        # Use S3 upload functionality\n        try:\n            import boto3\n        except ImportError as e:\n            msg = \"boto3 is not installed. Please install it using `uv pip install boto3`.\"\n            raise ImportError(msg) from e\n\n        # Create S3 client\n        client_config = {\n            \"aws_access_key_id\": self.aws_access_key_id,\n            \"aws_secret_access_key\": self.aws_secret_access_key,\n        }\n\n        if hasattr(self, \"aws_region\") and self.aws_region:\n            client_config[\"region_name\"] = self.aws_region\n\n        s3_client = boto3.client(\"s3\", **client_config)\n\n        # Extract content\n        content = self._extract_content_for_upload()\n        file_format = self._get_file_format_for_location(\"AWS\")\n\n        # Generate file path\n        file_path = f\"{self.file_name}.{file_format}\"\n        if hasattr(self, \"s3_prefix\") and self.s3_prefix:\n            file_path = f\"{self.s3_prefix.rstrip('/')}/{file_path}\"\n\n        # Create temporary file\n        import tempfile\n\n        with tempfile.NamedTemporaryFile(mode=\"w\", suffix=f\".{file_format}\", delete=False) as temp_file:\n            temp_file.write(content)\n            temp_file_path = temp_file.name\n\n        try:\n            # Upload to S3\n            s3_client.upload_file(temp_file_path, self.bucket_name, file_path)\n            s3_url = f\"s3://{self.bucket_name}/{file_path}\"\n            return Message(text=f\"File successfully uploaded to {s3_url}\")\n        finally:\n            # Clean up temp file\n            if Path(temp_file_path).exists():\n                Path(temp_file_path).unlink()\n\n    async def _save_to_google_drive(self) -> Message:\n        \"\"\"Save file to Google Drive using Google Drive functionality.\"\"\"\n        # Validate Google Drive credentials\n        if not getattr(self, \"service_account_key\", None):\n            msg = \"GCP Credentials Secret Key is required for Google Drive storage\"\n            raise ValueError(msg)\n        if not getattr(self, \"folder_id\", None):\n            msg = \"Google Drive Folder ID is required for Google Drive storage\"\n            raise ValueError(msg)\n\n        # Use Google Drive upload functionality\n        try:\n            import json\n            import tempfile\n\n            from google.oauth2 import service_account\n            from googleapiclient.discovery import build\n            from googleapiclient.http import MediaFileUpload\n        except ImportError as e:\n            msg = \"Google API client libraries are not installed. Please install them.\"\n            raise ImportError(msg) from e\n\n        # Parse credentials\n        try:\n            credentials_dict = json.loads(self.service_account_key)\n        except json.JSONDecodeError as e:\n            msg = f\"Invalid JSON in service account key: {e!s}\"\n            raise ValueError(msg) from e\n\n        # Create Google Drive service\n        credentials = service_account.Credentials.from_service_account_info(\n            credentials_dict, scopes=[\"https://www.googleapis.com/auth/drive.file\"]\n        )\n        drive_service = build(\"drive\", \"v3\", credentials=credentials)\n\n        # Extract content and format\n        content = self._extract_content_for_upload()\n        file_format = self._get_file_format_for_location(\"Google Drive\")\n\n        # Handle special Google Drive formats\n        if file_format in [\"slides\", \"docs\"]:\n            return await self._save_to_google_apps(drive_service, credentials, content, file_format)\n\n        # Create temporary file\n        file_path = f\"{self.file_name}.{file_format}\"\n        with tempfile.NamedTemporaryFile(mode=\"w\", suffix=f\".{file_format}\", delete=False) as temp_file:\n            temp_file.write(content)\n            temp_file_path = temp_file.name\n\n        try:\n            # Upload to Google Drive\n            file_metadata = {\"name\": file_path, \"parents\": [self.folder_id]}\n            media = MediaFileUpload(temp_file_path, resumable=True)\n\n            uploaded_file = drive_service.files().create(body=file_metadata, media_body=media, fields=\"id\").execute()\n\n            file_id = uploaded_file.get(\"id\")\n            file_url = f\"https://drive.google.com/file/d/{file_id}/view\"\n            return Message(text=f\"File successfully uploaded to Google Drive: {file_url}\")\n        finally:\n            # Clean up temp file\n            if Path(temp_file_path).exists():\n                Path(temp_file_path).unlink()\n\n    async def _save_to_google_apps(self, drive_service, credentials, content: str, app_type: str) -> Message:\n        \"\"\"Save content to Google Apps (Slides or Docs).\"\"\"\n        import time\n\n        if app_type == \"slides\":\n            from googleapiclient.discovery import build\n\n            slides_service = build(\"slides\", \"v1\", credentials=credentials)\n\n            file_metadata = {\n                \"name\": self.file_name,\n                \"mimeType\": \"application/vnd.google-apps.presentation\",\n                \"parents\": [self.folder_id],\n            }\n\n            created_file = drive_service.files().create(body=file_metadata, fields=\"id\").execute()\n            presentation_id = created_file[\"id\"]\n\n            time.sleep(2)  # Wait for file to be available  # noqa: ASYNC251\n\n            presentation = slides_service.presentations().get(presentationId=presentation_id).execute()\n            slide_id = presentation[\"slides\"][0][\"objectId\"]\n\n            # Add content to slide\n            requests = [\n                {\n                    \"createShape\": {\n                        \"objectId\": \"TextBox_01\",\n                        \"shapeType\": \"TEXT_BOX\",\n                        \"elementProperties\": {\n                            \"pageObjectId\": slide_id,\n                            \"size\": {\n                                \"height\": {\"magnitude\": 3000000, \"unit\": \"EMU\"},\n                                \"width\": {\"magnitude\": 6000000, \"unit\": \"EMU\"},\n                            },\n                            \"transform\": {\n                                \"scaleX\": 1,\n                                \"scaleY\": 1,\n                                \"translateX\": 1000000,\n                                \"translateY\": 1000000,\n                                \"unit\": \"EMU\",\n                            },\n                        },\n                    }\n                },\n                {\"insertText\": {\"objectId\": \"TextBox_01\", \"insertionIndex\": 0, \"text\": content}},\n            ]\n\n            slides_service.presentations().batchUpdate(\n                presentationId=presentation_id, body={\"requests\": requests}\n            ).execute()\n            file_url = f\"https://docs.google.com/presentation/d/{presentation_id}/edit\"\n\n        elif app_type == \"docs\":\n            from googleapiclient.discovery import build\n\n            docs_service = build(\"docs\", \"v1\", credentials=credentials)\n\n            file_metadata = {\n                \"name\": self.file_name,\n                \"mimeType\": \"application/vnd.google-apps.document\",\n                \"parents\": [self.folder_id],\n            }\n\n            created_file = drive_service.files().create(body=file_metadata, fields=\"id\").execute()\n            document_id = created_file[\"id\"]\n\n            time.sleep(2)  # Wait for file to be available  # noqa: ASYNC251\n\n            # Add content to document\n            requests = [{\"insertText\": {\"location\": {\"index\": 1}, \"text\": content}}]\n            docs_service.documents().batchUpdate(documentId=document_id, body={\"requests\": requests}).execute()\n            file_url = f\"https://docs.google.com/document/d/{document_id}/edit\"\n\n        return Message(text=f\"File successfully created in Google {app_type.title()}: {file_url}\")\n\n    def _extract_content_for_upload(self) -> str:\n        \"\"\"Extract content from input for upload to cloud services.\"\"\"\n        if self._get_input_type() == \"DataFrame\":\n            return self.input.to_csv(index=False)\n        if self._get_input_type() == \"Data\":\n            if hasattr(self.input, \"data\") and self.input.data:\n                if isinstance(self.input.data, dict):\n                    import json\n\n                    return json.dumps(self.input.data, indent=2, ensure_ascii=False)\n                return str(self.input.data)\n            return str(self.input)\n        if self._get_input_type() == \"Message\":\n            return str(self.input.text) if self.input.text else str(self.input)\n        return str(self.input)\n"
              },
              "file_name": {
                "_input_type": "StrInput",
                "advanced": false,
                "display_name": "File Name",
                "dynamic": false,
                "info": "Name file will be saved as (without extension).",
                "list": false,
                "list_add_label": "Add More",
                "load_from_db": false,
                "name": "file_name",
                "placeholder": "",
                "required": true,
                "show": true,
                "title_case": false,
                "tool_mode": false,
                "trace_as_metadata": true,
                "type": "str",
                "value": "news-aggregated"
              },
              "folder_id": {
                "_input_type": "StrInput",
                "advanced": true,
                "display_name": "Google Drive Folder ID",
                "dynamic": false,
                "info": "The Google Drive folder ID where the file will be uploaded. The folder must be shared with the service account email.",
                "list": false,
                "list_add_label": "Add More",
                "load_from_db": false,
                "name": "folder_id",
                "placeholder": "",
                "required": false,
                "show": false,
                "title_case": false,
                "tool_mode": false,
                "trace_as_metadata": true,
                "type": "str",
                "value": ""
              },
              "gdrive_format": {
                "_input_type": "DropdownInput",
                "advanced": false,
                "combobox": false,
                "dialog_inputs": {},
                "display_name": "File Format",
                "dynamic": false,
                "external_options": {},
                "info": "Select the file format for Google Drive storage.",
                "name": "gdrive_format",
                "options": [
                  "txt",
                  "json",
                  "csv",
                  "xlsx",
                  "slides",
                  "docs",
                  "jpg",
                  "mp3"
                ],
                "options_metadata": [],
                "placeholder": "",
                "required": false,
                "show": false,
                "title_case": false,
                "toggle": false,
                "tool_mode": false,
                "trace_as_metadata": true,
                "type": "str",
                "value": "txt"
              },
              "input": {
                "_input_type": "HandleInput",
                "advanced": false,
                "display_name": "File Content",
                "dynamic": true,
                "info": "The input to save.",
                "input_types": [
                  "Data",
                  "DataFrame",
                  "Message"
                ],
                "list": false,
                "list_add_label": "Add More",
                "name": "input",
                "placeholder": "",
                "required": true,
                "show": true,
                "title_case": false,
                "trace_as_metadata": true,
                "type": "other",
                "value": ""
              },
              "local_format": {
                "_input_type": "DropdownInput",
                "advanced": false,
                "combobox": false,
                "dialog_inputs": {},
                "display_name": "File Format",
                "dynamic": false,
                "external_options": {},
                "info": "Select the file format for local storage.",
                "name": "local_format",
                "options": [
                  "csv",
                  "excel",
                  "json",
                  "markdown",
                  "txt"
                ],
                "options_metadata": [],
                "placeholder": "",
                "required": false,
                "show": true,
                "title_case": false,
                "toggle": false,
                "tool_mode": false,
                "trace_as_metadata": true,
                "type": "str",
                "value": "json"
              },
              "s3_prefix": {
                "_input_type": "StrInput",
                "advanced": true,
                "display_name": "S3 Prefix",
                "dynamic": false,
                "info": "Prefix for all files in S3.",
                "list": false,
                "list_add_label": "Add More",
                "load_from_db": false,
                "name": "s3_prefix",
                "placeholder": "",
                "required": false,
                "show": false,
                "title_case": false,
                "tool_mode": false,
                "trace_as_metadata": true,
                "type": "str",
                "value": ""
              },
              "service_account_key": {
                "_input_type": "SecretStrInput",
                "advanced": true,
                "display_name": "GCP Credentials Secret Key",
                "dynamic": false,
                "info": "Your Google Cloud Platform service account JSON key as a secret string (complete JSON content).",
                "input_types": [],
                "load_from_db": false,
                "name": "service_account_key",
                "password": true,
                "placeholder": "",
                "required": false,
                "show": false,
                "title_case": false,
                "type": "str",
                "value": ""
              },
              "storage_location": {
                "_input_type": "SortableListInput",
                "advanced": false,
                "display_name": "Storage Location",
                "dynamic": false,
                "info": "Choose where to save the file.",
                "limit": 1,
                "name": "storage_location",
                "options": [
                  {
                    "icon": "hard-drive",
                    "name": "Local"
                  },
                  {
                    "icon": "Amazon",
                    "name": "AWS"
                  },
                  {
                    "icon": "google",
                    "name": "Google Drive"
                  }
                ],
                "placeholder": "Select Location",
                "real_time_refresh": true,
                "required": false,
                "search_category": [],
                "show": true,
                "title_case": false,
                "tool_mode": false,
                "trace_as_metadata": true,
                "type": "sortableList",
                "value": [
                  {
                    "chosen": false,
                    "icon": "hard-drive",
                    "name": "Local",
                    "selected": false
                  }
                ]
              }
            },
            "tool_mode": false
          },
          "showNode": true,
          "type": "SaveToFile"
        },
        "dragging": false,
        "id": "SaveToFile-VVVVb",
        "measured": {
          "height": 415,
          "width": 320
        },
        "position": {
          "x": 1794.2632899160462,
          "y": 380.70482755018264
        },
        "selected": true,
        "type": "genericNode"
      }
    ],
    "viewport": {
      "x": -27.058787075981854,
      "y": 101.24533456841135,
      "zoom": 0.7295800981010054
    }
  },
  "description": "Extracts data and information from webpages.",
  "endpoint_name": null,
  "id": "10090ba4-02d7-4c07-bc44-c635c4d4e7d3",
  "is_component": false,
  "last_tested_version": "1.6.0",
  "name": "News Aggregator",
  "tags": [
    "web-scraping",
    "agents"
  ]
}<|MERGE_RESOLUTION|>--- conflicted
+++ resolved
@@ -9,16 +9,12 @@
             "dataType": "AgentQL",
             "id": "AgentQL-064NO",
             "name": "component_as_tool",
-            "output_types": [
-              "Tool"
-            ]
+            "output_types": ["Tool"]
           },
           "targetHandle": {
             "fieldName": "tools",
             "id": "Agent-ZH2Rd",
-            "inputTypes": [
-              "Tool"
-            ],
+            "inputTypes": ["Tool"],
             "type": "other"
           }
         },
@@ -37,16 +33,12 @@
             "dataType": "ChatInput",
             "id": "ChatInput-S2wgk",
             "name": "message",
-            "output_types": [
-              "Message"
-            ]
+            "output_types": ["Message"]
           },
           "targetHandle": {
             "fieldName": "input_value",
             "id": "Agent-ZH2Rd",
-            "inputTypes": [
-              "Message"
-            ],
+            "inputTypes": ["Message"],
             "type": "str"
           }
         },
@@ -65,18 +57,12 @@
             "dataType": "Agent",
             "id": "Agent-ZH2Rd",
             "name": "response",
-            "output_types": [
-              "Message"
-            ]
+            "output_types": ["Message"]
           },
           "targetHandle": {
             "fieldName": "input_value",
             "id": "ChatOutput-jNfAw",
-            "inputTypes": [
-              "Data",
-              "DataFrame",
-              "Message"
-            ],
+            "inputTypes": ["Data", "DataFrame", "Message"],
             "type": "other"
           }
         },
@@ -95,18 +81,12 @@
             "dataType": "ChatOutput",
             "id": "ChatOutput-jNfAw",
             "name": "message",
-            "output_types": [
-              "Message"
-            ]
+            "output_types": ["Message"]
           },
           "targetHandle": {
             "fieldName": "input",
             "id": "SaveToFile-VVVVb",
-            "inputTypes": [
-              "Data",
-              "DataFrame",
-              "Message"
-            ],
+            "inputTypes": ["Data", "DataFrame", "Message"],
             "type": "other"
           }
         },
@@ -178,9 +158,7 @@
           "display_name": "AgentQL Query Data",
           "id": "AgentQL-064NO",
           "node": {
-            "base_classes": [
-              "Data"
-            ],
+            "base_classes": ["Data"],
             "beta": false,
             "conditional_paths": [],
             "custom_fields": {},
@@ -237,9 +215,7 @@
                 "required_inputs": null,
                 "selected": "Tool",
                 "tool_mode": true,
-                "types": [
-                  "Tool"
-                ],
+                "types": ["Tool"],
                 "value": "__UNDEFINED__"
               }
             ],
@@ -344,10 +320,7 @@
                 "dynamic": false,
                 "info": "'standard' uses deep data analysis, while 'fast' trades some depth of analysis for speed.",
                 "name": "mode",
-                "options": [
-                  "fast",
-                  "standard"
-                ],
+                "options": ["fast", "standard"],
                 "options_metadata": [],
                 "placeholder": "",
                 "required": false,
@@ -365,9 +338,7 @@
                 "display_name": "Prompt",
                 "dynamic": false,
                 "info": "A Natural Language description of the data to extract from the page. Alternative to AgentQL query.",
-                "input_types": [
-                  "Message"
-                ],
+                "input_types": ["Message"],
                 "list": false,
                 "list_add_label": "Add More",
                 "load_from_db": false,
@@ -390,9 +361,7 @@
                 "display_name": "AgentQL Query",
                 "dynamic": false,
                 "info": "The AgentQL query to execute. Learn more at https://docs.agentql.com/agentql-query or use a prompt.",
-                "input_types": [
-                  "Message"
-                ],
+                "input_types": ["Message"],
                 "list": false,
                 "list_add_label": "Add More",
                 "load_from_db": false,
@@ -470,9 +439,7 @@
                     "name": "build_output",
                     "readonly": false,
                     "status": true,
-                    "tags": [
-                      "build_output"
-                    ]
+                    "tags": ["build_output"]
                   }
                 ]
               },
@@ -482,9 +449,7 @@
                 "display_name": "URL",
                 "dynamic": false,
                 "info": "The URL of the public web page you want to extract data from.",
-                "input_types": [
-                  "Message"
-                ],
+                "input_types": ["Message"],
                 "list": false,
                 "list_add_label": "Add More",
                 "load_from_db": false,
@@ -547,9 +512,7 @@
         "data": {
           "id": "ChatInput-S2wgk",
           "node": {
-            "base_classes": [
-              "Message"
-            ],
+            "base_classes": ["Message"],
             "beta": false,
             "category": "inputs",
             "conditional_paths": [],
@@ -599,9 +562,7 @@
                 "name": "message",
                 "selected": "Message",
                 "tool_mode": true,
-                "types": [
-                  "Message"
-                ],
+                "types": ["Message"],
                 "value": "__UNDEFINED__"
               }
             ],
@@ -633,9 +594,7 @@
                 "display_name": "Context ID",
                 "dynamic": false,
                 "info": "The context ID of the chat. Adds an extra layer to the local memory.",
-                "input_types": [
-                  "Message"
-                ],
+                "input_types": ["Message"],
                 "list": false,
                 "list_add_label": "Add More",
                 "load_from_db": false,
@@ -725,10 +684,7 @@
                 "dynamic": false,
                 "info": "Type of sender.",
                 "name": "sender",
-                "options": [
-                  "Machine",
-                  "User"
-                ],
+                "options": ["Machine", "User"],
                 "options_metadata": [],
                 "placeholder": "",
                 "required": false,
@@ -745,9 +701,7 @@
                 "display_name": "Sender Name",
                 "dynamic": false,
                 "info": "Name of the sender.",
-                "input_types": [
-                  "Message"
-                ],
+                "input_types": ["Message"],
                 "list": false,
                 "list_add_label": "Add More",
                 "load_from_db": false,
@@ -768,9 +722,7 @@
                 "display_name": "Session ID",
                 "dynamic": false,
                 "info": "The session ID of the chat. If empty, the current session ID parameter will be used.",
-                "input_types": [
-                  "Message"
-                ],
+                "input_types": ["Message"],
                 "list": false,
                 "list_add_label": "Add More",
                 "load_from_db": false,
@@ -853,9 +805,7 @@
         "data": {
           "id": "ChatOutput-jNfAw",
           "node": {
-            "base_classes": [
-              "Message"
-            ],
+            "base_classes": ["Message"],
             "beta": false,
             "conditional_paths": [],
             "custom_fields": {},
@@ -912,9 +862,7 @@
                 "name": "message",
                 "selected": "Message",
                 "tool_mode": true,
-                "types": [
-                  "Message"
-                ],
+                "types": ["Message"],
                 "value": "__UNDEFINED__"
               }
             ],
@@ -963,9 +911,7 @@
                 "display_name": "Context ID",
                 "dynamic": false,
                 "info": "The context ID of the chat. Adds an extra layer to the local memory.",
-                "input_types": [
-                  "Message"
-                ],
+                "input_types": ["Message"],
                 "list": false,
                 "list_add_label": "Add More",
                 "load_from_db": false,
@@ -986,9 +932,7 @@
                 "display_name": "Data Template",
                 "dynamic": false,
                 "info": "Template to convert Data to Text. If left empty, it will be dynamically set to the Data's text key.",
-                "input_types": [
-                  "Message"
-                ],
+                "input_types": ["Message"],
                 "list": false,
                 "list_add_label": "Add More",
                 "load_from_db": false,
@@ -1009,11 +953,7 @@
                 "display_name": "Inputs",
                 "dynamic": false,
                 "info": "Message to be passed as output.",
-                "input_types": [
-                  "Data",
-                  "DataFrame",
-                  "Message"
-                ],
+                "input_types": ["Data", "DataFrame", "Message"],
                 "list": false,
                 "list_add_label": "Add More",
                 "name": "input_value",
@@ -1034,10 +974,7 @@
                 "dynamic": false,
                 "info": "Type of sender.",
                 "name": "sender",
-                "options": [
-                  "Machine",
-                  "User"
-                ],
+                "options": ["Machine", "User"],
                 "options_metadata": [],
                 "placeholder": "",
                 "required": false,
@@ -1054,9 +991,7 @@
                 "display_name": "Sender Name",
                 "dynamic": false,
                 "info": "Name of the sender.",
-                "input_types": [
-                  "Message"
-                ],
+                "input_types": ["Message"],
                 "list": false,
                 "list_add_label": "Add More",
                 "load_from_db": false,
@@ -1077,9 +1012,7 @@
                 "display_name": "Session ID",
                 "dynamic": false,
                 "info": "The session ID of the chat. If empty, the current session ID parameter will be used.",
-                "input_types": [
-                  "Message"
-                ],
+                "input_types": ["Message"],
                 "list": false,
                 "list_add_label": "Add More",
                 "load_from_db": false,
@@ -1136,9 +1069,7 @@
         "data": {
           "id": "Agent-ZH2Rd",
           "node": {
-            "base_classes": [
-              "Message"
-            ],
+            "base_classes": ["Message"],
             "beta": false,
             "category": "agents",
             "conditional_paths": [],
@@ -1209,9 +1140,7 @@
                 "required_inputs": null,
                 "selected": "Message",
                 "tool_mode": true,
-                "types": [
-                  "Message"
-                ],
+                "types": ["Message"],
                 "value": "__UNDEFINED__"
               }
             ],
@@ -1244,9 +1173,7 @@
                 "display_name": "Agent Description [Deprecated]",
                 "dynamic": false,
                 "info": "The description of the agent. This is only used when in Tool Mode. Defaults to 'A helpful assistant with access to the following tools:' and tools are added dynamically. This feature is deprecated and will be removed in future versions.",
-                "input_types": [
-                  "Message"
-                ],
+                "input_types": ["Message"],
                 "list": false,
                 "list_add_label": "Add More",
                 "load_from_db": false,
@@ -1262,59 +1189,6 @@
                 "type": "str",
                 "value": "A helpful assistant with access to the following tools:"
               },
-<<<<<<< HEAD
-              "agent_llm": {
-                "_input_type": "DropdownInput",
-                "advanced": false,
-                "combobox": false,
-                "dialog_inputs": {},
-                "display_name": "Model Provider",
-                "dynamic": false,
-                "external_options": {
-                  "fields": {
-                    "data": {
-                      "node": {
-                        "display_name": "Connect other models",
-                        "icon": "CornerDownLeft",
-                        "name": "connect_other_models"
-                      }
-                    }
-                  }
-                },
-                "info": "The provider of the language model that the agent will use to generate responses.",
-                "input_types": [],
-                "name": "agent_llm",
-                "options": [
-                  "Anthropic",
-                  "Google Generative AI",
-                  "OpenAI",
-                  "IBM watsonx.ai",
-                  "Ollama"
-                ],
-                "options_metadata": [
-                  {
-                    "icon": "Anthropic"
-                  },
-                  {
-                    "icon": "GoogleGenerativeAI"
-                  },
-                  {
-                    "icon": "OpenAI"
-                  }
-                ],
-                "placeholder": "",
-                "real_time_refresh": true,
-                "required": false,
-                "show": true,
-                "title_case": false,
-                "toggle": false,
-                "tool_mode": false,
-                "trace_as_metadata": true,
-                "type": "str",
-                "value": "OpenAI"
-              },
-=======
->>>>>>> ba17c672
               "api_key": {
                 "_input_type": "SecretStrInput",
                 "advanced": false,
@@ -1333,29 +1207,6 @@
                 "type": "str",
                 "value": "OPENAI_API_KEY"
               },
-<<<<<<< HEAD
-              "base_url": {
-                "_input_type": "StrInput",
-                "advanced": false,
-                "display_name": "Base URL",
-                "dynamic": false,
-                "info": "The base URL of the API.",
-                "list": false,
-                "list_add_label": "Add More",
-                "load_from_db": false,
-                "name": "base_url",
-                "placeholder": "",
-                "required": true,
-                "show": false,
-                "title_case": false,
-                "tool_mode": false,
-                "trace_as_metadata": true,
-                "track_in_telemetry": false,
-                "type": "str",
-                "value": ""
-              },
-=======
->>>>>>> ba17c672
               "code": {
                 "advanced": true,
                 "dynamic": true,
@@ -1380,9 +1231,7 @@
                 "display_name": "Context ID",
                 "dynamic": false,
                 "info": "The context ID of the chat. Adds an extra layer to the local memory.",
-                "input_types": [
-                  "Message"
-                ],
+                "input_types": ["Message"],
                 "list": false,
                 "list_add_label": "Add More",
                 "load_from_db": false,
@@ -1404,9 +1253,7 @@
                 "display_name": "Output Format Instructions",
                 "dynamic": false,
                 "info": "Generic Template for structured output formatting. Valid only with Structured response.",
-                "input_types": [
-                  "Message"
-                ],
+                "input_types": ["Message"],
                 "list": false,
                 "list_add_label": "Add More",
                 "load_from_db": false,
@@ -1446,9 +1293,7 @@
                 "display_name": "Input",
                 "dynamic": false,
                 "info": "The input provided by the user for the agent to process.",
-                "input_types": [
-                  "Message"
-                ],
+                "input_types": ["Message"],
                 "list": false,
                 "list_add_label": "Add More",
                 "load_from_db": false,
@@ -1484,75 +1329,6 @@
               "model": {
                 "_input_type": "ModelInput",
                 "advanced": false,
-<<<<<<< HEAD
-                "display_name": "Max Output Tokens",
-                "dynamic": false,
-                "info": "The maximum number of tokens to generate.",
-                "list": false,
-                "list_add_label": "Add More",
-                "name": "max_output_tokens",
-                "placeholder": "",
-                "required": false,
-                "show": false,
-                "title_case": false,
-                "tool_mode": false,
-                "trace_as_metadata": true,
-                "track_in_telemetry": true,
-                "type": "int",
-                "value": ""
-              },
-              "max_retries": {
-                "_input_type": "IntInput",
-                "advanced": true,
-                "display_name": "Max Retries",
-                "dynamic": false,
-                "info": "The maximum number of retries to make when generating.",
-                "list": false,
-                "list_add_label": "Add More",
-                "name": "max_retries",
-                "placeholder": "",
-                "required": false,
-                "show": true,
-                "title_case": false,
-                "tool_mode": false,
-                "trace_as_metadata": true,
-                "type": "int",
-                "value": 5
-              },
-              "max_tokens": {
-                "_input_type": "IntInput",
-                "advanced": true,
-                "display_name": "Max Tokens",
-                "dynamic": false,
-                "info": "The maximum number of tokens to generate. Set to 0 for unlimited tokens.",
-                "list": false,
-                "list_add_label": "Add More",
-                "name": "max_tokens",
-                "placeholder": "",
-                "range_spec": {
-                  "max": 128000,
-                  "min": 0,
-                  "step": 0.1,
-                  "step_type": "float"
-                },
-                "required": false,
-                "show": true,
-                "title_case": false,
-                "tool_mode": false,
-                "trace_as_metadata": true,
-                "type": "int",
-                "value": ""
-              },
-              "model_kwargs": {
-                "_input_type": "DictInput",
-                "advanced": true,
-                "display_name": "Model Kwargs",
-                "dynamic": false,
-                "info": "Additional keyword arguments to pass to the model.",
-                "list": false,
-                "list_add_label": "Add More",
-                "name": "model_kwargs",
-=======
                 "display_name": "Language Model",
                 "dynamic": false,
                 "external_options": {
@@ -1567,15 +1343,12 @@
                   }
                 },
                 "info": "Select your model provider",
-                "input_types": [
-                  "LanguageModel"
-                ],
+                "input_types": ["LanguageModel"],
                 "list": false,
                 "list_add_label": "Add More",
                 "model_type": "language",
                 "name": "model",
                 "override_skip": false,
->>>>>>> ba17c672
                 "placeholder": "",
                 "real_time_refresh": true,
                 "refresh_button": true,
@@ -1584,57 +1357,9 @@
                 "title_case": false,
                 "tool_mode": false,
                 "trace_as_input": true,
-<<<<<<< HEAD
-                "type": "dict",
-                "value": {}
-              },
-              "model_name": {
-                "_input_type": "DropdownInput",
-                "advanced": false,
-                "combobox": true,
-                "dialog_inputs": {},
-                "display_name": "Model Name",
-                "dynamic": false,
-                "info": "To see the model names, first choose a provider. Then, enter your API key and click the refresh button next to the model name.",
-                "name": "model_name",
-                "options": [
-                  "gpt-4o-mini",
-                  "gpt-4o",
-                  "gpt-4.1",
-                  "gpt-4.1-mini",
-                  "gpt-4.1-nano",
-                  "gpt-4-turbo",
-                  "gpt-4-turbo-preview",
-                  "gpt-4",
-                  "gpt-3.5-turbo",
-                  "gpt-5.1",
-                  "gpt-5",
-                  "gpt-5-mini",
-                  "gpt-5-nano",
-                  "gpt-5-chat-latest",
-                  "o1",
-                  "o3-mini",
-                  "o3",
-                  "o3-pro",
-                  "o4-mini",
-                  "o4-mini-high"
-                ],
-                "options_metadata": [],
-                "placeholder": "",
-                "real_time_refresh": false,
-                "required": false,
-                "show": true,
-                "title_case": false,
-                "toggle": false,
-                "tool_mode": false,
-                "trace_as_metadata": true,
-                "type": "str",
-                "value": "gpt-4o"
-=======
                 "track_in_telemetry": false,
                 "type": "model",
                 "value": ""
->>>>>>> ba17c672
               },
               "n_messages": {
                 "_input_type": "IntInput",
@@ -1654,28 +1379,6 @@
                 "type": "int",
                 "value": 100
               },
-<<<<<<< HEAD
-              "openai_api_base": {
-                "_input_type": "StrInput",
-                "advanced": true,
-                "display_name": "OpenAI API Base",
-                "dynamic": false,
-                "info": "The base URL of the OpenAI API. Defaults to https://api.openai.com/v1. You can change this to use other APIs like JinaChat, LocalAI and Prem.",
-                "list": false,
-                "list_add_label": "Add More",
-                "load_from_db": false,
-                "name": "openai_api_base",
-                "placeholder": "",
-                "required": false,
-                "show": true,
-                "title_case": false,
-                "tool_mode": false,
-                "trace_as_metadata": true,
-                "type": "str",
-                "value": ""
-              },
-=======
->>>>>>> ba17c672
               "output_schema": {
                 "_input_type": "TableInput",
                 "advanced": true,
@@ -1712,13 +1415,7 @@
                     "display_name": "Type",
                     "edit_mode": "inline",
                     "name": "type",
-                    "options": [
-                      "str",
-                      "int",
-                      "float",
-                      "bool",
-                      "dict"
-                    ],
+                    "options": ["str", "int", "float", "bool", "dict"],
                     "type": "str"
                   },
                   {
@@ -1738,47 +1435,6 @@
                 "type": "table",
                 "value": []
               },
-<<<<<<< HEAD
-              "project_id": {
-                "_input_type": "StrInput",
-                "advanced": false,
-                "display_name": "Project ID",
-                "dynamic": false,
-                "info": "The project ID of the model.",
-                "list": false,
-                "list_add_label": "Add More",
-                "load_from_db": false,
-                "name": "project_id",
-                "placeholder": "",
-                "required": true,
-                "show": false,
-                "title_case": false,
-                "tool_mode": false,
-                "trace_as_metadata": true,
-                "track_in_telemetry": false,
-                "type": "str",
-                "value": ""
-              },
-              "seed": {
-                "_input_type": "IntInput",
-                "advanced": true,
-                "display_name": "Seed",
-                "dynamic": false,
-                "info": "The seed controls the reproducibility of the job.",
-                "list": false,
-                "list_add_label": "Add More",
-                "name": "seed",
-                "placeholder": "",
-                "required": false,
-                "show": true,
-                "title_case": false,
-                "tool_mode": false,
-                "trace_as_metadata": true,
-                "type": "int",
-                "value": 1
-              },
-=======
->>>>>>> ba17c672
               "system_prompt": {
                 "_input_type": "MultilineInput",
                 "advanced": false,
@@ -1786,9 +1442,7 @@
                 "display_name": "Agent Instructions",
                 "dynamic": false,
                 "info": "System Prompt: Initial instructions and context provided to guide the agent's behavior.",
-                "input_types": [
-                  "Message"
-                ],
+                "input_types": ["Message"],
                 "list": false,
                 "list_add_label": "Add More",
                 "load_from_db": false,
@@ -1804,64 +1458,13 @@
                 "type": "str",
                 "value": "You are a helpful content writer researching news and social posts for our company.\n\nCreate a new JSON file and insert the extracted data into that file.\n\nYou will use the AgentQL tool when getting content from URLs. Be sure to get the URL, author, content, and publish date. Here's how to write an AgentQL query:\n\nThe AgentQL query serves as the building block of your script. This guide shows you how AgentQL's query structure works and how to write a valid query.\n\n### Single term query\n\nA **single term query** enables you to retrieve a single element on the webpage. Here is an example of how you can write a single term query to retrieve a search box.\n\n```AgentQL\n{\n    search_box\n}\n```\n\n### List term query\n\nA **list term query** enables you to retrieve a list of similar elements on the webpage. Here is an example of how you can write a list term query to retrieve a list of prices of apples.\n\n```AgentQL\n{\n    apple_price[]\n}\n```\n\nYou can also specify the exact field you want to return in the list. Here is an example of how you can specify that you want the name and price from the list of products.\n\n```AgentQL\n{\n    products[] {\n        name\n        price(integer)\n    }\n}\n```\n\n### Combining single term queries and list term queries\n\nYou can query for both **single terms** and **list terms** by combining the preceding formats.\n\n```AgentQL\n{\n    author\n    date_of_birth\n    book_titles[]\n}\n```\n\n### Giving context to queries\n\nThere two main ways you can provide additional context to your queries.\n\n#### Structural context\n\nYou can nest queries within parent containers to indicate that your target web element is in a particular section of the webpage.\n\n```AgentQL\n{\n    footer {\n        social_media_links[]\n    }\n}\n```\n\n#### Semantic context\n\nYou can also provide a short description within parentheses to guide AgentQL in locating the right element(s).\n\n```AgentQL\n{\n    footer {\n        social_media_links(The icons that lead to Facebook, Snapchat, etc.)[]\n    }\n}\n```\n\n### Syntax guidelines\n\nEnclose all AgentQL query terms within curly braces `{}`. The following query structure isn't valid because the term \"social_media_links\" is wrongly enclosed within parenthesis`()`.\n\n```AgentQL\n( # Should be {\n    social_media_links(The icons that lead to Facebook, Snapchat, etc.)[]\n) # Should be }\n```\n\nYou can't include new lines in your semantic context. The following query structure isn't valid because the semantic context isn't contained within one line.\n\n```AgentQL\n{\n    social_media_links(The icons that lead\n        to Facebook, Snapchat, etc.)[]\n}\n```"
               },
-<<<<<<< HEAD
-              "temperature": {
-                "_input_type": "SliderInput",
-                "advanced": true,
-                "display_name": "Temperature",
-                "dynamic": false,
-                "info": "",
-                "max_label": "",
-                "max_label_icon": "",
-                "min_label": "",
-                "min_label_icon": "",
-                "name": "temperature",
-                "placeholder": "",
-                "range_spec": {
-                  "max": 1,
-                  "min": 0,
-                  "step": 0.01,
-                  "step_type": "float"
-                },
-                "required": false,
-                "show": true,
-                "slider_buttons": false,
-                "slider_buttons_options": [],
-                "slider_input": false,
-                "title_case": false,
-                "tool_mode": false,
-                "type": "slider",
-                "value": 0.1
-              },
-              "timeout": {
-                "_input_type": "IntInput",
-                "advanced": true,
-                "display_name": "Timeout",
-                "dynamic": false,
-                "info": "The timeout for requests to OpenAI completion API.",
-                "list": false,
-                "list_add_label": "Add More",
-                "name": "timeout",
-                "placeholder": "",
-                "required": false,
-                "show": true,
-                "title_case": false,
-                "tool_mode": false,
-                "trace_as_metadata": true,
-                "type": "int",
-                "value": 700
-              },
-=======
->>>>>>> ba17c672
               "tools": {
                 "_input_type": "HandleInput",
                 "advanced": false,
                 "display_name": "Tools",
                 "dynamic": false,
                 "info": "These are the tools that the agent can use to help with tasks.",
-                "input_types": [
-                  "Tool"
-                ],
+                "input_types": ["Tool"],
                 "list": true,
                 "list_add_label": "Add More",
                 "name": "tools",
@@ -1914,9 +1517,7 @@
         "data": {
           "id": "SaveToFile-VVVVb",
           "node": {
-            "base_classes": [
-              "Message"
-            ],
+            "base_classes": ["Message"],
             "beta": false,
             "conditional_paths": [],
             "custom_fields": {},
@@ -1996,9 +1597,7 @@
                 "name": "message",
                 "selected": "Message",
                 "tool_mode": true,
-                "types": [
-                  "Message"
-                ],
+                "types": ["Message"],
                 "value": "__UNDEFINED__"
               }
             ],
@@ -2225,11 +1824,7 @@
                 "display_name": "File Content",
                 "dynamic": true,
                 "info": "The input to save.",
-                "input_types": [
-                  "Data",
-                  "DataFrame",
-                  "Message"
-                ],
+                "input_types": ["Data", "DataFrame", "Message"],
                 "list": false,
                 "list_add_label": "Add More",
                 "name": "input",
@@ -2251,13 +1846,7 @@
                 "external_options": {},
                 "info": "Select the file format for local storage.",
                 "name": "local_format",
-                "options": [
-                  "csv",
-                  "excel",
-                  "json",
-                  "markdown",
-                  "txt"
-                ],
+                "options": ["csv", "excel", "json", "markdown", "txt"],
                 "options_metadata": [],
                 "placeholder": "",
                 "required": false,
@@ -2377,8 +1966,5 @@
   "is_component": false,
   "last_tested_version": "1.6.0",
   "name": "News Aggregator",
-  "tags": [
-    "web-scraping",
-    "agents"
-  ]
+  "tags": ["web-scraping", "agents"]
 }
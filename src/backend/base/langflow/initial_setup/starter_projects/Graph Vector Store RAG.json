{
  "data": {
    "edges": [
      {
        "animated": false,
        "className": "",
        "data": {
          "sourceHandle": {
            "dataType": "OpenAIEmbeddings",
            "id": "OpenAIEmbeddings-fcwMC",
            "name": "embeddings",
            "output_types": [
              "Embeddings"
            ]
          },
          "targetHandle": {
            "fieldName": "embedding_model",
            "id": "AstraDBGraph-jr8pY",
            "inputTypes": [
              "Embeddings"
            ],
            "type": "other"
          }
        },
        "id": "reactflow__edge-OpenAIEmbeddings-jyvkr{œdataTypeœ:œOpenAIEmbeddingsœ,œidœ:œOpenAIEmbeddings-jyvkrœ,œnameœ:œembeddingsœ,œoutput_typesœ:[œEmbeddingsœ]}-AstraDBGraph-jr8pY{œfieldNameœ:œembedding_modelœ,œidœ:œAstraDBGraph-jr8pYœ,œinputTypesœ:[œEmbeddingsœ],œtypeœ:œotherœ}",
        "selected": false,
        "source": "OpenAIEmbeddings-fcwMC",
        "sourceHandle": "{œdataTypeœ: œOpenAIEmbeddingsœ, œidœ: œOpenAIEmbeddings-fcwMCœ, œnameœ: œembeddingsœ, œoutput_typesœ: [œEmbeddingsœ]}",
        "target": "AstraDBGraph-jr8pY",
        "targetHandle": "{œfieldNameœ: œembedding_modelœ, œidœ: œAstraDBGraph-jr8pYœ, œinputTypesœ: [œEmbeddingsœ], œtypeœ: œotherœ}"
      },
      {
        "animated": false,
        "className": "",
        "data": {
          "sourceHandle": {
            "dataType": "ChatInput",
            "id": "ChatInput-DA114",
            "name": "message",
            "output_types": [
              "Message"
            ]
          },
          "targetHandle": {
            "fieldName": "search_query",
            "id": "AstraDBGraph-jr8pY",
            "inputTypes": [
              "Message"
            ],
            "type": "str"
          }
        },
        "id": "reactflow__edge-ChatInput-ZCSfi{œdataTypeœ:œChatInputœ,œidœ:œChatInput-ZCSfiœ,œnameœ:œmessageœ,œoutput_typesœ:[œMessageœ]}-AstraDBGraph-jr8pY{œfieldNameœ:œsearch_queryœ,œidœ:œAstraDBGraph-jr8pYœ,œinputTypesœ:[œMessageœ],œtypeœ:œstrœ}",
        "selected": false,
        "source": "ChatInput-DA114",
        "sourceHandle": "{œdataTypeœ: œChatInputœ, œidœ: œChatInput-DA114œ, œnameœ: œmessageœ, œoutput_typesœ: [œMessageœ]}",
        "target": "AstraDBGraph-jr8pY",
        "targetHandle": "{œfieldNameœ: œsearch_queryœ, œidœ: œAstraDBGraph-jr8pYœ, œinputTypesœ: [œMessageœ], œtypeœ: œstrœ}"
      },
      {
        "animated": false,
        "className": "",
        "data": {
          "sourceHandle": {
            "dataType": "AstraDBGraph",
            "id": "AstraDBGraph-jr8pY",
            "name": "search_results",
            "output_types": [
              "Data"
            ]
          },
          "targetHandle": {
            "fieldName": "data",
            "id": "ParseData-alciW",
            "inputTypes": [
              "Data"
            ],
            "type": "other"
          }
        },
        "id": "reactflow__edge-AstraDBGraph-jr8pY{œdataTypeœ:œAstraDBGraphœ,œidœ:œAstraDBGraph-jr8pYœ,œnameœ:œsearch_resultsœ,œoutput_typesœ:[œDataœ]}-ParseData-T6FGT{œfieldNameœ:œdataœ,œidœ:œParseData-T6FGTœ,œinputTypesœ:[œDataœ],œtypeœ:œotherœ}",
        "selected": false,
        "source": "AstraDBGraph-jr8pY",
        "sourceHandle": "{œdataTypeœ: œAstraDBGraphœ, œidœ: œAstraDBGraph-jr8pYœ, œnameœ: œsearch_resultsœ, œoutput_typesœ: [œDataœ]}",
        "target": "ParseData-alciW",
        "targetHandle": "{œfieldNameœ: œdataœ, œidœ: œParseData-alciWœ, œinputTypesœ: [œDataœ], œtypeœ: œotherœ}"
      },
      {
        "animated": false,
        "className": "",
        "data": {
          "sourceHandle": {
            "dataType": "ParseData",
            "id": "ParseData-alciW",
            "name": "text",
            "output_types": [
              "Message"
            ]
          },
          "targetHandle": {
            "fieldName": "context",
            "id": "Prompt-2M2d5",
            "inputTypes": [
              "Message",
              "Text"
            ],
            "type": "str"
          }
        },
        "id": "reactflow__edge-ParseData-alciW{œdataTypeœ:œParseDataœ,œidœ:œParseData-alciWœ,œnameœ:œtextœ,œoutput_typesœ:[œMessageœ]}-Prompt-rmO8w{œfieldNameœ:œcontextœ,œidœ:œPrompt-rmO8wœ,œinputTypesœ:[œMessageœ,œTextœ],œtypeœ:œstrœ}",
        "selected": false,
        "source": "ParseData-alciW",
        "sourceHandle": "{œdataTypeœ: œParseDataœ, œidœ: œParseData-alciWœ, œnameœ: œtextœ, œoutput_typesœ: [œMessageœ]}",
        "target": "Prompt-rmO8w",
        "targetHandle": "{œfieldNameœ: œcontextœ, œidœ: œPrompt-2M2d5œ, œinputTypesœ: [œMessageœ, œTextœ], œtypeœ: œstrœ}"
      },
      {
        "animated": false,
        "className": "",
        "data": {
          "sourceHandle": {
            "dataType": "ChatInput",
            "id": "ChatInput-DA114",
            "name": "message",
            "output_types": [
              "Message"
            ]
          },
          "targetHandle": {
            "fieldName": "question",
            "id": "Prompt-2M2d5",
            "inputTypes": [
              "Message",
              "Text"
            ],
            "type": "str"
          }
        },
        "id": "reactflow__edge-ChatInput-DA114{œdataTypeœ:œChatInputœ,œidœ:œChatInput-DA114œ,œnameœ:œmessageœ,œoutput_typesœ:[œMessageœ]}-Prompt-rmO8w{œfieldNameœ:œquestionœ,œidœ:œPrompt-rmO8wœ,œinputTypesœ:[œMessageœ,œTextœ],œtypeœ:œstrœ}",
        "selected": false,
        "source": "ChatInput-DA114",
        "sourceHandle": "{œdataTypeœ: œChatInputœ, œidœ: œChatInput-DA114œ, œnameœ: œmessageœ, œoutput_typesœ: [œMessageœ]}",
        "target": "Prompt-rmO8w",
        "targetHandle": "{œfieldNameœ: œquestionœ, œidœ: œPrompt-2M2d5œ, œinputTypesœ: [œMessageœ, œTextœ], œtypeœ: œstrœ}"
      },
      {
        "animated": false,
        "className": "",
        "data": {
          "sourceHandle": {
            "dataType": "Prompt",
            "id": "Prompt-rmO8w",
            "name": "prompt",
            "output_types": [
              "Message"
            ]
          },
          "targetHandle": {
            "fieldName": "input_value",
            "id": "OpenAIModel-a26gL",
            "inputTypes": [
              "Message"
            ],
            "type": "str"
          }
        },
        "id": "reactflow__edge-Prompt-rmO8w{œdataTypeœ:œPromptœ,œidœ:œPrompt-rmO8wœ,œnameœ:œpromptœ,œoutput_typesœ:[œMessageœ]}-OpenAIModel-LnWKb{œfieldNameœ:œinput_valueœ,œidœ:œOpenAIModel-LnWKbœ,œinputTypesœ:[œMessageœ],œtypeœ:œstrœ}",
        "selected": false,
        "source": "Prompt-rmO8w",
        "sourceHandle": "{œdataTypeœ: œPromptœ, œidœ: œPrompt-rmO8wœ, œnameœ: œpromptœ, œoutput_typesœ: [œMessageœ]}",
        "target": "OpenAIModel-LnWKb",
        "targetHandle": "{œfieldNameœ: œinput_valueœ, œidœ: œOpenAIModel-a26gLœ, œinputTypesœ: [œMessageœ], œtypeœ: œstrœ}"
      },
      {
        "animated": false,
        "className": "",
        "data": {
          "sourceHandle": {
            "dataType": "OpenAIModel",
            "id": "OpenAIModel-LnWKb",
            "name": "text_output",
            "output_types": [
              "Message"
            ]
          },
          "targetHandle": {
            "fieldName": "input_value",
            "id": "ChatOutput-KIkbc",
            "inputTypes": [
              "Data",
              "DataFrame",
              "Message"
            ],
            "type": "str"
          }
        },
        "id": "reactflow__edge-OpenAIModel-LnWKb{œdataTypeœ:œOpenAIModelœ,œidœ:œOpenAIModel-LnWKbœ,œnameœ:œtext_outputœ,œoutput_typesœ:[œMessageœ]}-ChatOutput-KIkbc{œfieldNameœ:œinput_valueœ,œidœ:œChatOutput-KIkbcœ,œinputTypesœ:[œMessageœ],œtypeœ:œstrœ}",
        "selected": false,
        "source": "OpenAIModel-LnWKb",
        "sourceHandle": "{œdataTypeœ: œOpenAIModelœ, œidœ: œOpenAIModel-LnWKbœ, œnameœ: œtext_outputœ, œoutput_typesœ: [œMessageœ]}",
        "target": "ChatOutput-KIkbc",
        "targetHandle": "{œfieldNameœ: œinput_valueœ, œidœ: œChatOutput-KIkbcœ, œinputTypesœ: [œDataœ, œDataFrameœ, œMessageœ], œtypeœ: œstrœ}"
      },
      {
        "animated": false,
        "className": "",
        "data": {
          "sourceHandle": {
            "dataType": "URL",
            "id": "URL-qOh1r",
            "name": "data",
            "output_types": [
              "Data"
            ]
          },
          "targetHandle": {
            "fieldName": "data_input",
            "id": "LanguageRecursiveTextSplitter-jefpx",
            "inputTypes": [
              "Document",
              "Data"
            ],
            "type": "other"
          }
        },
        "id": "reactflow__edge-URL-qOh1r{œdataTypeœ:œURLœ,œidœ:œURL-qOh1rœ,œnameœ:œdataœ,œoutput_typesœ:[œDataœ]}-LanguageRecursiveTextSplitter-KDtC3{œfieldNameœ:œdata_inputœ,œidœ:œLanguageRecursiveTextSplitter-KDtC3œ,œinputTypesœ:[œDocumentœ,œDataœ],œtypeœ:œotherœ}",
        "selected": false,
        "source": "URL-qOh1r",
        "sourceHandle": "{œdataTypeœ: œURLœ, œidœ: œURL-qOh1rœ, œnameœ: œdataœ, œoutput_typesœ: [œDataœ]}",
        "target": "LanguageRecursiveTextSplitter-KDtC3",
        "targetHandle": "{œfieldNameœ: œdata_inputœ, œidœ: œLanguageRecursiveTextSplitter-jefpxœ, œinputTypesœ: [œDocumentœ, œDataœ], œtypeœ: œotherœ}"
      },
      {
        "animated": false,
        "className": "",
        "data": {
          "sourceHandle": {
            "dataType": "LanguageRecursiveTextSplitter",
            "id": "LanguageRecursiveTextSplitter-KDtC3",
            "name": "data",
            "output_types": [
              "Data"
            ]
          },
          "targetHandle": {
            "fieldName": "data_input",
            "id": "HtmlLinkExtractor-exHgk",
            "inputTypes": [
              "Document",
              "Data"
            ],
            "type": "other"
          }
        },
        "id": "reactflow__edge-LanguageRecursiveTextSplitter-KDtC3{œdataTypeœ:œLanguageRecursiveTextSplitterœ,œidœ:œLanguageRecursiveTextSplitter-KDtC3œ,œnameœ:œdataœ,œoutput_typesœ:[œDataœ]}-HtmlLinkExtractor-LWuvQ{œfieldNameœ:œdata_inputœ,œidœ:œHtmlLinkExtractor-LWuvQœ,œinputTypesœ:[œDocumentœ,œDataœ],œtypeœ:œotherœ}",
        "selected": false,
        "source": "LanguageRecursiveTextSplitter-KDtC3",
        "sourceHandle": "{œdataTypeœ: œLanguageRecursiveTextSplitterœ, œidœ: œLanguageRecursiveTextSplitter-KDtC3œ, œnameœ: œdataœ, œoutput_typesœ: [œDataœ]}",
        "target": "HtmlLinkExtractor-LWuvQ",
        "targetHandle": "{œfieldNameœ: œdata_inputœ, œidœ: œHtmlLinkExtractor-exHgkœ, œinputTypesœ: [œDocumentœ, œDataœ], œtypeœ: œotherœ}"
      },
      {
        "data": {
          "sourceHandle": {
            "dataType": "HtmlLinkExtractor",
            "id": "HtmlLinkExtractor-exHgk",
            "name": "data",
            "output_types": []
          },
          "targetHandle": {
            "fieldName": "ingest_data",
            "id": "AstraDBGraph-FX0tA",
            "inputTypes": [
              "Data"
            ],
            "type": "other"
          }
        },
        "id": "xy-edge__ChatInput-DA114{œdataTypeœ:œChatInputœ,œidœ:œChatInput-DA114œ,œnameœ:œmessageœ,œoutput_typesœ:[œMessageœ]}-AstraDBGraph-xJiDN{œfieldNameœ:œsearch_queryœ,œidœ:œAstraDBGraph-xJiDNœ,œinputTypesœ:[œMessageœ],œtypeœ:œstrœ}",
        "source": "ChatInput-DA114",
        "sourceHandle": "{œdataTypeœ: œHtmlLinkExtractorœ, œidœ: œHtmlLinkExtractor-exHgkœ, œnameœ: œdataœ, œoutput_typesœ: []}",
        "target": "AstraDBGraph-xJiDN",
        "targetHandle": "{œfieldNameœ: œingest_dataœ, œidœ: œAstraDBGraph-FX0tAœ, œinputTypesœ: [œDataœ], œtypeœ: œotherœ}"
      },
      {
        "data": {
          "sourceHandle": {
            "dataType": "OpenAIEmbeddings",
            "id": "OpenAIEmbeddings-fcwMC",
            "name": "embeddings",
            "output_types": [
              "Embeddings"
            ]
          },
          "targetHandle": {
            "fieldName": "embedding_model",
            "id": "AstraDBGraph-FX0tA",
            "inputTypes": [
              "Embeddings"
            ],
            "type": "other"
          }
        },
        "id": "xy-edge__OpenAIEmbeddings-fcwMC{œdataTypeœ:œOpenAIEmbeddingsœ,œidœ:œOpenAIEmbeddings-fcwMCœ,œnameœ:œembeddingsœ,œoutput_typesœ:[œEmbeddingsœ]}-AstraDBGraph-xJiDN{œfieldNameœ:œembedding_modelœ,œidœ:œAstraDBGraph-xJiDNœ,œinputTypesœ:[œEmbeddingsœ],œtypeœ:œotherœ}",
        "source": "OpenAIEmbeddings-fcwMC",
        "sourceHandle": "{œdataTypeœ: œOpenAIEmbeddingsœ, œidœ: œOpenAIEmbeddings-fcwMCœ, œnameœ: œembeddingsœ, œoutput_typesœ: [œEmbeddingsœ]}",
        "target": "AstraDBGraph-xJiDN",
        "targetHandle": "{œfieldNameœ: œembedding_modelœ, œidœ: œAstraDBGraph-FX0tAœ, œinputTypesœ: [œEmbeddingsœ], œtypeœ: œotherœ}"
      },
      {
        "data": {
          "sourceHandle": {
            "dataType": "AstraDBGraph",
            "id": "AstraDBGraph-xJiDN",
            "name": "search_results",
            "output_types": [
              "Data"
            ]
          },
          "targetHandle": {
            "fieldName": "data",
            "id": "ParseData-alciW",
            "inputTypes": [
              "Data"
            ],
            "type": "other"
          }
        },
        "id": "xy-edge__AstraDBGraph-xJiDN{œdataTypeœ:œAstraDBGraphœ,œidœ:œAstraDBGraph-xJiDNœ,œnameœ:œsearch_resultsœ,œoutput_typesœ:[œDataœ]}-ParseData-alciW{œfieldNameœ:œdataœ,œidœ:œParseData-alciWœ,œinputTypesœ:[œDataœ],œtypeœ:œotherœ}",
        "source": "AstraDBGraph-xJiDN",
        "sourceHandle": "{œdataTypeœ: œAstraDBGraphœ, œidœ: œAstraDBGraph-xJiDNœ, œnameœ: œsearch_resultsœ, œoutput_typesœ: [œDataœ]}",
        "target": "ParseData-alciW",
        "targetHandle": "{œfieldNameœ: œdataœ, œidœ: œParseData-alciWœ, œinputTypesœ: [œDataœ], œtypeœ: œotherœ}"
      },
      {
        "data": {
          "sourceHandle": {
            "dataType": "OpenAIEmbeddings",
            "id": "OpenAIEmbeddings-XKhhV",
            "name": "embeddings",
            "output_types": [
              "Embeddings"
            ]
          },
          "targetHandle": {
            "fieldName": "embedding_model",
            "id": "AstraDBGraph-uza6S",
            "inputTypes": [
              "Embeddings"
            ],
            "type": "other"
          }
        },
        "id": "xy-edge__OpenAIEmbeddings-XKhhV{œdataTypeœ:œOpenAIEmbeddingsœ,œidœ:œOpenAIEmbeddings-XKhhVœ,œnameœ:œembeddingsœ,œoutput_typesœ:[œEmbeddingsœ]}-AstraDBGraph-uza6S{œfieldNameœ:œembedding_modelœ,œidœ:œAstraDBGraph-uza6Sœ,œinputTypesœ:[œEmbeddingsœ],œtypeœ:œotherœ}",
        "source": "OpenAIEmbeddings-XKhhV",
        "sourceHandle": "{œdataTypeœ: œOpenAIEmbeddingsœ, œidœ: œOpenAIEmbeddings-XKhhVœ, œnameœ: œembeddingsœ, œoutput_typesœ: [œEmbeddingsœ]}",
        "target": "AstraDBGraph-uza6S",
        "targetHandle": "{œfieldNameœ: œembedding_modelœ, œidœ: œAstraDBGraph-uza6Sœ, œinputTypesœ: [œEmbeddingsœ], œtypeœ: œotherœ}"
      },
      {
        "data": {
          "sourceHandle": {
            "dataType": "HtmlLinkExtractor",
            "id": "HtmlLinkExtractor-LWuvQ",
            "name": "data",
            "output_types": [
              "Data"
            ]
          },
          "targetHandle": {
            "fieldName": "ingest_data",
            "id": "AstraDBGraph-uza6S",
            "inputTypes": [
              "Data"
            ],
            "type": "other"
          }
        },
        "id": "xy-edge__HtmlLinkExtractor-LWuvQ{œdataTypeœ:œHtmlLinkExtractorœ,œidœ:œHtmlLinkExtractor-LWuvQœ,œnameœ:œdataœ,œoutput_typesœ:[œDataœ]}-AstraDBGraph-uza6S{œfieldNameœ:œingest_dataœ,œidœ:œAstraDBGraph-uza6Sœ,œinputTypesœ:[œDataœ],œtypeœ:œotherœ}",
        "source": "HtmlLinkExtractor-LWuvQ",
        "sourceHandle": "{œdataTypeœ: œHtmlLinkExtractorœ, œidœ: œHtmlLinkExtractor-LWuvQœ, œnameœ: œdataœ, œoutput_typesœ: [œDataœ]}",
        "target": "AstraDBGraph-uza6S",
        "targetHandle": "{œfieldNameœ: œingest_dataœ, œidœ: œAstraDBGraph-uza6Sœ, œinputTypesœ: [œDataœ], œtypeœ: œotherœ}"
      }
    ],
    "nodes": [
      {
        "data": {
          "id": "ChatInput-DA114",
          "node": {
            "base_classes": [
              "Message"
            ],
            "beta": false,
            "conditional_paths": [],
            "custom_fields": {},
            "description": "Get chat inputs from the Playground.",
            "display_name": "Chat Input",
            "documentation": "",
            "edited": false,
            "field_order": [
              "input_value",
              "should_store_message",
              "sender",
              "sender_name",
              "session_id",
              "files",
              "background_color",
              "chat_icon",
              "text_color"
            ],
            "frozen": false,
            "icon": "MessagesSquare",
            "legacy": false,
            "lf_version": "1.1.1",
            "metadata": {},
            "output_types": [],
            "outputs": [
              {
                "allows_loop": false,
                "cache": true,
                "display_name": "Message",
                "method": "message_response",
                "name": "message",
                "selected": "Message",
                "tool_mode": true,
                "types": [
                  "Message"
                ],
                "value": "__UNDEFINED__"
              }
            ],
            "pinned": false,
            "template": {
              "_type": "Component",
              "background_color": {
                "_input_type": "MessageTextInput",
                "advanced": true,
                "display_name": "Background Color",
                "dynamic": false,
                "info": "The background color of the icon.",
                "input_types": [
                  "Message"
                ],
                "list": false,
                "load_from_db": false,
                "name": "background_color",
                "placeholder": "",
                "required": false,
                "show": true,
                "title_case": false,
                "tool_mode": false,
                "trace_as_input": true,
                "trace_as_metadata": true,
                "type": "str",
                "value": ""
              },
              "chat_icon": {
                "_input_type": "MessageTextInput",
                "advanced": true,
                "display_name": "Icon",
                "dynamic": false,
                "info": "The icon of the message.",
                "input_types": [
                  "Message"
                ],
                "list": false,
                "load_from_db": false,
                "name": "chat_icon",
                "placeholder": "",
                "required": false,
                "show": true,
                "title_case": false,
                "tool_mode": false,
                "trace_as_input": true,
                "trace_as_metadata": true,
                "type": "str",
                "value": ""
              },
              "code": {
                "advanced": true,
                "dynamic": true,
                "fileTypes": [],
                "file_path": "",
                "info": "",
                "list": false,
                "load_from_db": false,
                "multiline": true,
                "name": "code",
                "password": false,
                "placeholder": "",
                "required": true,
                "show": true,
                "title_case": false,
                "type": "code",
                "value": "from langflow.base.data.utils import IMG_FILE_TYPES, TEXT_FILE_TYPES\nfrom langflow.base.io.chat import ChatComponent\nfrom langflow.inputs import BoolInput\nfrom langflow.io import (\n    DropdownInput,\n    FileInput,\n    MessageTextInput,\n    MultilineInput,\n    Output,\n)\nfrom langflow.schema.message import Message\nfrom langflow.utils.constants import (\n    MESSAGE_SENDER_AI,\n    MESSAGE_SENDER_NAME_USER,\n    MESSAGE_SENDER_USER,\n)\n\n\nclass ChatInput(ChatComponent):\n    display_name = \"Chat Input\"\n    description = \"Get chat inputs from the Playground.\"\n    icon = \"MessagesSquare\"\n    name = \"ChatInput\"\n    minimized = True\n\n    inputs = [\n        MultilineInput(\n            name=\"input_value\",\n            display_name=\"Text\",\n            value=\"\",\n            info=\"Message to be passed as input.\",\n            input_types=[],\n        ),\n        BoolInput(\n            name=\"should_store_message\",\n            display_name=\"Store Messages\",\n            info=\"Store the message in the history.\",\n            value=True,\n            advanced=True,\n        ),\n        DropdownInput(\n            name=\"sender\",\n            display_name=\"Sender Type\",\n            options=[MESSAGE_SENDER_AI, MESSAGE_SENDER_USER],\n            value=MESSAGE_SENDER_USER,\n            info=\"Type of sender.\",\n            advanced=True,\n        ),\n        MessageTextInput(\n            name=\"sender_name\",\n            display_name=\"Sender Name\",\n            info=\"Name of the sender.\",\n            value=MESSAGE_SENDER_NAME_USER,\n            advanced=True,\n        ),\n        MessageTextInput(\n            name=\"session_id\",\n            display_name=\"Session ID\",\n            info=\"The session ID of the chat. If empty, the current session ID parameter will be used.\",\n            advanced=True,\n        ),\n        FileInput(\n            name=\"files\",\n            display_name=\"Files\",\n            file_types=TEXT_FILE_TYPES + IMG_FILE_TYPES,\n            info=\"Files to be sent with the message.\",\n            advanced=True,\n            is_list=True,\n        ),\n        MessageTextInput(\n            name=\"background_color\",\n            display_name=\"Background Color\",\n            info=\"The background color of the icon.\",\n            advanced=True,\n        ),\n        MessageTextInput(\n            name=\"chat_icon\",\n            display_name=\"Icon\",\n            info=\"The icon of the message.\",\n            advanced=True,\n        ),\n        MessageTextInput(\n            name=\"text_color\",\n            display_name=\"Text Color\",\n            info=\"The text color of the name\",\n            advanced=True,\n        ),\n    ]\n    outputs = [\n        Output(display_name=\"Message\", name=\"message\", method=\"message_response\"),\n    ]\n\n    async def message_response(self) -> Message:\n        background_color = self.background_color\n        text_color = self.text_color\n        icon = self.chat_icon\n\n        message = await Message.create(\n            text=self.input_value,\n            sender=self.sender,\n            sender_name=self.sender_name,\n            session_id=self.session_id,\n            files=self.files,\n            properties={\n                \"background_color\": background_color,\n                \"text_color\": text_color,\n                \"icon\": icon,\n            },\n        )\n        if self.session_id and isinstance(message, Message) and self.should_store_message:\n            stored_message = await self.send_message(\n                message,\n            )\n            self.message.value = stored_message\n            message = stored_message\n\n        self.status = message\n        return message\n"
              },
              "files": {
                "_input_type": "FileInput",
                "advanced": true,
                "display_name": "Files",
                "dynamic": false,
                "fileTypes": [
                  "txt",
                  "md",
                  "mdx",
                  "csv",
                  "json",
                  "yaml",
                  "yml",
                  "xml",
                  "html",
                  "htm",
                  "pdf",
                  "docx",
                  "py",
                  "sh",
                  "sql",
                  "js",
                  "ts",
                  "tsx",
                  "jpg",
                  "jpeg",
                  "png",
                  "bmp",
                  "image"
                ],
                "file_path": "",
                "info": "Files to be sent with the message.",
                "list": true,
                "name": "files",
                "placeholder": "",
                "required": false,
                "show": true,
                "title_case": false,
                "trace_as_metadata": true,
                "type": "file",
                "value": ""
              },
              "input_value": {
                "_input_type": "MultilineInput",
                "advanced": false,
                "display_name": "Text",
                "dynamic": false,
                "info": "Message to be passed as input.",
                "input_types": [],
                "list": false,
                "load_from_db": false,
                "multiline": true,
                "name": "input_value",
                "placeholder": "",
                "required": false,
                "show": true,
                "title_case": false,
                "tool_mode": false,
                "trace_as_input": true,
                "trace_as_metadata": true,
                "type": "str",
                "value": "How does Haskell handle function composition and what are some practical examples of its use?"
              },
              "sender": {
                "_input_type": "DropdownInput",
                "advanced": true,
                "combobox": false,
                "display_name": "Sender Type",
                "dynamic": false,
                "info": "Type of sender.",
                "name": "sender",
                "options": [
                  "Machine",
                  "User"
                ],
                "placeholder": "",
                "required": false,
                "show": true,
                "title_case": false,
                "tool_mode": false,
                "trace_as_metadata": true,
                "type": "str",
                "value": "User"
              },
              "sender_name": {
                "_input_type": "MessageTextInput",
                "advanced": true,
                "display_name": "Sender Name",
                "dynamic": false,
                "info": "Name of the sender.",
                "input_types": [
                  "Message"
                ],
                "list": false,
                "load_from_db": false,
                "name": "sender_name",
                "placeholder": "",
                "required": false,
                "show": true,
                "title_case": false,
                "tool_mode": false,
                "trace_as_input": true,
                "trace_as_metadata": true,
                "type": "str",
                "value": "User"
              },
              "session_id": {
                "_input_type": "MessageTextInput",
                "advanced": true,
                "display_name": "Session ID",
                "dynamic": false,
                "info": "The session ID of the chat. If empty, the current session ID parameter will be used.",
                "input_types": [
                  "Message"
                ],
                "list": false,
                "load_from_db": false,
                "name": "session_id",
                "placeholder": "",
                "required": false,
                "show": true,
                "title_case": false,
                "tool_mode": false,
                "trace_as_input": true,
                "trace_as_metadata": true,
                "type": "str",
                "value": ""
              },
              "should_store_message": {
                "_input_type": "BoolInput",
                "advanced": true,
                "display_name": "Store Messages",
                "dynamic": false,
                "info": "Store the message in the history.",
                "list": false,
                "name": "should_store_message",
                "placeholder": "",
                "required": false,
                "show": true,
                "title_case": false,
                "trace_as_metadata": true,
                "type": "bool",
                "value": true
              },
              "text_color": {
                "_input_type": "MessageTextInput",
                "advanced": true,
                "display_name": "Text Color",
                "dynamic": false,
                "info": "The text color of the name",
                "input_types": [
                  "Message"
                ],
                "list": false,
                "load_from_db": false,
                "name": "text_color",
                "placeholder": "",
                "required": false,
                "show": true,
                "title_case": false,
                "tool_mode": false,
                "trace_as_input": true,
                "trace_as_metadata": true,
                "type": "str",
                "value": ""
              }
            },
            "tool_mode": false
          },
          "type": "ChatInput"
        },
        "dragging": false,
        "height": 233,
        "id": "ChatInput-DA114",
        "measured": {
          "height": 233,
          "width": 360
        },
        "position": {
          "x": -1800.3752844686821,
          "y": 7028.578266524353
        },
        "positionAbsolute": {
          "x": -1516.4270244619845,
          "y": 6211.967942125529
        },
        "selected": false,
        "type": "genericNode",
        "width": 320
      },
      {
        "data": {
          "id": "OpenAIEmbeddings-fcwMC",
          "node": {
            "base_classes": [
              "Embeddings"
            ],
            "beta": false,
            "category": "embeddings",
            "conditional_paths": [],
            "custom_fields": {},
            "description": "Generate embeddings using OpenAI models.",
            "display_name": "OpenAI Embeddings",
            "documentation": "",
            "edited": false,
            "field_order": [
              "default_headers",
              "default_query",
              "chunk_size",
              "client",
              "deployment",
              "embedding_ctx_length",
              "max_retries",
              "model",
              "model_kwargs",
              "openai_api_key",
              "openai_api_base",
              "openai_api_type",
              "openai_api_version",
              "openai_organization",
              "openai_proxy",
              "request_timeout",
              "show_progress_bar",
              "skip_empty",
              "tiktoken_model_name",
              "tiktoken_enable",
              "dimensions"
            ],
            "frozen": false,
            "icon": "OpenAI",
            "key": "OpenAIEmbeddings",
            "legacy": false,
            "lf_version": "1.1.1",
            "metadata": {},
            "output_types": [],
            "outputs": [
              {
                "allows_loop": false,
                "cache": true,
                "display_name": "Embeddings",
                "method": "build_embeddings",
                "name": "embeddings",
                "required_inputs": [
                  "openai_api_key"
                ],
                "selected": "Embeddings",
                "tool_mode": true,
                "types": [
                  "Embeddings"
                ],
                "value": "__UNDEFINED__"
              }
            ],
            "pinned": false,
            "score": 0.000052003277518821525,
            "template": {
              "_type": "Component",
              "chunk_size": {
                "_input_type": "IntInput",
                "advanced": true,
                "display_name": "Chunk Size",
                "dynamic": false,
                "info": "",
                "list": false,
                "name": "chunk_size",
                "placeholder": "",
                "required": false,
                "show": true,
                "title_case": false,
                "trace_as_metadata": true,
                "type": "int",
                "value": 1000
              },
              "client": {
                "_input_type": "MessageTextInput",
                "advanced": true,
                "display_name": "Client",
                "dynamic": false,
                "info": "",
                "input_types": [
                  "Message"
                ],
                "list": false,
                "load_from_db": false,
                "name": "client",
                "placeholder": "",
                "required": false,
                "show": true,
                "title_case": false,
                "tool_mode": false,
                "trace_as_input": true,
                "trace_as_metadata": true,
                "type": "str",
                "value": ""
              },
              "code": {
                "advanced": true,
                "dynamic": true,
                "fileTypes": [],
                "file_path": "",
                "info": "",
                "list": false,
                "load_from_db": false,
                "multiline": true,
                "name": "code",
                "password": false,
                "placeholder": "",
                "required": true,
                "show": true,
                "title_case": false,
                "type": "code",
                "value": "from langchain_openai import OpenAIEmbeddings\n\nfrom langflow.base.embeddings.model import LCEmbeddingsModel\nfrom langflow.base.models.openai_constants import OPENAI_EMBEDDING_MODEL_NAMES\nfrom langflow.field_typing import Embeddings\nfrom langflow.io import BoolInput, DictInput, DropdownInput, FloatInput, IntInput, MessageTextInput, SecretStrInput\n\n\nclass OpenAIEmbeddingsComponent(LCEmbeddingsModel):\n    display_name = \"OpenAI Embeddings\"\n    description = \"Generate embeddings using OpenAI models.\"\n    icon = \"OpenAI\"\n    name = \"OpenAIEmbeddings\"\n\n    inputs = [\n        DictInput(\n            name=\"default_headers\",\n            display_name=\"Default Headers\",\n            advanced=True,\n            info=\"Default headers to use for the API request.\",\n        ),\n        DictInput(\n            name=\"default_query\",\n            display_name=\"Default Query\",\n            advanced=True,\n            info=\"Default query parameters to use for the API request.\",\n        ),\n        IntInput(name=\"chunk_size\", display_name=\"Chunk Size\", advanced=True, value=1000),\n        MessageTextInput(name=\"client\", display_name=\"Client\", advanced=True),\n        MessageTextInput(name=\"deployment\", display_name=\"Deployment\", advanced=True),\n        IntInput(name=\"embedding_ctx_length\", display_name=\"Embedding Context Length\", advanced=True, value=1536),\n        IntInput(name=\"max_retries\", display_name=\"Max Retries\", value=3, advanced=True),\n        DropdownInput(\n            name=\"model\",\n            display_name=\"Model\",\n            advanced=False,\n            options=OPENAI_EMBEDDING_MODEL_NAMES,\n            value=\"text-embedding-3-small\",\n        ),\n        DictInput(name=\"model_kwargs\", display_name=\"Model Kwargs\", advanced=True),\n        SecretStrInput(name=\"openai_api_key\", display_name=\"OpenAI API Key\", value=\"OPENAI_API_KEY\", required=True),\n        MessageTextInput(name=\"openai_api_base\", display_name=\"OpenAI API Base\", advanced=True),\n        MessageTextInput(name=\"openai_api_type\", display_name=\"OpenAI API Type\", advanced=True),\n        MessageTextInput(name=\"openai_api_version\", display_name=\"OpenAI API Version\", advanced=True),\n        MessageTextInput(\n            name=\"openai_organization\",\n            display_name=\"OpenAI Organization\",\n            advanced=True,\n        ),\n        MessageTextInput(name=\"openai_proxy\", display_name=\"OpenAI Proxy\", advanced=True),\n        FloatInput(name=\"request_timeout\", display_name=\"Request Timeout\", advanced=True),\n        BoolInput(name=\"show_progress_bar\", display_name=\"Show Progress Bar\", advanced=True),\n        BoolInput(name=\"skip_empty\", display_name=\"Skip Empty\", advanced=True),\n        MessageTextInput(\n            name=\"tiktoken_model_name\",\n            display_name=\"TikToken Model Name\",\n            advanced=True,\n        ),\n        BoolInput(\n            name=\"tiktoken_enable\",\n            display_name=\"TikToken Enable\",\n            advanced=True,\n            value=True,\n            info=\"If False, you must have transformers installed.\",\n        ),\n        IntInput(\n            name=\"dimensions\",\n            display_name=\"Dimensions\",\n            info=\"The number of dimensions the resulting output embeddings should have. \"\n            \"Only supported by certain models.\",\n            advanced=True,\n        ),\n    ]\n\n    def build_embeddings(self) -> Embeddings:\n        return OpenAIEmbeddings(\n            client=self.client or None,\n            model=self.model,\n            dimensions=self.dimensions or None,\n            deployment=self.deployment or None,\n            api_version=self.openai_api_version or None,\n            base_url=self.openai_api_base or None,\n            openai_api_type=self.openai_api_type or None,\n            openai_proxy=self.openai_proxy or None,\n            embedding_ctx_length=self.embedding_ctx_length,\n            api_key=self.openai_api_key or None,\n            organization=self.openai_organization or None,\n            allowed_special=\"all\",\n            disallowed_special=\"all\",\n            chunk_size=self.chunk_size,\n            max_retries=self.max_retries,\n            timeout=self.request_timeout or None,\n            tiktoken_enabled=self.tiktoken_enable,\n            tiktoken_model_name=self.tiktoken_model_name or None,\n            show_progress_bar=self.show_progress_bar,\n            model_kwargs=self.model_kwargs,\n            skip_empty=self.skip_empty,\n            default_headers=self.default_headers or None,\n            default_query=self.default_query or None,\n        )\n"
              },
              "default_headers": {
                "_input_type": "DictInput",
                "advanced": true,
                "display_name": "Default Headers",
                "dynamic": false,
                "info": "Default headers to use for the API request.",
                "list": false,
                "name": "default_headers",
                "placeholder": "",
                "required": false,
                "show": true,
                "title_case": false,
                "trace_as_input": true,
                "type": "dict",
                "value": {}
              },
              "default_query": {
                "_input_type": "DictInput",
                "advanced": true,
                "display_name": "Default Query",
                "dynamic": false,
                "info": "Default query parameters to use for the API request.",
                "list": false,
                "name": "default_query",
                "placeholder": "",
                "required": false,
                "show": true,
                "title_case": false,
                "trace_as_input": true,
                "type": "dict",
                "value": {}
              },
              "deployment": {
                "_input_type": "MessageTextInput",
                "advanced": true,
                "display_name": "Deployment",
                "dynamic": false,
                "info": "",
                "input_types": [
                  "Message"
                ],
                "list": false,
                "load_from_db": false,
                "name": "deployment",
                "placeholder": "",
                "required": false,
                "show": true,
                "title_case": false,
                "tool_mode": false,
                "trace_as_input": true,
                "trace_as_metadata": true,
                "type": "str",
                "value": ""
              },
              "dimensions": {
                "_input_type": "IntInput",
                "advanced": true,
                "display_name": "Dimensions",
                "dynamic": false,
                "info": "The number of dimensions the resulting output embeddings should have. Only supported by certain models.",
                "list": false,
                "name": "dimensions",
                "placeholder": "",
                "required": false,
                "show": true,
                "title_case": false,
                "trace_as_metadata": true,
                "type": "int",
                "value": ""
              },
              "embedding_ctx_length": {
                "_input_type": "IntInput",
                "advanced": true,
                "display_name": "Embedding Context Length",
                "dynamic": false,
                "info": "",
                "list": false,
                "name": "embedding_ctx_length",
                "placeholder": "",
                "required": false,
                "show": true,
                "title_case": false,
                "trace_as_metadata": true,
                "type": "int",
                "value": 1536
              },
              "max_retries": {
                "_input_type": "IntInput",
                "advanced": true,
                "display_name": "Max Retries",
                "dynamic": false,
                "info": "",
                "list": false,
                "name": "max_retries",
                "placeholder": "",
                "required": false,
                "show": true,
                "title_case": false,
                "trace_as_metadata": true,
                "type": "int",
                "value": 3
              },
              "model": {
                "_input_type": "DropdownInput",
                "advanced": false,
                "combobox": false,
                "display_name": "Model",
                "dynamic": false,
                "info": "",
                "name": "model",
                "options": [
                  "text-embedding-3-small",
                  "text-embedding-3-large",
                  "text-embedding-ada-002"
                ],
                "placeholder": "",
                "required": false,
                "show": true,
                "title_case": false,
                "tool_mode": false,
                "trace_as_metadata": true,
                "type": "str",
                "value": "text-embedding-3-large"
              },
              "model_kwargs": {
                "_input_type": "DictInput",
                "advanced": true,
                "display_name": "Model Kwargs",
                "dynamic": false,
                "info": "",
                "list": false,
                "name": "model_kwargs",
                "placeholder": "",
                "required": false,
                "show": true,
                "title_case": false,
                "trace_as_input": true,
                "type": "dict",
                "value": {}
              },
              "openai_api_base": {
                "_input_type": "MessageTextInput",
                "advanced": true,
                "display_name": "OpenAI API Base",
                "dynamic": false,
                "info": "",
                "input_types": [
                  "Message"
                ],
                "list": false,
                "load_from_db": false,
                "name": "openai_api_base",
                "placeholder": "",
                "required": false,
                "show": true,
                "title_case": false,
                "tool_mode": false,
                "trace_as_input": true,
                "trace_as_metadata": true,
                "type": "str",
                "value": ""
              },
              "openai_api_key": {
                "_input_type": "SecretStrInput",
                "advanced": false,
                "display_name": "OpenAI API Key",
                "dynamic": false,
                "info": "",
                "input_types": [
                  "Message"
                ],
                "load_from_db": true,
                "name": "openai_api_key",
                "password": true,
                "placeholder": "",
                "required": true,
                "show": true,
                "title_case": false,
                "type": "str",
                "value": ""
              },
              "openai_api_type": {
                "_input_type": "MessageTextInput",
                "advanced": true,
                "display_name": "OpenAI API Type",
                "dynamic": false,
                "info": "",
                "input_types": [
                  "Message"
                ],
                "list": false,
                "load_from_db": false,
                "name": "openai_api_type",
                "placeholder": "",
                "required": false,
                "show": true,
                "title_case": false,
                "tool_mode": false,
                "trace_as_input": true,
                "trace_as_metadata": true,
                "type": "str",
                "value": ""
              },
              "openai_api_version": {
                "_input_type": "MessageTextInput",
                "advanced": true,
                "display_name": "OpenAI API Version",
                "dynamic": false,
                "info": "",
                "input_types": [
                  "Message"
                ],
                "list": false,
                "load_from_db": false,
                "name": "openai_api_version",
                "placeholder": "",
                "required": false,
                "show": true,
                "title_case": false,
                "tool_mode": false,
                "trace_as_input": true,
                "trace_as_metadata": true,
                "type": "str",
                "value": ""
              },
              "openai_organization": {
                "_input_type": "MessageTextInput",
                "advanced": true,
                "display_name": "OpenAI Organization",
                "dynamic": false,
                "info": "",
                "input_types": [
                  "Message"
                ],
                "list": false,
                "load_from_db": false,
                "name": "openai_organization",
                "placeholder": "",
                "required": false,
                "show": true,
                "title_case": false,
                "tool_mode": false,
                "trace_as_input": true,
                "trace_as_metadata": true,
                "type": "str",
                "value": ""
              },
              "openai_proxy": {
                "_input_type": "MessageTextInput",
                "advanced": true,
                "display_name": "OpenAI Proxy",
                "dynamic": false,
                "info": "",
                "input_types": [
                  "Message"
                ],
                "list": false,
                "load_from_db": false,
                "name": "openai_proxy",
                "placeholder": "",
                "required": false,
                "show": true,
                "title_case": false,
                "tool_mode": false,
                "trace_as_input": true,
                "trace_as_metadata": true,
                "type": "str",
                "value": ""
              },
              "request_timeout": {
                "_input_type": "FloatInput",
                "advanced": true,
                "display_name": "Request Timeout",
                "dynamic": false,
                "info": "",
                "list": false,
                "name": "request_timeout",
                "placeholder": "",
                "required": false,
                "show": true,
                "title_case": false,
                "trace_as_metadata": true,
                "type": "float",
                "value": ""
              },
              "show_progress_bar": {
                "_input_type": "BoolInput",
                "advanced": true,
                "display_name": "Show Progress Bar",
                "dynamic": false,
                "info": "",
                "list": false,
                "name": "show_progress_bar",
                "placeholder": "",
                "required": false,
                "show": true,
                "title_case": false,
                "trace_as_metadata": true,
                "type": "bool",
                "value": false
              },
              "skip_empty": {
                "_input_type": "BoolInput",
                "advanced": true,
                "display_name": "Skip Empty",
                "dynamic": false,
                "info": "",
                "list": false,
                "name": "skip_empty",
                "placeholder": "",
                "required": false,
                "show": true,
                "title_case": false,
                "trace_as_metadata": true,
                "type": "bool",
                "value": false
              },
              "tiktoken_enable": {
                "_input_type": "BoolInput",
                "advanced": true,
                "display_name": "TikToken Enable",
                "dynamic": false,
                "info": "If False, you must have transformers installed.",
                "list": false,
                "name": "tiktoken_enable",
                "placeholder": "",
                "required": false,
                "show": true,
                "title_case": false,
                "trace_as_metadata": true,
                "type": "bool",
                "value": true
              },
              "tiktoken_model_name": {
                "_input_type": "MessageTextInput",
                "advanced": true,
                "display_name": "TikToken Model Name",
                "dynamic": false,
                "info": "",
                "input_types": [
                  "Message"
                ],
                "list": false,
                "load_from_db": false,
                "name": "tiktoken_model_name",
                "placeholder": "",
                "required": false,
                "show": true,
                "title_case": false,
                "tool_mode": false,
                "trace_as_input": true,
                "trace_as_metadata": true,
                "type": "str",
                "value": ""
              }
            },
            "tool_mode": false
          },
          "type": "OpenAIEmbeddings"
        },
        "dragging": false,
        "height": 320,
        "id": "OpenAIEmbeddings-fcwMC",
        "measured": {
          "height": 320,
          "width": 360
        },
        "position": {
          "x": -1794.2005649575194,
          "y": 7363.047766731913
        },
        "positionAbsolute": {
          "x": -1530.978455316274,
          "y": 6600.325433283265
        },
        "selected": false,
        "type": "genericNode",
        "width": 320
      },
      {
        "data": {
          "description": "Implementation of Graph Vector Store using Astra DB",
          "display_name": "Astra DB Graph",
          "id": "AstraDBGraph-jr8pY",
          "node": {
            "base_classes": [
              "Data"
            ],
            "beta": false,
            "conditional_paths": [],
            "custom_fields": {},
            "description": "Implementation of Graph Vector Store using Astra DB",
            "display_name": "Astra DB Graph",
            "documentation": "",
            "edited": false,
            "field_order": [
              "token",
              "api_endpoint",
              "collection_name",
              "metadata_incoming_links_key",
              "search_query",
              "ingest_data",
              "keyspace",
              "embedding_model",
              "metric",
              "batch_size",
              "bulk_insert_batch_concurrency",
              "bulk_insert_overwrite_concurrency",
              "bulk_delete_concurrency",
              "setup_mode",
              "pre_delete_collection",
              "metadata_indexing_include",
              "metadata_indexing_exclude",
              "collection_indexing_policy",
              "number_of_results",
              "search_type",
              "search_score_threshold",
              "search_filter"
            ],
            "frozen": false,
            "icon": "AstraDB",
            "legacy": false,
            "lf_version": "1.1.1",
            "metadata": {},
            "minimized": false,
            "output_types": [],
            "outputs": [
              {
                "allows_loop": false,
                "cache": true,
                "display_name": "Search Results",
                "method": "search_documents",
                "name": "search_results",
                "required_inputs": [
                  "api_endpoint",
                  "collection_name",
                  "token"
                ],
                "selected": "Data",
                "tool_mode": true,
                "types": [
                  "Data"
                ],
                "value": "__UNDEFINED__"
              },
              {
                "allows_loop": false,
                "cache": true,
                "display_name": "DataFrame",
                "method": "as_dataframe",
                "name": "dataframe",
                "required_inputs": [],
                "selected": "DataFrame",
                "tool_mode": true,
                "types": [
                  "DataFrame"
                ],
                "value": "__UNDEFINED__"
              }
            ],
            "pinned": false,
            "template": {
              "_type": "Component",
              "api_endpoint": {
                "_input_type": "SecretStrInput",
                "advanced": false,
                "display_name": "API Endpoint",
                "dynamic": false,
                "info": "API endpoint URL for the Astra DB service.",
                "input_types": [
                  "Message"
                ],
                "load_from_db": false,
                "name": "api_endpoint",
                "password": true,
                "placeholder": "",
                "required": true,
                "show": true,
                "title_case": false,
                "type": "str",
                "value": "ASTRA_DB_API_ENDPOINT"
              },
              "batch_size": {
                "_input_type": "IntInput",
                "advanced": true,
                "display_name": "Batch Size",
                "dynamic": false,
                "info": "Optional number of data to process in a single batch.",
                "list": false,
                "name": "batch_size",
                "placeholder": "",
                "required": false,
                "show": true,
                "title_case": false,
                "tool_mode": false,
                "trace_as_metadata": true,
                "type": "int",
                "value": ""
              },
              "bulk_delete_concurrency": {
                "_input_type": "IntInput",
                "advanced": true,
                "display_name": "Bulk Delete Concurrency",
                "dynamic": false,
                "info": "Optional concurrency level for bulk delete operations.",
                "list": false,
                "name": "bulk_delete_concurrency",
                "placeholder": "",
                "required": false,
                "show": true,
                "title_case": false,
                "tool_mode": false,
                "trace_as_metadata": true,
                "type": "int",
                "value": ""
              },
              "bulk_insert_batch_concurrency": {
                "_input_type": "IntInput",
                "advanced": true,
                "display_name": "Bulk Insert Batch Concurrency",
                "dynamic": false,
                "info": "Optional concurrency level for bulk insert operations.",
                "list": false,
                "name": "bulk_insert_batch_concurrency",
                "placeholder": "",
                "required": false,
                "show": true,
                "title_case": false,
                "tool_mode": false,
                "trace_as_metadata": true,
                "type": "int",
                "value": ""
              },
              "bulk_insert_overwrite_concurrency": {
                "_input_type": "IntInput",
                "advanced": true,
                "display_name": "Bulk Insert Overwrite Concurrency",
                "dynamic": false,
                "info": "Optional concurrency level for bulk insert operations that overwrite existing data.",
                "list": false,
                "name": "bulk_insert_overwrite_concurrency",
                "placeholder": "",
                "required": false,
                "show": true,
                "title_case": false,
                "tool_mode": false,
                "trace_as_metadata": true,
                "type": "int",
                "value": ""
              },
              "code": {
                "advanced": true,
                "dynamic": true,
                "fileTypes": [],
                "file_path": "",
                "info": "",
                "list": false,
                "load_from_db": false,
                "multiline": true,
                "name": "code",
                "password": false,
                "placeholder": "",
                "required": true,
                "show": true,
                "title_case": false,
                "type": "code",
                "value": "import os\n\nimport orjson\nfrom astrapy.admin import parse_api_endpoint\n\nfrom langflow.base.vectorstores.model import LCVectorStoreComponent, check_cached_vector_store\nfrom langflow.helpers import docs_to_data\nfrom langflow.inputs import (\n    BoolInput,\n    DictInput,\n    DropdownInput,\n    FloatInput,\n    HandleInput,\n    IntInput,\n    SecretStrInput,\n    StrInput,\n)\nfrom langflow.schema import Data\n\n\nclass AstraDBGraphVectorStoreComponent(LCVectorStoreComponent):\n    display_name: str = \"Astra DB Graph\"\n    description: str = \"Implementation of Graph Vector Store using Astra DB\"\n    name = \"AstraDBGraph\"\n    icon: str = \"AstraDB\"\n\n    inputs = [\n        SecretStrInput(\n            name=\"token\",\n            display_name=\"Astra DB Application Token\",\n            info=\"Authentication token for accessing Astra DB.\",\n            value=\"ASTRA_DB_APPLICATION_TOKEN\",\n            required=True,\n            advanced=os.getenv(\"ASTRA_ENHANCED\", \"false\").lower() == \"true\",\n        ),\n        SecretStrInput(\n            name=\"api_endpoint\",\n            display_name=\"Database\" if os.getenv(\"ASTRA_ENHANCED\", \"false\").lower() == \"true\" else \"API Endpoint\",\n            info=\"API endpoint URL for the Astra DB service.\",\n            value=\"ASTRA_DB_API_ENDPOINT\",\n            required=True,\n        ),\n        StrInput(\n            name=\"collection_name\",\n            display_name=\"Collection Name\",\n            info=\"The name of the collection within Astra DB where the vectors will be stored.\",\n            required=True,\n        ),\n        StrInput(\n            name=\"metadata_incoming_links_key\",\n            display_name=\"Metadata incoming links key\",\n            info=\"Metadata key used for incoming links.\",\n            advanced=True,\n        ),\n        *LCVectorStoreComponent.inputs,\n        StrInput(\n            name=\"keyspace\",\n            display_name=\"Keyspace\",\n            info=\"Optional keyspace within Astra DB to use for the collection.\",\n            advanced=True,\n        ),\n        HandleInput(\n            name=\"embedding_model\",\n            display_name=\"Embedding Model\",\n            input_types=[\"Embeddings\"],\n            info=\"Allows an embedding model configuration.\",\n        ),\n        DropdownInput(\n            name=\"metric\",\n            display_name=\"Metric\",\n            info=\"Optional distance metric for vector comparisons in the vector store.\",\n            options=[\"cosine\", \"dot_product\", \"euclidean\"],\n            value=\"cosine\",\n            advanced=True,\n        ),\n        IntInput(\n            name=\"batch_size\",\n            display_name=\"Batch Size\",\n            info=\"Optional number of data to process in a single batch.\",\n            advanced=True,\n        ),\n        IntInput(\n            name=\"bulk_insert_batch_concurrency\",\n            display_name=\"Bulk Insert Batch Concurrency\",\n            info=\"Optional concurrency level for bulk insert operations.\",\n            advanced=True,\n        ),\n        IntInput(\n            name=\"bulk_insert_overwrite_concurrency\",\n            display_name=\"Bulk Insert Overwrite Concurrency\",\n            info=\"Optional concurrency level for bulk insert operations that overwrite existing data.\",\n            advanced=True,\n        ),\n        IntInput(\n            name=\"bulk_delete_concurrency\",\n            display_name=\"Bulk Delete Concurrency\",\n            info=\"Optional concurrency level for bulk delete operations.\",\n            advanced=True,\n        ),\n        DropdownInput(\n            name=\"setup_mode\",\n            display_name=\"Setup Mode\",\n            info=\"Configuration mode for setting up the vector store, with options like 'Sync', or 'Off'.\",\n            options=[\"Sync\", \"Off\"],\n            advanced=True,\n            value=\"Sync\",\n        ),\n        BoolInput(\n            name=\"pre_delete_collection\",\n            display_name=\"Pre Delete Collection\",\n            info=\"Boolean flag to determine whether to delete the collection before creating a new one.\",\n            advanced=True,\n            value=False,\n        ),\n        StrInput(\n            name=\"metadata_indexing_include\",\n            display_name=\"Metadata Indexing Include\",\n            info=\"Optional list of metadata fields to include in the indexing.\",\n            advanced=True,\n            list=True,\n        ),\n        StrInput(\n            name=\"metadata_indexing_exclude\",\n            display_name=\"Metadata Indexing Exclude\",\n            info=\"Optional list of metadata fields to exclude from the indexing.\",\n            advanced=True,\n            list=True,\n        ),\n        StrInput(\n            name=\"collection_indexing_policy\",\n            display_name=\"Collection Indexing Policy\",\n            info='Optional JSON string for the \"indexing\" field of the collection. '\n            \"See https://docs.datastax.com/en/astra-db-serverless/api-reference/collections.html#the-indexing-option\",\n            advanced=True,\n        ),\n        IntInput(\n            name=\"number_of_results\",\n            display_name=\"Number of Results\",\n            info=\"Number of results to return.\",\n            advanced=True,\n            value=4,\n        ),\n        DropdownInput(\n            name=\"search_type\",\n            display_name=\"Search Type\",\n            info=\"Search type to use\",\n            options=[\n                \"Similarity\",\n                \"Similarity with score threshold\",\n                \"MMR (Max Marginal Relevance)\",\n                \"Graph Traversal\",\n                \"MMR (Max Marginal Relevance) Graph Traversal\",\n            ],\n            value=\"MMR (Max Marginal Relevance) Graph Traversal\",\n            advanced=True,\n        ),\n        FloatInput(\n            name=\"search_score_threshold\",\n            display_name=\"Search Score Threshold\",\n            info=\"Minimum similarity score threshold for search results. \"\n            \"(when using 'Similarity with score threshold')\",\n            value=0,\n            advanced=True,\n        ),\n        DictInput(\n            name=\"search_filter\",\n            display_name=\"Search Metadata Filter\",\n            info=\"Optional dictionary of filters to apply to the search query.\",\n            advanced=True,\n            is_list=True,\n        ),\n    ]\n\n    @check_cached_vector_store\n    def build_vector_store(self):\n        try:\n            from langchain_astradb import AstraDBGraphVectorStore\n            from langchain_astradb.utils.astradb import SetupMode\n        except ImportError as e:\n            msg = (\n                \"Could not import langchain Astra DB integration package. \"\n                \"Please install it with `pip install langchain-astradb`.\"\n            )\n            raise ImportError(msg) from e\n\n        try:\n            if not self.setup_mode:\n                self.setup_mode = self._inputs[\"setup_mode\"].options[0]\n\n            setup_mode_value = SetupMode[self.setup_mode.upper()]\n        except KeyError as e:\n            msg = f\"Invalid setup mode: {self.setup_mode}\"\n            raise ValueError(msg) from e\n\n        try:\n            self.log(f\"Initializing Graph Vector Store {self.collection_name}\")\n\n            vector_store = AstraDBGraphVectorStore(\n                embedding=self.embedding_model,\n                collection_name=self.collection_name,\n                metadata_incoming_links_key=self.metadata_incoming_links_key or \"incoming_links\",\n                token=self.token,\n                api_endpoint=self.api_endpoint,\n                namespace=self.keyspace or None,\n                environment=parse_api_endpoint(self.api_endpoint).environment if self.api_endpoint else None,\n                metric=self.metric or None,\n                batch_size=self.batch_size or None,\n                bulk_insert_batch_concurrency=self.bulk_insert_batch_concurrency or None,\n                bulk_insert_overwrite_concurrency=self.bulk_insert_overwrite_concurrency or None,\n                bulk_delete_concurrency=self.bulk_delete_concurrency or None,\n                setup_mode=setup_mode_value,\n                pre_delete_collection=self.pre_delete_collection,\n                metadata_indexing_include=[s for s in self.metadata_indexing_include if s] or None,\n                metadata_indexing_exclude=[s for s in self.metadata_indexing_exclude if s] or None,\n                collection_indexing_policy=orjson.loads(self.collection_indexing_policy.encode(\"utf-8\"))\n                if self.collection_indexing_policy\n                else None,\n            )\n        except Exception as e:\n            msg = f\"Error initializing AstraDBGraphVectorStore: {e}\"\n            raise ValueError(msg) from e\n\n        self.log(f\"Vector Store initialized: {vector_store.astra_env.collection_name}\")\n        self._add_documents_to_vector_store(vector_store)\n\n        return vector_store\n\n    def _add_documents_to_vector_store(self, vector_store) -> None:\n        documents = []\n        for _input in self.ingest_data or []:\n            if isinstance(_input, Data):\n                documents.append(_input.to_lc_document())\n            else:\n                msg = \"Vector Store Inputs must be Data objects.\"\n                raise TypeError(msg)\n\n        if documents:\n            self.log(f\"Adding {len(documents)} documents to the Vector Store.\")\n            try:\n                vector_store.add_documents(documents)\n            except Exception as e:\n                msg = f\"Error adding documents to AstraDBGraphVectorStore: {e}\"\n                raise ValueError(msg) from e\n        else:\n            self.log(\"No documents to add to the Vector Store.\")\n\n    def _map_search_type(self) -> str:\n        match self.search_type:\n            case \"Similarity\":\n                return \"similarity\"\n            case \"Similarity with score threshold\":\n                return \"similarity_score_threshold\"\n            case \"MMR (Max Marginal Relevance)\":\n                return \"mmr\"\n            case \"Graph Traversal\":\n                return \"traversal\"\n            case \"MMR (Max Marginal Relevance) Graph Traversal\":\n                return \"mmr_traversal\"\n            case _:\n                return \"similarity\"\n\n    def _build_search_args(self):\n        args = {\n            \"k\": self.number_of_results,\n            \"score_threshold\": self.search_score_threshold,\n        }\n\n        if self.search_filter:\n            clean_filter = {k: v for k, v in self.search_filter.items() if k and v}\n            if len(clean_filter) > 0:\n                args[\"filter\"] = clean_filter\n        return args\n\n    def search_documents(self, vector_store=None) -> list[Data]:\n        if not vector_store:\n            vector_store = self.build_vector_store()\n\n        self.log(\"Searching for documents in AstraDBGraphVectorStore.\")\n        self.log(f\"Search query: {self.search_query}\")\n        self.log(f\"Search type: {self.search_type}\")\n        self.log(f\"Number of results: {self.number_of_results}\")\n\n        if self.search_query and isinstance(self.search_query, str) and self.search_query.strip():\n            try:\n                search_type = self._map_search_type()\n                search_args = self._build_search_args()\n\n                docs = vector_store.search(query=self.search_query, search_type=search_type, **search_args)\n\n                # Drop links from the metadata. At this point the links don't add any value for building the\n                # context and haven't been restored to json which causes the conversion to fail.\n                self.log(\"Removing links from metadata.\")\n                for doc in docs:\n                    if \"links\" in doc.metadata:\n                        doc.metadata.pop(\"links\")\n\n            except Exception as e:\n                msg = f\"Error performing search in AstraDBGraphVectorStore: {e}\"\n                raise ValueError(msg) from e\n\n            self.log(f\"Retrieved documents: {len(docs)}\")\n\n            data = docs_to_data(docs)\n\n            self.log(f\"Converted documents to data: {len(data)}\")\n\n            self.status = data\n            return data\n        self.log(\"No search input provided. Skipping search.\")\n        return []\n\n    def get_retriever_kwargs(self):\n        search_args = self._build_search_args()\n        return {\n            \"search_type\": self._map_search_type(),\n            \"search_kwargs\": search_args,\n        }\n"
              },
              "collection_indexing_policy": {
                "_input_type": "StrInput",
                "advanced": true,
                "display_name": "Collection Indexing Policy",
                "dynamic": false,
                "info": "Optional JSON string for the \"indexing\" field of the collection. See https://docs.datastax.com/en/astra-db-serverless/api-reference/collections.html#the-indexing-option",
                "list": false,
                "load_from_db": false,
                "name": "collection_indexing_policy",
                "placeholder": "",
                "required": false,
                "show": true,
                "title_case": false,
                "tool_mode": false,
                "trace_as_metadata": true,
                "type": "str",
                "value": ""
              },
              "collection_name": {
                "_input_type": "StrInput",
                "advanced": false,
                "display_name": "Collection Name",
                "dynamic": false,
                "info": "The name of the collection within Astra DB where the vectors will be stored.",
                "list": false,
                "load_from_db": false,
                "name": "collection_name",
                "placeholder": "",
                "required": true,
                "show": true,
                "title_case": false,
                "tool_mode": false,
                "trace_as_metadata": true,
                "type": "str",
                "value": "haskell_chunked"
              },
              "embedding_model": {
                "_input_type": "HandleInput",
                "advanced": false,
                "display_name": "Embedding Model",
                "dynamic": false,
                "info": "Allows an embedding model configuration.",
                "input_types": [
                  "Embeddings"
                ],
                "list": false,
                "name": "embedding_model",
                "placeholder": "",
                "required": false,
                "show": true,
                "title_case": false,
                "trace_as_metadata": true,
                "type": "other",
                "value": ""
              },
              "ingest_data": {
                "_input_type": "DataInput",
                "advanced": false,
                "display_name": "Ingest Data",
                "dynamic": false,
                "info": "",
                "input_types": [
                  "Data"
                ],
                "list": false,
                "name": "ingest_data",
                "placeholder": "",
                "required": false,
                "show": true,
                "title_case": false,
                "tool_mode": false,
                "trace_as_input": true,
                "trace_as_metadata": true,
                "type": "other",
                "value": ""
              },
              "keyspace": {
                "_input_type": "StrInput",
                "advanced": true,
                "display_name": "Keyspace",
                "dynamic": false,
                "info": "Optional keyspace within Astra DB to use for the collection.",
                "list": false,
                "load_from_db": false,
                "name": "keyspace",
                "placeholder": "",
                "required": false,
                "show": true,
                "title_case": false,
                "tool_mode": false,
                "trace_as_metadata": true,
                "type": "str",
                "value": ""
              },
              "metadata_incoming_links_key": {
                "_input_type": "StrInput",
                "advanced": true,
                "display_name": "Metadata incoming links key",
                "dynamic": false,
                "info": "Metadata key used for incoming links.",
                "list": false,
                "load_from_db": false,
                "name": "metadata_incoming_links_key",
                "placeholder": "",
                "required": false,
                "show": true,
                "title_case": false,
                "tool_mode": false,
                "trace_as_metadata": true,
                "type": "str",
                "value": ""
              },
              "metadata_indexing_exclude": {
                "_input_type": "StrInput",
                "advanced": true,
                "display_name": "Metadata Indexing Exclude",
                "dynamic": false,
                "info": "Optional list of metadata fields to exclude from the indexing.",
                "list": true,
                "load_from_db": false,
                "name": "metadata_indexing_exclude",
                "placeholder": "",
                "required": false,
                "show": true,
                "title_case": false,
                "tool_mode": false,
                "trace_as_metadata": true,
                "type": "str",
                "value": [
                  ""
                ]
              },
              "metadata_indexing_include": {
                "_input_type": "StrInput",
                "advanced": true,
                "display_name": "Metadata Indexing Include",
                "dynamic": false,
                "info": "Optional list of metadata fields to include in the indexing.",
                "list": true,
                "load_from_db": false,
                "name": "metadata_indexing_include",
                "placeholder": "",
                "required": false,
                "show": true,
                "title_case": false,
                "tool_mode": false,
                "trace_as_metadata": true,
                "type": "str",
                "value": ""
              },
              "metric": {
                "_input_type": "DropdownInput",
                "advanced": true,
                "combobox": false,
                "display_name": "Metric",
                "dynamic": false,
                "info": "Optional distance metric for vector comparisons in the vector store.",
                "name": "metric",
                "options": [
                  "cosine",
                  "dot_product",
                  "euclidean"
                ],
                "placeholder": "",
                "required": false,
                "show": true,
                "title_case": false,
                "tool_mode": false,
                "trace_as_metadata": true,
                "type": "str",
                "value": "cosine"
              },
              "number_of_results": {
                "_input_type": "IntInput",
                "advanced": true,
                "display_name": "Number of Results",
                "dynamic": false,
                "info": "Number of results to return.",
                "list": false,
                "load_from_db": false,
                "name": "number_of_results",
                "placeholder": "",
                "required": false,
                "show": true,
                "title_case": false,
                "tool_mode": false,
                "trace_as_metadata": true,
                "type": "int",
                "value": 10
              },
              "pre_delete_collection": {
                "_input_type": "BoolInput",
                "advanced": true,
                "display_name": "Pre Delete Collection",
                "dynamic": false,
                "info": "Boolean flag to determine whether to delete the collection before creating a new one.",
                "list": false,
                "name": "pre_delete_collection",
                "placeholder": "",
                "required": false,
                "show": true,
                "title_case": false,
                "tool_mode": false,
                "trace_as_metadata": true,
                "type": "bool",
                "value": false
              },
              "search_filter": {
                "_input_type": "DictInput",
                "advanced": true,
                "display_name": "Search Metadata Filter",
                "dynamic": false,
                "info": "Optional dictionary of filters to apply to the search query.",
                "list": true,
                "name": "search_filter",
                "placeholder": "",
                "required": false,
                "show": true,
                "title_case": false,
                "tool_mode": false,
                "trace_as_input": true,
                "type": "dict",
                "value": {}
              },
              "search_query": {
                "_input_type": "MultilineInput",
                "advanced": false,
                "display_name": "Search Query",
                "dynamic": false,
                "info": "",
                "input_types": [
                  "Message"
                ],
                "list": false,
                "load_from_db": false,
                "multiline": true,
                "name": "search_query",
                "placeholder": "",
                "required": false,
                "show": true,
                "title_case": false,
                "tool_mode": true,
                "trace_as_input": true,
                "trace_as_metadata": true,
                "type": "str",
                "value": ""
              },
              "search_score_threshold": {
                "_input_type": "FloatInput",
                "advanced": true,
                "display_name": "Search Score Threshold",
                "dynamic": false,
                "info": "Minimum similarity score threshold for search results. (when using 'Similarity with score threshold')",
                "list": false,
                "load_from_db": false,
                "name": "search_score_threshold",
                "placeholder": "",
                "required": false,
                "show": true,
                "title_case": false,
                "tool_mode": false,
                "trace_as_metadata": true,
                "type": "float",
                "value": -2
              },
              "search_type": {
                "_input_type": "DropdownInput",
                "advanced": true,
                "combobox": false,
                "display_name": "Search Type",
                "dynamic": false,
                "info": "Search type to use",
                "name": "search_type",
                "options": [
                  "Similarity",
                  "Similarity with score threshold",
                  "MMR (Max Marginal Relevance)",
                  "Graph Traversal",
                  "MMR (Max Marginal Relevance) Graph Traversal"
                ],
                "placeholder": "",
                "required": false,
                "show": true,
                "title_case": false,
                "tool_mode": false,
                "trace_as_metadata": true,
                "type": "str",
                "value": "MMR (Max Marginal Relevance) Graph Traversal"
              },
              "setup_mode": {
                "_input_type": "DropdownInput",
                "advanced": true,
                "combobox": false,
                "display_name": "Setup Mode",
                "dynamic": false,
                "info": "Configuration mode for setting up the vector store, with options like 'Sync', or 'Off'.",
                "name": "setup_mode",
                "options": [
                  "Sync",
                  "Off"
                ],
                "placeholder": "",
                "required": false,
                "show": true,
                "title_case": false,
                "tool_mode": false,
                "trace_as_metadata": true,
                "type": "str",
                "value": "Sync"
              },
              "should_cache_vector_store": {
                "_input_type": "BoolInput",
                "advanced": true,
                "display_name": "Cache Vector Store",
                "dynamic": false,
                "info": "If True, the vector store will be cached for the current build of the component. This is useful for components that have multiple output methods and want to share the same vector store.",
                "list": false,
                "list_add_label": "Add More",
                "name": "should_cache_vector_store",
                "placeholder": "",
                "required": false,
                "show": true,
                "title_case": false,
                "tool_mode": false,
                "trace_as_metadata": true,
                "type": "bool",
                "value": true
              },
              "token": {
                "_input_type": "SecretStrInput",
                "advanced": false,
                "display_name": "Astra DB Application Token",
                "dynamic": false,
                "info": "Authentication token for accessing Astra DB.",
                "input_types": [
                  "Message"
                ],
                "load_from_db": false,
                "name": "token",
                "password": true,
                "placeholder": "",
                "required": true,
                "show": true,
                "title_case": false,
                "type": "str",
                "value": "ASTRA_DB_APPLICATION_TOKEN"
              }
            },
            "tool_mode": false
          },
          "type": "AstraDBGraph"
        },
        "dragging": false,
        "id": "AstraDBGraph-jr8pY",
        "measured": {
          "height": 631,
          "width": 320
        },
        "position": {
          "x": -1277.8700822899038,
          "y": 7080.542929356194
        },
        "selected": false,
        "type": "genericNode"
      },
      {
        "data": {
          "description": "Convert Data into plain text following a specified template.",
          "display_name": "Parse Data",
          "id": "ParseData-alciW",
          "node": {
            "base_classes": [
              "Data",
              "Message"
            ],
            "beta": false,
            "conditional_paths": [],
            "custom_fields": {},
            "description": "Convert Data into plain text following a specified template.",
            "display_name": "Parse Data",
            "documentation": "",
            "edited": false,
            "field_order": [
              "data",
              "template",
              "sep"
            ],
            "frozen": false,
            "icon": "message-square",
            "legacy": false,
            "lf_version": "1.1.1",
            "metadata": {
              "legacy_name": "Parse Data"
            },
            "minimized": false,
            "output_types": [],
            "outputs": [
              {
                "allows_loop": false,
                "cache": true,
                "display_name": "Message",
                "method": "parse_data",
                "name": "text",
                "selected": "Message",
                "tool_mode": true,
                "types": [
                  "Message"
                ],
                "value": "__UNDEFINED__"
              },
              {
                "allows_loop": false,
                "cache": true,
                "display_name": "Data List",
                "method": "parse_data_as_list",
                "name": "data_list",
                "selected": "Data",
                "tool_mode": true,
                "types": [
                  "Data"
                ],
                "value": "__UNDEFINED__"
              }
            ],
            "pinned": false,
            "template": {
              "_type": "Component",
              "code": {
                "advanced": true,
                "dynamic": true,
                "fileTypes": [],
                "file_path": "",
                "info": "",
                "list": false,
                "load_from_db": false,
                "multiline": true,
                "name": "code",
                "password": false,
                "placeholder": "",
                "required": true,
                "show": true,
                "title_case": false,
                "type": "code",
                "value": "from langflow.custom import Component\nfrom langflow.helpers.data import data_to_text, data_to_text_list\nfrom langflow.io import DataInput, MultilineInput, Output, StrInput\nfrom langflow.schema import Data\nfrom langflow.schema.message import Message\n\n\nclass ParseDataComponent(Component):\n    display_name = \"Data to Message\"\n    description = \"Convert Data objects into Messages using any {field_name} from input data.\"\n    icon = \"message-square\"\n    name = \"ParseData\"\n    metadata = {\n        \"legacy_name\": \"Parse Data\",\n    }\n\n    inputs = [\n        DataInput(\n            name=\"data\",\n            display_name=\"Data\",\n            info=\"The data to convert to text.\",\n            is_list=True,\n            required=True,\n        ),\n        MultilineInput(\n            name=\"template\",\n            display_name=\"Template\",\n            info=\"The template to use for formatting the data. \"\n            \"It can contain the keys {text}, {data} or any other key in the Data.\",\n            value=\"{text}\",\n            required=True,\n        ),\n        StrInput(name=\"sep\", display_name=\"Separator\", advanced=True, value=\"\\n\"),\n    ]\n\n    outputs = [\n        Output(\n            display_name=\"Message\",\n            name=\"text\",\n            info=\"Data as a single Message, with each input Data separated by Separator\",\n            method=\"parse_data\",\n        ),\n        Output(\n            display_name=\"Data List\",\n            name=\"data_list\",\n            info=\"Data as a list of new Data, each having `text` formatted by Template\",\n            method=\"parse_data_as_list\",\n        ),\n    ]\n\n    def _clean_args(self) -> tuple[list[Data], str, str]:\n        data = self.data if isinstance(self.data, list) else [self.data]\n        template = self.template\n        sep = self.sep\n        return data, template, sep\n\n    def parse_data(self) -> Message:\n        data, template, sep = self._clean_args()\n        result_string = data_to_text(template, data, sep)\n        self.status = result_string\n        return Message(text=result_string)\n\n    def parse_data_as_list(self) -> list[Data]:\n        data, template, _ = self._clean_args()\n        text_list, data_list = data_to_text_list(template, data)\n        for item, text in zip(data_list, text_list, strict=True):\n            item.set_text(text)\n        self.status = data_list\n        return data_list\n"
              },
              "data": {
                "_input_type": "DataInput",
                "advanced": false,
                "display_name": "Data",
                "dynamic": false,
                "info": "The data to convert to text.",
                "input_types": [
                  "Data"
                ],
                "list": true,
                "name": "data",
                "placeholder": "",
                "required": true,
                "show": true,
                "title_case": false,
                "tool_mode": false,
                "trace_as_input": true,
                "trace_as_metadata": true,
                "type": "other",
                "value": ""
              },
              "sep": {
                "_input_type": "StrInput",
                "advanced": true,
                "display_name": "Separator",
                "dynamic": false,
                "info": "",
                "list": false,
                "load_from_db": false,
                "name": "sep",
                "placeholder": "",
                "required": false,
                "show": true,
                "title_case": false,
                "tool_mode": false,
                "trace_as_metadata": true,
                "type": "str",
                "value": "\n"
              },
              "template": {
                "_input_type": "MultilineInput",
                "advanced": false,
                "display_name": "Template",
                "dynamic": false,
                "info": "The template to use for formatting the data. It can contain the keys {text}, {data} or any other key in the Data.",
                "input_types": [
                  "Message"
                ],
                "list": false,
                "load_from_db": false,
                "multiline": true,
                "name": "template",
                "placeholder": "",
                "required": true,
                "show": true,
                "title_case": false,
                "tool_mode": false,
                "trace_as_input": true,
                "trace_as_metadata": true,
                "type": "str",
                "value": "{data}"
              }
            },
            "tool_mode": false
          },
          "type": "ParseData"
        },
        "dragging": false,
        "id": "ParseData-alciW",
        "measured": {
          "height": 383,
          "width": 360
        },
        "position": {
          "x": -711.6072978271402,
          "y": 7008.616446963303
        },
        "selected": false,
        "type": "genericNode"
      },
      {
        "data": {
          "id": "Prompt-rmO8w",
          "node": {
            "base_classes": [
              "Message"
            ],
            "beta": false,
            "conditional_paths": [],
            "custom_fields": {
              "template": [
                "context",
                "question"
              ]
            },
            "description": "Create a prompt template with dynamic variables.",
            "display_name": "Prompt",
            "documentation": "",
            "edited": false,
            "field_order": [
              "template",
              "tool_placeholder"
            ],
            "frozen": false,
            "icon": "prompts",
            "legacy": false,
            "lf_version": "1.1.1",
            "metadata": {},
            "output_types": [],
            "outputs": [
              {
                "allows_loop": false,
                "cache": true,
                "display_name": "Prompt Message",
                "method": "build_prompt",
                "name": "prompt",
                "selected": "Message",
                "tool_mode": true,
                "types": [
                  "Message"
                ],
                "value": "__UNDEFINED__"
              }
            ],
            "pinned": false,
            "template": {
              "_type": "Component",
              "code": {
                "advanced": true,
                "dynamic": true,
                "fileTypes": [],
                "file_path": "",
                "info": "",
                "list": false,
                "load_from_db": false,
                "multiline": true,
                "name": "code",
                "password": false,
                "placeholder": "",
                "required": true,
                "show": true,
                "title_case": false,
                "type": "code",
                "value": "from langflow.base.prompts.api_utils import process_prompt_template\nfrom langflow.custom import Component\nfrom langflow.inputs.inputs import DefaultPromptField\nfrom langflow.io import MessageTextInput, Output, PromptInput\nfrom langflow.schema.message import Message\nfrom langflow.template.utils import update_template_values\n\n\nclass PromptComponent(Component):\n    display_name: str = \"Prompt\"\n    description: str = \"Create a prompt template with dynamic variables.\"\n    icon = \"prompts\"\n    trace_type = \"prompt\"\n    name = \"Prompt\"\n\n    inputs = [\n        PromptInput(name=\"template\", display_name=\"Template\"),\n        MessageTextInput(\n            name=\"tool_placeholder\",\n            display_name=\"Tool Placeholder\",\n            tool_mode=True,\n            advanced=True,\n            info=\"A placeholder input for tool mode.\",\n        ),\n    ]\n\n    outputs = [\n        Output(display_name=\"Prompt Message\", name=\"prompt\", method=\"build_prompt\"),\n    ]\n\n    async def build_prompt(self) -> Message:\n        prompt = Message.from_template(**self._attributes)\n        self.status = prompt.text\n        return prompt\n\n    def _update_template(self, frontend_node: dict):\n        prompt_template = frontend_node[\"template\"][\"template\"][\"value\"]\n        custom_fields = frontend_node[\"custom_fields\"]\n        frontend_node_template = frontend_node[\"template\"]\n        _ = process_prompt_template(\n            template=prompt_template,\n            name=\"template\",\n            custom_fields=custom_fields,\n            frontend_node_template=frontend_node_template,\n        )\n        return frontend_node\n\n    async def update_frontend_node(self, new_frontend_node: dict, current_frontend_node: dict):\n        \"\"\"This function is called after the code validation is done.\"\"\"\n        frontend_node = await super().update_frontend_node(new_frontend_node, current_frontend_node)\n        template = frontend_node[\"template\"][\"template\"][\"value\"]\n        # Kept it duplicated for backwards compatibility\n        _ = process_prompt_template(\n            template=template,\n            name=\"template\",\n            custom_fields=frontend_node[\"custom_fields\"],\n            frontend_node_template=frontend_node[\"template\"],\n        )\n        # Now that template is updated, we need to grab any values that were set in the current_frontend_node\n        # and update the frontend_node with those values\n        update_template_values(new_template=frontend_node, previous_template=current_frontend_node[\"template\"])\n        return frontend_node\n\n    def _get_fallback_input(self, **kwargs):\n        return DefaultPromptField(**kwargs)\n"
              },
              "context": {
                "advanced": false,
                "display_name": "context",
                "dynamic": false,
                "field_type": "str",
                "fileTypes": [],
                "file_path": "",
                "info": "",
                "input_types": [
                  "Message",
                  "Text"
                ],
                "list": false,
                "load_from_db": false,
                "multiline": true,
                "name": "context",
                "placeholder": "",
                "required": false,
                "show": true,
                "title_case": false,
                "type": "str",
                "value": ""
              },
              "question": {
                "advanced": false,
                "display_name": "question",
                "dynamic": false,
                "field_type": "str",
                "fileTypes": [],
                "file_path": "",
                "info": "",
                "input_types": [
                  "Message",
                  "Text"
                ],
                "list": false,
                "load_from_db": false,
                "multiline": true,
                "name": "question",
                "placeholder": "",
                "required": false,
                "show": true,
                "title_case": false,
                "type": "str",
                "value": ""
              },
              "template": {
                "_input_type": "PromptInput",
                "advanced": false,
                "display_name": "Template",
                "dynamic": false,
                "info": "",
                "list": false,
                "load_from_db": false,
                "name": "template",
                "placeholder": "",
                "required": false,
                "show": true,
                "title_case": false,
                "tool_mode": false,
                "trace_as_input": true,
                "type": "prompt",
                "value": "{context}\n\n---\n\nGiven the context above, answer the question as best as possible. If there isn't information on the context about the question, respond by saying so in a funny way\n\nQuestion: {question}\n\nAnswer: "
              },
              "tool_placeholder": {
                "_input_type": "MessageTextInput",
                "advanced": true,
                "display_name": "Tool Placeholder",
                "dynamic": false,
                "info": "A placeholder input for tool mode.",
                "input_types": [
                  "Message"
                ],
                "list": false,
                "load_from_db": false,
                "name": "tool_placeholder",
                "placeholder": "",
                "required": false,
                "show": true,
                "title_case": false,
                "tool_mode": true,
                "trace_as_input": true,
                "trace_as_metadata": true,
                "type": "str",
                "value": ""
              }
            },
            "tool_mode": false
          },
          "type": "Prompt"
        },
        "dragging": false,
        "id": "Prompt-rmO8w",
        "measured": {
          "height": 448,
          "width": 360
        },
        "position": {
          "x": -241.95389238895368,
          "y": 7132.715577428476
        },
        "selected": false,
        "type": "genericNode"
      },
      {
        "data": {
          "id": "OpenAIModel-LnWKb",
          "node": {
            "base_classes": [
              "LanguageModel",
              "Message"
            ],
            "beta": false,
            "conditional_paths": [],
            "custom_fields": {},
            "description": "Generates text using OpenAI LLMs.",
            "display_name": "OpenAI",
            "documentation": "",
            "edited": false,
            "field_order": [
              "input_value",
              "system_message",
              "stream",
              "max_tokens",
              "model_kwargs",
              "json_mode",
              "model_name",
              "openai_api_base",
              "api_key",
              "temperature",
              "seed"
            ],
            "frozen": false,
            "icon": "OpenAI",
            "legacy": false,
            "lf_version": "1.1.1",
            "metadata": {},
            "output_types": [],
            "outputs": [
              {
                "allows_loop": false,
                "cache": true,
                "display_name": "Message",
                "method": "text_response",
                "name": "text_output",
                "required_inputs": [],
                "selected": "Message",
                "tool_mode": true,
                "types": [
                  "Message"
                ],
                "value": "__UNDEFINED__"
              },
              {
                "allows_loop": false,
                "cache": true,
                "display_name": "Language Model",
                "method": "build_model",
                "name": "model_output",
                "required_inputs": [
                  "api_key"
                ],
                "selected": "LanguageModel",
                "tool_mode": true,
                "types": [
                  "LanguageModel"
                ],
                "value": "__UNDEFINED__"
              }
            ],
            "pinned": false,
            "template": {
              "_type": "Component",
              "api_key": {
                "_input_type": "SecretStrInput",
                "advanced": false,
                "display_name": "OpenAI API Key",
                "dynamic": false,
                "info": "The OpenAI API Key to use for the OpenAI model.",
                "input_types": [
                  "Message"
                ],
                "load_from_db": true,
                "name": "api_key",
                "password": true,
                "placeholder": "",
                "required": true,
                "show": true,
                "title_case": false,
                "type": "str",
                "value": "OPENAI_API_KEY"
              },
              "code": {
                "advanced": true,
                "dynamic": true,
                "fileTypes": [],
                "file_path": "",
                "info": "",
                "list": false,
                "load_from_db": false,
                "multiline": true,
                "name": "code",
                "password": false,
                "placeholder": "",
                "required": true,
                "show": true,
                "title_case": false,
                "type": "code",
                "value": "from langchain_openai import ChatOpenAI\nfrom pydantic.v1 import SecretStr\n\nfrom langflow.base.models.model import LCModelComponent\nfrom langflow.base.models.openai_constants import OPENAI_MODEL_NAMES\nfrom langflow.field_typing import LanguageModel\nfrom langflow.field_typing.range_spec import RangeSpec\nfrom langflow.inputs import BoolInput, DictInput, DropdownInput, IntInput, SecretStrInput, SliderInput, StrInput\n\n\nclass OpenAIModelComponent(LCModelComponent):\n    display_name = \"OpenAI\"\n    description = \"Generates text using OpenAI LLMs.\"\n    icon = \"OpenAI\"\n    name = \"OpenAIModel\"\n\n    inputs = [\n        *LCModelComponent._base_inputs,\n        IntInput(\n            name=\"max_tokens\",\n            display_name=\"Max Tokens\",\n            advanced=True,\n            info=\"The maximum number of tokens to generate. Set to 0 for unlimited tokens.\",\n            range_spec=RangeSpec(min=0, max=128000),\n        ),\n        DictInput(\n            name=\"model_kwargs\",\n            display_name=\"Model Kwargs\",\n            advanced=True,\n            info=\"Additional keyword arguments to pass to the model.\",\n        ),\n        BoolInput(\n            name=\"json_mode\",\n            display_name=\"JSON Mode\",\n            advanced=True,\n            info=\"If True, it will output JSON regardless of passing a schema.\",\n        ),\n        DropdownInput(\n            name=\"model_name\",\n            display_name=\"Model Name\",\n            advanced=False,\n            options=OPENAI_MODEL_NAMES,\n            value=OPENAI_MODEL_NAMES[0],\n        ),\n        StrInput(\n            name=\"openai_api_base\",\n            display_name=\"OpenAI API Base\",\n            advanced=True,\n            info=\"The base URL of the OpenAI API. \"\n            \"Defaults to https://api.openai.com/v1. \"\n            \"You can change this to use other APIs like JinaChat, LocalAI and Prem.\",\n        ),\n        SecretStrInput(\n            name=\"api_key\",\n            display_name=\"OpenAI API Key\",\n            info=\"The OpenAI API Key to use for the OpenAI model.\",\n            advanced=False,\n            value=\"OPENAI_API_KEY\",\n            required=True,\n        ),\n        SliderInput(\n            name=\"temperature\", display_name=\"Temperature\", value=0.1, range_spec=RangeSpec(min=0, max=1, step=0.01)\n        ),\n        IntInput(\n            name=\"seed\",\n            display_name=\"Seed\",\n            info=\"The seed controls the reproducibility of the job.\",\n            advanced=True,\n            value=1,\n        ),\n        IntInput(\n            name=\"max_retries\",\n            display_name=\"Max Retries\",\n            info=\"The maximum number of retries to make when generating.\",\n            advanced=True,\n            value=5,\n        ),\n        IntInput(\n            name=\"timeout\",\n            display_name=\"Timeout\",\n            info=\"The timeout for requests to OpenAI completion API.\",\n            advanced=True,\n            value=700,\n        ),\n    ]\n\n    def build_model(self) -> LanguageModel:  # type: ignore[type-var]\n        openai_api_key = self.api_key\n        temperature = self.temperature\n        model_name: str = self.model_name\n        max_tokens = self.max_tokens\n        model_kwargs = self.model_kwargs or {}\n        openai_api_base = self.openai_api_base or \"https://api.openai.com/v1\"\n        json_mode = self.json_mode\n        seed = self.seed\n        max_retries = self.max_retries\n        timeout = self.timeout\n\n        api_key = SecretStr(openai_api_key).get_secret_value() if openai_api_key else None\n        output = ChatOpenAI(\n            max_tokens=max_tokens or None,\n            model_kwargs=model_kwargs,\n            model=model_name,\n            base_url=openai_api_base,\n            api_key=api_key,\n            temperature=temperature if temperature is not None else 0.1,\n            seed=seed,\n            max_retries=max_retries,\n            request_timeout=timeout,\n        )\n        if json_mode:\n            output = output.bind(response_format={\"type\": \"json_object\"})\n\n        return output\n\n    def _get_exception_message(self, e: Exception):\n        \"\"\"Get a message from an OpenAI exception.\n\n        Args:\n            e (Exception): The exception to get the message from.\n\n        Returns:\n            str: The message from the exception.\n        \"\"\"\n        try:\n            from openai import BadRequestError\n        except ImportError:\n            return None\n        if isinstance(e, BadRequestError):\n            message = e.body.get(\"message\")\n            if message:\n                return message\n        return None\n"
              },
              "input_value": {
                "_input_type": "MessageInput",
                "advanced": false,
                "display_name": "Input",
                "dynamic": false,
                "info": "",
                "input_types": [
                  "Message"
                ],
                "list": false,
                "load_from_db": false,
                "name": "input_value",
                "placeholder": "",
                "required": false,
                "show": true,
                "title_case": false,
                "trace_as_input": true,
                "trace_as_metadata": true,
                "type": "str",
                "value": ""
              },
              "json_mode": {
                "_input_type": "BoolInput",
                "advanced": true,
                "display_name": "JSON Mode",
                "dynamic": false,
                "info": "If True, it will output JSON regardless of passing a schema.",
                "list": false,
                "name": "json_mode",
                "placeholder": "",
                "required": false,
                "show": true,
                "title_case": false,
                "trace_as_metadata": true,
                "type": "bool",
                "value": false
              },
              "max_retries": {
                "_input_type": "IntInput",
                "advanced": true,
                "display_name": "Max Retries",
                "dynamic": false,
                "info": "The maximum number of retries to make when generating.",
                "list": false,
                "list_add_label": "Add More",
                "name": "max_retries",
                "placeholder": "",
                "required": false,
                "show": true,
                "title_case": false,
                "tool_mode": false,
                "trace_as_metadata": true,
                "type": "int",
                "value": 5
              },
              "max_tokens": {
                "_input_type": "IntInput",
                "advanced": true,
                "display_name": "Max Tokens",
                "dynamic": false,
                "info": "The maximum number of tokens to generate. Set to 0 for unlimited tokens.",
                "list": false,
                "name": "max_tokens",
                "placeholder": "",
                "range_spec": {
                  "max": 128000,
                  "min": 0,
                  "step": 0.1,
                  "step_type": "float"
                },
                "required": false,
                "show": true,
                "title_case": false,
                "trace_as_metadata": true,
                "type": "int",
                "value": ""
              },
              "model_kwargs": {
                "_input_type": "DictInput",
                "advanced": true,
                "display_name": "Model Kwargs",
                "dynamic": false,
                "info": "Additional keyword arguments to pass to the model.",
                "list": false,
                "name": "model_kwargs",
                "placeholder": "",
                "required": false,
                "show": true,
                "title_case": false,
                "trace_as_input": true,
                "type": "dict",
                "value": {}
              },
              "model_name": {
                "_input_type": "DropdownInput",
                "advanced": false,
                "combobox": false,
                "display_name": "Model Name",
                "dynamic": false,
                "info": "",
                "name": "model_name",
                "options": [
                  "gpt-4o-mini",
                  "gpt-4o",
                  "gpt-4-turbo",
                  "gpt-4-turbo-preview",
                  "gpt-4",
                  "gpt-3.5-turbo",
                  "gpt-3.5-turbo-0125"
                ],
                "placeholder": "",
                "required": false,
                "show": true,
                "title_case": false,
                "tool_mode": false,
                "trace_as_metadata": true,
                "type": "str",
                "value": "gpt-4-turbo"
              },
              "openai_api_base": {
                "_input_type": "StrInput",
                "advanced": true,
                "display_name": "OpenAI API Base",
                "dynamic": false,
                "info": "The base URL of the OpenAI API. Defaults to https://api.openai.com/v1. You can change this to use other APIs like JinaChat, LocalAI and Prem.",
                "list": false,
                "load_from_db": false,
                "name": "openai_api_base",
                "placeholder": "",
                "required": false,
                "show": true,
                "title_case": false,
                "trace_as_metadata": true,
                "type": "str",
                "value": ""
              },
              "seed": {
                "_input_type": "IntInput",
                "advanced": true,
                "display_name": "Seed",
                "dynamic": false,
                "info": "The seed controls the reproducibility of the job.",
                "list": false,
                "name": "seed",
                "placeholder": "",
                "required": false,
                "show": true,
                "title_case": false,
                "trace_as_metadata": true,
                "type": "int",
                "value": 1
              },
              "stream": {
                "_input_type": "BoolInput",
                "advanced": false,
                "display_name": "Stream",
                "dynamic": false,
                "info": "Stream the response from the model. Streaming works only in Chat.",
                "list": false,
                "name": "stream",
                "placeholder": "",
                "required": false,
                "show": true,
                "title_case": false,
                "trace_as_metadata": true,
                "type": "bool",
                "value": false
              },
              "system_message": {
                "_input_type": "MessageTextInput",
                "advanced": false,
                "display_name": "System Message",
                "dynamic": false,
                "info": "System message to pass to the model.",
                "input_types": [
                  "Message"
                ],
                "list": false,
                "load_from_db": false,
                "name": "system_message",
                "placeholder": "",
                "required": false,
                "show": true,
                "title_case": false,
                "tool_mode": false,
                "trace_as_input": true,
                "trace_as_metadata": true,
                "type": "str",
                "value": ""
              },
              "temperature": {
                "_input_type": "SliderInput",
                "advanced": false,
                "display_name": "Temperature",
                "dynamic": false,
                "info": "",
                "max_label": "",
                "max_label_icon": "",
                "min_label": "",
                "min_label_icon": "",
                "name": "temperature",
                "placeholder": "",
                "range_spec": {
                  "max": 1,
                  "min": 0,
                  "step": 0.01,
                  "step_type": "float"
                },
                "required": false,
                "show": true,
                "slider_buttons": false,
                "slider_buttons_options": [],
                "slider_input": false,
                "title_case": false,
                "type": "slider",
                "value": 0.1
              },
              "timeout": {
                "_input_type": "IntInput",
                "advanced": true,
                "display_name": "Timeout",
                "dynamic": false,
                "info": "The timeout for requests to OpenAI completion API.",
                "list": false,
                "list_add_label": "Add More",
                "name": "timeout",
                "placeholder": "",
                "required": false,
                "show": true,
                "title_case": false,
                "tool_mode": false,
                "trace_as_metadata": true,
                "type": "int",
                "value": 700
              }
            },
            "tool_mode": false
          },
          "type": "OpenAIModel"
        },
        "dragging": false,
        "id": "OpenAIModel-LnWKb",
        "measured": {
          "height": 734,
          "width": 360
        },
        "position": {
          "x": 317.8221390146513,
          "y": 7078.366528905622
        },
        "selected": false,
        "type": "genericNode"
      },
      {
        "data": {
          "id": "ChatOutput-KIkbc",
          "node": {
            "base_classes": [
              "Message"
            ],
            "beta": false,
            "conditional_paths": [],
            "custom_fields": {},
            "description": "Display a chat message in the Playground.",
            "display_name": "Chat Output",
            "documentation": "",
            "edited": false,
            "field_order": [
              "input_value",
              "should_store_message",
              "sender",
              "sender_name",
              "session_id",
              "data_template",
              "background_color",
              "chat_icon",
              "text_color"
            ],
            "frozen": false,
            "icon": "MessagesSquare",
            "legacy": false,
            "lf_version": "1.1.1",
            "metadata": {},
            "output_types": [],
            "outputs": [
              {
                "allows_loop": false,
                "cache": true,
                "display_name": "Message",
                "method": "message_response",
                "name": "message",
                "selected": "Message",
                "tool_mode": true,
                "types": [
                  "Message"
                ],
                "value": "__UNDEFINED__"
              }
            ],
            "pinned": false,
            "template": {
              "_type": "Component",
              "background_color": {
                "_input_type": "MessageTextInput",
                "advanced": true,
                "display_name": "Background Color",
                "dynamic": false,
                "info": "The background color of the icon.",
                "input_types": [
                  "Message"
                ],
                "list": false,
                "load_from_db": false,
                "name": "background_color",
                "placeholder": "",
                "required": false,
                "show": true,
                "title_case": false,
                "tool_mode": false,
                "trace_as_input": true,
                "trace_as_metadata": true,
                "type": "str",
                "value": ""
              },
              "chat_icon": {
                "_input_type": "MessageTextInput",
                "advanced": true,
                "display_name": "Icon",
                "dynamic": false,
                "info": "The icon of the message.",
                "input_types": [
                  "Message"
                ],
                "list": false,
                "load_from_db": false,
                "name": "chat_icon",
                "placeholder": "",
                "required": false,
                "show": true,
                "title_case": false,
                "tool_mode": false,
                "trace_as_input": true,
                "trace_as_metadata": true,
                "type": "str",
                "value": ""
              },
              "clean_data": {
                "_input_type": "BoolInput",
                "advanced": true,
                "display_name": "Basic Clean Data",
                "dynamic": false,
                "info": "Whether to clean the data",
                "list": false,
                "list_add_label": "Add More",
                "name": "clean_data",
                "placeholder": "",
                "required": false,
                "show": true,
                "title_case": false,
                "tool_mode": false,
                "trace_as_metadata": true,
                "type": "bool",
                "value": true
              },
              "code": {
                "advanced": true,
                "dynamic": true,
                "fileTypes": [],
                "file_path": "",
                "info": "",
                "list": false,
                "load_from_db": false,
                "multiline": true,
                "name": "code",
                "password": false,
                "placeholder": "",
                "required": true,
                "show": true,
                "title_case": false,
                "type": "code",
                "value": "from collections.abc import Generator\nfrom typing import Any\n\nfrom langflow.base.io.chat import ChatComponent\nfrom langflow.inputs import BoolInput\nfrom langflow.inputs.inputs import HandleInput\nfrom langflow.io import DropdownInput, MessageTextInput, Output\nfrom langflow.schema.data import Data\nfrom langflow.schema.dataframe import DataFrame\nfrom langflow.schema.message import Message\nfrom langflow.schema.properties import Source\nfrom langflow.utils.constants import (\n    MESSAGE_SENDER_AI,\n    MESSAGE_SENDER_NAME_AI,\n    MESSAGE_SENDER_USER,\n)\n\n\nclass ChatOutput(ChatComponent):\n    display_name = \"Chat Output\"\n    description = \"Display a chat message in the Playground.\"\n    icon = \"MessagesSquare\"\n    name = \"ChatOutput\"\n    minimized = True\n\n    inputs = [\n        HandleInput(\n            name=\"input_value\",\n            display_name=\"Text\",\n            info=\"Message to be passed as output.\",\n            input_types=[\"Data\", \"DataFrame\", \"Message\"],\n            required=True,\n        ),\n        BoolInput(\n            name=\"should_store_message\",\n            display_name=\"Store Messages\",\n            info=\"Store the message in the history.\",\n            value=True,\n            advanced=True,\n        ),\n        DropdownInput(\n            name=\"sender\",\n            display_name=\"Sender Type\",\n            options=[MESSAGE_SENDER_AI, MESSAGE_SENDER_USER],\n            value=MESSAGE_SENDER_AI,\n            advanced=True,\n            info=\"Type of sender.\",\n        ),\n        MessageTextInput(\n            name=\"sender_name\",\n            display_name=\"Sender Name\",\n            info=\"Name of the sender.\",\n            value=MESSAGE_SENDER_NAME_AI,\n            advanced=True,\n        ),\n        MessageTextInput(\n            name=\"session_id\",\n            display_name=\"Session ID\",\n            info=\"The session ID of the chat. If empty, the current session ID parameter will be used.\",\n            advanced=True,\n        ),\n        MessageTextInput(\n            name=\"data_template\",\n            display_name=\"Data Template\",\n            value=\"{text}\",\n            advanced=True,\n            info=\"Template to convert Data to Text. If left empty, it will be dynamically set to the Data's text key.\",\n        ),\n        MessageTextInput(\n            name=\"background_color\",\n            display_name=\"Background Color\",\n            info=\"The background color of the icon.\",\n            advanced=True,\n        ),\n        MessageTextInput(\n            name=\"chat_icon\",\n            display_name=\"Icon\",\n            info=\"The icon of the message.\",\n            advanced=True,\n        ),\n        MessageTextInput(\n            name=\"text_color\",\n            display_name=\"Text Color\",\n            info=\"The text color of the name\",\n            advanced=True,\n        ),\n        BoolInput(\n            name=\"clean_data\",\n            display_name=\"Basic Clean Data\",\n            value=True,\n            info=\"Whether to clean the data\",\n            advanced=True,\n        ),\n    ]\n    outputs = [\n        Output(\n            display_name=\"Message\",\n            name=\"message\",\n            method=\"message_response\",\n        ),\n    ]\n\n    def _build_source(self, id_: str | None, display_name: str | None, source: str | None) -> Source:\n        source_dict = {}\n        if id_:\n            source_dict[\"id\"] = id_\n        if display_name:\n            source_dict[\"display_name\"] = display_name\n        if source:\n            # Handle case where source is a ChatOpenAI object\n            if hasattr(source, \"model_name\"):\n                source_dict[\"source\"] = source.model_name\n            elif hasattr(source, \"model\"):\n                source_dict[\"source\"] = str(source.model)\n            else:\n                source_dict[\"source\"] = str(source)\n        return Source(**source_dict)\n\n    async def message_response(self) -> Message:\n        # First convert the input to string if needed\n        text = self.convert_to_string()\n        # Get source properties\n        source, icon, display_name, source_id = self.get_properties_from_source_component()\n        background_color = self.background_color\n        text_color = self.text_color\n        if self.chat_icon:\n            icon = self.chat_icon\n\n        # Create or use existing Message object\n        if isinstance(self.input_value, Message):\n            message = self.input_value\n            # Update message properties\n            message.text = text\n        else:\n            message = Message(text=text)\n\n        # Set message properties\n        message.sender = self.sender\n        message.sender_name = self.sender_name\n        message.session_id = self.session_id\n        message.flow_id = self.graph.flow_id if hasattr(self, \"graph\") else None\n        message.properties.source = self._build_source(source_id, display_name, source)\n        message.properties.icon = icon\n        message.properties.background_color = background_color\n        message.properties.text_color = text_color\n\n        # Store message if needed\n        if self.session_id and self.should_store_message:\n            stored_message = await self.send_message(message)\n            self.message.value = stored_message\n            message = stored_message\n\n        self.status = message\n        return message\n\n    def _validate_input(self) -> None:\n        \"\"\"Validate the input data and raise ValueError if invalid.\"\"\"\n        if self.input_value is None:\n            msg = \"Input data cannot be None\"\n            raise ValueError(msg)\n        if isinstance(self.input_value, list) and not all(\n            isinstance(item, Message | Data | DataFrame | str) for item in self.input_value\n        ):\n            invalid_types = [\n                type(item).__name__\n                for item in self.input_value\n                if not isinstance(item, Message | Data | DataFrame | str)\n            ]\n            msg = f\"Expected Data or DataFrame or Message or str, got {invalid_types}\"\n            raise TypeError(msg)\n        if not isinstance(\n            self.input_value,\n            Message | Data | DataFrame | str | list | Generator | type(None),\n        ):\n            type_name = type(self.input_value).__name__\n            msg = f\"Expected Data or DataFrame or Message or str, Generator or None, got {type_name}\"\n            raise TypeError(msg)\n\n    def _safe_convert(self, data: Any) -> str:\n        \"\"\"Safely convert input data to string.\"\"\"\n        try:\n            if isinstance(data, str):\n                return data\n            if isinstance(data, Message):\n                return data.get_text()\n            if isinstance(data, Data):\n                if data.get_text() is None:\n                    msg = \"Empty Data object\"\n                    raise ValueError(msg)\n                return data.get_text()\n            if isinstance(data, DataFrame):\n                if self.clean_data:\n                    # Remove empty rows\n                    data = data.dropna(how=\"all\")\n                    # Remove empty lines in each cell\n                    data = data.replace(r\"^\\s*$\", \"\", regex=True)\n                    # Replace multiple newlines with a single newline\n                    data = data.replace(r\"\\n+\", \"\\n\", regex=True)\n                return (\n                    data.replace(r\"\\|\", r\"\\\\|\", regex=True)\n                    .applymap(lambda x: (str(x).replace(\"\\n\", \"<br/>\") if isinstance(x, str) else x))\n                    .to_markdown(index=False)\n                )\n            return str(data)\n        except (ValueError, TypeError, AttributeError) as e:\n            msg = f\"Error converting data: {e!s}\"\n            raise ValueError(msg) from e\n\n    def convert_to_string(self) -> str | Generator[Any, None, None]:\n        \"\"\"Convert input data to string with proper error handling.\"\"\"\n        self._validate_input()\n        if isinstance(self.input_value, list):\n            return \"\\n\".join([self._safe_convert(item) for item in self.input_value])\n        if isinstance(self.input_value, Generator):\n            return self.input_value\n        return self._safe_convert(self.input_value)\n"
              },
              "data_template": {
                "_input_type": "MessageTextInput",
                "advanced": true,
                "display_name": "Data Template",
                "dynamic": false,
                "info": "Template to convert Data to Text. If left empty, it will be dynamically set to the Data's text key.",
                "input_types": [
                  "Message"
                ],
                "list": false,
                "load_from_db": false,
                "name": "data_template",
                "placeholder": "",
                "required": false,
                "show": true,
                "title_case": false,
                "tool_mode": false,
                "trace_as_input": true,
                "trace_as_metadata": true,
                "type": "str",
                "value": "{text}"
              },
              "input_value": {
                "_input_type": "MessageInput",
                "advanced": false,
                "display_name": "Text",
                "dynamic": false,
                "info": "Message to be passed as output.",
                "input_types": [
                  "Data",
                  "DataFrame",
                  "Message"
                ],
                "list": false,
                "load_from_db": false,
                "name": "input_value",
                "placeholder": "",
                "required": true,
                "show": true,
                "title_case": false,
                "trace_as_input": true,
                "trace_as_metadata": true,
                "type": "str",
                "value": ""
              },
              "sender": {
                "_input_type": "DropdownInput",
                "advanced": true,
                "combobox": false,
                "display_name": "Sender Type",
                "dynamic": false,
                "info": "Type of sender.",
                "name": "sender",
                "options": [
                  "Machine",
                  "User"
                ],
                "placeholder": "",
                "required": false,
                "show": true,
                "title_case": false,
                "tool_mode": false,
                "trace_as_metadata": true,
                "type": "str",
                "value": "Machine"
              },
              "sender_name": {
                "_input_type": "MessageTextInput",
                "advanced": true,
                "display_name": "Sender Name",
                "dynamic": false,
                "info": "Name of the sender.",
                "input_types": [
                  "Message"
                ],
                "list": false,
                "load_from_db": false,
                "name": "sender_name",
                "placeholder": "",
                "required": false,
                "show": true,
                "title_case": false,
                "tool_mode": false,
                "trace_as_input": true,
                "trace_as_metadata": true,
                "type": "str",
                "value": "AI"
              },
              "session_id": {
                "_input_type": "MessageTextInput",
                "advanced": true,
                "display_name": "Session ID",
                "dynamic": false,
                "info": "The session ID of the chat. If empty, the current session ID parameter will be used.",
                "input_types": [
                  "Message"
                ],
                "list": false,
                "load_from_db": false,
                "name": "session_id",
                "placeholder": "",
                "required": false,
                "show": true,
                "title_case": false,
                "tool_mode": false,
                "trace_as_input": true,
                "trace_as_metadata": true,
                "type": "str",
                "value": ""
              },
              "should_store_message": {
                "_input_type": "BoolInput",
                "advanced": true,
                "display_name": "Store Messages",
                "dynamic": false,
                "info": "Store the message in the history.",
                "list": false,
                "name": "should_store_message",
                "placeholder": "",
                "required": false,
                "show": true,
                "title_case": false,
                "trace_as_metadata": true,
                "type": "bool",
                "value": true
              },
              "text_color": {
                "_input_type": "MessageTextInput",
                "advanced": true,
                "display_name": "Text Color",
                "dynamic": false,
                "info": "The text color of the name",
                "input_types": [
                  "Message"
                ],
                "list": false,
                "load_from_db": false,
                "name": "text_color",
                "placeholder": "",
                "required": false,
                "show": true,
                "title_case": false,
                "tool_mode": false,
                "trace_as_input": true,
                "trace_as_metadata": true,
                "type": "str",
                "value": ""
              }
            },
            "tool_mode": false
          },
          "type": "ChatOutput"
        },
        "dragging": false,
        "id": "ChatOutput-KIkbc",
        "measured": {
          "height": 257,
          "width": 360
        },
        "position": {
          "x": 804.9181649370599,
          "y": 7243.316205548675
        },
        "selected": false,
        "type": "genericNode"
      },
      {
        "data": {
          "id": "URL-qOh1r",
          "node": {
            "base_classes": [
              "Data",
              "Message"
            ],
            "beta": false,
            "category": "data",
            "conditional_paths": [],
            "custom_fields": {},
            "description": "Fetch content from one or more URLs.",
            "display_name": "URL",
            "documentation": "",
            "edited": false,
            "field_order": [
              "urls",
              "format"
            ],
            "frozen": false,
            "icon": "layout-template",
            "key": "URL",
            "legacy": false,
            "lf_version": "1.1.1",
            "metadata": {},
            "minimized": false,
            "output_types": [],
            "outputs": [
              {
                "allows_loop": false,
                "cache": true,
                "display_name": "Data",
                "method": "fetch_content",
                "name": "data",
                "selected": "Data",
                "tool_mode": true,
                "types": [
                  "Data"
                ],
                "value": "__UNDEFINED__"
              },
              {
                "allows_loop": false,
                "cache": true,
                "display_name": "Text",
                "method": "fetch_content_text",
                "name": "text",
                "selected": "Message",
                "tool_mode": true,
                "types": [
                  "Message"
                ],
                "value": "__UNDEFINED__"
              },
              {
                "allows_loop": false,
                "cache": true,
                "display_name": "DataFrame",
                "method": "as_dataframe",
                "name": "dataframe",
                "selected": "DataFrame",
                "tool_mode": true,
                "types": [
                  "DataFrame"
                ],
                "value": "__UNDEFINED__"
              }
            ],
            "pinned": false,
            "score": 2.220446049250313e-16,
            "template": {
              "_type": "Component",
              "clean_extra_whitespace": {
                "_input_type": "BoolInput",
                "advanced": false,
                "display_name": "Clean Extra Whitespace",
                "dynamic": false,
                "info": "Whether to clean excessive blank lines in the text output. Only applies to 'Text' format.",
                "list": false,
                "list_add_label": "Add More",
                "name": "clean_extra_whitespace",
                "placeholder": "",
                "required": false,
                "show": true,
                "title_case": false,
                "tool_mode": false,
                "trace_as_metadata": true,
                "type": "bool",
                "value": true
              },
              "code": {
                "advanced": true,
                "dynamic": true,
                "fileTypes": [],
                "file_path": "",
                "info": "",
                "list": false,
                "load_from_db": false,
                "multiline": true,
                "name": "code",
                "password": false,
                "placeholder": "",
                "required": true,
                "show": true,
                "title_case": false,
                "type": "code",
                "value": "import asyncio\nimport json\nimport re\n\nimport aiohttp\nfrom langchain_community.document_loaders import AsyncHtmlLoader, WebBaseLoader\n\nfrom langflow.custom import Component\nfrom langflow.io import BoolInput, DropdownInput, MessageTextInput, Output, StrInput\nfrom langflow.schema import Data\nfrom langflow.schema.dataframe import DataFrame\nfrom langflow.schema.message import Message\n\n\nclass URLComponent(Component):\n    display_name = \"URL\"\n    description = (\n        \"Load and retrieve data from specified URLs. Supports output in plain text, raw HTML, \"\n        \"or JSON, with options for cleaning and separating multiple outputs.\"\n    )\n    icon = \"layout-template\"\n    name = \"URL\"\n\n    inputs = [\n        MessageTextInput(\n            name=\"urls\",\n            display_name=\"URLs\",\n            is_list=True,\n            tool_mode=True,\n            placeholder=\"Enter a URL...\",\n            list_add_label=\"Add URL\",\n        ),\n        DropdownInput(\n            name=\"format\",\n            display_name=\"Output Format\",\n            info=(\n                \"Output Format. Use 'Text' to extract text from the HTML, 'Raw HTML' for the raw HTML \"\n                \"content, or 'JSON' to extract JSON from the HTML.\"\n            ),\n            options=[\"Text\", \"Raw HTML\", \"JSON\"],\n            value=\"Text\",\n            real_time_refresh=True,\n        ),\n        StrInput(\n            name=\"separator\",\n            display_name=\"Separator\",\n            value=\"\\n\\n\",\n            show=True,\n            info=(\n                \"Specify the separator to use between multiple outputs. Default for Text is '\\\\n\\\\n'. \"\n                \"Default for Raw HTML is '\\\\n<!-- Separator -->\\\\n'.\"\n            ),\n        ),\n        BoolInput(\n            name=\"clean_extra_whitespace\",\n            display_name=\"Clean Extra Whitespace\",\n            value=True,\n            show=True,\n            info=\"Whether to clean excessive blank lines in the text output. Only applies to 'Text' format.\",\n        ),\n    ]\n\n    outputs = [\n        Output(display_name=\"Data\", name=\"data\", method=\"fetch_content\"),\n        Output(display_name=\"Text\", name=\"text\", method=\"fetch_content_text\"),\n        Output(display_name=\"DataFrame\", name=\"dataframe\", method=\"as_dataframe\"),\n    ]\n\n    async def validate_json_content(self, url: str) -> bool:\n        \"\"\"Validates if the URL content is actually JSON.\"\"\"\n        try:\n            async with aiohttp.ClientSession() as session, session.get(url) as response:\n                http_ok = 200\n                if response.status != http_ok:\n                    return False\n\n                content = await response.text()\n                try:\n                    json.loads(content)\n                except json.JSONDecodeError:\n                    return False\n                else:\n                    return True\n        except (aiohttp.ClientError, asyncio.TimeoutError):\n            # Log specific error for debugging if needed\n            return False\n\n    def update_build_config(self, build_config: dict, field_value: str, field_name: str | None = None) -> dict:\n        \"\"\"Dynamically update fields based on selected format.\"\"\"\n        if field_name == \"format\":\n            is_text_mode = field_value == \"Text\"\n            is_json_mode = field_value == \"JSON\"\n            build_config[\"separator\"][\"value\"] = \"\\n\\n\" if is_text_mode else \"\\n<!-- Separator -->\\n\"\n            build_config[\"clean_extra_whitespace\"][\"show\"] = is_text_mode\n            build_config[\"separator\"][\"show\"] = not is_json_mode\n        return build_config\n\n    def ensure_url(self, string: str) -> str:\n        \"\"\"Ensures the given string is a valid URL.\"\"\"\n        if not string.startswith((\"http://\", \"https://\")):\n            string = \"http://\" + string\n\n        url_regex = re.compile(\n            r\"^(https?:\\/\\/)?\"\n            r\"(www\\.)?\"\n            r\"([a-zA-Z0-9.-]+)\"\n            r\"(\\.[a-zA-Z]{2,})?\"\n            r\"(:\\d+)?\"\n            r\"(\\/[^\\s]*)?$\",\n            re.IGNORECASE,\n        )\n\n        error_msg = \"Invalid URL - \" + string\n        if not url_regex.match(string):\n            raise ValueError(error_msg)\n\n        return string\n\n    def fetch_content(self) -> list[Data]:\n        \"\"\"Fetch content based on selected format.\"\"\"\n        urls = list({self.ensure_url(url.strip()) for url in self.urls if url.strip()})\n\n        no_urls_msg = \"No valid URLs provided.\"\n        if not urls:\n            raise ValueError(no_urls_msg)\n\n        # If JSON format is selected, validate JSON content first\n        if self.format == \"JSON\":\n            for url in urls:\n                is_json = asyncio.run(self.validate_json_content(url))\n                if not is_json:\n                    error_msg = \"Invalid JSON content from URL - \" + url\n                    raise ValueError(error_msg)\n\n        if self.format == \"Raw HTML\":\n            loader = AsyncHtmlLoader(web_path=urls, encoding=\"utf-8\")\n        else:\n            loader = WebBaseLoader(web_paths=urls, encoding=\"utf-8\")\n\n        docs = loader.load()\n\n        if self.format == \"JSON\":\n            data = []\n            for doc in docs:\n                try:\n                    json_content = json.loads(doc.page_content)\n                    data_dict = {\"text\": json.dumps(json_content, indent=2), **json_content, **doc.metadata}\n                    data.append(Data(**data_dict))\n                except json.JSONDecodeError as err:\n                    source = doc.metadata.get(\"source\", \"unknown URL\")\n                    error_msg = \"Invalid JSON content from \" + source\n                    raise ValueError(error_msg) from err\n            return data\n\n        return [Data(text=doc.page_content, **doc.metadata) for doc in docs]\n\n    def fetch_content_text(self) -> Message:\n        \"\"\"Fetch content and return as formatted text.\"\"\"\n        data = self.fetch_content()\n\n        if self.format == \"JSON\":\n            text_list = [item.text for item in data]\n            result = \"\\n\".join(text_list)\n        else:\n            text_list = [item.text for item in data]\n            if self.format == \"Text\" and self.clean_extra_whitespace:\n                text_list = [re.sub(r\"\\n{3,}\", \"\\n\\n\", text) for text in text_list]\n            result = self.separator.join(text_list)\n\n        self.status = result\n        return Message(text=result)\n\n    def as_dataframe(self) -> DataFrame:\n        \"\"\"Return fetched content as a DataFrame.\"\"\"\n        return DataFrame(self.fetch_content())\n"
              },
              "format": {
                "_input_type": "DropdownInput",
                "advanced": false,
                "combobox": false,
                "display_name": "Output Format",
                "dynamic": false,
                "info": "Output Format. Use 'Text' to extract text from the HTML, 'Raw HTML' for the raw HTML content, or 'JSON' to extract JSON from the HTML.",
                "name": "format",
                "options": [
                  "Text",
<<<<<<< HEAD
                  "Raw HTML",
                  "JSON"
=======
                  "Raw HTML"
>>>>>>> c57ed6f4
                ],
                "placeholder": "",
                "required": false,
                "show": true,
                "title_case": false,
                "tool_mode": false,
                "trace_as_metadata": true,
                "type": "str",
                "value": "Raw HTML"
              },
              "separator": {
                "_input_type": "StrInput",
                "advanced": false,
                "display_name": "Separator",
                "dynamic": false,
                "info": "Specify the separator to use between multiple outputs. Default for Text is '\\n\\n'. Default for Raw HTML is '\\n<!-- Separator -->\\n'.",
                "list": false,
                "list_add_label": "Add More",
                "load_from_db": false,
                "name": "separator",
                "placeholder": "",
                "required": false,
                "show": true,
                "title_case": false,
                "tool_mode": false,
                "trace_as_metadata": true,
                "type": "str",
                "value": "\n\n"
              },
              "urls": {
                "_input_type": "MessageTextInput",
                "advanced": false,
                "display_name": "URLs",
                "dynamic": false,
                "info": "",
                "input_types": [
                  "Message"
                ],
                "list": true,
                "load_from_db": false,
                "name": "urls",
                "placeholder": "",
                "required": false,
                "show": true,
                "title_case": false,
                "tool_mode": true,
                "trace_as_input": true,
                "trace_as_metadata": true,
                "type": "str",
                "value": [
                  "https://learnyouahaskell.com/introduction",
                  "https://learnyouahaskell.com/starting-out",
                  "https://learnyouahaskell.com/types-and-typeclasses",
                  "https://learnyouahaskell.com/syntax-in-functions",
                  "https://learnyouahaskell.com/recursion",
                  "https://learnyouahaskell.com/higher-order-functions",
                  "https://learnyouahaskell.com/modules",
                  "https://learnyouahaskell.com/making-our-own-types-and-typeclasses",
                  "https://learnyouahaskell.com/input-and-output",
                  "https://learnyouahaskell.com/functionally-solving-problems",
                  "https://learnyouahaskell.com/functors-applicative-functors-and-monoids",
                  "https://learnyouahaskell.com/a-fistful-of-monads",
                  "https://learnyouahaskell.com/for-a-few-monads-more",
                  "https://learnyouahaskell.com/zippers"
                ]
              }
            },
            "tool_mode": false
          },
          "showNode": true,
          "type": "URL"
        },
        "dragging": false,
        "id": "URL-qOh1r",
        "measured": {
          "height": 1194,
          "width": 360
        },
        "position": {
          "x": -1742.8952423980936,
          "y": 5868.349789218463
        },
        "selected": false,
        "type": "genericNode"
      },
      {
        "data": {
          "id": "LanguageRecursiveTextSplitter-KDtC3",
          "node": {
            "base_classes": [
              "Data"
            ],
            "beta": false,
            "category": "vectorstores",
            "conditional_paths": [],
            "custom_fields": {},
            "description": "Implementation of Graph Vector Store using Astra DB",
            "display_name": "Astra DB Graph",
            "documentation": "",
            "edited": false,
            "field_order": [
              "token",
              "api_endpoint",
              "collection_name",
              "metadata_incoming_links_key",
              "search_query",
              "ingest_data",
              "keyspace",
              "embedding_model",
              "metric",
              "batch_size",
              "bulk_insert_batch_concurrency",
              "bulk_insert_overwrite_concurrency",
              "bulk_delete_concurrency",
              "setup_mode",
              "pre_delete_collection",
              "metadata_indexing_include",
              "metadata_indexing_exclude",
              "collection_indexing_policy",
              "number_of_results",
              "search_type",
              "search_score_threshold",
              "search_filter"
            ],
            "frozen": false,
            "icon": "AstraDB",
            "key": "AstraDBGraph",
            "legacy": false,
            "lf_version": "1.1.1",
            "metadata": {},
            "minimized": false,
            "output_types": [],
            "outputs": [
              {
                "allows_loop": false,
                "cache": true,
                "display_name": "Search Results",
                "method": "search_documents",
                "name": "search_results",
                "required_inputs": [
                  "api_endpoint",
                  "collection_name",
                  "token"
                ],
                "selected": "Data",
                "tool_mode": true,
                "types": [
                  "Data"
                ],
                "value": "__UNDEFINED__"
              },
              {
                "allows_loop": false,
                "cache": true,
                "display_name": "DataFrame",
                "method": "as_dataframe",
                "name": "dataframe",
                "required_inputs": [],
                "selected": "DataFrame",
                "tool_mode": true,
                "types": [
                  "DataFrame"
                ],
                "value": "__UNDEFINED__"
              }
            ],
            "pinned": false,
            "score": 0.13582020910317566,
            "template": {
              "_type": "Component",
              "api_endpoint": {
                "_input_type": "SecretStrInput",
                "advanced": false,
                "display_name": "API Endpoint",
                "dynamic": false,
                "info": "API endpoint URL for the Astra DB service.",
                "input_types": [
                  "Message"
                ],
                "load_from_db": false,
                "name": "api_endpoint",
                "password": true,
                "placeholder": "",
                "required": true,
                "show": true,
                "title_case": false,
                "type": "str",
                "value": "ASTRA_DB_API_ENDPOINT"
              },
              "batch_size": {
                "_input_type": "IntInput",
                "advanced": true,
                "display_name": "Batch Size",
                "dynamic": false,
                "info": "Optional number of data to process in a single batch.",
                "list": false,
                "name": "batch_size",
                "placeholder": "",
                "required": false,
                "show": true,
                "title_case": false,
                "tool_mode": false,
                "trace_as_metadata": true,
                "type": "int",
                "value": ""
              },
              "bulk_delete_concurrency": {
                "_input_type": "IntInput",
                "advanced": true,
                "display_name": "Bulk Delete Concurrency",
                "dynamic": false,
                "info": "Optional concurrency level for bulk delete operations.",
                "list": false,
                "name": "bulk_delete_concurrency",
                "placeholder": "",
                "required": false,
                "show": true,
                "title_case": false,
                "tool_mode": false,
                "trace_as_metadata": true,
                "type": "int",
                "value": ""
              },
              "bulk_insert_batch_concurrency": {
                "_input_type": "IntInput",
                "advanced": true,
                "display_name": "Bulk Insert Batch Concurrency",
                "dynamic": false,
                "info": "Optional concurrency level for bulk insert operations.",
                "list": false,
                "name": "bulk_insert_batch_concurrency",
                "placeholder": "",
                "required": false,
                "show": true,
                "title_case": false,
                "tool_mode": false,
                "trace_as_metadata": true,
                "type": "int",
                "value": ""
              },
              "bulk_insert_overwrite_concurrency": {
                "_input_type": "IntInput",
                "advanced": true,
                "display_name": "Bulk Insert Overwrite Concurrency",
                "dynamic": false,
                "info": "Optional concurrency level for bulk insert operations that overwrite existing data.",
                "list": false,
                "name": "bulk_insert_overwrite_concurrency",
                "placeholder": "",
                "required": false,
                "show": true,
                "title_case": false,
                "tool_mode": false,
                "trace_as_metadata": true,
                "type": "int",
                "value": ""
              },
              "code": {
                "advanced": true,
                "dynamic": true,
                "fileTypes": [],
                "file_path": "",
                "info": "",
                "list": false,
                "load_from_db": false,
                "multiline": true,
                "name": "code",
                "password": false,
                "placeholder": "",
                "required": true,
                "show": true,
                "title_case": false,
                "type": "code",
                "value": "import os\n\nimport orjson\nfrom astrapy.admin import parse_api_endpoint\n\nfrom langflow.base.vectorstores.model import LCVectorStoreComponent, check_cached_vector_store\nfrom langflow.helpers import docs_to_data\nfrom langflow.inputs import (\n    BoolInput,\n    DictInput,\n    DropdownInput,\n    FloatInput,\n    HandleInput,\n    IntInput,\n    SecretStrInput,\n    StrInput,\n)\nfrom langflow.schema import Data\n\n\nclass AstraDBGraphVectorStoreComponent(LCVectorStoreComponent):\n    display_name: str = \"Astra DB Graph\"\n    description: str = \"Implementation of Graph Vector Store using Astra DB\"\n    name = \"AstraDBGraph\"\n    icon: str = \"AstraDB\"\n\n    inputs = [\n        SecretStrInput(\n            name=\"token\",\n            display_name=\"Astra DB Application Token\",\n            info=\"Authentication token for accessing Astra DB.\",\n            value=\"ASTRA_DB_APPLICATION_TOKEN\",\n            required=True,\n            advanced=os.getenv(\"ASTRA_ENHANCED\", \"false\").lower() == \"true\",\n        ),\n        SecretStrInput(\n            name=\"api_endpoint\",\n            display_name=\"Database\" if os.getenv(\"ASTRA_ENHANCED\", \"false\").lower() == \"true\" else \"API Endpoint\",\n            info=\"API endpoint URL for the Astra DB service.\",\n            value=\"ASTRA_DB_API_ENDPOINT\",\n            required=True,\n        ),\n        StrInput(\n            name=\"collection_name\",\n            display_name=\"Collection Name\",\n            info=\"The name of the collection within Astra DB where the vectors will be stored.\",\n            required=True,\n        ),\n        StrInput(\n            name=\"metadata_incoming_links_key\",\n            display_name=\"Metadata incoming links key\",\n            info=\"Metadata key used for incoming links.\",\n            advanced=True,\n        ),\n        *LCVectorStoreComponent.inputs,\n        StrInput(\n            name=\"keyspace\",\n            display_name=\"Keyspace\",\n            info=\"Optional keyspace within Astra DB to use for the collection.\",\n            advanced=True,\n        ),\n        HandleInput(\n            name=\"embedding_model\",\n            display_name=\"Embedding Model\",\n            input_types=[\"Embeddings\"],\n            info=\"Allows an embedding model configuration.\",\n        ),\n        DropdownInput(\n            name=\"metric\",\n            display_name=\"Metric\",\n            info=\"Optional distance metric for vector comparisons in the vector store.\",\n            options=[\"cosine\", \"dot_product\", \"euclidean\"],\n            value=\"cosine\",\n            advanced=True,\n        ),\n        IntInput(\n            name=\"batch_size\",\n            display_name=\"Batch Size\",\n            info=\"Optional number of data to process in a single batch.\",\n            advanced=True,\n        ),\n        IntInput(\n            name=\"bulk_insert_batch_concurrency\",\n            display_name=\"Bulk Insert Batch Concurrency\",\n            info=\"Optional concurrency level for bulk insert operations.\",\n            advanced=True,\n        ),\n        IntInput(\n            name=\"bulk_insert_overwrite_concurrency\",\n            display_name=\"Bulk Insert Overwrite Concurrency\",\n            info=\"Optional concurrency level for bulk insert operations that overwrite existing data.\",\n            advanced=True,\n        ),\n        IntInput(\n            name=\"bulk_delete_concurrency\",\n            display_name=\"Bulk Delete Concurrency\",\n            info=\"Optional concurrency level for bulk delete operations.\",\n            advanced=True,\n        ),\n        DropdownInput(\n            name=\"setup_mode\",\n            display_name=\"Setup Mode\",\n            info=\"Configuration mode for setting up the vector store, with options like 'Sync', or 'Off'.\",\n            options=[\"Sync\", \"Off\"],\n            advanced=True,\n            value=\"Sync\",\n        ),\n        BoolInput(\n            name=\"pre_delete_collection\",\n            display_name=\"Pre Delete Collection\",\n            info=\"Boolean flag to determine whether to delete the collection before creating a new one.\",\n            advanced=True,\n            value=False,\n        ),\n        StrInput(\n            name=\"metadata_indexing_include\",\n            display_name=\"Metadata Indexing Include\",\n            info=\"Optional list of metadata fields to include in the indexing.\",\n            advanced=True,\n            list=True,\n        ),\n        StrInput(\n            name=\"metadata_indexing_exclude\",\n            display_name=\"Metadata Indexing Exclude\",\n            info=\"Optional list of metadata fields to exclude from the indexing.\",\n            advanced=True,\n            list=True,\n        ),\n        StrInput(\n            name=\"collection_indexing_policy\",\n            display_name=\"Collection Indexing Policy\",\n            info='Optional JSON string for the \"indexing\" field of the collection. '\n            \"See https://docs.datastax.com/en/astra-db-serverless/api-reference/collections.html#the-indexing-option\",\n            advanced=True,\n        ),\n        IntInput(\n            name=\"number_of_results\",\n            display_name=\"Number of Results\",\n            info=\"Number of results to return.\",\n            advanced=True,\n            value=4,\n        ),\n        DropdownInput(\n            name=\"search_type\",\n            display_name=\"Search Type\",\n            info=\"Search type to use\",\n            options=[\n                \"Similarity\",\n                \"Similarity with score threshold\",\n                \"MMR (Max Marginal Relevance)\",\n                \"Graph Traversal\",\n                \"MMR (Max Marginal Relevance) Graph Traversal\",\n            ],\n            value=\"MMR (Max Marginal Relevance) Graph Traversal\",\n            advanced=True,\n        ),\n        FloatInput(\n            name=\"search_score_threshold\",\n            display_name=\"Search Score Threshold\",\n            info=\"Minimum similarity score threshold for search results. \"\n            \"(when using 'Similarity with score threshold')\",\n            value=0,\n            advanced=True,\n        ),\n        DictInput(\n            name=\"search_filter\",\n            display_name=\"Search Metadata Filter\",\n            info=\"Optional dictionary of filters to apply to the search query.\",\n            advanced=True,\n            is_list=True,\n        ),\n    ]\n\n    @check_cached_vector_store\n    def build_vector_store(self):\n        try:\n            from langchain_astradb import AstraDBGraphVectorStore\n            from langchain_astradb.utils.astradb import SetupMode\n        except ImportError as e:\n            msg = (\n                \"Could not import langchain Astra DB integration package. \"\n                \"Please install it with `pip install langchain-astradb`.\"\n            )\n            raise ImportError(msg) from e\n\n        try:\n            if not self.setup_mode:\n                self.setup_mode = self._inputs[\"setup_mode\"].options[0]\n\n            setup_mode_value = SetupMode[self.setup_mode.upper()]\n        except KeyError as e:\n            msg = f\"Invalid setup mode: {self.setup_mode}\"\n            raise ValueError(msg) from e\n\n        try:\n            self.log(f\"Initializing Graph Vector Store {self.collection_name}\")\n\n            vector_store = AstraDBGraphVectorStore(\n                embedding=self.embedding_model,\n                collection_name=self.collection_name,\n                metadata_incoming_links_key=self.metadata_incoming_links_key or \"incoming_links\",\n                token=self.token,\n                api_endpoint=self.api_endpoint,\n                namespace=self.keyspace or None,\n                environment=parse_api_endpoint(self.api_endpoint).environment if self.api_endpoint else None,\n                metric=self.metric or None,\n                batch_size=self.batch_size or None,\n                bulk_insert_batch_concurrency=self.bulk_insert_batch_concurrency or None,\n                bulk_insert_overwrite_concurrency=self.bulk_insert_overwrite_concurrency or None,\n                bulk_delete_concurrency=self.bulk_delete_concurrency or None,\n                setup_mode=setup_mode_value,\n                pre_delete_collection=self.pre_delete_collection,\n                metadata_indexing_include=[s for s in self.metadata_indexing_include if s] or None,\n                metadata_indexing_exclude=[s for s in self.metadata_indexing_exclude if s] or None,\n                collection_indexing_policy=orjson.loads(self.collection_indexing_policy.encode(\"utf-8\"))\n                if self.collection_indexing_policy\n                else None,\n            )\n        except Exception as e:\n            msg = f\"Error initializing AstraDBGraphVectorStore: {e}\"\n            raise ValueError(msg) from e\n\n        self.log(f\"Vector Store initialized: {vector_store.astra_env.collection_name}\")\n        self._add_documents_to_vector_store(vector_store)\n\n        return vector_store\n\n    def _add_documents_to_vector_store(self, vector_store) -> None:\n        documents = []\n        for _input in self.ingest_data or []:\n            if isinstance(_input, Data):\n                documents.append(_input.to_lc_document())\n            else:\n                msg = \"Vector Store Inputs must be Data objects.\"\n                raise TypeError(msg)\n\n        if documents:\n            self.log(f\"Adding {len(documents)} documents to the Vector Store.\")\n            try:\n                vector_store.add_documents(documents)\n            except Exception as e:\n                msg = f\"Error adding documents to AstraDBGraphVectorStore: {e}\"\n                raise ValueError(msg) from e\n        else:\n            self.log(\"No documents to add to the Vector Store.\")\n\n    def _map_search_type(self) -> str:\n        match self.search_type:\n            case \"Similarity\":\n                return \"similarity\"\n            case \"Similarity with score threshold\":\n                return \"similarity_score_threshold\"\n            case \"MMR (Max Marginal Relevance)\":\n                return \"mmr\"\n            case \"Graph Traversal\":\n                return \"traversal\"\n            case \"MMR (Max Marginal Relevance) Graph Traversal\":\n                return \"mmr_traversal\"\n            case _:\n                return \"similarity\"\n\n    def _build_search_args(self):\n        args = {\n            \"k\": self.number_of_results,\n            \"score_threshold\": self.search_score_threshold,\n        }\n\n        if self.search_filter:\n            clean_filter = {k: v for k, v in self.search_filter.items() if k and v}\n            if len(clean_filter) > 0:\n                args[\"filter\"] = clean_filter\n        return args\n\n    def search_documents(self, vector_store=None) -> list[Data]:\n        if not vector_store:\n            vector_store = self.build_vector_store()\n\n        self.log(\"Searching for documents in AstraDBGraphVectorStore.\")\n        self.log(f\"Search query: {self.search_query}\")\n        self.log(f\"Search type: {self.search_type}\")\n        self.log(f\"Number of results: {self.number_of_results}\")\n\n        if self.search_query and isinstance(self.search_query, str) and self.search_query.strip():\n            try:\n                search_type = self._map_search_type()\n                search_args = self._build_search_args()\n\n                docs = vector_store.search(query=self.search_query, search_type=search_type, **search_args)\n\n                # Drop links from the metadata. At this point the links don't add any value for building the\n                # context and haven't been restored to json which causes the conversion to fail.\n                self.log(\"Removing links from metadata.\")\n                for doc in docs:\n                    if \"links\" in doc.metadata:\n                        doc.metadata.pop(\"links\")\n\n            except Exception as e:\n                msg = f\"Error performing search in AstraDBGraphVectorStore: {e}\"\n                raise ValueError(msg) from e\n\n            self.log(f\"Retrieved documents: {len(docs)}\")\n\n            data = docs_to_data(docs)\n\n            self.log(f\"Converted documents to data: {len(data)}\")\n\n            self.status = data\n            return data\n        self.log(\"No search input provided. Skipping search.\")\n        return []\n\n    def get_retriever_kwargs(self):\n        search_args = self._build_search_args()\n        return {\n            \"search_type\": self._map_search_type(),\n            \"search_kwargs\": search_args,\n        }\n"
              },
              "collection_indexing_policy": {
                "_input_type": "StrInput",
                "advanced": true,
                "display_name": "Collection Indexing Policy",
                "dynamic": false,
                "info": "Optional JSON string for the \"indexing\" field of the collection. See https://docs.datastax.com/en/astra-db-serverless/api-reference/collections.html#the-indexing-option",
                "list": false,
                "load_from_db": false,
                "name": "collection_indexing_policy",
                "placeholder": "",
                "required": false,
                "show": true,
                "title_case": false,
                "tool_mode": false,
                "trace_as_metadata": true,
                "type": "str",
                "value": ""
              },
              "collection_name": {
                "_input_type": "StrInput",
                "advanced": false,
                "display_name": "Collection Name",
                "dynamic": false,
                "info": "The name of the collection within Astra DB where the vectors will be stored.",
                "list": false,
                "load_from_db": false,
                "name": "collection_name",
                "placeholder": "",
                "required": true,
                "show": true,
                "title_case": false,
                "tool_mode": false,
                "trace_as_metadata": true,
                "type": "str",
                "value": "haskell_chunked"
              },
              "embedding_model": {
                "_input_type": "HandleInput",
                "advanced": false,
                "display_name": "Embedding Model",
                "dynamic": false,
                "info": "Allows an embedding model configuration.",
                "input_types": [
                  "Embeddings"
                ],
                "list": false,
                "name": "embedding_model",
                "placeholder": "",
                "required": false,
                "show": true,
                "title_case": false,
                "trace_as_metadata": true,
                "type": "other",
                "value": ""
              },
              "ingest_data": {
                "_input_type": "DataInput",
                "advanced": false,
                "display_name": "Ingest Data",
                "dynamic": false,
                "info": "",
                "input_types": [
                  "Data"
                ],
                "list": false,
                "name": "ingest_data",
                "placeholder": "",
                "required": false,
                "show": true,
                "title_case": false,
                "tool_mode": false,
                "trace_as_input": true,
                "trace_as_metadata": true,
                "type": "other",
                "value": ""
              },
              "keyspace": {
                "_input_type": "StrInput",
                "advanced": true,
                "display_name": "Keyspace",
                "dynamic": false,
                "info": "Optional keyspace within Astra DB to use for the collection.",
                "list": false,
                "load_from_db": false,
                "name": "keyspace",
                "placeholder": "",
                "required": false,
                "show": true,
                "title_case": false,
                "tool_mode": false,
                "trace_as_metadata": true,
                "type": "str",
                "value": ""
              },
              "metadata_incoming_links_key": {
                "_input_type": "StrInput",
                "advanced": true,
                "display_name": "Metadata incoming links key",
                "dynamic": false,
                "info": "Metadata key used for incoming links.",
                "list": false,
                "load_from_db": false,
                "name": "metadata_incoming_links_key",
                "placeholder": "",
                "required": false,
                "show": true,
                "title_case": false,
                "tool_mode": false,
                "trace_as_metadata": true,
                "type": "str",
                "value": ""
              },
              "metadata_indexing_exclude": {
                "_input_type": "StrInput",
                "advanced": true,
                "display_name": "Metadata Indexing Exclude",
                "dynamic": false,
                "info": "Optional list of metadata fields to exclude from the indexing.",
                "list": true,
                "load_from_db": false,
                "name": "metadata_indexing_exclude",
                "placeholder": "",
                "required": false,
                "show": true,
                "title_case": false,
                "tool_mode": false,
                "trace_as_metadata": true,
                "type": "str",
                "value": ""
              },
              "metadata_indexing_include": {
                "_input_type": "StrInput",
                "advanced": true,
                "display_name": "Metadata Indexing Include",
                "dynamic": false,
                "info": "Optional list of metadata fields to include in the indexing.",
                "list": true,
                "load_from_db": false,
                "name": "metadata_indexing_include",
                "placeholder": "",
                "required": false,
                "show": true,
                "title_case": false,
                "tool_mode": false,
                "trace_as_metadata": true,
                "type": "str",
                "value": ""
              },
              "metric": {
                "_input_type": "DropdownInput",
                "advanced": true,
                "combobox": false,
                "display_name": "Metric",
                "dynamic": false,
                "info": "Optional distance metric for vector comparisons in the vector store.",
                "name": "metric",
                "options": [
                  "cosine",
                  "dot_product",
                  "euclidean"
                ],
                "placeholder": "",
                "required": false,
                "show": true,
                "title_case": false,
                "tool_mode": false,
                "trace_as_metadata": true,
                "type": "str",
                "value": "cosine"
              },
              "number_of_results": {
                "_input_type": "IntInput",
                "advanced": true,
                "display_name": "Number of Results",
                "dynamic": false,
                "info": "Number of results to return.",
                "list": false,
                "name": "number_of_results",
                "placeholder": "",
                "required": false,
                "show": true,
                "title_case": false,
                "tool_mode": false,
                "trace_as_metadata": true,
                "type": "int",
                "value": 4
              },
              "pre_delete_collection": {
                "_input_type": "BoolInput",
                "advanced": true,
                "display_name": "Pre Delete Collection",
                "dynamic": false,
                "info": "Boolean flag to determine whether to delete the collection before creating a new one.",
                "list": false,
                "name": "pre_delete_collection",
                "placeholder": "",
                "required": false,
                "show": true,
                "title_case": false,
                "tool_mode": false,
                "trace_as_metadata": true,
                "type": "bool",
                "value": true
              },
              "search_filter": {
                "_input_type": "DictInput",
                "advanced": true,
                "display_name": "Search Metadata Filter",
                "dynamic": false,
                "info": "Optional dictionary of filters to apply to the search query.",
                "list": true,
                "name": "search_filter",
                "placeholder": "",
                "required": false,
                "show": true,
                "title_case": false,
                "tool_mode": false,
                "trace_as_input": true,
                "type": "dict",
                "value": {}
              },
              "search_query": {
                "_input_type": "MultilineInput",
                "advanced": false,
                "display_name": "Search Query",
                "dynamic": false,
                "info": "",
                "input_types": [
                  "Message"
                ],
                "list": false,
                "load_from_db": false,
                "multiline": true,
                "name": "search_query",
                "placeholder": "",
                "required": false,
                "show": true,
                "title_case": false,
                "tool_mode": true,
                "trace_as_input": true,
                "trace_as_metadata": true,
                "type": "str",
                "value": ""
              },
              "search_score_threshold": {
                "_input_type": "FloatInput",
                "advanced": true,
                "display_name": "Search Score Threshold",
                "dynamic": false,
                "info": "Minimum similarity score threshold for search results. (when using 'Similarity with score threshold')",
                "list": false,
                "name": "search_score_threshold",
                "placeholder": "",
                "required": false,
                "show": true,
                "title_case": false,
                "tool_mode": false,
                "trace_as_metadata": true,
                "type": "float",
                "value": 0
              },
              "search_type": {
                "_input_type": "DropdownInput",
                "advanced": true,
                "combobox": false,
                "display_name": "Search Type",
                "dynamic": false,
                "info": "Search type to use",
                "name": "search_type",
                "options": [
                  "Similarity",
                  "Similarity with score threshold",
                  "MMR (Max Marginal Relevance)",
                  "Graph Traversal",
                  "MMR (Max Marginal Relevance) Graph Traversal"
                ],
                "placeholder": "",
                "required": false,
                "show": true,
                "title_case": false,
                "tool_mode": false,
                "trace_as_metadata": true,
                "type": "str",
                "value": "MMR (Max Marginal Relevance) Graph Traversal"
              },
              "setup_mode": {
                "_input_type": "DropdownInput",
                "advanced": true,
                "combobox": false,
                "display_name": "Setup Mode",
                "dynamic": false,
                "info": "Configuration mode for setting up the vector store, with options like 'Sync', or 'Off'.",
                "name": "setup_mode",
                "options": [
                  "Sync",
                  "Off"
                ],
                "placeholder": "",
                "required": false,
                "show": true,
                "title_case": false,
                "tool_mode": false,
                "trace_as_metadata": true,
                "type": "str",
                "value": "Sync"
              },
              "should_cache_vector_store": {
                "_input_type": "BoolInput",
                "advanced": true,
                "display_name": "Cache Vector Store",
                "dynamic": false,
                "info": "If True, the vector store will be cached for the current build of the component. This is useful for components that have multiple output methods and want to share the same vector store.",
                "list": false,
                "list_add_label": "Add More",
                "name": "should_cache_vector_store",
                "placeholder": "",
                "required": false,
                "show": true,
                "title_case": false,
                "tool_mode": false,
                "trace_as_metadata": true,
                "type": "bool",
                "value": true
              },
              "token": {
                "_input_type": "SecretStrInput",
                "advanced": false,
                "display_name": "Astra DB Application Token",
                "dynamic": false,
                "info": "Authentication token for accessing Astra DB.",
                "input_types": [
                  "Message"
                ],
                "load_from_db": false,
                "name": "token",
                "password": true,
                "placeholder": "",
                "required": true,
                "show": true,
                "title_case": false,
                "type": "str",
                "value": "ASTRA_DB_APPLICATION_TOKEN"
              }
            },
            "tool_mode": false
          },
          "showNode": true,
          "type": "AstraDBGraph"
        },
        "dragging": false,
        "id": "AstraDBGraph-FX0tA",
        "measured": {
          "height": 631,
          "width": 320
        },
        "position": {
          "x": 16.3856689286402,
          "y": 5909.200823867262
        },
        "selected": false,
        "type": "genericNode"
      },
      {
        "data": {
          "id": "LanguageRecursiveTextSplitter-jefpx",
          "node": {
            "base_classes": [
              "Data"
            ],
            "beta": false,
            "category": "langchain_utilities",
            "conditional_paths": [],
            "custom_fields": {},
            "description": "Split text into chunks of a specified length based on language.",
            "display_name": "Language Recursive Text Splitter",
            "documentation": "https://docs.langflow.org/components/text-splitters#languagerecursivetextsplitter",
            "edited": false,
            "field_order": [
              "chunk_size",
              "chunk_overlap",
              "data_input",
              "code_language"
            ],
            "frozen": false,
            "icon": "LangChain",
            "key": "LanguageRecursiveTextSplitter",
            "legacy": false,
            "lf_version": "1.1.1",
            "metadata": {},
            "minimized": false,
            "output_types": [],
            "outputs": [
              {
                "allows_loop": false,
                "cache": true,
                "display_name": "Data",
                "method": "transform_data",
                "name": "data",
                "required_inputs": [],
                "selected": "Data",
                "tool_mode": true,
                "types": [
                  "Data"
                ],
                "value": "__UNDEFINED__"
              }
            ],
            "pinned": false,
            "score": 0.12416523075924112,
            "template": {
              "_type": "Component",
              "chunk_overlap": {
                "_input_type": "IntInput",
                "advanced": false,
                "display_name": "Chunk Overlap",
                "dynamic": false,
                "info": "The amount of overlap between chunks.",
                "list": false,
                "name": "chunk_overlap",
                "placeholder": "",
                "required": false,
                "show": true,
                "title_case": false,
                "tool_mode": false,
                "trace_as_metadata": true,
                "type": "int",
                "value": 200
              },
              "chunk_size": {
                "_input_type": "IntInput",
                "advanced": false,
                "display_name": "Chunk Size",
                "dynamic": false,
                "info": "The maximum length of each chunk.",
                "list": false,
                "name": "chunk_size",
                "placeholder": "",
                "required": false,
                "show": true,
                "title_case": false,
                "tool_mode": false,
                "trace_as_metadata": true,
                "type": "int",
                "value": 1000
              },
              "code": {
                "advanced": true,
                "dynamic": true,
                "fileTypes": [],
                "file_path": "",
                "info": "",
                "list": false,
                "load_from_db": false,
                "multiline": true,
                "name": "code",
                "password": false,
                "placeholder": "",
                "required": true,
                "show": true,
                "title_case": false,
                "type": "code",
                "value": "from typing import Any\n\nfrom langchain_text_splitters import Language, RecursiveCharacterTextSplitter, TextSplitter\n\nfrom langflow.base.textsplitters.model import LCTextSplitterComponent\nfrom langflow.inputs import DataInput, DropdownInput, IntInput\n\n\nclass LanguageRecursiveTextSplitterComponent(LCTextSplitterComponent):\n    display_name: str = \"Language Recursive Text Splitter\"\n    description: str = \"Split text into chunks of a specified length based on language.\"\n    documentation: str = \"https://docs.langflow.org/components/text-splitters#languagerecursivetextsplitter\"\n    name = \"LanguageRecursiveTextSplitter\"\n    icon = \"LangChain\"\n\n    inputs = [\n        IntInput(\n            name=\"chunk_size\",\n            display_name=\"Chunk Size\",\n            info=\"The maximum length of each chunk.\",\n            value=1000,\n        ),\n        IntInput(\n            name=\"chunk_overlap\",\n            display_name=\"Chunk Overlap\",\n            info=\"The amount of overlap between chunks.\",\n            value=200,\n        ),\n        DataInput(\n            name=\"data_input\",\n            display_name=\"Input\",\n            info=\"The texts to split.\",\n            input_types=[\"Document\", \"Data\"],\n            required=True,\n        ),\n        DropdownInput(\n            name=\"code_language\", display_name=\"Code Language\", options=[x.value for x in Language], value=\"python\"\n        ),\n    ]\n\n    def get_data_input(self) -> Any:\n        return self.data_input\n\n    def build_text_splitter(self) -> TextSplitter:\n        return RecursiveCharacterTextSplitter.from_language(\n            language=Language(self.code_language),\n            chunk_size=self.chunk_size,\n            chunk_overlap=self.chunk_overlap,\n        )\n"
              },
              "code_language": {
                "_input_type": "DropdownInput",
                "advanced": false,
                "combobox": false,
                "display_name": "Code Language",
                "dynamic": false,
                "info": "",
                "name": "code_language",
                "options": [
                  "cpp",
                  "go",
                  "java",
                  "kotlin",
                  "js",
                  "ts",
                  "php",
                  "proto",
                  "python",
                  "rst",
                  "ruby",
                  "rust",
                  "scala",
                  "swift",
                  "markdown",
                  "latex",
                  "html",
                  "sol",
                  "csharp",
                  "cobol",
                  "c",
                  "lua",
                  "perl",
                  "haskell",
                  "elixir",
                  "powershell"
                ],
                "placeholder": "",
                "required": false,
                "show": true,
                "title_case": false,
                "tool_mode": false,
                "trace_as_metadata": true,
                "type": "str",
                "value": "html"
              },
              "data_input": {
                "_input_type": "DataInput",
                "advanced": false,
                "display_name": "Input",
                "dynamic": false,
                "info": "The texts to split.",
                "input_types": [
                  "Document",
                  "Data"
                ],
                "list": false,
                "name": "data_input",
                "placeholder": "",
                "required": true,
                "show": true,
                "title_case": false,
                "tool_mode": false,
                "trace_as_input": true,
                "trace_as_metadata": true,
                "type": "other",
                "value": ""
              }
            },
            "tool_mode": false
          },
          "showNode": true,
          "type": "LanguageRecursiveTextSplitter"
        },
        "dragging": false,
        "id": "LanguageRecursiveTextSplitter-KDtC3",
        "measured": {
          "height": 513,
          "width": 360
        },
        "position": {
          "x": -1312.6794416503267,
          "y": 5995.335519138236
        },
        "selected": false,
        "type": "genericNode"
      },
      {
        "data": {
          "id": "HtmlLinkExtractor-LWuvQ",
          "node": {
            "base_classes": [
              "Data"
            ],
            "beta": false,
            "category": "langchain_utilities",
            "conditional_paths": [],
            "custom_fields": {},
            "description": "Extract hyperlinks from HTML content.",
            "display_name": "HTML Link Extractor",
            "documentation": "https://python.langchain.com/v0.2/api_reference/community/graph_vectorstores/langchain_community.graph_vectorstores.extractors.html_link_extractor.HtmlLinkExtractor.html",
            "edited": false,
            "field_order": [
              "kind",
              "drop_fragments",
              "data_input"
            ],
            "frozen": false,
            "icon": "LangChain",
            "key": "HtmlLinkExtractor",
            "legacy": false,
            "lf_version": "1.1.1",
            "metadata": {},
            "minimized": false,
            "output_types": [],
            "outputs": [
              {
                "allows_loop": false,
                "cache": true,
                "display_name": "Data",
                "method": "transform_data",
                "name": "data",
                "required_inputs": [],
                "selected": "Data",
                "tool_mode": true,
                "types": [
                  "Data"
                ],
                "value": "__UNDEFINED__"
              }
            ],
            "pinned": false,
            "score": 0.01857804455091699,
            "template": {
              "_type": "Component",
              "code": {
                "advanced": true,
                "dynamic": true,
                "fileTypes": [],
                "file_path": "",
                "info": "",
                "list": false,
                "load_from_db": false,
                "multiline": true,
                "name": "code",
                "password": false,
                "placeholder": "",
                "required": true,
                "show": true,
                "title_case": false,
                "type": "code",
                "value": "from typing import Any\n\nfrom langchain_community.graph_vectorstores.extractors import HtmlLinkExtractor, LinkExtractorTransformer\nfrom langchain_core.documents import BaseDocumentTransformer\n\nfrom langflow.base.document_transformers.model import LCDocumentTransformerComponent\nfrom langflow.inputs import BoolInput, DataInput, StrInput\n\n\nclass HtmlLinkExtractorComponent(LCDocumentTransformerComponent):\n    display_name = \"HTML Link Extractor\"\n    description = \"Extract hyperlinks from HTML content.\"\n    documentation = \"https://python.langchain.com/v0.2/api_reference/community/graph_vectorstores/langchain_community.graph_vectorstores.extractors.html_link_extractor.HtmlLinkExtractor.html\"\n    name = \"HtmlLinkExtractor\"\n    icon = \"LangChain\"\n\n    inputs = [\n        StrInput(name=\"kind\", display_name=\"Kind of edge\", value=\"hyperlink\", required=False),\n        BoolInput(name=\"drop_fragments\", display_name=\"Drop URL fragments\", value=True, required=False),\n        DataInput(\n            name=\"data_input\",\n            display_name=\"Input\",\n            info=\"The texts from which to extract links.\",\n            input_types=[\"Document\", \"Data\"],\n            required=True,\n        ),\n    ]\n\n    def get_data_input(self) -> Any:\n        return self.data_input\n\n    def build_document_transformer(self) -> BaseDocumentTransformer:\n        return LinkExtractorTransformer(\n            [HtmlLinkExtractor(kind=self.kind, drop_fragments=self.drop_fragments).as_document_extractor()]\n        )\n"
              },
              "data_input": {
                "_input_type": "DataInput",
                "advanced": false,
                "display_name": "Input",
                "dynamic": false,
                "info": "The texts from which to extract links.",
                "input_types": [
                  "Document",
                  "Data"
                ],
                "list": false,
                "name": "data_input",
                "placeholder": "",
                "required": true,
                "show": true,
                "title_case": false,
                "tool_mode": false,
                "trace_as_input": true,
                "trace_as_metadata": true,
                "type": "other",
                "value": ""
              },
              "drop_fragments": {
                "_input_type": "BoolInput",
                "advanced": false,
                "display_name": "Drop URL fragments",
                "dynamic": false,
                "info": "",
                "list": false,
                "name": "drop_fragments",
                "placeholder": "",
                "required": false,
                "show": true,
                "title_case": false,
                "tool_mode": false,
                "trace_as_metadata": true,
                "type": "bool",
                "value": true
              },
              "kind": {
                "_input_type": "StrInput",
                "advanced": false,
                "display_name": "Kind of edge",
                "dynamic": false,
                "info": "",
                "list": false,
                "load_from_db": false,
                "name": "kind",
                "placeholder": "",
                "required": false,
                "show": true,
                "title_case": false,
                "tool_mode": false,
                "trace_as_metadata": true,
                "type": "str",
                "value": "hyperlink"
              }
            },
            "tool_mode": false
          },
          "showNode": true,
          "type": "HtmlLinkExtractor"
        },
        "dragging": false,
        "id": "HtmlLinkExtractor-LWuvQ",
        "measured": {
          "height": 354,
          "width": 360
        },
        "position": {
          "x": -819.2825457919793,
          "y": 6116.365935466731
        },
        "selected": false,
        "type": "genericNode"
      },
      {
        "data": {
          "id": "OpenAIEmbeddings-XKhhV",
          "node": {
            "base_classes": [
              "Embeddings"
            ],
            "beta": false,
            "category": "embeddings",
            "conditional_paths": [],
            "custom_fields": {},
            "description": "Generate embeddings using OpenAI models.",
            "display_name": "OpenAI Embeddings",
            "documentation": "",
            "edited": false,
            "field_order": [
              "default_headers",
              "default_query",
              "chunk_size",
              "client",
              "deployment",
              "embedding_ctx_length",
              "max_retries",
              "model",
              "model_kwargs",
              "openai_api_key",
              "openai_api_base",
              "openai_api_type",
              "openai_api_version",
              "openai_organization",
              "openai_proxy",
              "request_timeout",
              "show_progress_bar",
              "skip_empty",
              "tiktoken_model_name",
              "tiktoken_enable",
              "dimensions"
            ],
            "frozen": false,
            "icon": "OpenAI",
            "key": "OpenAIEmbeddings",
            "legacy": false,
            "lf_version": "1.1.1",
            "metadata": {},
            "minimized": false,
            "output_types": [],
            "outputs": [
              {
                "allows_loop": false,
                "cache": true,
                "display_name": "Embeddings",
                "method": "build_embeddings",
                "name": "embeddings",
                "required_inputs": [
                  "openai_api_key"
                ],
                "selected": "Embeddings",
                "tool_mode": true,
                "types": [
                  "Embeddings"
                ],
                "value": "__UNDEFINED__"
              }
            ],
            "pinned": false,
            "score": 0.000052003277518821525,
            "template": {
              "_type": "Component",
              "chunk_size": {
                "_input_type": "IntInput",
                "advanced": true,
                "display_name": "Chunk Size",
                "dynamic": false,
                "info": "",
                "list": false,
                "name": "chunk_size",
                "placeholder": "",
                "required": false,
                "show": true,
                "title_case": false,
                "tool_mode": false,
                "trace_as_metadata": true,
                "type": "int",
                "value": 1000
              },
              "client": {
                "_input_type": "MessageTextInput",
                "advanced": true,
                "display_name": "Client",
                "dynamic": false,
                "info": "",
                "input_types": [
                  "Message"
                ],
                "list": false,
                "load_from_db": false,
                "name": "client",
                "placeholder": "",
                "required": false,
                "show": true,
                "title_case": false,
                "tool_mode": false,
                "trace_as_input": true,
                "trace_as_metadata": true,
                "type": "str",
                "value": ""
              },
              "code": {
                "advanced": true,
                "dynamic": true,
                "fileTypes": [],
                "file_path": "",
                "info": "",
                "list": false,
                "load_from_db": false,
                "multiline": true,
                "name": "code",
                "password": false,
                "placeholder": "",
                "required": true,
                "show": true,
                "title_case": false,
                "type": "code",
                "value": "from langchain_openai import OpenAIEmbeddings\n\nfrom langflow.base.embeddings.model import LCEmbeddingsModel\nfrom langflow.base.models.openai_constants import OPENAI_EMBEDDING_MODEL_NAMES\nfrom langflow.field_typing import Embeddings\nfrom langflow.io import BoolInput, DictInput, DropdownInput, FloatInput, IntInput, MessageTextInput, SecretStrInput\n\n\nclass OpenAIEmbeddingsComponent(LCEmbeddingsModel):\n    display_name = \"OpenAI Embeddings\"\n    description = \"Generate embeddings using OpenAI models.\"\n    icon = \"OpenAI\"\n    name = \"OpenAIEmbeddings\"\n\n    inputs = [\n        DictInput(\n            name=\"default_headers\",\n            display_name=\"Default Headers\",\n            advanced=True,\n            info=\"Default headers to use for the API request.\",\n        ),\n        DictInput(\n            name=\"default_query\",\n            display_name=\"Default Query\",\n            advanced=True,\n            info=\"Default query parameters to use for the API request.\",\n        ),\n        IntInput(name=\"chunk_size\", display_name=\"Chunk Size\", advanced=True, value=1000),\n        MessageTextInput(name=\"client\", display_name=\"Client\", advanced=True),\n        MessageTextInput(name=\"deployment\", display_name=\"Deployment\", advanced=True),\n        IntInput(name=\"embedding_ctx_length\", display_name=\"Embedding Context Length\", advanced=True, value=1536),\n        IntInput(name=\"max_retries\", display_name=\"Max Retries\", value=3, advanced=True),\n        DropdownInput(\n            name=\"model\",\n            display_name=\"Model\",\n            advanced=False,\n            options=OPENAI_EMBEDDING_MODEL_NAMES,\n            value=\"text-embedding-3-small\",\n        ),\n        DictInput(name=\"model_kwargs\", display_name=\"Model Kwargs\", advanced=True),\n        SecretStrInput(name=\"openai_api_key\", display_name=\"OpenAI API Key\", value=\"OPENAI_API_KEY\", required=True),\n        MessageTextInput(name=\"openai_api_base\", display_name=\"OpenAI API Base\", advanced=True),\n        MessageTextInput(name=\"openai_api_type\", display_name=\"OpenAI API Type\", advanced=True),\n        MessageTextInput(name=\"openai_api_version\", display_name=\"OpenAI API Version\", advanced=True),\n        MessageTextInput(\n            name=\"openai_organization\",\n            display_name=\"OpenAI Organization\",\n            advanced=True,\n        ),\n        MessageTextInput(name=\"openai_proxy\", display_name=\"OpenAI Proxy\", advanced=True),\n        FloatInput(name=\"request_timeout\", display_name=\"Request Timeout\", advanced=True),\n        BoolInput(name=\"show_progress_bar\", display_name=\"Show Progress Bar\", advanced=True),\n        BoolInput(name=\"skip_empty\", display_name=\"Skip Empty\", advanced=True),\n        MessageTextInput(\n            name=\"tiktoken_model_name\",\n            display_name=\"TikToken Model Name\",\n            advanced=True,\n        ),\n        BoolInput(\n            name=\"tiktoken_enable\",\n            display_name=\"TikToken Enable\",\n            advanced=True,\n            value=True,\n            info=\"If False, you must have transformers installed.\",\n        ),\n        IntInput(\n            name=\"dimensions\",\n            display_name=\"Dimensions\",\n            info=\"The number of dimensions the resulting output embeddings should have. \"\n            \"Only supported by certain models.\",\n            advanced=True,\n        ),\n    ]\n\n    def build_embeddings(self) -> Embeddings:\n        return OpenAIEmbeddings(\n            client=self.client or None,\n            model=self.model,\n            dimensions=self.dimensions or None,\n            deployment=self.deployment or None,\n            api_version=self.openai_api_version or None,\n            base_url=self.openai_api_base or None,\n            openai_api_type=self.openai_api_type or None,\n            openai_proxy=self.openai_proxy or None,\n            embedding_ctx_length=self.embedding_ctx_length,\n            api_key=self.openai_api_key or None,\n            organization=self.openai_organization or None,\n            allowed_special=\"all\",\n            disallowed_special=\"all\",\n            chunk_size=self.chunk_size,\n            max_retries=self.max_retries,\n            timeout=self.request_timeout or None,\n            tiktoken_enabled=self.tiktoken_enable,\n            tiktoken_model_name=self.tiktoken_model_name or None,\n            show_progress_bar=self.show_progress_bar,\n            model_kwargs=self.model_kwargs,\n            skip_empty=self.skip_empty,\n            default_headers=self.default_headers or None,\n            default_query=self.default_query or None,\n        )\n"
              },
              "default_headers": {
                "_input_type": "DictInput",
                "advanced": true,
                "display_name": "Default Headers",
                "dynamic": false,
                "info": "Default headers to use for the API request.",
                "list": false,
                "name": "default_headers",
                "placeholder": "",
                "required": false,
                "show": true,
                "title_case": false,
                "tool_mode": false,
                "trace_as_input": true,
                "type": "dict",
                "value": {}
              },
              "default_query": {
                "_input_type": "DictInput",
                "advanced": true,
                "display_name": "Default Query",
                "dynamic": false,
                "info": "Default query parameters to use for the API request.",
                "list": false,
                "name": "default_query",
                "placeholder": "",
                "required": false,
                "show": true,
                "title_case": false,
                "tool_mode": false,
                "trace_as_input": true,
                "type": "dict",
                "value": {}
              },
              "deployment": {
                "_input_type": "MessageTextInput",
                "advanced": true,
                "display_name": "Deployment",
                "dynamic": false,
                "info": "",
                "input_types": [
                  "Message"
                ],
                "list": false,
                "load_from_db": false,
                "name": "deployment",
                "placeholder": "",
                "required": false,
                "show": true,
                "title_case": false,
                "tool_mode": false,
                "trace_as_input": true,
                "trace_as_metadata": true,
                "type": "str",
                "value": ""
              },
              "dimensions": {
                "_input_type": "IntInput",
                "advanced": true,
                "display_name": "Dimensions",
                "dynamic": false,
                "info": "The number of dimensions the resulting output embeddings should have. Only supported by certain models.",
                "list": false,
                "name": "dimensions",
                "placeholder": "",
                "required": false,
                "show": true,
                "title_case": false,
                "tool_mode": false,
                "trace_as_metadata": true,
                "type": "int",
                "value": ""
              },
              "embedding_ctx_length": {
                "_input_type": "IntInput",
                "advanced": true,
                "display_name": "Embedding Context Length",
                "dynamic": false,
                "info": "",
                "list": false,
                "name": "embedding_ctx_length",
                "placeholder": "",
                "required": false,
                "show": true,
                "title_case": false,
                "tool_mode": false,
                "trace_as_metadata": true,
                "type": "int",
                "value": 1536
              },
              "max_retries": {
                "_input_type": "IntInput",
                "advanced": true,
                "display_name": "Max Retries",
                "dynamic": false,
                "info": "",
                "list": false,
                "name": "max_retries",
                "placeholder": "",
                "required": false,
                "show": true,
                "title_case": false,
                "tool_mode": false,
                "trace_as_metadata": true,
                "type": "int",
                "value": 3
              },
              "model": {
                "_input_type": "DropdownInput",
                "advanced": false,
                "combobox": false,
                "display_name": "Model",
                "dynamic": false,
                "info": "",
                "name": "model",
                "options": [
                  "text-embedding-3-small",
                  "text-embedding-3-large",
                  "text-embedding-ada-002"
                ],
                "placeholder": "",
                "required": false,
                "show": true,
                "title_case": false,
                "tool_mode": false,
                "trace_as_metadata": true,
                "type": "str",
                "value": "text-embedding-3-large"
              },
              "model_kwargs": {
                "_input_type": "DictInput",
                "advanced": true,
                "display_name": "Model Kwargs",
                "dynamic": false,
                "info": "",
                "list": false,
                "name": "model_kwargs",
                "placeholder": "",
                "required": false,
                "show": true,
                "title_case": false,
                "tool_mode": false,
                "trace_as_input": true,
                "type": "dict",
                "value": {}
              },
              "openai_api_base": {
                "_input_type": "MessageTextInput",
                "advanced": true,
                "display_name": "OpenAI API Base",
                "dynamic": false,
                "info": "",
                "input_types": [
                  "Message"
                ],
                "list": false,
                "load_from_db": false,
                "name": "openai_api_base",
                "placeholder": "",
                "required": false,
                "show": true,
                "title_case": false,
                "tool_mode": false,
                "trace_as_input": true,
                "trace_as_metadata": true,
                "type": "str",
                "value": ""
              },
              "openai_api_key": {
                "_input_type": "SecretStrInput",
                "advanced": false,
                "display_name": "OpenAI API Key",
                "dynamic": false,
                "info": "",
                "input_types": [
                  "Message"
                ],
                "load_from_db": true,
                "name": "openai_api_key",
                "password": true,
                "placeholder": "",
                "required": true,
                "show": true,
                "title_case": false,
                "type": "str",
                "value": ""
              },
              "openai_api_type": {
                "_input_type": "MessageTextInput",
                "advanced": true,
                "display_name": "OpenAI API Type",
                "dynamic": false,
                "info": "",
                "input_types": [
                  "Message"
                ],
                "list": false,
                "load_from_db": false,
                "name": "openai_api_type",
                "placeholder": "",
                "required": false,
                "show": true,
                "title_case": false,
                "tool_mode": false,
                "trace_as_input": true,
                "trace_as_metadata": true,
                "type": "str",
                "value": ""
              },
              "openai_api_version": {
                "_input_type": "MessageTextInput",
                "advanced": true,
                "display_name": "OpenAI API Version",
                "dynamic": false,
                "info": "",
                "input_types": [
                  "Message"
                ],
                "list": false,
                "load_from_db": false,
                "name": "openai_api_version",
                "placeholder": "",
                "required": false,
                "show": true,
                "title_case": false,
                "tool_mode": false,
                "trace_as_input": true,
                "trace_as_metadata": true,
                "type": "str",
                "value": ""
              },
              "openai_organization": {
                "_input_type": "MessageTextInput",
                "advanced": true,
                "display_name": "OpenAI Organization",
                "dynamic": false,
                "info": "",
                "input_types": [
                  "Message"
                ],
                "list": false,
                "load_from_db": false,
                "name": "openai_organization",
                "placeholder": "",
                "required": false,
                "show": true,
                "title_case": false,
                "tool_mode": false,
                "trace_as_input": true,
                "trace_as_metadata": true,
                "type": "str",
                "value": ""
              },
              "openai_proxy": {
                "_input_type": "MessageTextInput",
                "advanced": true,
                "display_name": "OpenAI Proxy",
                "dynamic": false,
                "info": "",
                "input_types": [
                  "Message"
                ],
                "list": false,
                "load_from_db": false,
                "name": "openai_proxy",
                "placeholder": "",
                "required": false,
                "show": true,
                "title_case": false,
                "tool_mode": false,
                "trace_as_input": true,
                "trace_as_metadata": true,
                "type": "str",
                "value": ""
              },
              "request_timeout": {
                "_input_type": "FloatInput",
                "advanced": true,
                "display_name": "Request Timeout",
                "dynamic": false,
                "info": "",
                "list": false,
                "name": "request_timeout",
                "placeholder": "",
                "required": false,
                "show": true,
                "title_case": false,
                "tool_mode": false,
                "trace_as_metadata": true,
                "type": "float",
                "value": ""
              },
              "show_progress_bar": {
                "_input_type": "BoolInput",
                "advanced": true,
                "display_name": "Show Progress Bar",
                "dynamic": false,
                "info": "",
                "list": false,
                "name": "show_progress_bar",
                "placeholder": "",
                "required": false,
                "show": true,
                "title_case": false,
                "tool_mode": false,
                "trace_as_metadata": true,
                "type": "bool",
                "value": false
              },
              "skip_empty": {
                "_input_type": "BoolInput",
                "advanced": true,
                "display_name": "Skip Empty",
                "dynamic": false,
                "info": "",
                "list": false,
                "name": "skip_empty",
                "placeholder": "",
                "required": false,
                "show": true,
                "title_case": false,
                "tool_mode": false,
                "trace_as_metadata": true,
                "type": "bool",
                "value": false
              },
              "tiktoken_enable": {
                "_input_type": "BoolInput",
                "advanced": true,
                "display_name": "TikToken Enable",
                "dynamic": false,
                "info": "If False, you must have transformers installed.",
                "list": false,
                "name": "tiktoken_enable",
                "placeholder": "",
                "required": false,
                "show": true,
                "title_case": false,
                "tool_mode": false,
                "trace_as_metadata": true,
                "type": "bool",
                "value": true
              },
              "tiktoken_model_name": {
                "_input_type": "MessageTextInput",
                "advanced": true,
                "display_name": "TikToken Model Name",
                "dynamic": false,
                "info": "",
                "input_types": [
                  "Message"
                ],
                "list": false,
                "load_from_db": false,
                "name": "tiktoken_model_name",
                "placeholder": "",
                "required": false,
                "show": true,
                "title_case": false,
                "tool_mode": false,
                "trace_as_input": true,
                "trace_as_metadata": true,
                "type": "str",
                "value": ""
              }
            },
            "tool_mode": false
          },
          "showNode": true,
          "type": "OpenAIEmbeddings"
        },
        "dragging": false,
        "id": "OpenAIEmbeddings-XKhhV",
        "measured": {
          "height": 349,
          "width": 360
        },
        "position": {
          "x": -826.5880014143661,
          "y": 6515.86676043142
        },
        "selected": false,
        "type": "genericNode"
      },
      {
        "data": {
          "id": "note-Nosro",
          "node": {
            "description": "## 📖 README\n\nLoad your data into a vector database with the 📚 **Load Data** flow, and then use your data as chat context with the 🐕 **Retriever** flow.\n\n**🚨 Add your OpenAI API key as a global variable to easily add it to all of the OpenAI components in this flow.** \n\n**Quick start**\n1. Run the 📚 **Load Data** flow.\n2. Run the 🐕 **Retriever** flow.\n\n**Next steps** \n\n- Experiment by changing the prompt and the loaded data to see how the bot's responses change. ",
            "display_name": "",
            "documentation": "",
            "template": {}
          },
          "type": "note"
        },
        "dragging": false,
        "height": 695,
        "id": "note-Nosro",
        "measured": {
          "height": 695,
          "width": 328
        },
        "position": {
          "x": -2651.9749287591367,
          "y": 6278.741596879104
        },
        "resizing": false,
        "selected": false,
        "type": "noteNode",
        "width": 324
      },
      {
        "data": {
          "id": "note-Cps5A",
          "node": {
            "description": "## 📚 1. Load Data Flow\n\nRun this first! Load data multiple urls, and embed it into the vector database in a graph based format.\n\nClick ▶️ **Run component** on the **Astra DB Graph** component to load your data.\n\n* If you're using OSS Langflow, add your Astra DB Application Token to the Astra DB component.\n\n#### Next steps:\n Experiment by changing the prompt and the contextual data to see how the retrieval flow's responses change.",
            "display_name": "",
            "documentation": "",
            "template": {}
          },
          "type": "note"
        },
        "dragging": false,
        "height": 499,
        "id": "note-Cps5A",
        "measured": {
          "height": 499,
          "width": 329
        },
        "position": {
          "x": -2156.877891666127,
          "y": 5887.194729165318
        },
        "resizing": false,
        "selected": false,
        "type": "noteNode",
        "width": 325
      },
      {
        "data": {
          "id": "note-VWvJC",
          "node": {
            "description": "## 🐕 2. Retriever Flow\n\nThis flow answers your questions with contextual data retrieved from your vector database. using graph RAG.\n\nOpen the **Playground** and ask, \n\n```\nhow to create a function in Haskell ?\n```\n",
            "display_name": "",
            "documentation": "",
            "template": {}
          },
          "type": "note"
        },
        "dragging": false,
        "id": "note-VWvJC",
        "measured": {
          "height": 324,
          "width": 328
        },
        "position": {
          "x": -2255.4854518934735,
          "y": 7190.4854518934735
        },
        "selected": false,
        "type": "noteNode"
      },
      {
        "data": {
          "id": "AstraDBGraph-xJiDN",
          "node": {
            "base_classes": [
              "Data",
              "DataFrame"
            ],
            "beta": false,
            "category": "vectorstores",
            "conditional_paths": [],
            "custom_fields": {},
            "description": "Implementation of Graph Vector Store using Astra DB",
            "display_name": "Astra DB Graph",
            "documentation": "",
            "edited": false,
            "field_order": [
              "token",
              "api_endpoint",
              "collection_name",
              "metadata_incoming_links_key",
              "ingest_data",
              "search_query",
              "should_cache_vector_store",
              "keyspace",
              "embedding_model",
              "metric",
              "batch_size",
              "bulk_insert_batch_concurrency",
              "bulk_insert_overwrite_concurrency",
              "bulk_delete_concurrency",
              "setup_mode",
              "pre_delete_collection",
              "metadata_indexing_include",
              "metadata_indexing_exclude",
              "collection_indexing_policy",
              "number_of_results",
              "search_type",
              "search_score_threshold",
              "search_filter"
            ],
            "frozen": false,
            "icon": "AstraDB",
            "key": "AstraDBGraph",
            "legacy": false,
            "metadata": {},
            "minimized": false,
            "output_types": [],
            "outputs": [
              {
                "allows_loop": false,
                "cache": true,
                "display_name": "Search Results",
                "method": "search_documents",
                "name": "search_results",
                "required_inputs": [
                  "api_endpoint",
                  "collection_name",
                  "token"
                ],
                "selected": "Data",
                "tool_mode": true,
                "types": [
                  "Data"
                ],
                "value": "__UNDEFINED__"
              },
              {
                "allows_loop": false,
                "cache": true,
                "display_name": "DataFrame",
                "method": "as_dataframe",
                "name": "dataframe",
                "required_inputs": [],
                "selected": "DataFrame",
                "tool_mode": true,
                "types": [
                  "DataFrame"
                ],
                "value": "__UNDEFINED__"
              }
            ],
            "pinned": false,
            "score": 0.01857804455091699,
            "template": {
              "_type": "Component",
              "api_endpoint": {
                "_input_type": "SecretStrInput",
                "advanced": false,
                "display_name": "API Endpoint",
                "dynamic": false,
                "info": "API endpoint URL for the Astra DB service.",
                "input_types": [
                  "Message"
                ],
                "load_from_db": true,
                "name": "api_endpoint",
                "password": true,
                "placeholder": "",
                "required": true,
                "show": true,
                "title_case": false,
                "type": "str",
                "value": ""
              },
              "batch_size": {
                "_input_type": "IntInput",
                "advanced": true,
                "display_name": "Batch Size",
                "dynamic": false,
                "info": "Optional number of data to process in a single batch.",
                "list": false,
                "list_add_label": "Add More",
                "name": "batch_size",
                "placeholder": "",
                "required": false,
                "show": true,
                "title_case": false,
                "tool_mode": false,
                "trace_as_metadata": true,
                "type": "int",
                "value": ""
              },
              "bulk_delete_concurrency": {
                "_input_type": "IntInput",
                "advanced": true,
                "display_name": "Bulk Delete Concurrency",
                "dynamic": false,
                "info": "Optional concurrency level for bulk delete operations.",
                "list": false,
                "list_add_label": "Add More",
                "name": "bulk_delete_concurrency",
                "placeholder": "",
                "required": false,
                "show": true,
                "title_case": false,
                "tool_mode": false,
                "trace_as_metadata": true,
                "type": "int",
                "value": ""
              },
              "bulk_insert_batch_concurrency": {
                "_input_type": "IntInput",
                "advanced": true,
                "display_name": "Bulk Insert Batch Concurrency",
                "dynamic": false,
                "info": "Optional concurrency level for bulk insert operations.",
                "list": false,
                "list_add_label": "Add More",
                "name": "bulk_insert_batch_concurrency",
                "placeholder": "",
                "required": false,
                "show": true,
                "title_case": false,
                "tool_mode": false,
                "trace_as_metadata": true,
                "type": "int",
                "value": ""
              },
              "bulk_insert_overwrite_concurrency": {
                "_input_type": "IntInput",
                "advanced": true,
                "display_name": "Bulk Insert Overwrite Concurrency",
                "dynamic": false,
                "info": "Optional concurrency level for bulk insert operations that overwrite existing data.",
                "list": false,
                "list_add_label": "Add More",
                "name": "bulk_insert_overwrite_concurrency",
                "placeholder": "",
                "required": false,
                "show": true,
                "title_case": false,
                "tool_mode": false,
                "trace_as_metadata": true,
                "type": "int",
                "value": ""
              },
              "code": {
                "advanced": true,
                "dynamic": true,
                "fileTypes": [],
                "file_path": "",
                "info": "",
                "list": false,
                "load_from_db": false,
                "multiline": true,
                "name": "code",
                "password": false,
                "placeholder": "",
                "required": true,
                "show": true,
                "title_case": false,
                "type": "code",
                "value": "import os\n\nimport orjson\nfrom astrapy.admin import parse_api_endpoint\n\nfrom langflow.base.vectorstores.model import LCVectorStoreComponent, check_cached_vector_store\nfrom langflow.helpers import docs_to_data\nfrom langflow.inputs import (\n    BoolInput,\n    DictInput,\n    DropdownInput,\n    FloatInput,\n    HandleInput,\n    IntInput,\n    SecretStrInput,\n    StrInput,\n)\nfrom langflow.schema import Data\n\n\nclass AstraDBGraphVectorStoreComponent(LCVectorStoreComponent):\n    display_name: str = \"Astra DB Graph\"\n    description: str = \"Implementation of Graph Vector Store using Astra DB\"\n    name = \"AstraDBGraph\"\n    icon: str = \"AstraDB\"\n\n    inputs = [\n        SecretStrInput(\n            name=\"token\",\n            display_name=\"Astra DB Application Token\",\n            info=\"Authentication token for accessing Astra DB.\",\n            value=\"ASTRA_DB_APPLICATION_TOKEN\",\n            required=True,\n            advanced=os.getenv(\"ASTRA_ENHANCED\", \"false\").lower() == \"true\",\n        ),\n        SecretStrInput(\n            name=\"api_endpoint\",\n            display_name=\"Database\" if os.getenv(\"ASTRA_ENHANCED\", \"false\").lower() == \"true\" else \"API Endpoint\",\n            info=\"API endpoint URL for the Astra DB service.\",\n            value=\"ASTRA_DB_API_ENDPOINT\",\n            required=True,\n        ),\n        StrInput(\n            name=\"collection_name\",\n            display_name=\"Collection Name\",\n            info=\"The name of the collection within Astra DB where the vectors will be stored.\",\n            required=True,\n        ),\n        StrInput(\n            name=\"metadata_incoming_links_key\",\n            display_name=\"Metadata incoming links key\",\n            info=\"Metadata key used for incoming links.\",\n            advanced=True,\n        ),\n        *LCVectorStoreComponent.inputs,\n        StrInput(\n            name=\"keyspace\",\n            display_name=\"Keyspace\",\n            info=\"Optional keyspace within Astra DB to use for the collection.\",\n            advanced=True,\n        ),\n        HandleInput(\n            name=\"embedding_model\",\n            display_name=\"Embedding Model\",\n            input_types=[\"Embeddings\"],\n            info=\"Allows an embedding model configuration.\",\n        ),\n        DropdownInput(\n            name=\"metric\",\n            display_name=\"Metric\",\n            info=\"Optional distance metric for vector comparisons in the vector store.\",\n            options=[\"cosine\", \"dot_product\", \"euclidean\"],\n            value=\"cosine\",\n            advanced=True,\n        ),\n        IntInput(\n            name=\"batch_size\",\n            display_name=\"Batch Size\",\n            info=\"Optional number of data to process in a single batch.\",\n            advanced=True,\n        ),\n        IntInput(\n            name=\"bulk_insert_batch_concurrency\",\n            display_name=\"Bulk Insert Batch Concurrency\",\n            info=\"Optional concurrency level for bulk insert operations.\",\n            advanced=True,\n        ),\n        IntInput(\n            name=\"bulk_insert_overwrite_concurrency\",\n            display_name=\"Bulk Insert Overwrite Concurrency\",\n            info=\"Optional concurrency level for bulk insert operations that overwrite existing data.\",\n            advanced=True,\n        ),\n        IntInput(\n            name=\"bulk_delete_concurrency\",\n            display_name=\"Bulk Delete Concurrency\",\n            info=\"Optional concurrency level for bulk delete operations.\",\n            advanced=True,\n        ),\n        DropdownInput(\n            name=\"setup_mode\",\n            display_name=\"Setup Mode\",\n            info=\"Configuration mode for setting up the vector store, with options like 'Sync', or 'Off'.\",\n            options=[\"Sync\", \"Off\"],\n            advanced=True,\n            value=\"Sync\",\n        ),\n        BoolInput(\n            name=\"pre_delete_collection\",\n            display_name=\"Pre Delete Collection\",\n            info=\"Boolean flag to determine whether to delete the collection before creating a new one.\",\n            advanced=True,\n            value=False,\n        ),\n        StrInput(\n            name=\"metadata_indexing_include\",\n            display_name=\"Metadata Indexing Include\",\n            info=\"Optional list of metadata fields to include in the indexing.\",\n            advanced=True,\n            list=True,\n        ),\n        StrInput(\n            name=\"metadata_indexing_exclude\",\n            display_name=\"Metadata Indexing Exclude\",\n            info=\"Optional list of metadata fields to exclude from the indexing.\",\n            advanced=True,\n            list=True,\n        ),\n        StrInput(\n            name=\"collection_indexing_policy\",\n            display_name=\"Collection Indexing Policy\",\n            info='Optional JSON string for the \"indexing\" field of the collection. '\n            \"See https://docs.datastax.com/en/astra-db-serverless/api-reference/collections.html#the-indexing-option\",\n            advanced=True,\n        ),\n        IntInput(\n            name=\"number_of_results\",\n            display_name=\"Number of Results\",\n            info=\"Number of results to return.\",\n            advanced=True,\n            value=4,\n        ),\n        DropdownInput(\n            name=\"search_type\",\n            display_name=\"Search Type\",\n            info=\"Search type to use\",\n            options=[\n                \"Similarity\",\n                \"Similarity with score threshold\",\n                \"MMR (Max Marginal Relevance)\",\n                \"Graph Traversal\",\n                \"MMR (Max Marginal Relevance) Graph Traversal\",\n            ],\n            value=\"MMR (Max Marginal Relevance) Graph Traversal\",\n            advanced=True,\n        ),\n        FloatInput(\n            name=\"search_score_threshold\",\n            display_name=\"Search Score Threshold\",\n            info=\"Minimum similarity score threshold for search results. \"\n            \"(when using 'Similarity with score threshold')\",\n            value=0,\n            advanced=True,\n        ),\n        DictInput(\n            name=\"search_filter\",\n            display_name=\"Search Metadata Filter\",\n            info=\"Optional dictionary of filters to apply to the search query.\",\n            advanced=True,\n            is_list=True,\n        ),\n    ]\n\n    @check_cached_vector_store\n    def build_vector_store(self):\n        try:\n            from langchain_astradb import AstraDBGraphVectorStore\n            from langchain_astradb.utils.astradb import SetupMode\n        except ImportError as e:\n            msg = (\n                \"Could not import langchain Astra DB integration package. \"\n                \"Please install it with `pip install langchain-astradb`.\"\n            )\n            raise ImportError(msg) from e\n\n        try:\n            if not self.setup_mode:\n                self.setup_mode = self._inputs[\"setup_mode\"].options[0]\n\n            setup_mode_value = SetupMode[self.setup_mode.upper()]\n        except KeyError as e:\n            msg = f\"Invalid setup mode: {self.setup_mode}\"\n            raise ValueError(msg) from e\n\n        try:\n            self.log(f\"Initializing Graph Vector Store {self.collection_name}\")\n\n            vector_store = AstraDBGraphVectorStore(\n                embedding=self.embedding_model,\n                collection_name=self.collection_name,\n                metadata_incoming_links_key=self.metadata_incoming_links_key or \"incoming_links\",\n                token=self.token,\n                api_endpoint=self.api_endpoint,\n                namespace=self.keyspace or None,\n                environment=parse_api_endpoint(self.api_endpoint).environment if self.api_endpoint else None,\n                metric=self.metric or None,\n                batch_size=self.batch_size or None,\n                bulk_insert_batch_concurrency=self.bulk_insert_batch_concurrency or None,\n                bulk_insert_overwrite_concurrency=self.bulk_insert_overwrite_concurrency or None,\n                bulk_delete_concurrency=self.bulk_delete_concurrency or None,\n                setup_mode=setup_mode_value,\n                pre_delete_collection=self.pre_delete_collection,\n                metadata_indexing_include=[s for s in self.metadata_indexing_include if s] or None,\n                metadata_indexing_exclude=[s for s in self.metadata_indexing_exclude if s] or None,\n                collection_indexing_policy=orjson.loads(self.collection_indexing_policy.encode(\"utf-8\"))\n                if self.collection_indexing_policy\n                else None,\n            )\n        except Exception as e:\n            msg = f\"Error initializing AstraDBGraphVectorStore: {e}\"\n            raise ValueError(msg) from e\n\n        self.log(f\"Vector Store initialized: {vector_store.astra_env.collection_name}\")\n        self._add_documents_to_vector_store(vector_store)\n\n        return vector_store\n\n    def _add_documents_to_vector_store(self, vector_store) -> None:\n        documents = []\n        for _input in self.ingest_data or []:\n            if isinstance(_input, Data):\n                documents.append(_input.to_lc_document())\n            else:\n                msg = \"Vector Store Inputs must be Data objects.\"\n                raise TypeError(msg)\n\n        if documents:\n            self.log(f\"Adding {len(documents)} documents to the Vector Store.\")\n            try:\n                vector_store.add_documents(documents)\n            except Exception as e:\n                msg = f\"Error adding documents to AstraDBGraphVectorStore: {e}\"\n                raise ValueError(msg) from e\n        else:\n            self.log(\"No documents to add to the Vector Store.\")\n\n    def _map_search_type(self) -> str:\n        match self.search_type:\n            case \"Similarity\":\n                return \"similarity\"\n            case \"Similarity with score threshold\":\n                return \"similarity_score_threshold\"\n            case \"MMR (Max Marginal Relevance)\":\n                return \"mmr\"\n            case \"Graph Traversal\":\n                return \"traversal\"\n            case \"MMR (Max Marginal Relevance) Graph Traversal\":\n                return \"mmr_traversal\"\n            case _:\n                return \"similarity\"\n\n    def _build_search_args(self):\n        args = {\n            \"k\": self.number_of_results,\n            \"score_threshold\": self.search_score_threshold,\n        }\n\n        if self.search_filter:\n            clean_filter = {k: v for k, v in self.search_filter.items() if k and v}\n            if len(clean_filter) > 0:\n                args[\"filter\"] = clean_filter\n        return args\n\n    def search_documents(self, vector_store=None) -> list[Data]:\n        if not vector_store:\n            vector_store = self.build_vector_store()\n\n        self.log(\"Searching for documents in AstraDBGraphVectorStore.\")\n        self.log(f\"Search query: {self.search_query}\")\n        self.log(f\"Search type: {self.search_type}\")\n        self.log(f\"Number of results: {self.number_of_results}\")\n\n        if self.search_query and isinstance(self.search_query, str) and self.search_query.strip():\n            try:\n                search_type = self._map_search_type()\n                search_args = self._build_search_args()\n\n                docs = vector_store.search(query=self.search_query, search_type=search_type, **search_args)\n\n                # Drop links from the metadata. At this point the links don't add any value for building the\n                # context and haven't been restored to json which causes the conversion to fail.\n                self.log(\"Removing links from metadata.\")\n                for doc in docs:\n                    if \"links\" in doc.metadata:\n                        doc.metadata.pop(\"links\")\n\n            except Exception as e:\n                msg = f\"Error performing search in AstraDBGraphVectorStore: {e}\"\n                raise ValueError(msg) from e\n\n            self.log(f\"Retrieved documents: {len(docs)}\")\n\n            data = docs_to_data(docs)\n\n            self.log(f\"Converted documents to data: {len(data)}\")\n\n            self.status = data\n            return data\n        self.log(\"No search input provided. Skipping search.\")\n        return []\n\n    def get_retriever_kwargs(self):\n        search_args = self._build_search_args()\n        return {\n            \"search_type\": self._map_search_type(),\n            \"search_kwargs\": search_args,\n        }\n"
              },
              "collection_indexing_policy": {
                "_input_type": "StrInput",
                "advanced": true,
                "display_name": "Collection Indexing Policy",
                "dynamic": false,
                "info": "Optional JSON string for the \"indexing\" field of the collection. See https://docs.datastax.com/en/astra-db-serverless/api-reference/collections.html#the-indexing-option",
                "list": false,
                "list_add_label": "Add More",
                "load_from_db": false,
                "name": "collection_indexing_policy",
                "placeholder": "",
                "required": false,
                "show": true,
                "title_case": false,
                "tool_mode": false,
                "trace_as_metadata": true,
                "type": "str",
                "value": ""
              },
              "collection_name": {
                "_input_type": "StrInput",
                "advanced": false,
                "display_name": "Collection Name",
                "dynamic": false,
                "info": "The name of the collection within Astra DB where the vectors will be stored.",
                "list": false,
                "list_add_label": "Add More",
                "load_from_db": false,
                "name": "collection_name",
                "placeholder": "",
                "required": true,
                "show": true,
                "title_case": false,
                "tool_mode": false,
                "trace_as_metadata": true,
                "type": "str",
                "value": ""
              },
              "embedding_model": {
                "_input_type": "HandleInput",
                "advanced": false,
                "display_name": "Embedding Model",
                "dynamic": false,
                "info": "Allows an embedding model configuration.",
                "input_types": [
                  "Embeddings"
                ],
                "list": false,
                "list_add_label": "Add More",
                "name": "embedding_model",
                "placeholder": "",
                "required": false,
                "show": true,
                "title_case": false,
                "trace_as_metadata": true,
                "type": "other",
                "value": ""
              },
              "ingest_data": {
                "_input_type": "DataInput",
                "advanced": false,
                "display_name": "Ingest Data",
                "dynamic": false,
                "info": "",
                "input_types": [
                  "Data"
                ],
                "list": false,
                "list_add_label": "Add More",
                "name": "ingest_data",
                "placeholder": "",
                "required": false,
                "show": true,
                "title_case": false,
                "tool_mode": false,
                "trace_as_input": true,
                "trace_as_metadata": true,
                "type": "other",
                "value": ""
              },
              "keyspace": {
                "_input_type": "StrInput",
                "advanced": true,
                "display_name": "Keyspace",
                "dynamic": false,
                "info": "Optional keyspace within Astra DB to use for the collection.",
                "list": false,
                "list_add_label": "Add More",
                "load_from_db": false,
                "name": "keyspace",
                "placeholder": "",
                "required": false,
                "show": true,
                "title_case": false,
                "tool_mode": false,
                "trace_as_metadata": true,
                "type": "str",
                "value": ""
              },
              "metadata_incoming_links_key": {
                "_input_type": "StrInput",
                "advanced": true,
                "display_name": "Metadata incoming links key",
                "dynamic": false,
                "info": "Metadata key used for incoming links.",
                "list": false,
                "list_add_label": "Add More",
                "load_from_db": false,
                "name": "metadata_incoming_links_key",
                "placeholder": "",
                "required": false,
                "show": true,
                "title_case": false,
                "tool_mode": false,
                "trace_as_metadata": true,
                "type": "str",
                "value": ""
              },
              "metadata_indexing_exclude": {
                "_input_type": "StrInput",
                "advanced": true,
                "display_name": "Metadata Indexing Exclude",
                "dynamic": false,
                "info": "Optional list of metadata fields to exclude from the indexing.",
                "list": true,
                "list_add_label": "Add More",
                "load_from_db": false,
                "name": "metadata_indexing_exclude",
                "placeholder": "",
                "required": false,
                "show": true,
                "title_case": false,
                "tool_mode": false,
                "trace_as_metadata": true,
                "type": "str",
                "value": ""
              },
              "metadata_indexing_include": {
                "_input_type": "StrInput",
                "advanced": true,
                "display_name": "Metadata Indexing Include",
                "dynamic": false,
                "info": "Optional list of metadata fields to include in the indexing.",
                "list": true,
                "list_add_label": "Add More",
                "load_from_db": false,
                "name": "metadata_indexing_include",
                "placeholder": "",
                "required": false,
                "show": true,
                "title_case": false,
                "tool_mode": false,
                "trace_as_metadata": true,
                "type": "str",
                "value": ""
              },
              "metric": {
                "_input_type": "DropdownInput",
                "advanced": true,
                "combobox": false,
                "dialog_inputs": {},
                "display_name": "Metric",
                "dynamic": false,
                "info": "Optional distance metric for vector comparisons in the vector store.",
                "name": "metric",
                "options": [
                  "cosine",
                  "dot_product",
                  "euclidean"
                ],
                "options_metadata": [],
                "placeholder": "",
                "required": false,
                "show": true,
                "title_case": false,
                "tool_mode": false,
                "trace_as_metadata": true,
                "type": "str",
                "value": "cosine"
              },
              "number_of_results": {
                "_input_type": "IntInput",
                "advanced": true,
                "display_name": "Number of Results",
                "dynamic": false,
                "info": "Number of results to return.",
                "list": false,
                "list_add_label": "Add More",
                "name": "number_of_results",
                "placeholder": "",
                "required": false,
                "show": true,
                "title_case": false,
                "tool_mode": false,
                "trace_as_metadata": true,
                "type": "int",
                "value": 4
              },
              "pre_delete_collection": {
                "_input_type": "BoolInput",
                "advanced": true,
                "display_name": "Pre Delete Collection",
                "dynamic": false,
                "info": "Boolean flag to determine whether to delete the collection before creating a new one.",
                "list": false,
                "list_add_label": "Add More",
                "name": "pre_delete_collection",
                "placeholder": "",
                "required": false,
                "show": true,
                "title_case": false,
                "tool_mode": false,
                "trace_as_metadata": true,
                "type": "bool",
                "value": false
              },
              "search_filter": {
                "_input_type": "DictInput",
                "advanced": true,
                "display_name": "Search Metadata Filter",
                "dynamic": false,
                "info": "Optional dictionary of filters to apply to the search query.",
                "list": true,
                "list_add_label": "Add More",
                "name": "search_filter",
                "placeholder": "",
                "required": false,
                "show": true,
                "title_case": false,
                "tool_mode": false,
                "trace_as_input": true,
                "type": "dict",
                "value": {}
              },
              "search_query": {
                "_input_type": "MultilineInput",
                "advanced": false,
                "display_name": "Search Query",
                "dynamic": false,
                "info": "",
                "input_types": [
                  "Message"
                ],
                "list": false,
                "list_add_label": "Add More",
                "load_from_db": false,
                "multiline": true,
                "name": "search_query",
                "placeholder": "",
                "required": false,
                "show": true,
                "title_case": false,
                "tool_mode": true,
                "trace_as_input": true,
                "trace_as_metadata": true,
                "type": "str",
                "value": ""
              },
              "search_score_threshold": {
                "_input_type": "FloatInput",
                "advanced": true,
                "display_name": "Search Score Threshold",
                "dynamic": false,
                "info": "Minimum similarity score threshold for search results. (when using 'Similarity with score threshold')",
                "list": false,
                "list_add_label": "Add More",
                "name": "search_score_threshold",
                "placeholder": "",
                "required": false,
                "show": true,
                "title_case": false,
                "tool_mode": false,
                "trace_as_metadata": true,
                "type": "float",
                "value": 0
              },
              "search_type": {
                "_input_type": "DropdownInput",
                "advanced": true,
                "combobox": false,
                "dialog_inputs": {},
                "display_name": "Search Type",
                "dynamic": false,
                "info": "Search type to use",
                "name": "search_type",
                "options": [
                  "Similarity",
                  "Similarity with score threshold",
                  "MMR (Max Marginal Relevance)",
                  "Graph Traversal",
                  "MMR (Max Marginal Relevance) Graph Traversal"
                ],
                "options_metadata": [],
                "placeholder": "",
                "required": false,
                "show": true,
                "title_case": false,
                "tool_mode": false,
                "trace_as_metadata": true,
                "type": "str",
                "value": "MMR (Max Marginal Relevance) Graph Traversal"
              },
              "setup_mode": {
                "_input_type": "DropdownInput",
                "advanced": true,
                "combobox": false,
                "dialog_inputs": {},
                "display_name": "Setup Mode",
                "dynamic": false,
                "info": "Configuration mode for setting up the vector store, with options like 'Sync', or 'Off'.",
                "name": "setup_mode",
                "options": [
                  "Sync",
                  "Off"
                ],
                "options_metadata": [],
                "placeholder": "",
                "required": false,
                "show": true,
                "title_case": false,
                "tool_mode": false,
                "trace_as_metadata": true,
                "type": "str",
                "value": "Sync"
              },
              "should_cache_vector_store": {
                "_input_type": "BoolInput",
                "advanced": true,
                "display_name": "Cache Vector Store",
                "dynamic": false,
                "info": "If True, the vector store will be cached for the current build of the component. This is useful for components that have multiple output methods and want to share the same vector store.",
                "list": false,
                "list_add_label": "Add More",
                "name": "should_cache_vector_store",
                "placeholder": "",
                "required": false,
                "show": true,
                "title_case": false,
                "tool_mode": false,
                "trace_as_metadata": true,
                "type": "bool",
                "value": true
              },
              "token": {
                "_input_type": "SecretStrInput",
                "advanced": false,
                "display_name": "Astra DB Application Token",
                "dynamic": false,
                "info": "Authentication token for accessing Astra DB.",
                "input_types": [
                  "Message"
                ],
                "load_from_db": true,
                "name": "token",
                "password": true,
                "placeholder": "",
                "required": true,
                "show": true,
                "title_case": false,
                "type": "str",
                "value": ""
              }
            },
            "tool_mode": false
          },
          "showNode": true,
          "type": "AstraDBGraph"
        },
        "dragging": false,
        "id": "AstraDBGraph-xJiDN",
        "measured": {
          "height": 709,
          "width": 360
        },
        "position": {
          "x": -1289.3629248195448,
          "y": 7017.257953990425
        },
        "selected": false,
        "type": "genericNode"
      },
      {
        "data": {
          "id": "AstraDBGraph-uza6S",
          "node": {
            "base_classes": [
              "Data",
              "DataFrame"
            ],
            "beta": false,
            "category": "vectorstores",
            "conditional_paths": [],
            "custom_fields": {},
            "description": "Implementation of Graph Vector Store using Astra DB",
            "display_name": "Astra DB Graph",
            "documentation": "",
            "edited": false,
            "field_order": [
              "token",
              "api_endpoint",
              "collection_name",
              "metadata_incoming_links_key",
              "ingest_data",
              "search_query",
              "should_cache_vector_store",
              "keyspace",
              "embedding_model",
              "metric",
              "batch_size",
              "bulk_insert_batch_concurrency",
              "bulk_insert_overwrite_concurrency",
              "bulk_delete_concurrency",
              "setup_mode",
              "pre_delete_collection",
              "metadata_indexing_include",
              "metadata_indexing_exclude",
              "collection_indexing_policy",
              "number_of_results",
              "search_type",
              "search_score_threshold",
              "search_filter"
            ],
            "frozen": false,
            "icon": "AstraDB",
            "key": "AstraDBGraph",
            "legacy": false,
            "metadata": {},
            "minimized": false,
            "output_types": [],
            "outputs": [
              {
                "allows_loop": false,
                "cache": true,
                "display_name": "Search Results",
                "method": "search_documents",
                "name": "search_results",
                "required_inputs": [
                  "api_endpoint",
                  "collection_name",
                  "token"
                ],
                "selected": "Data",
                "tool_mode": true,
                "types": [
                  "Data"
                ],
                "value": "__UNDEFINED__"
              },
              {
                "allows_loop": false,
                "cache": true,
                "display_name": "DataFrame",
                "method": "as_dataframe",
                "name": "dataframe",
                "required_inputs": [],
                "selected": "DataFrame",
                "tool_mode": true,
                "types": [
                  "DataFrame"
                ],
                "value": "__UNDEFINED__"
              }
            ],
            "pinned": false,
            "score": 0.01857804455091699,
            "template": {
              "_type": "Component",
              "api_endpoint": {
                "_input_type": "SecretStrInput",
                "advanced": false,
                "display_name": "API Endpoint",
                "dynamic": false,
                "info": "API endpoint URL for the Astra DB service.",
                "input_types": [
                  "Message"
                ],
                "load_from_db": true,
                "name": "api_endpoint",
                "password": true,
                "placeholder": "",
                "required": true,
                "show": true,
                "title_case": false,
                "type": "str",
                "value": ""
              },
              "batch_size": {
                "_input_type": "IntInput",
                "advanced": true,
                "display_name": "Batch Size",
                "dynamic": false,
                "info": "Optional number of data to process in a single batch.",
                "list": false,
                "list_add_label": "Add More",
                "name": "batch_size",
                "placeholder": "",
                "required": false,
                "show": true,
                "title_case": false,
                "tool_mode": false,
                "trace_as_metadata": true,
                "type": "int",
                "value": ""
              },
              "bulk_delete_concurrency": {
                "_input_type": "IntInput",
                "advanced": true,
                "display_name": "Bulk Delete Concurrency",
                "dynamic": false,
                "info": "Optional concurrency level for bulk delete operations.",
                "list": false,
                "list_add_label": "Add More",
                "name": "bulk_delete_concurrency",
                "placeholder": "",
                "required": false,
                "show": true,
                "title_case": false,
                "tool_mode": false,
                "trace_as_metadata": true,
                "type": "int",
                "value": ""
              },
              "bulk_insert_batch_concurrency": {
                "_input_type": "IntInput",
                "advanced": true,
                "display_name": "Bulk Insert Batch Concurrency",
                "dynamic": false,
                "info": "Optional concurrency level for bulk insert operations.",
                "list": false,
                "list_add_label": "Add More",
                "name": "bulk_insert_batch_concurrency",
                "placeholder": "",
                "required": false,
                "show": true,
                "title_case": false,
                "tool_mode": false,
                "trace_as_metadata": true,
                "type": "int",
                "value": ""
              },
              "bulk_insert_overwrite_concurrency": {
                "_input_type": "IntInput",
                "advanced": true,
                "display_name": "Bulk Insert Overwrite Concurrency",
                "dynamic": false,
                "info": "Optional concurrency level for bulk insert operations that overwrite existing data.",
                "list": false,
                "list_add_label": "Add More",
                "name": "bulk_insert_overwrite_concurrency",
                "placeholder": "",
                "required": false,
                "show": true,
                "title_case": false,
                "tool_mode": false,
                "trace_as_metadata": true,
                "type": "int",
                "value": ""
              },
              "code": {
                "advanced": true,
                "dynamic": true,
                "fileTypes": [],
                "file_path": "",
                "info": "",
                "list": false,
                "load_from_db": false,
                "multiline": true,
                "name": "code",
                "password": false,
                "placeholder": "",
                "required": true,
                "show": true,
                "title_case": false,
                "type": "code",
                "value": "import os\n\nimport orjson\nfrom astrapy.admin import parse_api_endpoint\n\nfrom langflow.base.vectorstores.model import LCVectorStoreComponent, check_cached_vector_store\nfrom langflow.helpers import docs_to_data\nfrom langflow.inputs import (\n    BoolInput,\n    DictInput,\n    DropdownInput,\n    FloatInput,\n    HandleInput,\n    IntInput,\n    SecretStrInput,\n    StrInput,\n)\nfrom langflow.schema import Data\n\n\nclass AstraDBGraphVectorStoreComponent(LCVectorStoreComponent):\n    display_name: str = \"Astra DB Graph\"\n    description: str = \"Implementation of Graph Vector Store using Astra DB\"\n    name = \"AstraDBGraph\"\n    icon: str = \"AstraDB\"\n\n    inputs = [\n        SecretStrInput(\n            name=\"token\",\n            display_name=\"Astra DB Application Token\",\n            info=\"Authentication token for accessing Astra DB.\",\n            value=\"ASTRA_DB_APPLICATION_TOKEN\",\n            required=True,\n            advanced=os.getenv(\"ASTRA_ENHANCED\", \"false\").lower() == \"true\",\n        ),\n        SecretStrInput(\n            name=\"api_endpoint\",\n            display_name=\"Database\" if os.getenv(\"ASTRA_ENHANCED\", \"false\").lower() == \"true\" else \"API Endpoint\",\n            info=\"API endpoint URL for the Astra DB service.\",\n            value=\"ASTRA_DB_API_ENDPOINT\",\n            required=True,\n        ),\n        StrInput(\n            name=\"collection_name\",\n            display_name=\"Collection Name\",\n            info=\"The name of the collection within Astra DB where the vectors will be stored.\",\n            required=True,\n        ),\n        StrInput(\n            name=\"metadata_incoming_links_key\",\n            display_name=\"Metadata incoming links key\",\n            info=\"Metadata key used for incoming links.\",\n            advanced=True,\n        ),\n        *LCVectorStoreComponent.inputs,\n        StrInput(\n            name=\"keyspace\",\n            display_name=\"Keyspace\",\n            info=\"Optional keyspace within Astra DB to use for the collection.\",\n            advanced=True,\n        ),\n        HandleInput(\n            name=\"embedding_model\",\n            display_name=\"Embedding Model\",\n            input_types=[\"Embeddings\"],\n            info=\"Allows an embedding model configuration.\",\n        ),\n        DropdownInput(\n            name=\"metric\",\n            display_name=\"Metric\",\n            info=\"Optional distance metric for vector comparisons in the vector store.\",\n            options=[\"cosine\", \"dot_product\", \"euclidean\"],\n            value=\"cosine\",\n            advanced=True,\n        ),\n        IntInput(\n            name=\"batch_size\",\n            display_name=\"Batch Size\",\n            info=\"Optional number of data to process in a single batch.\",\n            advanced=True,\n        ),\n        IntInput(\n            name=\"bulk_insert_batch_concurrency\",\n            display_name=\"Bulk Insert Batch Concurrency\",\n            info=\"Optional concurrency level for bulk insert operations.\",\n            advanced=True,\n        ),\n        IntInput(\n            name=\"bulk_insert_overwrite_concurrency\",\n            display_name=\"Bulk Insert Overwrite Concurrency\",\n            info=\"Optional concurrency level for bulk insert operations that overwrite existing data.\",\n            advanced=True,\n        ),\n        IntInput(\n            name=\"bulk_delete_concurrency\",\n            display_name=\"Bulk Delete Concurrency\",\n            info=\"Optional concurrency level for bulk delete operations.\",\n            advanced=True,\n        ),\n        DropdownInput(\n            name=\"setup_mode\",\n            display_name=\"Setup Mode\",\n            info=\"Configuration mode for setting up the vector store, with options like 'Sync', or 'Off'.\",\n            options=[\"Sync\", \"Off\"],\n            advanced=True,\n            value=\"Sync\",\n        ),\n        BoolInput(\n            name=\"pre_delete_collection\",\n            display_name=\"Pre Delete Collection\",\n            info=\"Boolean flag to determine whether to delete the collection before creating a new one.\",\n            advanced=True,\n            value=False,\n        ),\n        StrInput(\n            name=\"metadata_indexing_include\",\n            display_name=\"Metadata Indexing Include\",\n            info=\"Optional list of metadata fields to include in the indexing.\",\n            advanced=True,\n            list=True,\n        ),\n        StrInput(\n            name=\"metadata_indexing_exclude\",\n            display_name=\"Metadata Indexing Exclude\",\n            info=\"Optional list of metadata fields to exclude from the indexing.\",\n            advanced=True,\n            list=True,\n        ),\n        StrInput(\n            name=\"collection_indexing_policy\",\n            display_name=\"Collection Indexing Policy\",\n            info='Optional JSON string for the \"indexing\" field of the collection. '\n            \"See https://docs.datastax.com/en/astra-db-serverless/api-reference/collections.html#the-indexing-option\",\n            advanced=True,\n        ),\n        IntInput(\n            name=\"number_of_results\",\n            display_name=\"Number of Results\",\n            info=\"Number of results to return.\",\n            advanced=True,\n            value=4,\n        ),\n        DropdownInput(\n            name=\"search_type\",\n            display_name=\"Search Type\",\n            info=\"Search type to use\",\n            options=[\n                \"Similarity\",\n                \"Similarity with score threshold\",\n                \"MMR (Max Marginal Relevance)\",\n                \"Graph Traversal\",\n                \"MMR (Max Marginal Relevance) Graph Traversal\",\n            ],\n            value=\"MMR (Max Marginal Relevance) Graph Traversal\",\n            advanced=True,\n        ),\n        FloatInput(\n            name=\"search_score_threshold\",\n            display_name=\"Search Score Threshold\",\n            info=\"Minimum similarity score threshold for search results. \"\n            \"(when using 'Similarity with score threshold')\",\n            value=0,\n            advanced=True,\n        ),\n        DictInput(\n            name=\"search_filter\",\n            display_name=\"Search Metadata Filter\",\n            info=\"Optional dictionary of filters to apply to the search query.\",\n            advanced=True,\n            is_list=True,\n        ),\n    ]\n\n    @check_cached_vector_store\n    def build_vector_store(self):\n        try:\n            from langchain_astradb import AstraDBGraphVectorStore\n            from langchain_astradb.utils.astradb import SetupMode\n        except ImportError as e:\n            msg = (\n                \"Could not import langchain Astra DB integration package. \"\n                \"Please install it with `pip install langchain-astradb`.\"\n            )\n            raise ImportError(msg) from e\n\n        try:\n            if not self.setup_mode:\n                self.setup_mode = self._inputs[\"setup_mode\"].options[0]\n\n            setup_mode_value = SetupMode[self.setup_mode.upper()]\n        except KeyError as e:\n            msg = f\"Invalid setup mode: {self.setup_mode}\"\n            raise ValueError(msg) from e\n\n        try:\n            self.log(f\"Initializing Graph Vector Store {self.collection_name}\")\n\n            vector_store = AstraDBGraphVectorStore(\n                embedding=self.embedding_model,\n                collection_name=self.collection_name,\n                metadata_incoming_links_key=self.metadata_incoming_links_key or \"incoming_links\",\n                token=self.token,\n                api_endpoint=self.api_endpoint,\n                namespace=self.keyspace or None,\n                environment=parse_api_endpoint(self.api_endpoint).environment if self.api_endpoint else None,\n                metric=self.metric or None,\n                batch_size=self.batch_size or None,\n                bulk_insert_batch_concurrency=self.bulk_insert_batch_concurrency or None,\n                bulk_insert_overwrite_concurrency=self.bulk_insert_overwrite_concurrency or None,\n                bulk_delete_concurrency=self.bulk_delete_concurrency or None,\n                setup_mode=setup_mode_value,\n                pre_delete_collection=self.pre_delete_collection,\n                metadata_indexing_include=[s for s in self.metadata_indexing_include if s] or None,\n                metadata_indexing_exclude=[s for s in self.metadata_indexing_exclude if s] or None,\n                collection_indexing_policy=orjson.loads(self.collection_indexing_policy.encode(\"utf-8\"))\n                if self.collection_indexing_policy\n                else None,\n            )\n        except Exception as e:\n            msg = f\"Error initializing AstraDBGraphVectorStore: {e}\"\n            raise ValueError(msg) from e\n\n        self.log(f\"Vector Store initialized: {vector_store.astra_env.collection_name}\")\n        self._add_documents_to_vector_store(vector_store)\n\n        return vector_store\n\n    def _add_documents_to_vector_store(self, vector_store) -> None:\n        documents = []\n        for _input in self.ingest_data or []:\n            if isinstance(_input, Data):\n                documents.append(_input.to_lc_document())\n            else:\n                msg = \"Vector Store Inputs must be Data objects.\"\n                raise TypeError(msg)\n\n        if documents:\n            self.log(f\"Adding {len(documents)} documents to the Vector Store.\")\n            try:\n                vector_store.add_documents(documents)\n            except Exception as e:\n                msg = f\"Error adding documents to AstraDBGraphVectorStore: {e}\"\n                raise ValueError(msg) from e\n        else:\n            self.log(\"No documents to add to the Vector Store.\")\n\n    def _map_search_type(self) -> str:\n        match self.search_type:\n            case \"Similarity\":\n                return \"similarity\"\n            case \"Similarity with score threshold\":\n                return \"similarity_score_threshold\"\n            case \"MMR (Max Marginal Relevance)\":\n                return \"mmr\"\n            case \"Graph Traversal\":\n                return \"traversal\"\n            case \"MMR (Max Marginal Relevance) Graph Traversal\":\n                return \"mmr_traversal\"\n            case _:\n                return \"similarity\"\n\n    def _build_search_args(self):\n        args = {\n            \"k\": self.number_of_results,\n            \"score_threshold\": self.search_score_threshold,\n        }\n\n        if self.search_filter:\n            clean_filter = {k: v for k, v in self.search_filter.items() if k and v}\n            if len(clean_filter) > 0:\n                args[\"filter\"] = clean_filter\n        return args\n\n    def search_documents(self, vector_store=None) -> list[Data]:\n        if not vector_store:\n            vector_store = self.build_vector_store()\n\n        self.log(\"Searching for documents in AstraDBGraphVectorStore.\")\n        self.log(f\"Search query: {self.search_query}\")\n        self.log(f\"Search type: {self.search_type}\")\n        self.log(f\"Number of results: {self.number_of_results}\")\n\n        if self.search_query and isinstance(self.search_query, str) and self.search_query.strip():\n            try:\n                search_type = self._map_search_type()\n                search_args = self._build_search_args()\n\n                docs = vector_store.search(query=self.search_query, search_type=search_type, **search_args)\n\n                # Drop links from the metadata. At this point the links don't add any value for building the\n                # context and haven't been restored to json which causes the conversion to fail.\n                self.log(\"Removing links from metadata.\")\n                for doc in docs:\n                    if \"links\" in doc.metadata:\n                        doc.metadata.pop(\"links\")\n\n            except Exception as e:\n                msg = f\"Error performing search in AstraDBGraphVectorStore: {e}\"\n                raise ValueError(msg) from e\n\n            self.log(f\"Retrieved documents: {len(docs)}\")\n\n            data = docs_to_data(docs)\n\n            self.log(f\"Converted documents to data: {len(data)}\")\n\n            self.status = data\n            return data\n        self.log(\"No search input provided. Skipping search.\")\n        return []\n\n    def get_retriever_kwargs(self):\n        search_args = self._build_search_args()\n        return {\n            \"search_type\": self._map_search_type(),\n            \"search_kwargs\": search_args,\n        }\n"
              },
              "collection_indexing_policy": {
                "_input_type": "StrInput",
                "advanced": true,
                "display_name": "Collection Indexing Policy",
                "dynamic": false,
                "info": "Optional JSON string for the \"indexing\" field of the collection. See https://docs.datastax.com/en/astra-db-serverless/api-reference/collections.html#the-indexing-option",
                "list": false,
                "list_add_label": "Add More",
                "load_from_db": false,
                "name": "collection_indexing_policy",
                "placeholder": "",
                "required": false,
                "show": true,
                "title_case": false,
                "tool_mode": false,
                "trace_as_metadata": true,
                "type": "str",
                "value": ""
              },
              "collection_name": {
                "_input_type": "StrInput",
                "advanced": false,
                "display_name": "Collection Name",
                "dynamic": false,
                "info": "The name of the collection within Astra DB where the vectors will be stored.",
                "list": false,
                "list_add_label": "Add More",
                "load_from_db": false,
                "name": "collection_name",
                "placeholder": "",
                "required": true,
                "show": true,
                "title_case": false,
                "tool_mode": false,
                "trace_as_metadata": true,
                "type": "str",
                "value": ""
              },
              "embedding_model": {
                "_input_type": "HandleInput",
                "advanced": false,
                "display_name": "Embedding Model",
                "dynamic": false,
                "info": "Allows an embedding model configuration.",
                "input_types": [
                  "Embeddings"
                ],
                "list": false,
                "list_add_label": "Add More",
                "name": "embedding_model",
                "placeholder": "",
                "required": false,
                "show": true,
                "title_case": false,
                "trace_as_metadata": true,
                "type": "other",
                "value": ""
              },
              "ingest_data": {
                "_input_type": "DataInput",
                "advanced": false,
                "display_name": "Ingest Data",
                "dynamic": false,
                "info": "",
                "input_types": [
                  "Data"
                ],
                "list": false,
                "list_add_label": "Add More",
                "name": "ingest_data",
                "placeholder": "",
                "required": false,
                "show": true,
                "title_case": false,
                "tool_mode": false,
                "trace_as_input": true,
                "trace_as_metadata": true,
                "type": "other",
                "value": ""
              },
              "keyspace": {
                "_input_type": "StrInput",
                "advanced": true,
                "display_name": "Keyspace",
                "dynamic": false,
                "info": "Optional keyspace within Astra DB to use for the collection.",
                "list": false,
                "list_add_label": "Add More",
                "load_from_db": false,
                "name": "keyspace",
                "placeholder": "",
                "required": false,
                "show": true,
                "title_case": false,
                "tool_mode": false,
                "trace_as_metadata": true,
                "type": "str",
                "value": ""
              },
              "metadata_incoming_links_key": {
                "_input_type": "StrInput",
                "advanced": true,
                "display_name": "Metadata incoming links key",
                "dynamic": false,
                "info": "Metadata key used for incoming links.",
                "list": false,
                "list_add_label": "Add More",
                "load_from_db": false,
                "name": "metadata_incoming_links_key",
                "placeholder": "",
                "required": false,
                "show": true,
                "title_case": false,
                "tool_mode": false,
                "trace_as_metadata": true,
                "type": "str",
                "value": ""
              },
              "metadata_indexing_exclude": {
                "_input_type": "StrInput",
                "advanced": true,
                "display_name": "Metadata Indexing Exclude",
                "dynamic": false,
                "info": "Optional list of metadata fields to exclude from the indexing.",
                "list": true,
                "list_add_label": "Add More",
                "load_from_db": false,
                "name": "metadata_indexing_exclude",
                "placeholder": "",
                "required": false,
                "show": true,
                "title_case": false,
                "tool_mode": false,
                "trace_as_metadata": true,
                "type": "str",
                "value": ""
              },
              "metadata_indexing_include": {
                "_input_type": "StrInput",
                "advanced": true,
                "display_name": "Metadata Indexing Include",
                "dynamic": false,
                "info": "Optional list of metadata fields to include in the indexing.",
                "list": true,
                "list_add_label": "Add More",
                "load_from_db": false,
                "name": "metadata_indexing_include",
                "placeholder": "",
                "required": false,
                "show": true,
                "title_case": false,
                "tool_mode": false,
                "trace_as_metadata": true,
                "type": "str",
                "value": ""
              },
              "metric": {
                "_input_type": "DropdownInput",
                "advanced": true,
                "combobox": false,
                "dialog_inputs": {},
                "display_name": "Metric",
                "dynamic": false,
                "info": "Optional distance metric for vector comparisons in the vector store.",
                "name": "metric",
                "options": [
                  "cosine",
                  "dot_product",
                  "euclidean"
                ],
                "options_metadata": [],
                "placeholder": "",
                "required": false,
                "show": true,
                "title_case": false,
                "tool_mode": false,
                "trace_as_metadata": true,
                "type": "str",
                "value": "cosine"
              },
              "number_of_results": {
                "_input_type": "IntInput",
                "advanced": true,
                "display_name": "Number of Results",
                "dynamic": false,
                "info": "Number of results to return.",
                "list": false,
                "list_add_label": "Add More",
                "name": "number_of_results",
                "placeholder": "",
                "required": false,
                "show": true,
                "title_case": false,
                "tool_mode": false,
                "trace_as_metadata": true,
                "type": "int",
                "value": 4
              },
              "pre_delete_collection": {
                "_input_type": "BoolInput",
                "advanced": true,
                "display_name": "Pre Delete Collection",
                "dynamic": false,
                "info": "Boolean flag to determine whether to delete the collection before creating a new one.",
                "list": false,
                "list_add_label": "Add More",
                "name": "pre_delete_collection",
                "placeholder": "",
                "required": false,
                "show": true,
                "title_case": false,
                "tool_mode": false,
                "trace_as_metadata": true,
                "type": "bool",
                "value": false
              },
              "search_filter": {
                "_input_type": "DictInput",
                "advanced": true,
                "display_name": "Search Metadata Filter",
                "dynamic": false,
                "info": "Optional dictionary of filters to apply to the search query.",
                "list": true,
                "list_add_label": "Add More",
                "name": "search_filter",
                "placeholder": "",
                "required": false,
                "show": true,
                "title_case": false,
                "tool_mode": false,
                "trace_as_input": true,
                "type": "dict",
                "value": {}
              },
              "search_query": {
                "_input_type": "MultilineInput",
                "advanced": false,
                "display_name": "Search Query",
                "dynamic": false,
                "info": "",
                "input_types": [
                  "Message"
                ],
                "list": false,
                "list_add_label": "Add More",
                "load_from_db": false,
                "multiline": true,
                "name": "search_query",
                "placeholder": "",
                "required": false,
                "show": true,
                "title_case": false,
                "tool_mode": true,
                "trace_as_input": true,
                "trace_as_metadata": true,
                "type": "str",
                "value": ""
              },
              "search_score_threshold": {
                "_input_type": "FloatInput",
                "advanced": true,
                "display_name": "Search Score Threshold",
                "dynamic": false,
                "info": "Minimum similarity score threshold for search results. (when using 'Similarity with score threshold')",
                "list": false,
                "list_add_label": "Add More",
                "name": "search_score_threshold",
                "placeholder": "",
                "required": false,
                "show": true,
                "title_case": false,
                "tool_mode": false,
                "trace_as_metadata": true,
                "type": "float",
                "value": 0
              },
              "search_type": {
                "_input_type": "DropdownInput",
                "advanced": true,
                "combobox": false,
                "dialog_inputs": {},
                "display_name": "Search Type",
                "dynamic": false,
                "info": "Search type to use",
                "name": "search_type",
                "options": [
                  "Similarity",
                  "Similarity with score threshold",
                  "MMR (Max Marginal Relevance)",
                  "Graph Traversal",
                  "MMR (Max Marginal Relevance) Graph Traversal"
                ],
                "options_metadata": [],
                "placeholder": "",
                "required": false,
                "show": true,
                "title_case": false,
                "tool_mode": false,
                "trace_as_metadata": true,
                "type": "str",
                "value": "MMR (Max Marginal Relevance) Graph Traversal"
              },
              "setup_mode": {
                "_input_type": "DropdownInput",
                "advanced": true,
                "combobox": false,
                "dialog_inputs": {},
                "display_name": "Setup Mode",
                "dynamic": false,
                "info": "Configuration mode for setting up the vector store, with options like 'Sync', or 'Off'.",
                "name": "setup_mode",
                "options": [
                  "Sync",
                  "Off"
                ],
                "options_metadata": [],
                "placeholder": "",
                "required": false,
                "show": true,
                "title_case": false,
                "tool_mode": false,
                "trace_as_metadata": true,
                "type": "str",
                "value": "Sync"
              },
              "should_cache_vector_store": {
                "_input_type": "BoolInput",
                "advanced": true,
                "display_name": "Cache Vector Store",
                "dynamic": false,
                "info": "If True, the vector store will be cached for the current build of the component. This is useful for components that have multiple output methods and want to share the same vector store.",
                "list": false,
                "list_add_label": "Add More",
                "name": "should_cache_vector_store",
                "placeholder": "",
                "required": false,
                "show": true,
                "title_case": false,
                "tool_mode": false,
                "trace_as_metadata": true,
                "type": "bool",
                "value": true
              },
              "token": {
                "_input_type": "SecretStrInput",
                "advanced": false,
                "display_name": "Astra DB Application Token",
                "dynamic": false,
                "info": "Authentication token for accessing Astra DB.",
                "input_types": [
                  "Message"
                ],
                "load_from_db": true,
                "name": "token",
                "password": true,
                "placeholder": "",
                "required": true,
                "show": true,
                "title_case": false,
                "type": "str",
                "value": ""
              }
            },
            "tool_mode": false
          },
          "showNode": true,
          "type": "AstraDBGraph"
        },
        "dragging": false,
        "id": "AstraDBGraph-uza6S",
        "measured": {
          "height": 709,
          "width": 360
        },
        "position": {
          "x": -351.01793894175796,
          "y": 6101.568873207264
        },
        "selected": false,
        "type": "genericNode"
      }
    ],
    "viewport": {
      "x": 1127.2300847911954,
      "y": -2570.5545905062804,
      "zoom": 0.4514602881701939
    }
  },
  "description": "Extracts links from web pages and processes the content using Graph RAG Chain with Maximal Marginal Relevance (MMR) traversal.",
  "endpoint_name": null,
  "icon": "chartNetwork",
  "id": "73ceae85-141a-42e3-9f41-a0749434ca0e",
  "is_component": false,
  "last_tested_version": "1.1.1",
  "name": "Graph RAG",
  "tags": [
    "rag",
    "q-a"
  ]
}<|MERGE_RESOLUTION|>--- conflicted
+++ resolved
@@ -2843,12 +2843,8 @@
                 "name": "format",
                 "options": [
                   "Text",
-<<<<<<< HEAD
                   "Raw HTML",
                   "JSON"
-=======
-                  "Raw HTML"
->>>>>>> c57ed6f4
                 ],
                 "placeholder": "",
                 "required": false,

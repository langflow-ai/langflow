{
  "data": {
    "edges": [
      {
        "animated": false,
        "className": "",
        "data": {
          "sourceHandle": {
            "dataType": "OpenAIEmbeddings",
            "id": "OpenAIEmbeddings-fcwMC",
            "name": "embeddings",
            "output_types": [
              "Embeddings"
            ]
          },
          "targetHandle": {
            "fieldName": "embedding_model",
            "id": "AstraDBGraph-jr8pY",
            "inputTypes": [
              "Embeddings"
            ],
            "type": "other"
          }
        },
        "id": "reactflow__edge-OpenAIEmbeddings-jyvkr{œdataTypeœ:œOpenAIEmbeddingsœ,œidœ:œOpenAIEmbeddings-jyvkrœ,œnameœ:œembeddingsœ,œoutput_typesœ:[œEmbeddingsœ]}-AstraDBGraph-jr8pY{œfieldNameœ:œembedding_modelœ,œidœ:œAstraDBGraph-jr8pYœ,œinputTypesœ:[œEmbeddingsœ],œtypeœ:œotherœ}",
        "selected": false,
        "source": "OpenAIEmbeddings-fcwMC",
        "sourceHandle": "{œdataTypeœ: œOpenAIEmbeddingsœ, œidœ: œOpenAIEmbeddings-fcwMCœ, œnameœ: œembeddingsœ, œoutput_typesœ: [œEmbeddingsœ]}",
        "target": "AstraDBGraph-jr8pY",
        "targetHandle": "{œfieldNameœ: œembedding_modelœ, œidœ: œAstraDBGraph-jr8pYœ, œinputTypesœ: [œEmbeddingsœ], œtypeœ: œotherœ}"
      },
      {
        "animated": false,
        "className": "",
        "data": {
          "sourceHandle": {
            "dataType": "ChatInput",
            "id": "ChatInput-DA114",
            "name": "message",
            "output_types": [
              "Message"
            ]
          },
          "targetHandle": {
            "fieldName": "search_query",
            "id": "AstraDBGraph-jr8pY",
            "inputTypes": [
              "Message"
            ],
            "type": "str"
          }
        },
        "id": "reactflow__edge-ChatInput-ZCSfi{œdataTypeœ:œChatInputœ,œidœ:œChatInput-ZCSfiœ,œnameœ:œmessageœ,œoutput_typesœ:[œMessageœ]}-AstraDBGraph-jr8pY{œfieldNameœ:œsearch_queryœ,œidœ:œAstraDBGraph-jr8pYœ,œinputTypesœ:[œMessageœ],œtypeœ:œstrœ}",
        "selected": false,
        "source": "ChatInput-DA114",
        "sourceHandle": "{œdataTypeœ: œChatInputœ, œidœ: œChatInput-DA114œ, œnameœ: œmessageœ, œoutput_typesœ: [œMessageœ]}",
        "target": "AstraDBGraph-jr8pY",
        "targetHandle": "{œfieldNameœ: œsearch_queryœ, œidœ: œAstraDBGraph-jr8pYœ, œinputTypesœ: [œMessageœ], œtypeœ: œstrœ}"
      },
      {
        "animated": false,
        "className": "",
        "data": {
          "sourceHandle": {
            "dataType": "AstraDBGraph",
            "id": "AstraDBGraph-jr8pY",
            "name": "search_results",
            "output_types": [
              "Data"
            ]
          },
          "targetHandle": {
            "fieldName": "data",
<<<<<<< HEAD
            "id": "ParseData-T6FGT",
=======
            "id": "ParseData-alciW",
>>>>>>> 7b3dc0b4
            "inputTypes": [
              "Data"
            ],
            "type": "other"
          }
        },
        "id": "reactflow__edge-AstraDBGraph-jr8pY{œdataTypeœ:œAstraDBGraphœ,œidœ:œAstraDBGraph-jr8pYœ,œnameœ:œsearch_resultsœ,œoutput_typesœ:[œDataœ]}-ParseData-T6FGT{œfieldNameœ:œdataœ,œidœ:œParseData-T6FGTœ,œinputTypesœ:[œDataœ],œtypeœ:œotherœ}",
        "selected": false,
        "source": "AstraDBGraph-jr8pY",
        "sourceHandle": "{œdataTypeœ: œAstraDBGraphœ, œidœ: œAstraDBGraph-jr8pYœ, œnameœ: œsearch_resultsœ, œoutput_typesœ: [œDataœ]}",
        "target": "ParseData-alciW",
        "targetHandle": "{œfieldNameœ: œdataœ, œidœ: œParseData-alciWœ, œinputTypesœ: [œDataœ], œtypeœ: œotherœ}"
      },
      {
        "animated": false,
        "className": "",
        "data": {
          "sourceHandle": {
            "dataType": "ParseData",
            "id": "ParseData-alciW",
            "name": "text",
            "output_types": [
              "Message"
            ]
          },
          "targetHandle": {
            "fieldName": "context",
            "id": "Prompt-2M2d5",
            "inputTypes": [
              "Message",
              "Text"
            ],
            "type": "str"
          }
        },
        "id": "reactflow__edge-ParseData-alciW{œdataTypeœ:œParseDataœ,œidœ:œParseData-alciWœ,œnameœ:œtextœ,œoutput_typesœ:[œMessageœ]}-Prompt-rmO8w{œfieldNameœ:œcontextœ,œidœ:œPrompt-rmO8wœ,œinputTypesœ:[œMessageœ,œTextœ],œtypeœ:œstrœ}",
        "selected": false,
        "source": "ParseData-alciW",
        "sourceHandle": "{œdataTypeœ: œParseDataœ, œidœ: œParseData-alciWœ, œnameœ: œtextœ, œoutput_typesœ: [œMessageœ]}",
        "target": "Prompt-rmO8w",
        "targetHandle": "{œfieldNameœ: œcontextœ, œidœ: œPrompt-2M2d5œ, œinputTypesœ: [œMessageœ, œTextœ], œtypeœ: œstrœ}"
      },
      {
        "animated": false,
        "className": "",
        "data": {
          "sourceHandle": {
            "dataType": "ChatInput",
            "id": "ChatInput-DA114",
            "name": "message",
            "output_types": [
              "Message"
            ]
          },
          "targetHandle": {
            "fieldName": "question",
            "id": "Prompt-2M2d5",
            "inputTypes": [
              "Message",
              "Text"
            ],
            "type": "str"
          }
        },
        "id": "reactflow__edge-ChatInput-DA114{œdataTypeœ:œChatInputœ,œidœ:œChatInput-DA114œ,œnameœ:œmessageœ,œoutput_typesœ:[œMessageœ]}-Prompt-rmO8w{œfieldNameœ:œquestionœ,œidœ:œPrompt-rmO8wœ,œinputTypesœ:[œMessageœ,œTextœ],œtypeœ:œstrœ}",
        "selected": false,
        "source": "ChatInput-DA114",
        "sourceHandle": "{œdataTypeœ: œChatInputœ, œidœ: œChatInput-DA114œ, œnameœ: œmessageœ, œoutput_typesœ: [œMessageœ]}",
        "target": "Prompt-rmO8w",
        "targetHandle": "{œfieldNameœ: œquestionœ, œidœ: œPrompt-2M2d5œ, œinputTypesœ: [œMessageœ, œTextœ], œtypeœ: œstrœ}"
      },
      {
        "animated": false,
        "className": "",
        "data": {
          "sourceHandle": {
            "dataType": "Prompt",
            "id": "Prompt-rmO8w",
            "name": "prompt",
            "output_types": [
              "Message"
            ]
          },
          "targetHandle": {
            "fieldName": "input_value",
            "id": "OpenAIModel-a26gL",
            "inputTypes": [
              "Message"
            ],
            "type": "str"
          }
        },
        "id": "reactflow__edge-Prompt-rmO8w{œdataTypeœ:œPromptœ,œidœ:œPrompt-rmO8wœ,œnameœ:œpromptœ,œoutput_typesœ:[œMessageœ]}-OpenAIModel-LnWKb{œfieldNameœ:œinput_valueœ,œidœ:œOpenAIModel-LnWKbœ,œinputTypesœ:[œMessageœ],œtypeœ:œstrœ}",
        "selected": false,
        "source": "Prompt-rmO8w",
        "sourceHandle": "{œdataTypeœ: œPromptœ, œidœ: œPrompt-rmO8wœ, œnameœ: œpromptœ, œoutput_typesœ: [œMessageœ]}",
        "target": "OpenAIModel-LnWKb",
        "targetHandle": "{œfieldNameœ: œinput_valueœ, œidœ: œOpenAIModel-a26gLœ, œinputTypesœ: [œMessageœ], œtypeœ: œstrœ}"
      },
      {
        "animated": false,
        "className": "",
        "data": {
          "sourceHandle": {
            "dataType": "OpenAIModel",
            "id": "OpenAIModel-LnWKb",
            "name": "text_output",
            "output_types": [
              "Message"
            ]
          },
          "targetHandle": {
            "fieldName": "input_value",
<<<<<<< HEAD
            "id": "ChatOutput-XL9ho",
=======
            "id": "ChatOutput-KIkbc",
>>>>>>> 7b3dc0b4
            "inputTypes": [
              "Data",
              "DataFrame",
              "Message"
            ],
            "type": "str"
          }
        },
        "id": "reactflow__edge-OpenAIModel-LnWKb{œdataTypeœ:œOpenAIModelœ,œidœ:œOpenAIModel-LnWKbœ,œnameœ:œtext_outputœ,œoutput_typesœ:[œMessageœ]}-ChatOutput-KIkbc{œfieldNameœ:œinput_valueœ,œidœ:œChatOutput-KIkbcœ,œinputTypesœ:[œMessageœ],œtypeœ:œstrœ}",
        "selected": false,
        "source": "OpenAIModel-LnWKb",
        "sourceHandle": "{œdataTypeœ: œOpenAIModelœ, œidœ: œOpenAIModel-LnWKbœ, œnameœ: œtext_outputœ, œoutput_typesœ: [œMessageœ]}",
        "target": "ChatOutput-KIkbc",
        "targetHandle": "{œfieldNameœ: œinput_valueœ, œidœ: œChatOutput-KIkbcœ, œinputTypesœ: [œDataœ, œDataFrameœ, œMessageœ], œtypeœ: œstrœ}"
      },
      {
        "animated": false,
        "className": "",
        "data": {
          "sourceHandle": {
            "dataType": "URL",
            "id": "URL-qOh1r",
            "name": "data",
            "output_types": [
              "Data"
            ]
          },
          "targetHandle": {
            "fieldName": "data_input",
            "id": "LanguageRecursiveTextSplitter-jefpx",
            "inputTypes": [
              "Document",
              "Data"
            ],
            "type": "other"
          }
        },
        "id": "reactflow__edge-URL-qOh1r{œdataTypeœ:œURLœ,œidœ:œURL-qOh1rœ,œnameœ:œdataœ,œoutput_typesœ:[œDataœ]}-LanguageRecursiveTextSplitter-KDtC3{œfieldNameœ:œdata_inputœ,œidœ:œLanguageRecursiveTextSplitter-KDtC3œ,œinputTypesœ:[œDocumentœ,œDataœ],œtypeœ:œotherœ}",
        "selected": false,
        "source": "URL-qOh1r",
        "sourceHandle": "{œdataTypeœ: œURLœ, œidœ: œURL-qOh1rœ, œnameœ: œdataœ, œoutput_typesœ: [œDataœ]}",
        "target": "LanguageRecursiveTextSplitter-KDtC3",
        "targetHandle": "{œfieldNameœ: œdata_inputœ, œidœ: œLanguageRecursiveTextSplitter-jefpxœ, œinputTypesœ: [œDocumentœ, œDataœ], œtypeœ: œotherœ}"
      },
      {
        "animated": false,
        "className": "",
        "data": {
          "sourceHandle": {
            "dataType": "LanguageRecursiveTextSplitter",
            "id": "LanguageRecursiveTextSplitter-KDtC3",
            "name": "data",
            "output_types": [
              "Data"
            ]
          },
          "targetHandle": {
            "fieldName": "data_input",
            "id": "HtmlLinkExtractor-exHgk",
            "inputTypes": [
              "Document",
              "Data"
            ],
            "type": "other"
          }
        },
        "id": "reactflow__edge-LanguageRecursiveTextSplitter-KDtC3{œdataTypeœ:œLanguageRecursiveTextSplitterœ,œidœ:œLanguageRecursiveTextSplitter-KDtC3œ,œnameœ:œdataœ,œoutput_typesœ:[œDataœ]}-HtmlLinkExtractor-LWuvQ{œfieldNameœ:œdata_inputœ,œidœ:œHtmlLinkExtractor-LWuvQœ,œinputTypesœ:[œDocumentœ,œDataœ],œtypeœ:œotherœ}",
        "selected": false,
        "source": "LanguageRecursiveTextSplitter-KDtC3",
        "sourceHandle": "{œdataTypeœ: œLanguageRecursiveTextSplitterœ, œidœ: œLanguageRecursiveTextSplitter-KDtC3œ, œnameœ: œdataœ, œoutput_typesœ: [œDataœ]}",
        "target": "HtmlLinkExtractor-LWuvQ",
        "targetHandle": "{œfieldNameœ: œdata_inputœ, œidœ: œHtmlLinkExtractor-exHgkœ, œinputTypesœ: [œDocumentœ, œDataœ], œtypeœ: œotherœ}"
      },
      {
        "data": {
          "sourceHandle": {
            "dataType": "HtmlLinkExtractor",
            "id": "HtmlLinkExtractor-exHgk",
            "name": "data",
            "output_types": []
          },
          "targetHandle": {
            "fieldName": "ingest_data",
            "id": "AstraDBGraph-FX0tA",
            "inputTypes": [
              "Data"
            ],
            "type": "other"
          }
        },
        "id": "xy-edge__ChatInput-DA114{œdataTypeœ:œChatInputœ,œidœ:œChatInput-DA114œ,œnameœ:œmessageœ,œoutput_typesœ:[œMessageœ]}-AstraDBGraph-xJiDN{œfieldNameœ:œsearch_queryœ,œidœ:œAstraDBGraph-xJiDNœ,œinputTypesœ:[œMessageœ],œtypeœ:œstrœ}",
        "source": "ChatInput-DA114",
        "sourceHandle": "{œdataTypeœ: œHtmlLinkExtractorœ, œidœ: œHtmlLinkExtractor-exHgkœ, œnameœ: œdataœ, œoutput_typesœ: []}",
        "target": "AstraDBGraph-xJiDN",
        "targetHandle": "{œfieldNameœ: œingest_dataœ, œidœ: œAstraDBGraph-FX0tAœ, œinputTypesœ: [œDataœ], œtypeœ: œotherœ}"
      },
      {
        "data": {
          "sourceHandle": {
            "dataType": "OpenAIEmbeddings",
            "id": "OpenAIEmbeddings-fcwMC",
            "name": "embeddings",
            "output_types": [
              "Embeddings"
            ]
          },
          "targetHandle": {
            "fieldName": "embedding_model",
            "id": "AstraDBGraph-FX0tA",
            "inputTypes": [
              "Embeddings"
            ],
            "type": "other"
          }
        },
        "id": "xy-edge__OpenAIEmbeddings-fcwMC{œdataTypeœ:œOpenAIEmbeddingsœ,œidœ:œOpenAIEmbeddings-fcwMCœ,œnameœ:œembeddingsœ,œoutput_typesœ:[œEmbeddingsœ]}-AstraDBGraph-xJiDN{œfieldNameœ:œembedding_modelœ,œidœ:œAstraDBGraph-xJiDNœ,œinputTypesœ:[œEmbeddingsœ],œtypeœ:œotherœ}",
        "source": "OpenAIEmbeddings-fcwMC",
        "sourceHandle": "{œdataTypeœ: œOpenAIEmbeddingsœ, œidœ: œOpenAIEmbeddings-fcwMCœ, œnameœ: œembeddingsœ, œoutput_typesœ: [œEmbeddingsœ]}",
        "target": "AstraDBGraph-xJiDN",
        "targetHandle": "{œfieldNameœ: œembedding_modelœ, œidœ: œAstraDBGraph-FX0tAœ, œinputTypesœ: [œEmbeddingsœ], œtypeœ: œotherœ}"
      },
      {
        "data": {
          "sourceHandle": {
            "dataType": "AstraDBGraph",
            "id": "AstraDBGraph-xJiDN",
            "name": "search_results",
            "output_types": [
              "Data"
            ]
          },
          "targetHandle": {
            "fieldName": "data",
            "id": "ParseData-alciW",
            "inputTypes": [
              "Data"
            ],
            "type": "other"
          }
        },
        "id": "xy-edge__AstraDBGraph-xJiDN{œdataTypeœ:œAstraDBGraphœ,œidœ:œAstraDBGraph-xJiDNœ,œnameœ:œsearch_resultsœ,œoutput_typesœ:[œDataœ]}-ParseData-alciW{œfieldNameœ:œdataœ,œidœ:œParseData-alciWœ,œinputTypesœ:[œDataœ],œtypeœ:œotherœ}",
        "source": "AstraDBGraph-xJiDN",
        "sourceHandle": "{œdataTypeœ: œAstraDBGraphœ, œidœ: œAstraDBGraph-xJiDNœ, œnameœ: œsearch_resultsœ, œoutput_typesœ: [œDataœ]}",
        "target": "ParseData-alciW",
        "targetHandle": "{œfieldNameœ: œdataœ, œidœ: œParseData-alciWœ, œinputTypesœ: [œDataœ], œtypeœ: œotherœ}"
      },
      {
        "data": {
          "sourceHandle": {
            "dataType": "OpenAIEmbeddings",
            "id": "OpenAIEmbeddings-XKhhV",
            "name": "embeddings",
            "output_types": [
              "Embeddings"
            ]
          },
          "targetHandle": {
            "fieldName": "embedding_model",
            "id": "AstraDBGraph-uza6S",
            "inputTypes": [
              "Embeddings"
            ],
            "type": "other"
          }
        },
        "id": "xy-edge__OpenAIEmbeddings-XKhhV{œdataTypeœ:œOpenAIEmbeddingsœ,œidœ:œOpenAIEmbeddings-XKhhVœ,œnameœ:œembeddingsœ,œoutput_typesœ:[œEmbeddingsœ]}-AstraDBGraph-uza6S{œfieldNameœ:œembedding_modelœ,œidœ:œAstraDBGraph-uza6Sœ,œinputTypesœ:[œEmbeddingsœ],œtypeœ:œotherœ}",
        "source": "OpenAIEmbeddings-XKhhV",
        "sourceHandle": "{œdataTypeœ: œOpenAIEmbeddingsœ, œidœ: œOpenAIEmbeddings-XKhhVœ, œnameœ: œembeddingsœ, œoutput_typesœ: [œEmbeddingsœ]}",
        "target": "AstraDBGraph-uza6S",
        "targetHandle": "{œfieldNameœ: œembedding_modelœ, œidœ: œAstraDBGraph-uza6Sœ, œinputTypesœ: [œEmbeddingsœ], œtypeœ: œotherœ}"
      },
      {
        "data": {
          "sourceHandle": {
            "dataType": "HtmlLinkExtractor",
            "id": "HtmlLinkExtractor-LWuvQ",
            "name": "data",
            "output_types": [
              "Data"
            ]
          },
          "targetHandle": {
            "fieldName": "ingest_data",
            "id": "AstraDBGraph-uza6S",
            "inputTypes": [
              "Data"
            ],
            "type": "other"
          }
        },
        "id": "xy-edge__HtmlLinkExtractor-LWuvQ{œdataTypeœ:œHtmlLinkExtractorœ,œidœ:œHtmlLinkExtractor-LWuvQœ,œnameœ:œdataœ,œoutput_typesœ:[œDataœ]}-AstraDBGraph-uza6S{œfieldNameœ:œingest_dataœ,œidœ:œAstraDBGraph-uza6Sœ,œinputTypesœ:[œDataœ],œtypeœ:œotherœ}",
        "source": "HtmlLinkExtractor-LWuvQ",
        "sourceHandle": "{œdataTypeœ: œHtmlLinkExtractorœ, œidœ: œHtmlLinkExtractor-LWuvQœ, œnameœ: œdataœ, œoutput_typesœ: [œDataœ]}",
        "target": "AstraDBGraph-uza6S",
        "targetHandle": "{œfieldNameœ: œingest_dataœ, œidœ: œAstraDBGraph-uza6Sœ, œinputTypesœ: [œDataœ], œtypeœ: œotherœ}"
      }
    ],
    "nodes": [
      {
        "data": {
          "id": "ChatInput-DA114",
          "node": {
            "base_classes": [
              "Message"
            ],
            "beta": false,
            "conditional_paths": [],
            "custom_fields": {},
            "description": "Get chat inputs from the Playground.",
            "display_name": "Chat Input",
            "documentation": "",
            "edited": false,
            "field_order": [
              "input_value",
              "should_store_message",
              "sender",
              "sender_name",
              "session_id",
              "files",
              "background_color",
              "chat_icon",
              "text_color"
            ],
            "frozen": false,
            "icon": "MessagesSquare",
            "legacy": false,
            "lf_version": "1.1.1",
            "metadata": {},
            "output_types": [],
            "outputs": [
              {
                "allows_loop": false,
                "cache": true,
                "display_name": "Message",
                "method": "message_response",
                "name": "message",
                "selected": "Message",
                "tool_mode": true,
                "types": [
                  "Message"
                ],
                "value": "__UNDEFINED__"
              }
            ],
            "pinned": false,
            "template": {
              "_type": "Component",
              "background_color": {
                "_input_type": "MessageTextInput",
                "advanced": true,
                "display_name": "Background Color",
                "dynamic": false,
                "info": "The background color of the icon.",
                "input_types": [
                  "Message"
                ],
                "list": false,
                "load_from_db": false,
                "name": "background_color",
                "placeholder": "",
                "required": false,
                "show": true,
                "title_case": false,
                "tool_mode": false,
                "trace_as_input": true,
                "trace_as_metadata": true,
                "type": "str",
                "value": ""
              },
              "chat_icon": {
                "_input_type": "MessageTextInput",
                "advanced": true,
                "display_name": "Icon",
                "dynamic": false,
                "info": "The icon of the message.",
                "input_types": [
                  "Message"
                ],
                "list": false,
                "load_from_db": false,
                "name": "chat_icon",
                "placeholder": "",
                "required": false,
                "show": true,
                "title_case": false,
                "tool_mode": false,
                "trace_as_input": true,
                "trace_as_metadata": true,
                "type": "str",
                "value": ""
              },
              "code": {
                "advanced": true,
                "dynamic": true,
                "fileTypes": [],
                "file_path": "",
                "info": "",
                "list": false,
                "load_from_db": false,
                "multiline": true,
                "name": "code",
                "password": false,
                "placeholder": "",
                "required": true,
                "show": true,
                "title_case": false,
                "type": "code",
                "value": "from langflow.base.data.utils import IMG_FILE_TYPES, TEXT_FILE_TYPES\nfrom langflow.base.io.chat import ChatComponent\nfrom langflow.inputs import BoolInput\nfrom langflow.io import (\n    DropdownInput,\n    FileInput,\n    MessageTextInput,\n    MultilineInput,\n    Output,\n)\nfrom langflow.schema.message import Message\nfrom langflow.utils.constants import (\n    MESSAGE_SENDER_AI,\n    MESSAGE_SENDER_NAME_USER,\n    MESSAGE_SENDER_USER,\n)\n\n\nclass ChatInput(ChatComponent):\n    display_name = \"Chat Input\"\n    description = \"Get chat inputs from the Playground.\"\n    icon = \"MessagesSquare\"\n    name = \"ChatInput\"\n    minimized = True\n\n    inputs = [\n        MultilineInput(\n            name=\"input_value\",\n            display_name=\"Text\",\n            value=\"\",\n            info=\"Message to be passed as input.\",\n            input_types=[],\n        ),\n        BoolInput(\n            name=\"should_store_message\",\n            display_name=\"Store Messages\",\n            info=\"Store the message in the history.\",\n            value=True,\n            advanced=True,\n        ),\n        DropdownInput(\n            name=\"sender\",\n            display_name=\"Sender Type\",\n            options=[MESSAGE_SENDER_AI, MESSAGE_SENDER_USER],\n            value=MESSAGE_SENDER_USER,\n            info=\"Type of sender.\",\n            advanced=True,\n        ),\n        MessageTextInput(\n            name=\"sender_name\",\n            display_name=\"Sender Name\",\n            info=\"Name of the sender.\",\n            value=MESSAGE_SENDER_NAME_USER,\n            advanced=True,\n        ),\n        MessageTextInput(\n            name=\"session_id\",\n            display_name=\"Session ID\",\n            info=\"The session ID of the chat. If empty, the current session ID parameter will be used.\",\n            advanced=True,\n        ),\n        FileInput(\n            name=\"files\",\n            display_name=\"Files\",\n            file_types=TEXT_FILE_TYPES + IMG_FILE_TYPES,\n            info=\"Files to be sent with the message.\",\n            advanced=True,\n            is_list=True,\n        ),\n        MessageTextInput(\n            name=\"background_color\",\n            display_name=\"Background Color\",\n            info=\"The background color of the icon.\",\n            advanced=True,\n        ),\n        MessageTextInput(\n            name=\"chat_icon\",\n            display_name=\"Icon\",\n            info=\"The icon of the message.\",\n            advanced=True,\n        ),\n        MessageTextInput(\n            name=\"text_color\",\n            display_name=\"Text Color\",\n            info=\"The text color of the name\",\n            advanced=True,\n        ),\n    ]\n    outputs = [\n        Output(display_name=\"Message\", name=\"message\", method=\"message_response\"),\n    ]\n\n    async def message_response(self) -> Message:\n        background_color = self.background_color\n        text_color = self.text_color\n        icon = self.chat_icon\n\n        message = await Message.create(\n            text=self.input_value,\n            sender=self.sender,\n            sender_name=self.sender_name,\n            session_id=self.session_id,\n            files=self.files,\n            properties={\n                \"background_color\": background_color,\n                \"text_color\": text_color,\n                \"icon\": icon,\n            },\n        )\n        if self.session_id and isinstance(message, Message) and self.should_store_message:\n            stored_message = await self.send_message(\n                message,\n            )\n            self.message.value = stored_message\n            message = stored_message\n\n        self.status = message\n        return message\n"
              },
              "files": {
                "_input_type": "FileInput",
                "advanced": true,
                "display_name": "Files",
                "dynamic": false,
                "fileTypes": [
                  "txt",
                  "md",
                  "mdx",
                  "csv",
                  "json",
                  "yaml",
                  "yml",
                  "xml",
                  "html",
                  "htm",
                  "pdf",
                  "docx",
                  "py",
                  "sh",
                  "sql",
                  "js",
                  "ts",
                  "tsx",
                  "jpg",
                  "jpeg",
                  "png",
                  "bmp",
                  "image"
                ],
                "file_path": "",
                "info": "Files to be sent with the message.",
                "list": true,
                "name": "files",
                "placeholder": "",
                "required": false,
                "show": true,
                "title_case": false,
                "trace_as_metadata": true,
                "type": "file",
                "value": ""
              },
              "input_value": {
                "_input_type": "MultilineInput",
                "advanced": false,
                "display_name": "Text",
                "dynamic": false,
                "info": "Message to be passed as input.",
                "input_types": [],
                "list": false,
                "load_from_db": false,
                "multiline": true,
                "name": "input_value",
                "placeholder": "",
                "required": false,
                "show": true,
                "title_case": false,
                "tool_mode": false,
                "trace_as_input": true,
                "trace_as_metadata": true,
                "type": "str",
                "value": "How does Haskell handle function composition and what are some practical examples of its use?"
              },
              "sender": {
                "_input_type": "DropdownInput",
                "advanced": true,
                "combobox": false,
                "display_name": "Sender Type",
                "dynamic": false,
                "info": "Type of sender.",
                "name": "sender",
                "options": [
                  "Machine",
                  "User"
                ],
                "placeholder": "",
                "required": false,
                "show": true,
                "title_case": false,
                "tool_mode": false,
                "trace_as_metadata": true,
                "type": "str",
                "value": "User"
              },
              "sender_name": {
                "_input_type": "MessageTextInput",
                "advanced": true,
                "display_name": "Sender Name",
                "dynamic": false,
                "info": "Name of the sender.",
                "input_types": [
                  "Message"
                ],
                "list": false,
                "load_from_db": false,
                "name": "sender_name",
                "placeholder": "",
                "required": false,
                "show": true,
                "title_case": false,
                "tool_mode": false,
                "trace_as_input": true,
                "trace_as_metadata": true,
                "type": "str",
                "value": "User"
              },
              "session_id": {
                "_input_type": "MessageTextInput",
                "advanced": true,
                "display_name": "Session ID",
                "dynamic": false,
                "info": "The session ID of the chat. If empty, the current session ID parameter will be used.",
                "input_types": [
                  "Message"
                ],
                "list": false,
                "load_from_db": false,
                "name": "session_id",
                "placeholder": "",
                "required": false,
                "show": true,
                "title_case": false,
                "tool_mode": false,
                "trace_as_input": true,
                "trace_as_metadata": true,
                "type": "str",
                "value": ""
              },
              "should_store_message": {
                "_input_type": "BoolInput",
                "advanced": true,
                "display_name": "Store Messages",
                "dynamic": false,
                "info": "Store the message in the history.",
                "list": false,
                "name": "should_store_message",
                "placeholder": "",
                "required": false,
                "show": true,
                "title_case": false,
                "trace_as_metadata": true,
                "type": "bool",
                "value": true
              },
              "text_color": {
                "_input_type": "MessageTextInput",
                "advanced": true,
                "display_name": "Text Color",
                "dynamic": false,
                "info": "The text color of the name",
                "input_types": [
                  "Message"
                ],
                "list": false,
                "load_from_db": false,
                "name": "text_color",
                "placeholder": "",
                "required": false,
                "show": true,
                "title_case": false,
                "tool_mode": false,
                "trace_as_input": true,
                "trace_as_metadata": true,
                "type": "str",
                "value": ""
              }
            },
            "tool_mode": false
          },
          "type": "ChatInput"
        },
        "dragging": false,
        "height": 233,
        "id": "ChatInput-DA114",
        "measured": {
          "height": 233,
          "width": 360
        },
        "position": {
          "x": -1800.3752844686821,
          "y": 7028.578266524353
        },
        "positionAbsolute": {
          "x": -1516.4270244619845,
          "y": 6211.967942125529
        },
        "selected": false,
        "type": "genericNode",
        "width": 320
      },
      {
        "data": {
          "id": "OpenAIEmbeddings-fcwMC",
          "node": {
            "base_classes": [
              "Embeddings"
            ],
            "beta": false,
            "category": "embeddings",
            "conditional_paths": [],
            "custom_fields": {},
            "description": "Generate embeddings using OpenAI models.",
            "display_name": "OpenAI Embeddings",
            "documentation": "",
            "edited": false,
            "field_order": [
              "default_headers",
              "default_query",
              "chunk_size",
              "client",
              "deployment",
              "embedding_ctx_length",
              "max_retries",
              "model",
              "model_kwargs",
              "openai_api_key",
              "openai_api_base",
              "openai_api_type",
              "openai_api_version",
              "openai_organization",
              "openai_proxy",
              "request_timeout",
              "show_progress_bar",
              "skip_empty",
              "tiktoken_model_name",
              "tiktoken_enable",
              "dimensions"
            ],
            "frozen": false,
            "icon": "OpenAI",
            "key": "OpenAIEmbeddings",
            "legacy": false,
            "lf_version": "1.1.1",
            "metadata": {},
            "output_types": [],
            "outputs": [
              {
                "allows_loop": false,
                "cache": true,
                "display_name": "Embeddings",
                "method": "build_embeddings",
                "name": "embeddings",
                "required_inputs": [
                  "openai_api_key"
                ],
                "selected": "Embeddings",
                "tool_mode": true,
                "types": [
                  "Embeddings"
                ],
                "value": "__UNDEFINED__"
              }
            ],
            "pinned": false,
            "score": 0.000052003277518821525,
            "template": {
              "_type": "Component",
              "chunk_size": {
                "_input_type": "IntInput",
                "advanced": true,
                "display_name": "Chunk Size",
                "dynamic": false,
                "info": "",
                "list": false,
                "name": "chunk_size",
                "placeholder": "",
                "required": false,
                "show": true,
                "title_case": false,
                "trace_as_metadata": true,
                "type": "int",
                "value": 1000
              },
              "client": {
                "_input_type": "MessageTextInput",
                "advanced": true,
                "display_name": "Client",
                "dynamic": false,
                "info": "",
                "input_types": [
                  "Message"
                ],
                "list": false,
                "load_from_db": false,
                "name": "client",
                "placeholder": "",
                "required": false,
                "show": true,
                "title_case": false,
                "tool_mode": false,
                "trace_as_input": true,
                "trace_as_metadata": true,
                "type": "str",
                "value": ""
              },
              "code": {
                "advanced": true,
                "dynamic": true,
                "fileTypes": [],
                "file_path": "",
                "info": "",
                "list": false,
                "load_from_db": false,
                "multiline": true,
                "name": "code",
                "password": false,
                "placeholder": "",
                "required": true,
                "show": true,
                "title_case": false,
                "type": "code",
                "value": "from langchain_openai import OpenAIEmbeddings\n\nfrom langflow.base.embeddings.model import LCEmbeddingsModel\nfrom langflow.base.models.openai_constants import OPENAI_EMBEDDING_MODEL_NAMES\nfrom langflow.field_typing import Embeddings\nfrom langflow.io import BoolInput, DictInput, DropdownInput, FloatInput, IntInput, MessageTextInput, SecretStrInput\n\n\nclass OpenAIEmbeddingsComponent(LCEmbeddingsModel):\n    display_name = \"OpenAI Embeddings\"\n    description = \"Generate embeddings using OpenAI models.\"\n    icon = \"OpenAI\"\n    name = \"OpenAIEmbeddings\"\n\n    inputs = [\n        DictInput(\n            name=\"default_headers\",\n            display_name=\"Default Headers\",\n            advanced=True,\n            info=\"Default headers to use for the API request.\",\n        ),\n        DictInput(\n            name=\"default_query\",\n            display_name=\"Default Query\",\n            advanced=True,\n            info=\"Default query parameters to use for the API request.\",\n        ),\n        IntInput(name=\"chunk_size\", display_name=\"Chunk Size\", advanced=True, value=1000),\n        MessageTextInput(name=\"client\", display_name=\"Client\", advanced=True),\n        MessageTextInput(name=\"deployment\", display_name=\"Deployment\", advanced=True),\n        IntInput(name=\"embedding_ctx_length\", display_name=\"Embedding Context Length\", advanced=True, value=1536),\n        IntInput(name=\"max_retries\", display_name=\"Max Retries\", value=3, advanced=True),\n        DropdownInput(\n            name=\"model\",\n            display_name=\"Model\",\n            advanced=False,\n            options=OPENAI_EMBEDDING_MODEL_NAMES,\n            value=\"text-embedding-3-small\",\n        ),\n        DictInput(name=\"model_kwargs\", display_name=\"Model Kwargs\", advanced=True),\n        SecretStrInput(name=\"openai_api_key\", display_name=\"OpenAI API Key\", value=\"OPENAI_API_KEY\", required=True),\n        MessageTextInput(name=\"openai_api_base\", display_name=\"OpenAI API Base\", advanced=True),\n        MessageTextInput(name=\"openai_api_type\", display_name=\"OpenAI API Type\", advanced=True),\n        MessageTextInput(name=\"openai_api_version\", display_name=\"OpenAI API Version\", advanced=True),\n        MessageTextInput(\n            name=\"openai_organization\",\n            display_name=\"OpenAI Organization\",\n            advanced=True,\n        ),\n        MessageTextInput(name=\"openai_proxy\", display_name=\"OpenAI Proxy\", advanced=True),\n        FloatInput(name=\"request_timeout\", display_name=\"Request Timeout\", advanced=True),\n        BoolInput(name=\"show_progress_bar\", display_name=\"Show Progress Bar\", advanced=True),\n        BoolInput(name=\"skip_empty\", display_name=\"Skip Empty\", advanced=True),\n        MessageTextInput(\n            name=\"tiktoken_model_name\",\n            display_name=\"TikToken Model Name\",\n            advanced=True,\n        ),\n        BoolInput(\n            name=\"tiktoken_enable\",\n            display_name=\"TikToken Enable\",\n            advanced=True,\n            value=True,\n            info=\"If False, you must have transformers installed.\",\n        ),\n        IntInput(\n            name=\"dimensions\",\n            display_name=\"Dimensions\",\n            info=\"The number of dimensions the resulting output embeddings should have. \"\n            \"Only supported by certain models.\",\n            advanced=True,\n        ),\n    ]\n\n    def build_embeddings(self) -> Embeddings:\n        return OpenAIEmbeddings(\n            client=self.client or None,\n            model=self.model,\n            dimensions=self.dimensions or None,\n            deployment=self.deployment or None,\n            api_version=self.openai_api_version or None,\n            base_url=self.openai_api_base or None,\n            openai_api_type=self.openai_api_type or None,\n            openai_proxy=self.openai_proxy or None,\n            embedding_ctx_length=self.embedding_ctx_length,\n            api_key=self.openai_api_key or None,\n            organization=self.openai_organization or None,\n            allowed_special=\"all\",\n            disallowed_special=\"all\",\n            chunk_size=self.chunk_size,\n            max_retries=self.max_retries,\n            timeout=self.request_timeout or None,\n            tiktoken_enabled=self.tiktoken_enable,\n            tiktoken_model_name=self.tiktoken_model_name or None,\n            show_progress_bar=self.show_progress_bar,\n            model_kwargs=self.model_kwargs,\n            skip_empty=self.skip_empty,\n            default_headers=self.default_headers or None,\n            default_query=self.default_query or None,\n        )\n"
              },
              "default_headers": {
                "_input_type": "DictInput",
                "advanced": true,
                "display_name": "Default Headers",
                "dynamic": false,
                "info": "Default headers to use for the API request.",
                "list": false,
                "name": "default_headers",
                "placeholder": "",
                "required": false,
                "show": true,
                "title_case": false,
                "trace_as_input": true,
                "type": "dict",
                "value": {}
              },
              "default_query": {
                "_input_type": "DictInput",
                "advanced": true,
                "display_name": "Default Query",
                "dynamic": false,
                "info": "Default query parameters to use for the API request.",
                "list": false,
                "name": "default_query",
                "placeholder": "",
                "required": false,
                "show": true,
                "title_case": false,
                "trace_as_input": true,
                "type": "dict",
                "value": {}
              },
              "deployment": {
                "_input_type": "MessageTextInput",
                "advanced": true,
                "display_name": "Deployment",
                "dynamic": false,
                "info": "",
                "input_types": [
                  "Message"
                ],
                "list": false,
                "load_from_db": false,
                "name": "deployment",
                "placeholder": "",
                "required": false,
                "show": true,
                "title_case": false,
                "tool_mode": false,
                "trace_as_input": true,
                "trace_as_metadata": true,
                "type": "str",
                "value": ""
              },
              "dimensions": {
                "_input_type": "IntInput",
                "advanced": true,
                "display_name": "Dimensions",
                "dynamic": false,
                "info": "The number of dimensions the resulting output embeddings should have. Only supported by certain models.",
                "list": false,
                "name": "dimensions",
                "placeholder": "",
                "required": false,
                "show": true,
                "title_case": false,
                "trace_as_metadata": true,
                "type": "int",
                "value": ""
              },
              "embedding_ctx_length": {
                "_input_type": "IntInput",
                "advanced": true,
                "display_name": "Embedding Context Length",
                "dynamic": false,
                "info": "",
                "list": false,
                "name": "embedding_ctx_length",
                "placeholder": "",
                "required": false,
                "show": true,
                "title_case": false,
                "trace_as_metadata": true,
                "type": "int",
                "value": 1536
              },
              "max_retries": {
                "_input_type": "IntInput",
                "advanced": true,
                "display_name": "Max Retries",
                "dynamic": false,
                "info": "",
                "list": false,
                "name": "max_retries",
                "placeholder": "",
                "required": false,
                "show": true,
                "title_case": false,
                "trace_as_metadata": true,
                "type": "int",
                "value": 3
              },
              "model": {
                "_input_type": "DropdownInput",
                "advanced": false,
                "combobox": false,
                "display_name": "Model",
                "dynamic": false,
                "info": "",
                "name": "model",
                "options": [
                  "text-embedding-3-small",
                  "text-embedding-3-large",
                  "text-embedding-ada-002"
                ],
                "placeholder": "",
                "required": false,
                "show": true,
                "title_case": false,
                "tool_mode": false,
                "trace_as_metadata": true,
                "type": "str",
                "value": "text-embedding-3-large"
              },
              "model_kwargs": {
                "_input_type": "DictInput",
                "advanced": true,
                "display_name": "Model Kwargs",
                "dynamic": false,
                "info": "",
                "list": false,
                "name": "model_kwargs",
                "placeholder": "",
                "required": false,
                "show": true,
                "title_case": false,
                "trace_as_input": true,
                "type": "dict",
                "value": {}
              },
              "openai_api_base": {
                "_input_type": "MessageTextInput",
                "advanced": true,
                "display_name": "OpenAI API Base",
                "dynamic": false,
                "info": "",
                "input_types": [
                  "Message"
                ],
                "list": false,
                "load_from_db": false,
                "name": "openai_api_base",
                "placeholder": "",
                "required": false,
                "show": true,
                "title_case": false,
                "tool_mode": false,
                "trace_as_input": true,
                "trace_as_metadata": true,
                "type": "str",
                "value": ""
              },
              "openai_api_key": {
                "_input_type": "SecretStrInput",
                "advanced": false,
                "display_name": "OpenAI API Key",
                "dynamic": false,
                "info": "",
                "input_types": [
                  "Message"
                ],
                "load_from_db": true,
                "name": "openai_api_key",
                "password": true,
                "placeholder": "",
                "required": true,
                "show": true,
                "title_case": false,
                "type": "str",
                "value": ""
              },
              "openai_api_type": {
                "_input_type": "MessageTextInput",
                "advanced": true,
                "display_name": "OpenAI API Type",
                "dynamic": false,
                "info": "",
                "input_types": [
                  "Message"
                ],
                "list": false,
                "load_from_db": false,
                "name": "openai_api_type",
                "placeholder": "",
                "required": false,
                "show": true,
                "title_case": false,
                "tool_mode": false,
                "trace_as_input": true,
                "trace_as_metadata": true,
                "type": "str",
                "value": ""
              },
              "openai_api_version": {
                "_input_type": "MessageTextInput",
                "advanced": true,
                "display_name": "OpenAI API Version",
                "dynamic": false,
                "info": "",
                "input_types": [
                  "Message"
                ],
                "list": false,
                "load_from_db": false,
                "name": "openai_api_version",
                "placeholder": "",
                "required": false,
                "show": true,
                "title_case": false,
                "tool_mode": false,
                "trace_as_input": true,
                "trace_as_metadata": true,
                "type": "str",
                "value": ""
              },
              "openai_organization": {
                "_input_type": "MessageTextInput",
                "advanced": true,
                "display_name": "OpenAI Organization",
                "dynamic": false,
                "info": "",
                "input_types": [
                  "Message"
                ],
                "list": false,
                "load_from_db": false,
                "name": "openai_organization",
                "placeholder": "",
                "required": false,
                "show": true,
                "title_case": false,
                "tool_mode": false,
                "trace_as_input": true,
                "trace_as_metadata": true,
                "type": "str",
                "value": ""
              },
              "openai_proxy": {
                "_input_type": "MessageTextInput",
                "advanced": true,
                "display_name": "OpenAI Proxy",
                "dynamic": false,
                "info": "",
                "input_types": [
                  "Message"
                ],
                "list": false,
                "load_from_db": false,
                "name": "openai_proxy",
                "placeholder": "",
                "required": false,
                "show": true,
                "title_case": false,
                "tool_mode": false,
                "trace_as_input": true,
                "trace_as_metadata": true,
                "type": "str",
                "value": ""
              },
              "request_timeout": {
                "_input_type": "FloatInput",
                "advanced": true,
                "display_name": "Request Timeout",
                "dynamic": false,
                "info": "",
                "list": false,
                "name": "request_timeout",
                "placeholder": "",
                "required": false,
                "show": true,
                "title_case": false,
                "trace_as_metadata": true,
                "type": "float",
                "value": ""
              },
              "show_progress_bar": {
                "_input_type": "BoolInput",
                "advanced": true,
                "display_name": "Show Progress Bar",
                "dynamic": false,
                "info": "",
                "list": false,
                "name": "show_progress_bar",
                "placeholder": "",
                "required": false,
                "show": true,
                "title_case": false,
                "trace_as_metadata": true,
                "type": "bool",
                "value": false
              },
              "skip_empty": {
                "_input_type": "BoolInput",
                "advanced": true,
                "display_name": "Skip Empty",
                "dynamic": false,
                "info": "",
                "list": false,
                "name": "skip_empty",
                "placeholder": "",
                "required": false,
                "show": true,
                "title_case": false,
                "trace_as_metadata": true,
                "type": "bool",
                "value": false
              },
              "tiktoken_enable": {
                "_input_type": "BoolInput",
                "advanced": true,
                "display_name": "TikToken Enable",
                "dynamic": false,
                "info": "If False, you must have transformers installed.",
                "list": false,
                "name": "tiktoken_enable",
                "placeholder": "",
                "required": false,
                "show": true,
                "title_case": false,
                "trace_as_metadata": true,
                "type": "bool",
                "value": true
              },
              "tiktoken_model_name": {
                "_input_type": "MessageTextInput",
                "advanced": true,
                "display_name": "TikToken Model Name",
                "dynamic": false,
                "info": "",
                "input_types": [
                  "Message"
                ],
                "list": false,
                "load_from_db": false,
                "name": "tiktoken_model_name",
                "placeholder": "",
                "required": false,
                "show": true,
                "title_case": false,
                "tool_mode": false,
                "trace_as_input": true,
                "trace_as_metadata": true,
                "type": "str",
                "value": ""
              }
            },
            "tool_mode": false
          },
          "type": "OpenAIEmbeddings"
        },
        "dragging": false,
        "height": 320,
        "id": "OpenAIEmbeddings-fcwMC",
        "measured": {
          "height": 320,
          "width": 360
        },
        "position": {
          "x": -1794.2005649575194,
          "y": 7363.047766731913
        },
        "positionAbsolute": {
          "x": -1530.978455316274,
          "y": 6600.325433283265
        },
        "selected": false,
        "type": "genericNode",
        "width": 320
      },
      {
        "data": {
          "description": "Implementation of Graph Vector Store using Astra DB",
          "display_name": "Astra DB Graph",
          "id": "AstraDBGraph-jr8pY",
          "node": {
            "base_classes": [
              "Data"
            ],
            "beta": false,
            "conditional_paths": [],
            "custom_fields": {},
            "description": "Implementation of Graph Vector Store using Astra DB",
            "display_name": "Astra DB Graph",
            "documentation": "",
            "edited": false,
            "field_order": [
              "token",
              "api_endpoint",
              "collection_name",
              "metadata_incoming_links_key",
              "search_query",
              "ingest_data",
              "keyspace",
              "embedding_model",
              "metric",
              "batch_size",
              "bulk_insert_batch_concurrency",
              "bulk_insert_overwrite_concurrency",
              "bulk_delete_concurrency",
              "setup_mode",
              "pre_delete_collection",
              "metadata_indexing_include",
              "metadata_indexing_exclude",
              "collection_indexing_policy",
              "number_of_results",
              "search_type",
              "search_score_threshold",
              "search_filter"
            ],
            "frozen": false,
            "icon": "AstraDB",
            "legacy": false,
            "lf_version": "1.1.1",
            "metadata": {},
            "minimized": false,
            "output_types": [],
            "outputs": [
              {
                "allows_loop": false,
                "cache": true,
                "display_name": "Search Results",
                "method": "search_documents",
                "name": "search_results",
                "required_inputs": [
                  "api_endpoint",
                  "collection_name",
                  "token"
                ],
                "selected": "Data",
                "tool_mode": true,
                "types": [
                  "Data"
                ],
                "value": "__UNDEFINED__"
              },
              {
                "allows_loop": false,
                "cache": true,
                "display_name": "DataFrame",
                "method": "as_dataframe",
                "name": "dataframe",
                "required_inputs": [],
                "selected": "DataFrame",
                "tool_mode": true,
                "types": [
                  "DataFrame"
                ],
                "value": "__UNDEFINED__"
              }
            ],
            "pinned": false,
            "template": {
              "_type": "Component",
              "api_endpoint": {
                "_input_type": "SecretStrInput",
                "advanced": false,
                "display_name": "API Endpoint",
                "dynamic": false,
                "info": "API endpoint URL for the Astra DB service.",
                "input_types": [
                  "Message"
                ],
                "load_from_db": false,
                "name": "api_endpoint",
                "password": true,
                "placeholder": "",
                "required": true,
                "show": true,
                "title_case": false,
                "type": "str",
                "value": "ASTRA_DB_API_ENDPOINT"
              },
              "batch_size": {
                "_input_type": "IntInput",
                "advanced": true,
                "display_name": "Batch Size",
                "dynamic": false,
                "info": "Optional number of data to process in a single batch.",
                "list": false,
                "name": "batch_size",
                "placeholder": "",
                "required": false,
                "show": true,
                "title_case": false,
                "tool_mode": false,
                "trace_as_metadata": true,
                "type": "int",
                "value": ""
              },
              "bulk_delete_concurrency": {
                "_input_type": "IntInput",
                "advanced": true,
                "display_name": "Bulk Delete Concurrency",
                "dynamic": false,
                "info": "Optional concurrency level for bulk delete operations.",
                "list": false,
                "name": "bulk_delete_concurrency",
                "placeholder": "",
                "required": false,
                "show": true,
                "title_case": false,
                "tool_mode": false,
                "trace_as_metadata": true,
                "type": "int",
                "value": ""
              },
              "bulk_insert_batch_concurrency": {
                "_input_type": "IntInput",
                "advanced": true,
                "display_name": "Bulk Insert Batch Concurrency",
                "dynamic": false,
                "info": "Optional concurrency level for bulk insert operations.",
                "list": false,
                "name": "bulk_insert_batch_concurrency",
                "placeholder": "",
                "required": false,
                "show": true,
                "title_case": false,
                "tool_mode": false,
                "trace_as_metadata": true,
                "type": "int",
                "value": ""
              },
              "bulk_insert_overwrite_concurrency": {
                "_input_type": "IntInput",
                "advanced": true,
                "display_name": "Bulk Insert Overwrite Concurrency",
                "dynamic": false,
                "info": "Optional concurrency level for bulk insert operations that overwrite existing data.",
                "list": false,
                "name": "bulk_insert_overwrite_concurrency",
                "placeholder": "",
                "required": false,
                "show": true,
                "title_case": false,
                "tool_mode": false,
                "trace_as_metadata": true,
                "type": "int",
                "value": ""
              },
              "code": {
                "advanced": true,
                "dynamic": true,
                "fileTypes": [],
                "file_path": "",
                "info": "",
                "list": false,
                "load_from_db": false,
                "multiline": true,
                "name": "code",
                "password": false,
                "placeholder": "",
                "required": true,
                "show": true,
                "title_case": false,
                "type": "code",
                "value": "import os\n\nimport orjson\nfrom astrapy.admin import parse_api_endpoint\n\nfrom langflow.base.vectorstores.model import LCVectorStoreComponent, check_cached_vector_store\nfrom langflow.helpers import docs_to_data\nfrom langflow.inputs import (\n    BoolInput,\n    DictInput,\n    DropdownInput,\n    FloatInput,\n    HandleInput,\n    IntInput,\n    SecretStrInput,\n    StrInput,\n)\nfrom langflow.schema import Data\n\n\nclass AstraDBGraphVectorStoreComponent(LCVectorStoreComponent):\n    display_name: str = \"Astra DB Graph\"\n    description: str = \"Implementation of Graph Vector Store using Astra DB\"\n    name = \"AstraDBGraph\"\n    icon: str = \"AstraDB\"\n\n    inputs = [\n        SecretStrInput(\n            name=\"token\",\n            display_name=\"Astra DB Application Token\",\n            info=\"Authentication token for accessing Astra DB.\",\n            value=\"ASTRA_DB_APPLICATION_TOKEN\",\n            required=True,\n            advanced=os.getenv(\"ASTRA_ENHANCED\", \"false\").lower() == \"true\",\n        ),\n        SecretStrInput(\n            name=\"api_endpoint\",\n            display_name=\"Database\" if os.getenv(\"ASTRA_ENHANCED\", \"false\").lower() == \"true\" else \"API Endpoint\",\n            info=\"API endpoint URL for the Astra DB service.\",\n            value=\"ASTRA_DB_API_ENDPOINT\",\n            required=True,\n        ),\n        StrInput(\n            name=\"collection_name\",\n            display_name=\"Collection Name\",\n            info=\"The name of the collection within Astra DB where the vectors will be stored.\",\n            required=True,\n        ),\n        StrInput(\n            name=\"metadata_incoming_links_key\",\n            display_name=\"Metadata incoming links key\",\n            info=\"Metadata key used for incoming links.\",\n            advanced=True,\n        ),\n        *LCVectorStoreComponent.inputs,\n        StrInput(\n            name=\"keyspace\",\n            display_name=\"Keyspace\",\n            info=\"Optional keyspace within Astra DB to use for the collection.\",\n            advanced=True,\n        ),\n        HandleInput(\n            name=\"embedding_model\",\n            display_name=\"Embedding Model\",\n            input_types=[\"Embeddings\"],\n            info=\"Allows an embedding model configuration.\",\n        ),\n        DropdownInput(\n            name=\"metric\",\n            display_name=\"Metric\",\n            info=\"Optional distance metric for vector comparisons in the vector store.\",\n            options=[\"cosine\", \"dot_product\", \"euclidean\"],\n            value=\"cosine\",\n            advanced=True,\n        ),\n        IntInput(\n            name=\"batch_size\",\n            display_name=\"Batch Size\",\n            info=\"Optional number of data to process in a single batch.\",\n            advanced=True,\n        ),\n        IntInput(\n            name=\"bulk_insert_batch_concurrency\",\n            display_name=\"Bulk Insert Batch Concurrency\",\n            info=\"Optional concurrency level for bulk insert operations.\",\n            advanced=True,\n        ),\n        IntInput(\n            name=\"bulk_insert_overwrite_concurrency\",\n            display_name=\"Bulk Insert Overwrite Concurrency\",\n            info=\"Optional concurrency level for bulk insert operations that overwrite existing data.\",\n            advanced=True,\n        ),\n        IntInput(\n            name=\"bulk_delete_concurrency\",\n            display_name=\"Bulk Delete Concurrency\",\n            info=\"Optional concurrency level for bulk delete operations.\",\n            advanced=True,\n        ),\n        DropdownInput(\n            name=\"setup_mode\",\n            display_name=\"Setup Mode\",\n            info=\"Configuration mode for setting up the vector store, with options like 'Sync', or 'Off'.\",\n            options=[\"Sync\", \"Off\"],\n            advanced=True,\n            value=\"Sync\",\n        ),\n        BoolInput(\n            name=\"pre_delete_collection\",\n            display_name=\"Pre Delete Collection\",\n            info=\"Boolean flag to determine whether to delete the collection before creating a new one.\",\n            advanced=True,\n            value=False,\n        ),\n        StrInput(\n            name=\"metadata_indexing_include\",\n            display_name=\"Metadata Indexing Include\",\n            info=\"Optional list of metadata fields to include in the indexing.\",\n            advanced=True,\n            list=True,\n        ),\n        StrInput(\n            name=\"metadata_indexing_exclude\",\n            display_name=\"Metadata Indexing Exclude\",\n            info=\"Optional list of metadata fields to exclude from the indexing.\",\n            advanced=True,\n            list=True,\n        ),\n        StrInput(\n            name=\"collection_indexing_policy\",\n            display_name=\"Collection Indexing Policy\",\n            info='Optional JSON string for the \"indexing\" field of the collection. '\n            \"See https://docs.datastax.com/en/astra-db-serverless/api-reference/collections.html#the-indexing-option\",\n            advanced=True,\n        ),\n        IntInput(\n            name=\"number_of_results\",\n            display_name=\"Number of Results\",\n            info=\"Number of results to return.\",\n            advanced=True,\n            value=4,\n        ),\n        DropdownInput(\n            name=\"search_type\",\n            display_name=\"Search Type\",\n            info=\"Search type to use\",\n            options=[\n                \"Similarity\",\n                \"Similarity with score threshold\",\n                \"MMR (Max Marginal Relevance)\",\n                \"Graph Traversal\",\n                \"MMR (Max Marginal Relevance) Graph Traversal\",\n            ],\n            value=\"MMR (Max Marginal Relevance) Graph Traversal\",\n            advanced=True,\n        ),\n        FloatInput(\n            name=\"search_score_threshold\",\n            display_name=\"Search Score Threshold\",\n            info=\"Minimum similarity score threshold for search results. \"\n            \"(when using 'Similarity with score threshold')\",\n            value=0,\n            advanced=True,\n        ),\n        DictInput(\n            name=\"search_filter\",\n            display_name=\"Search Metadata Filter\",\n            info=\"Optional dictionary of filters to apply to the search query.\",\n            advanced=True,\n            is_list=True,\n        ),\n    ]\n\n    @check_cached_vector_store\n    def build_vector_store(self):\n        try:\n            from langchain_astradb import AstraDBGraphVectorStore\n            from langchain_astradb.utils.astradb import SetupMode\n        except ImportError as e:\n            msg = (\n                \"Could not import langchain Astra DB integration package. \"\n                \"Please install it with `pip install langchain-astradb`.\"\n            )\n            raise ImportError(msg) from e\n\n        try:\n            if not self.setup_mode:\n                self.setup_mode = self._inputs[\"setup_mode\"].options[0]\n\n            setup_mode_value = SetupMode[self.setup_mode.upper()]\n        except KeyError as e:\n            msg = f\"Invalid setup mode: {self.setup_mode}\"\n            raise ValueError(msg) from e\n\n        try:\n            self.log(f\"Initializing Graph Vector Store {self.collection_name}\")\n\n            vector_store = AstraDBGraphVectorStore(\n                embedding=self.embedding_model,\n                collection_name=self.collection_name,\n                metadata_incoming_links_key=self.metadata_incoming_links_key or \"incoming_links\",\n                token=self.token,\n                api_endpoint=self.api_endpoint,\n                namespace=self.keyspace or None,\n                environment=parse_api_endpoint(self.api_endpoint).environment if self.api_endpoint else None,\n                metric=self.metric or None,\n                batch_size=self.batch_size or None,\n                bulk_insert_batch_concurrency=self.bulk_insert_batch_concurrency or None,\n                bulk_insert_overwrite_concurrency=self.bulk_insert_overwrite_concurrency or None,\n                bulk_delete_concurrency=self.bulk_delete_concurrency or None,\n                setup_mode=setup_mode_value,\n                pre_delete_collection=self.pre_delete_collection,\n                metadata_indexing_include=[s for s in self.metadata_indexing_include if s] or None,\n                metadata_indexing_exclude=[s for s in self.metadata_indexing_exclude if s] or None,\n                collection_indexing_policy=orjson.loads(self.collection_indexing_policy.encode(\"utf-8\"))\n                if self.collection_indexing_policy\n                else None,\n            )\n        except Exception as e:\n            msg = f\"Error initializing AstraDBGraphVectorStore: {e}\"\n            raise ValueError(msg) from e\n\n        self.log(f\"Vector Store initialized: {vector_store.astra_env.collection_name}\")\n        self._add_documents_to_vector_store(vector_store)\n\n        return vector_store\n\n    def _add_documents_to_vector_store(self, vector_store) -> None:\n        documents = []\n        for _input in self.ingest_data or []:\n            if isinstance(_input, Data):\n                documents.append(_input.to_lc_document())\n            else:\n                msg = \"Vector Store Inputs must be Data objects.\"\n                raise TypeError(msg)\n\n        if documents:\n            self.log(f\"Adding {len(documents)} documents to the Vector Store.\")\n            try:\n                vector_store.add_documents(documents)\n            except Exception as e:\n                msg = f\"Error adding documents to AstraDBGraphVectorStore: {e}\"\n                raise ValueError(msg) from e\n        else:\n            self.log(\"No documents to add to the Vector Store.\")\n\n    def _map_search_type(self) -> str:\n        match self.search_type:\n            case \"Similarity\":\n                return \"similarity\"\n            case \"Similarity with score threshold\":\n                return \"similarity_score_threshold\"\n            case \"MMR (Max Marginal Relevance)\":\n                return \"mmr\"\n            case \"Graph Traversal\":\n                return \"traversal\"\n            case \"MMR (Max Marginal Relevance) Graph Traversal\":\n                return \"mmr_traversal\"\n            case _:\n                return \"similarity\"\n\n    def _build_search_args(self):\n        args = {\n            \"k\": self.number_of_results,\n            \"score_threshold\": self.search_score_threshold,\n        }\n\n        if self.search_filter:\n            clean_filter = {k: v for k, v in self.search_filter.items() if k and v}\n            if len(clean_filter) > 0:\n                args[\"filter\"] = clean_filter\n        return args\n\n    def search_documents(self, vector_store=None) -> list[Data]:\n        if not vector_store:\n            vector_store = self.build_vector_store()\n\n        self.log(\"Searching for documents in AstraDBGraphVectorStore.\")\n        self.log(f\"Search query: {self.search_query}\")\n        self.log(f\"Search type: {self.search_type}\")\n        self.log(f\"Number of results: {self.number_of_results}\")\n\n        if self.search_query and isinstance(self.search_query, str) and self.search_query.strip():\n            try:\n                search_type = self._map_search_type()\n                search_args = self._build_search_args()\n\n                docs = vector_store.search(query=self.search_query, search_type=search_type, **search_args)\n\n                # Drop links from the metadata. At this point the links don't add any value for building the\n                # context and haven't been restored to json which causes the conversion to fail.\n                self.log(\"Removing links from metadata.\")\n                for doc in docs:\n                    if \"links\" in doc.metadata:\n                        doc.metadata.pop(\"links\")\n\n            except Exception as e:\n                msg = f\"Error performing search in AstraDBGraphVectorStore: {e}\"\n                raise ValueError(msg) from e\n\n            self.log(f\"Retrieved documents: {len(docs)}\")\n\n            data = docs_to_data(docs)\n\n            self.log(f\"Converted documents to data: {len(data)}\")\n\n            self.status = data\n            return data\n        self.log(\"No search input provided. Skipping search.\")\n        return []\n\n    def get_retriever_kwargs(self):\n        search_args = self._build_search_args()\n        return {\n            \"search_type\": self._map_search_type(),\n            \"search_kwargs\": search_args,\n        }\n"
              },
              "collection_indexing_policy": {
                "_input_type": "StrInput",
                "advanced": true,
                "display_name": "Collection Indexing Policy",
                "dynamic": false,
                "info": "Optional JSON string for the \"indexing\" field of the collection. See https://docs.datastax.com/en/astra-db-serverless/api-reference/collections.html#the-indexing-option",
                "list": false,
                "load_from_db": false,
                "name": "collection_indexing_policy",
                "placeholder": "",
                "required": false,
                "show": true,
                "title_case": false,
                "tool_mode": false,
                "trace_as_metadata": true,
                "type": "str",
                "value": ""
              },
              "collection_name": {
                "_input_type": "StrInput",
                "advanced": false,
                "display_name": "Collection Name",
                "dynamic": false,
                "info": "The name of the collection within Astra DB where the vectors will be stored.",
                "list": false,
                "load_from_db": false,
                "name": "collection_name",
                "placeholder": "",
                "required": true,
                "show": true,
                "title_case": false,
                "tool_mode": false,
                "trace_as_metadata": true,
                "type": "str",
                "value": "haskell_chunked"
              },
              "embedding_model": {
                "_input_type": "HandleInput",
                "advanced": false,
                "display_name": "Embedding Model",
                "dynamic": false,
                "info": "Allows an embedding model configuration.",
                "input_types": [
                  "Embeddings"
                ],
                "list": false,
                "name": "embedding_model",
                "placeholder": "",
                "required": false,
                "show": true,
                "title_case": false,
                "trace_as_metadata": true,
                "type": "other",
                "value": ""
              },
              "ingest_data": {
                "_input_type": "DataInput",
                "advanced": false,
                "display_name": "Ingest Data",
                "dynamic": false,
                "info": "",
                "input_types": [
                  "Data"
                ],
                "list": false,
                "name": "ingest_data",
                "placeholder": "",
                "required": false,
                "show": true,
                "title_case": false,
                "tool_mode": false,
                "trace_as_input": true,
                "trace_as_metadata": true,
                "type": "other",
                "value": ""
              },
              "keyspace": {
                "_input_type": "StrInput",
                "advanced": true,
                "display_name": "Keyspace",
                "dynamic": false,
                "info": "Optional keyspace within Astra DB to use for the collection.",
                "list": false,
                "load_from_db": false,
                "name": "keyspace",
                "placeholder": "",
                "required": false,
                "show": true,
                "title_case": false,
                "tool_mode": false,
                "trace_as_metadata": true,
                "type": "str",
                "value": ""
              },
              "metadata_incoming_links_key": {
                "_input_type": "StrInput",
                "advanced": true,
                "display_name": "Metadata incoming links key",
                "dynamic": false,
                "info": "Metadata key used for incoming links.",
                "list": false,
                "load_from_db": false,
                "name": "metadata_incoming_links_key",
                "placeholder": "",
                "required": false,
                "show": true,
                "title_case": false,
                "tool_mode": false,
                "trace_as_metadata": true,
                "type": "str",
                "value": ""
              },
              "metadata_indexing_exclude": {
                "_input_type": "StrInput",
                "advanced": true,
                "display_name": "Metadata Indexing Exclude",
                "dynamic": false,
                "info": "Optional list of metadata fields to exclude from the indexing.",
                "list": true,
                "load_from_db": false,
                "name": "metadata_indexing_exclude",
                "placeholder": "",
                "required": false,
                "show": true,
                "title_case": false,
                "tool_mode": false,
                "trace_as_metadata": true,
                "type": "str",
                "value": [
                  ""
                ]
              },
              "metadata_indexing_include": {
                "_input_type": "StrInput",
                "advanced": true,
                "display_name": "Metadata Indexing Include",
                "dynamic": false,
                "info": "Optional list of metadata fields to include in the indexing.",
                "list": true,
                "load_from_db": false,
                "name": "metadata_indexing_include",
                "placeholder": "",
                "required": false,
                "show": true,
                "title_case": false,
                "tool_mode": false,
                "trace_as_metadata": true,
                "type": "str",
                "value": ""
              },
              "metric": {
                "_input_type": "DropdownInput",
                "advanced": true,
                "combobox": false,
                "display_name": "Metric",
                "dynamic": false,
                "info": "Optional distance metric for vector comparisons in the vector store.",
                "name": "metric",
                "options": [
                  "cosine",
                  "dot_product",
                  "euclidean"
                ],
                "placeholder": "",
                "required": false,
                "show": true,
                "title_case": false,
                "tool_mode": false,
                "trace_as_metadata": true,
                "type": "str",
                "value": "cosine"
              },
              "number_of_results": {
                "_input_type": "IntInput",
                "advanced": true,
                "display_name": "Number of Results",
                "dynamic": false,
                "info": "Number of results to return.",
                "list": false,
                "load_from_db": false,
                "name": "number_of_results",
                "placeholder": "",
                "required": false,
                "show": true,
                "title_case": false,
                "tool_mode": false,
                "trace_as_metadata": true,
                "type": "int",
                "value": 10
              },
              "pre_delete_collection": {
                "_input_type": "BoolInput",
                "advanced": true,
                "display_name": "Pre Delete Collection",
                "dynamic": false,
                "info": "Boolean flag to determine whether to delete the collection before creating a new one.",
                "list": false,
                "name": "pre_delete_collection",
                "placeholder": "",
                "required": false,
                "show": true,
                "title_case": false,
                "tool_mode": false,
                "trace_as_metadata": true,
                "type": "bool",
                "value": false
              },
              "search_filter": {
                "_input_type": "DictInput",
                "advanced": true,
                "display_name": "Search Metadata Filter",
                "dynamic": false,
                "info": "Optional dictionary of filters to apply to the search query.",
                "list": true,
                "name": "search_filter",
                "placeholder": "",
                "required": false,
                "show": true,
                "title_case": false,
                "tool_mode": false,
                "trace_as_input": true,
                "type": "dict",
                "value": {}
              },
              "search_query": {
                "_input_type": "MultilineInput",
                "advanced": false,
                "display_name": "Search Query",
                "dynamic": false,
                "info": "",
                "input_types": [
                  "Message"
                ],
                "list": false,
                "load_from_db": false,
                "multiline": true,
                "name": "search_query",
                "placeholder": "",
                "required": false,
                "show": true,
                "title_case": false,
                "tool_mode": true,
                "trace_as_input": true,
                "trace_as_metadata": true,
                "type": "str",
                "value": ""
              },
              "search_score_threshold": {
                "_input_type": "FloatInput",
                "advanced": true,
                "display_name": "Search Score Threshold",
                "dynamic": false,
                "info": "Minimum similarity score threshold for search results. (when using 'Similarity with score threshold')",
                "list": false,
                "load_from_db": false,
                "name": "search_score_threshold",
                "placeholder": "",
                "required": false,
                "show": true,
                "title_case": false,
                "tool_mode": false,
                "trace_as_metadata": true,
                "type": "float",
                "value": -2
              },
              "search_type": {
                "_input_type": "DropdownInput",
                "advanced": true,
                "combobox": false,
                "display_name": "Search Type",
                "dynamic": false,
                "info": "Search type to use",
                "name": "search_type",
                "options": [
                  "Similarity",
                  "Similarity with score threshold",
                  "MMR (Max Marginal Relevance)",
                  "Graph Traversal",
                  "MMR (Max Marginal Relevance) Graph Traversal"
                ],
                "placeholder": "",
                "required": false,
                "show": true,
                "title_case": false,
                "tool_mode": false,
                "trace_as_metadata": true,
                "type": "str",
                "value": "MMR (Max Marginal Relevance) Graph Traversal"
              },
              "setup_mode": {
                "_input_type": "DropdownInput",
                "advanced": true,
                "combobox": false,
                "display_name": "Setup Mode",
                "dynamic": false,
                "info": "Configuration mode for setting up the vector store, with options like 'Sync', or 'Off'.",
                "name": "setup_mode",
                "options": [
                  "Sync",
                  "Off"
                ],
                "placeholder": "",
                "required": false,
                "show": true,
                "title_case": false,
                "tool_mode": false,
                "trace_as_metadata": true,
                "type": "str",
                "value": "Sync"
              },
              "should_cache_vector_store": {
                "_input_type": "BoolInput",
                "advanced": true,
                "display_name": "Cache Vector Store",
                "dynamic": false,
                "info": "If True, the vector store will be cached for the current build of the component. This is useful for components that have multiple output methods and want to share the same vector store.",
                "list": false,
                "list_add_label": "Add More",
                "name": "should_cache_vector_store",
                "placeholder": "",
                "required": false,
                "show": true,
                "title_case": false,
                "tool_mode": false,
                "trace_as_metadata": true,
                "type": "bool",
                "value": true
              },
              "token": {
                "_input_type": "SecretStrInput",
                "advanced": false,
                "display_name": "Astra DB Application Token",
                "dynamic": false,
                "info": "Authentication token for accessing Astra DB.",
                "input_types": [
                  "Message"
                ],
                "load_from_db": false,
                "name": "token",
                "password": true,
                "placeholder": "",
                "required": true,
                "show": true,
                "title_case": false,
                "type": "str",
                "value": "ASTRA_DB_APPLICATION_TOKEN"
              }
            },
            "tool_mode": false
          },
          "type": "AstraDBGraph"
        },
        "dragging": false,
        "id": "AstraDBGraph-jr8pY",
        "measured": {
          "height": 631,
          "width": 320
        },
        "position": {
          "x": -1277.8700822899038,
          "y": 7080.542929356194
        },
        "selected": false,
        "type": "genericNode"
      },
      {
        "data": {
          "description": "Convert Data into plain text following a specified template.",
          "display_name": "Parse Data",
          "id": "ParseData-alciW",
          "node": {
            "base_classes": [
              "Data",
              "Message"
            ],
            "beta": false,
            "conditional_paths": [],
            "custom_fields": {},
            "description": "Convert Data into plain text following a specified template.",
            "display_name": "Parse Data",
            "documentation": "",
            "edited": false,
            "field_order": [
              "data",
              "template",
              "sep"
            ],
            "frozen": false,
            "icon": "message-square",
            "legacy": false,
            "lf_version": "1.1.1",
            "metadata": {
              "legacy_name": "Parse Data"
            },
            "minimized": false,
            "output_types": [],
            "outputs": [
              {
                "allows_loop": false,
                "cache": true,
                "display_name": "Message",
                "method": "parse_data",
                "name": "text",
                "selected": "Message",
                "tool_mode": true,
                "types": [
                  "Message"
                ],
                "value": "__UNDEFINED__"
              },
              {
                "allows_loop": false,
                "cache": true,
                "display_name": "Data List",
                "method": "parse_data_as_list",
                "name": "data_list",
                "selected": "Data",
                "tool_mode": true,
                "types": [
                  "Data"
                ],
                "value": "__UNDEFINED__"
              }
            ],
            "pinned": false,
            "template": {
              "_type": "Component",
              "code": {
                "advanced": true,
                "dynamic": true,
                "fileTypes": [],
                "file_path": "",
                "info": "",
                "list": false,
                "load_from_db": false,
                "multiline": true,
                "name": "code",
                "password": false,
                "placeholder": "",
                "required": true,
                "show": true,
                "title_case": false,
                "type": "code",
                "value": "from langflow.custom import Component\nfrom langflow.helpers.data import data_to_text, data_to_text_list\nfrom langflow.io import DataInput, MultilineInput, Output, StrInput\nfrom langflow.schema import Data\nfrom langflow.schema.message import Message\n\n\nclass ParseDataComponent(Component):\n    display_name = \"Data to Message\"\n    description = \"Convert Data objects into Messages using any {field_name} from input data.\"\n    icon = \"message-square\"\n    name = \"ParseData\"\n    metadata = {\n        \"legacy_name\": \"Parse Data\",\n    }\n\n    inputs = [\n        DataInput(\n            name=\"data\",\n            display_name=\"Data\",\n            info=\"The data to convert to text.\",\n            is_list=True,\n            required=True,\n        ),\n        MultilineInput(\n            name=\"template\",\n            display_name=\"Template\",\n            info=\"The template to use for formatting the data. \"\n            \"It can contain the keys {text}, {data} or any other key in the Data.\",\n            value=\"{text}\",\n            required=True,\n        ),\n        StrInput(name=\"sep\", display_name=\"Separator\", advanced=True, value=\"\\n\"),\n    ]\n\n    outputs = [\n        Output(\n            display_name=\"Message\",\n            name=\"text\",\n            info=\"Data as a single Message, with each input Data separated by Separator\",\n            method=\"parse_data\",\n        ),\n        Output(\n            display_name=\"Data List\",\n            name=\"data_list\",\n            info=\"Data as a list of new Data, each having `text` formatted by Template\",\n            method=\"parse_data_as_list\",\n        ),\n    ]\n\n    def _clean_args(self) -> tuple[list[Data], str, str]:\n        data = self.data if isinstance(self.data, list) else [self.data]\n        template = self.template\n        sep = self.sep\n        return data, template, sep\n\n    def parse_data(self) -> Message:\n        data, template, sep = self._clean_args()\n        result_string = data_to_text(template, data, sep)\n        self.status = result_string\n        return Message(text=result_string)\n\n    def parse_data_as_list(self) -> list[Data]:\n        data, template, _ = self._clean_args()\n        text_list, data_list = data_to_text_list(template, data)\n        for item, text in zip(data_list, text_list, strict=True):\n            item.set_text(text)\n        self.status = data_list\n        return data_list\n"
              },
              "data": {
                "_input_type": "DataInput",
                "advanced": false,
                "display_name": "Data",
                "dynamic": false,
                "info": "The data to convert to text.",
                "input_types": [
                  "Data"
                ],
                "list": true,
                "name": "data",
                "placeholder": "",
                "required": true,
                "show": true,
                "title_case": false,
                "tool_mode": false,
                "trace_as_input": true,
                "trace_as_metadata": true,
                "type": "other",
                "value": ""
              },
              "sep": {
                "_input_type": "StrInput",
                "advanced": true,
                "display_name": "Separator",
                "dynamic": false,
                "info": "",
                "list": false,
                "load_from_db": false,
                "name": "sep",
                "placeholder": "",
                "required": false,
                "show": true,
                "title_case": false,
                "tool_mode": false,
                "trace_as_metadata": true,
                "type": "str",
                "value": "\n"
              },
              "template": {
                "_input_type": "MultilineInput",
                "advanced": false,
                "display_name": "Template",
                "dynamic": false,
                "info": "The template to use for formatting the data. It can contain the keys {text}, {data} or any other key in the Data.",
                "input_types": [
                  "Message"
                ],
                "list": false,
                "load_from_db": false,
                "multiline": true,
                "name": "template",
                "placeholder": "",
                "required": true,
                "show": true,
                "title_case": false,
                "tool_mode": false,
                "trace_as_input": true,
                "trace_as_metadata": true,
                "type": "str",
                "value": "{data}"
              }
            },
            "tool_mode": false
          },
          "type": "ParseData"
        },
        "dragging": false,
        "id": "ParseData-alciW",
        "measured": {
          "height": 383,
          "width": 360
        },
        "position": {
          "x": -711.6072978271402,
          "y": 7008.616446963303
        },
        "selected": false,
        "type": "genericNode"
      },
      {
        "data": {
          "id": "Prompt-rmO8w",
          "node": {
            "base_classes": [
              "Message"
            ],
            "beta": false,
            "conditional_paths": [],
            "custom_fields": {
              "template": [
                "context",
                "question"
              ]
            },
            "description": "Create a prompt template with dynamic variables.",
            "display_name": "Prompt",
            "documentation": "",
            "edited": false,
            "field_order": [
              "template",
              "tool_placeholder"
            ],
            "frozen": false,
            "icon": "prompts",
            "legacy": false,
            "lf_version": "1.1.1",
            "metadata": {},
            "output_types": [],
            "outputs": [
              {
                "allows_loop": false,
                "cache": true,
                "display_name": "Prompt Message",
                "method": "build_prompt",
                "name": "prompt",
                "selected": "Message",
                "tool_mode": true,
                "types": [
                  "Message"
                ],
                "value": "__UNDEFINED__"
              }
            ],
            "pinned": false,
            "template": {
              "_type": "Component",
              "code": {
                "advanced": true,
                "dynamic": true,
                "fileTypes": [],
                "file_path": "",
                "info": "",
                "list": false,
                "load_from_db": false,
                "multiline": true,
                "name": "code",
                "password": false,
                "placeholder": "",
                "required": true,
                "show": true,
                "title_case": false,
                "type": "code",
                "value": "from langflow.base.prompts.api_utils import process_prompt_template\nfrom langflow.custom import Component\nfrom langflow.inputs.inputs import DefaultPromptField\nfrom langflow.io import MessageTextInput, Output, PromptInput\nfrom langflow.schema.message import Message\nfrom langflow.template.utils import update_template_values\n\n\nclass PromptComponent(Component):\n    display_name: str = \"Prompt\"\n    description: str = \"Create a prompt template with dynamic variables.\"\n    icon = \"prompts\"\n    trace_type = \"prompt\"\n    name = \"Prompt\"\n\n    inputs = [\n        PromptInput(name=\"template\", display_name=\"Template\"),\n        MessageTextInput(\n            name=\"tool_placeholder\",\n            display_name=\"Tool Placeholder\",\n            tool_mode=True,\n            advanced=True,\n            info=\"A placeholder input for tool mode.\",\n        ),\n    ]\n\n    outputs = [\n        Output(display_name=\"Prompt Message\", name=\"prompt\", method=\"build_prompt\"),\n    ]\n\n    async def build_prompt(self) -> Message:\n        prompt = Message.from_template(**self._attributes)\n        self.status = prompt.text\n        return prompt\n\n    def _update_template(self, frontend_node: dict):\n        prompt_template = frontend_node[\"template\"][\"template\"][\"value\"]\n        custom_fields = frontend_node[\"custom_fields\"]\n        frontend_node_template = frontend_node[\"template\"]\n        _ = process_prompt_template(\n            template=prompt_template,\n            name=\"template\",\n            custom_fields=custom_fields,\n            frontend_node_template=frontend_node_template,\n        )\n        return frontend_node\n\n    async def update_frontend_node(self, new_frontend_node: dict, current_frontend_node: dict):\n        \"\"\"This function is called after the code validation is done.\"\"\"\n        frontend_node = await super().update_frontend_node(new_frontend_node, current_frontend_node)\n        template = frontend_node[\"template\"][\"template\"][\"value\"]\n        # Kept it duplicated for backwards compatibility\n        _ = process_prompt_template(\n            template=template,\n            name=\"template\",\n            custom_fields=frontend_node[\"custom_fields\"],\n            frontend_node_template=frontend_node[\"template\"],\n        )\n        # Now that template is updated, we need to grab any values that were set in the current_frontend_node\n        # and update the frontend_node with those values\n        update_template_values(new_template=frontend_node, previous_template=current_frontend_node[\"template\"])\n        return frontend_node\n\n    def _get_fallback_input(self, **kwargs):\n        return DefaultPromptField(**kwargs)\n"
              },
              "context": {
                "advanced": false,
                "display_name": "context",
                "dynamic": false,
                "field_type": "str",
                "fileTypes": [],
                "file_path": "",
                "info": "",
                "input_types": [
                  "Message",
                  "Text"
                ],
                "list": false,
                "load_from_db": false,
                "multiline": true,
                "name": "context",
                "placeholder": "",
                "required": false,
                "show": true,
                "title_case": false,
                "type": "str",
                "value": ""
              },
              "question": {
                "advanced": false,
                "display_name": "question",
                "dynamic": false,
                "field_type": "str",
                "fileTypes": [],
                "file_path": "",
                "info": "",
                "input_types": [
                  "Message",
                  "Text"
                ],
                "list": false,
                "load_from_db": false,
                "multiline": true,
                "name": "question",
                "placeholder": "",
                "required": false,
                "show": true,
                "title_case": false,
                "type": "str",
                "value": ""
              },
              "template": {
                "_input_type": "PromptInput",
                "advanced": false,
                "display_name": "Template",
                "dynamic": false,
                "info": "",
                "list": false,
                "load_from_db": false,
                "name": "template",
                "placeholder": "",
                "required": false,
                "show": true,
                "title_case": false,
                "tool_mode": false,
                "trace_as_input": true,
                "type": "prompt",
                "value": "{context}\n\n---\n\nGiven the context above, answer the question as best as possible. If there isn't information on the context about the question, respond by saying so in a funny way\n\nQuestion: {question}\n\nAnswer: "
              },
              "tool_placeholder": {
                "_input_type": "MessageTextInput",
                "advanced": true,
                "display_name": "Tool Placeholder",
                "dynamic": false,
                "info": "A placeholder input for tool mode.",
                "input_types": [
                  "Message"
                ],
                "list": false,
                "load_from_db": false,
                "name": "tool_placeholder",
                "placeholder": "",
                "required": false,
                "show": true,
                "title_case": false,
                "tool_mode": true,
                "trace_as_input": true,
                "trace_as_metadata": true,
                "type": "str",
                "value": ""
              }
            },
            "tool_mode": false
          },
          "type": "Prompt"
        },
        "dragging": false,
        "id": "Prompt-rmO8w",
        "measured": {
          "height": 448,
          "width": 360
        },
        "position": {
          "x": -241.95389238895368,
          "y": 7132.715577428476
        },
        "selected": false,
        "type": "genericNode"
      },
      {
        "data": {
          "id": "OpenAIModel-LnWKb",
          "node": {
            "base_classes": [
              "LanguageModel",
              "Message"
            ],
            "beta": false,
            "conditional_paths": [],
            "custom_fields": {},
            "description": "Generates text using OpenAI LLMs.",
            "display_name": "OpenAI",
            "documentation": "",
            "edited": false,
            "field_order": [
              "input_value",
              "system_message",
              "stream",
              "max_tokens",
              "model_kwargs",
              "json_mode",
              "model_name",
              "openai_api_base",
              "api_key",
              "temperature",
              "seed"
            ],
            "frozen": false,
            "icon": "OpenAI",
            "legacy": false,
            "lf_version": "1.1.1",
            "metadata": {},
            "output_types": [],
            "outputs": [
              {
                "allows_loop": false,
                "cache": true,
                "display_name": "Message",
                "method": "text_response",
                "name": "text_output",
                "required_inputs": [],
                "selected": "Message",
                "tool_mode": true,
                "types": [
                  "Message"
                ],
                "value": "__UNDEFINED__"
              },
              {
                "allows_loop": false,
                "cache": true,
                "display_name": "Language Model",
                "method": "build_model",
                "name": "model_output",
                "required_inputs": [
                  "api_key"
                ],
                "selected": "LanguageModel",
                "tool_mode": true,
                "types": [
                  "LanguageModel"
                ],
                "value": "__UNDEFINED__"
              }
            ],
            "pinned": false,
            "template": {
              "_type": "Component",
              "api_key": {
                "_input_type": "SecretStrInput",
                "advanced": false,
                "display_name": "OpenAI API Key",
                "dynamic": false,
                "info": "The OpenAI API Key to use for the OpenAI model.",
                "input_types": [
                  "Message"
                ],
                "load_from_db": true,
                "name": "api_key",
                "password": true,
                "placeholder": "",
                "required": true,
                "show": true,
                "title_case": false,
                "type": "str",
                "value": "OPENAI_API_KEY"
              },
              "code": {
                "advanced": true,
                "dynamic": true,
                "fileTypes": [],
                "file_path": "",
                "info": "",
                "list": false,
                "load_from_db": false,
                "multiline": true,
                "name": "code",
                "password": false,
                "placeholder": "",
                "required": true,
                "show": true,
                "title_case": false,
                "type": "code",
                "value": "from langchain_openai import ChatOpenAI\nfrom pydantic.v1 import SecretStr\n\nfrom langflow.base.models.model import LCModelComponent\nfrom langflow.base.models.openai_constants import OPENAI_MODEL_NAMES\nfrom langflow.field_typing import LanguageModel\nfrom langflow.field_typing.range_spec import RangeSpec\nfrom langflow.inputs import BoolInput, DictInput, DropdownInput, IntInput, SecretStrInput, SliderInput, StrInput\n\n\nclass OpenAIModelComponent(LCModelComponent):\n    display_name = \"OpenAI\"\n    description = \"Generates text using OpenAI LLMs.\"\n    icon = \"OpenAI\"\n    name = \"OpenAIModel\"\n\n    inputs = [\n        *LCModelComponent._base_inputs,\n        IntInput(\n            name=\"max_tokens\",\n            display_name=\"Max Tokens\",\n            advanced=True,\n            info=\"The maximum number of tokens to generate. Set to 0 for unlimited tokens.\",\n            range_spec=RangeSpec(min=0, max=128000),\n        ),\n        DictInput(\n            name=\"model_kwargs\",\n            display_name=\"Model Kwargs\",\n            advanced=True,\n            info=\"Additional keyword arguments to pass to the model.\",\n        ),\n        BoolInput(\n            name=\"json_mode\",\n            display_name=\"JSON Mode\",\n            advanced=True,\n            info=\"If True, it will output JSON regardless of passing a schema.\",\n        ),\n        DropdownInput(\n            name=\"model_name\",\n            display_name=\"Model Name\",\n            advanced=False,\n            options=OPENAI_MODEL_NAMES,\n            value=OPENAI_MODEL_NAMES[0],\n        ),\n        StrInput(\n            name=\"openai_api_base\",\n            display_name=\"OpenAI API Base\",\n            advanced=True,\n            info=\"The base URL of the OpenAI API. \"\n            \"Defaults to https://api.openai.com/v1. \"\n            \"You can change this to use other APIs like JinaChat, LocalAI and Prem.\",\n        ),\n        SecretStrInput(\n            name=\"api_key\",\n            display_name=\"OpenAI API Key\",\n            info=\"The OpenAI API Key to use for the OpenAI model.\",\n            advanced=False,\n            value=\"OPENAI_API_KEY\",\n            required=True,\n        ),\n        SliderInput(\n            name=\"temperature\", display_name=\"Temperature\", value=0.1, range_spec=RangeSpec(min=0, max=1, step=0.01)\n        ),\n        IntInput(\n            name=\"seed\",\n            display_name=\"Seed\",\n            info=\"The seed controls the reproducibility of the job.\",\n            advanced=True,\n            value=1,\n        ),\n        IntInput(\n            name=\"max_retries\",\n            display_name=\"Max Retries\",\n            info=\"The maximum number of retries to make when generating.\",\n            advanced=True,\n            value=5,\n        ),\n        IntInput(\n            name=\"timeout\",\n            display_name=\"Timeout\",\n            info=\"The timeout for requests to OpenAI completion API.\",\n            advanced=True,\n            value=700,\n        ),\n    ]\n\n    def build_model(self) -> LanguageModel:  # type: ignore[type-var]\n        openai_api_key = self.api_key\n        temperature = self.temperature\n        model_name: str = self.model_name\n        max_tokens = self.max_tokens\n        model_kwargs = self.model_kwargs or {}\n        openai_api_base = self.openai_api_base or \"https://api.openai.com/v1\"\n        json_mode = self.json_mode\n        seed = self.seed\n        max_retries = self.max_retries\n        timeout = self.timeout\n\n        api_key = SecretStr(openai_api_key).get_secret_value() if openai_api_key else None\n        output = ChatOpenAI(\n            max_tokens=max_tokens or None,\n            model_kwargs=model_kwargs,\n            model=model_name,\n            base_url=openai_api_base,\n            api_key=api_key,\n            temperature=temperature if temperature is not None else 0.1,\n            seed=seed,\n            max_retries=max_retries,\n            request_timeout=timeout,\n        )\n        if json_mode:\n            output = output.bind(response_format={\"type\": \"json_object\"})\n\n        return output\n\n    def _get_exception_message(self, e: Exception):\n        \"\"\"Get a message from an OpenAI exception.\n\n        Args:\n            e (Exception): The exception to get the message from.\n\n        Returns:\n            str: The message from the exception.\n        \"\"\"\n        try:\n            from openai import BadRequestError\n        except ImportError:\n            return None\n        if isinstance(e, BadRequestError):\n            message = e.body.get(\"message\")\n            if message:\n                return message\n        return None\n"
              },
              "input_value": {
                "_input_type": "MessageInput",
                "advanced": false,
                "display_name": "Input",
                "dynamic": false,
                "info": "",
                "input_types": [
                  "Message"
                ],
                "list": false,
                "load_from_db": false,
                "name": "input_value",
                "placeholder": "",
                "required": false,
                "show": true,
                "title_case": false,
                "trace_as_input": true,
                "trace_as_metadata": true,
                "type": "str",
                "value": ""
              },
              "json_mode": {
                "_input_type": "BoolInput",
                "advanced": true,
                "display_name": "JSON Mode",
                "dynamic": false,
                "info": "If True, it will output JSON regardless of passing a schema.",
                "list": false,
                "name": "json_mode",
                "placeholder": "",
                "required": false,
                "show": true,
                "title_case": false,
                "trace_as_metadata": true,
                "type": "bool",
                "value": false
              },
              "max_retries": {
                "_input_type": "IntInput",
                "advanced": true,
                "display_name": "Max Retries",
                "dynamic": false,
                "info": "The maximum number of retries to make when generating.",
                "list": false,
                "list_add_label": "Add More",
                "name": "max_retries",
                "placeholder": "",
                "required": false,
                "show": true,
                "title_case": false,
                "tool_mode": false,
                "trace_as_metadata": true,
                "type": "int",
                "value": 5
              },
              "max_tokens": {
                "_input_type": "IntInput",
                "advanced": true,
                "display_name": "Max Tokens",
                "dynamic": false,
                "info": "The maximum number of tokens to generate. Set to 0 for unlimited tokens.",
                "list": false,
                "name": "max_tokens",
                "placeholder": "",
                "range_spec": {
                  "max": 128000,
                  "min": 0,
                  "step": 0.1,
                  "step_type": "float"
                },
                "required": false,
                "show": true,
                "title_case": false,
                "trace_as_metadata": true,
                "type": "int",
                "value": ""
              },
              "model_kwargs": {
                "_input_type": "DictInput",
                "advanced": true,
                "display_name": "Model Kwargs",
                "dynamic": false,
                "info": "Additional keyword arguments to pass to the model.",
                "list": false,
                "name": "model_kwargs",
                "placeholder": "",
                "required": false,
                "show": true,
                "title_case": false,
                "trace_as_input": true,
                "type": "dict",
                "value": {}
              },
              "model_name": {
                "_input_type": "DropdownInput",
                "advanced": false,
                "combobox": false,
                "display_name": "Model Name",
                "dynamic": false,
                "info": "",
                "name": "model_name",
                "options": [
                  "gpt-4o-mini",
                  "gpt-4o",
                  "gpt-4-turbo",
                  "gpt-4-turbo-preview",
                  "gpt-4",
                  "gpt-3.5-turbo",
                  "gpt-3.5-turbo-0125"
                ],
                "placeholder": "",
                "required": false,
                "show": true,
                "title_case": false,
                "tool_mode": false,
                "trace_as_metadata": true,
                "type": "str",
                "value": "gpt-4-turbo"
              },
              "openai_api_base": {
                "_input_type": "StrInput",
                "advanced": true,
                "display_name": "OpenAI API Base",
                "dynamic": false,
                "info": "The base URL of the OpenAI API. Defaults to https://api.openai.com/v1. You can change this to use other APIs like JinaChat, LocalAI and Prem.",
                "list": false,
                "load_from_db": false,
                "name": "openai_api_base",
                "placeholder": "",
                "required": false,
                "show": true,
                "title_case": false,
                "trace_as_metadata": true,
                "type": "str",
                "value": ""
              },
              "seed": {
                "_input_type": "IntInput",
                "advanced": true,
                "display_name": "Seed",
                "dynamic": false,
                "info": "The seed controls the reproducibility of the job.",
                "list": false,
                "name": "seed",
                "placeholder": "",
                "required": false,
                "show": true,
                "title_case": false,
                "trace_as_metadata": true,
                "type": "int",
                "value": 1
              },
              "stream": {
                "_input_type": "BoolInput",
                "advanced": false,
                "display_name": "Stream",
                "dynamic": false,
                "info": "Stream the response from the model. Streaming works only in Chat.",
                "list": false,
                "name": "stream",
                "placeholder": "",
                "required": false,
                "show": true,
                "title_case": false,
                "trace_as_metadata": true,
                "type": "bool",
                "value": false
              },
              "system_message": {
                "_input_type": "MessageTextInput",
                "advanced": false,
                "display_name": "System Message",
                "dynamic": false,
                "info": "System message to pass to the model.",
                "input_types": [
                  "Message"
                ],
                "list": false,
                "load_from_db": false,
                "name": "system_message",
                "placeholder": "",
                "required": false,
                "show": true,
                "title_case": false,
                "tool_mode": false,
                "trace_as_input": true,
                "trace_as_metadata": true,
                "type": "str",
                "value": ""
              },
              "temperature": {
                "_input_type": "SliderInput",
                "advanced": false,
                "display_name": "Temperature",
                "dynamic": false,
                "info": "",
                "max_label": "",
                "max_label_icon": "",
                "min_label": "",
                "min_label_icon": "",
                "name": "temperature",
                "placeholder": "",
                "range_spec": {
                  "max": 1,
                  "min": 0,
                  "step": 0.01,
                  "step_type": "float"
                },
                "required": false,
                "show": true,
                "slider_buttons": false,
                "slider_buttons_options": [],
                "slider_input": false,
                "title_case": false,
                "type": "slider",
                "value": 0.1
              },
              "timeout": {
                "_input_type": "IntInput",
                "advanced": true,
                "display_name": "Timeout",
                "dynamic": false,
                "info": "The timeout for requests to OpenAI completion API.",
                "list": false,
                "list_add_label": "Add More",
                "name": "timeout",
                "placeholder": "",
                "required": false,
                "show": true,
                "title_case": false,
                "tool_mode": false,
                "trace_as_metadata": true,
                "type": "int",
                "value": 700
              }
            },
            "tool_mode": false
          },
          "type": "OpenAIModel"
        },
        "dragging": false,
        "id": "OpenAIModel-LnWKb",
        "measured": {
          "height": 734,
          "width": 360
        },
        "position": {
          "x": 317.8221390146513,
          "y": 7078.366528905622
        },
        "selected": false,
        "type": "genericNode"
      },
      {
        "data": {
          "id": "ChatOutput-KIkbc",
          "node": {
            "base_classes": [
              "Message"
            ],
            "beta": false,
            "conditional_paths": [],
            "custom_fields": {},
            "description": "Display a chat message in the Playground.",
            "display_name": "Chat Output",
            "documentation": "",
            "edited": false,
            "field_order": [
              "input_value",
              "should_store_message",
              "sender",
              "sender_name",
              "session_id",
              "data_template",
              "background_color",
              "chat_icon",
              "text_color"
            ],
            "frozen": false,
            "icon": "MessagesSquare",
            "legacy": false,
            "lf_version": "1.1.1",
            "metadata": {},
            "output_types": [],
            "outputs": [
              {
                "allows_loop": false,
                "cache": true,
                "display_name": "Message",
                "method": "message_response",
                "name": "message",
                "selected": "Message",
                "tool_mode": true,
                "types": [
                  "Message"
                ],
                "value": "__UNDEFINED__"
              }
            ],
            "pinned": false,
            "template": {
              "_type": "Component",
              "background_color": {
                "_input_type": "MessageTextInput",
                "advanced": true,
                "display_name": "Background Color",
                "dynamic": false,
                "info": "The background color of the icon.",
                "input_types": [
                  "Message"
                ],
                "list": false,
                "load_from_db": false,
                "name": "background_color",
                "placeholder": "",
                "required": false,
                "show": true,
                "title_case": false,
                "tool_mode": false,
                "trace_as_input": true,
                "trace_as_metadata": true,
                "type": "str",
                "value": ""
              },
              "chat_icon": {
                "_input_type": "MessageTextInput",
                "advanced": true,
                "display_name": "Icon",
                "dynamic": false,
                "info": "The icon of the message.",
                "input_types": [
                  "Message"
                ],
                "list": false,
                "load_from_db": false,
                "name": "chat_icon",
                "placeholder": "",
                "required": false,
                "show": true,
                "title_case": false,
                "tool_mode": false,
                "trace_as_input": true,
                "trace_as_metadata": true,
                "type": "str",
                "value": ""
              },
              "clean_data": {
                "_input_type": "BoolInput",
                "advanced": true,
                "display_name": "Basic Clean Data",
                "dynamic": false,
                "info": "Whether to clean the data",
                "list": false,
                "list_add_label": "Add More",
                "name": "clean_data",
                "placeholder": "",
                "required": false,
                "show": true,
                "title_case": false,
                "tool_mode": false,
                "trace_as_metadata": true,
                "type": "bool",
                "value": true
              },
              "code": {
                "advanced": true,
                "dynamic": true,
                "fileTypes": [],
                "file_path": "",
                "info": "",
                "list": false,
                "load_from_db": false,
                "multiline": true,
                "name": "code",
                "password": false,
                "placeholder": "",
                "required": true,
                "show": true,
                "title_case": false,
                "type": "code",
                "value": "from collections.abc import Generator\nfrom typing import Any\n\nfrom langflow.base.io.chat import ChatComponent\nfrom langflow.inputs import BoolInput\nfrom langflow.inputs.inputs import HandleInput\nfrom langflow.io import DropdownInput, MessageTextInput, Output\nfrom langflow.schema.data import Data\nfrom langflow.schema.dataframe import DataFrame\nfrom langflow.schema.message import Message\nfrom langflow.schema.properties import Source\nfrom langflow.utils.constants import (\n    MESSAGE_SENDER_AI,\n    MESSAGE_SENDER_NAME_AI,\n    MESSAGE_SENDER_USER,\n)\n\n\nclass ChatOutput(ChatComponent):\n    display_name = \"Chat Output\"\n    description = \"Display a chat message in the Playground.\"\n    icon = \"MessagesSquare\"\n    name = \"ChatOutput\"\n    minimized = True\n\n    inputs = [\n        HandleInput(\n            name=\"input_value\",\n            display_name=\"Text\",\n            info=\"Message to be passed as output.\",\n            input_types=[\"Data\", \"DataFrame\", \"Message\"],\n            required=True,\n        ),\n        BoolInput(\n            name=\"should_store_message\",\n            display_name=\"Store Messages\",\n            info=\"Store the message in the history.\",\n            value=True,\n            advanced=True,\n        ),\n        DropdownInput(\n            name=\"sender\",\n            display_name=\"Sender Type\",\n            options=[MESSAGE_SENDER_AI, MESSAGE_SENDER_USER],\n            value=MESSAGE_SENDER_AI,\n            advanced=True,\n            info=\"Type of sender.\",\n        ),\n        MessageTextInput(\n            name=\"sender_name\",\n            display_name=\"Sender Name\",\n            info=\"Name of the sender.\",\n            value=MESSAGE_SENDER_NAME_AI,\n            advanced=True,\n        ),\n        MessageTextInput(\n            name=\"session_id\",\n            display_name=\"Session ID\",\n            info=\"The session ID of the chat. If empty, the current session ID parameter will be used.\",\n            advanced=True,\n        ),\n        MessageTextInput(\n            name=\"data_template\",\n            display_name=\"Data Template\",\n            value=\"{text}\",\n            advanced=True,\n            info=\"Template to convert Data to Text. If left empty, it will be dynamically set to the Data's text key.\",\n        ),\n        MessageTextInput(\n            name=\"background_color\",\n            display_name=\"Background Color\",\n            info=\"The background color of the icon.\",\n            advanced=True,\n        ),\n        MessageTextInput(\n            name=\"chat_icon\",\n            display_name=\"Icon\",\n            info=\"The icon of the message.\",\n            advanced=True,\n        ),\n        MessageTextInput(\n            name=\"text_color\",\n            display_name=\"Text Color\",\n            info=\"The text color of the name\",\n            advanced=True,\n        ),\n        BoolInput(\n            name=\"clean_data\",\n            display_name=\"Basic Clean Data\",\n            value=True,\n            info=\"Whether to clean the data\",\n            advanced=True,\n        ),\n    ]\n    outputs = [\n        Output(\n            display_name=\"Message\",\n            name=\"message\",\n            method=\"message_response\",\n        ),\n    ]\n\n    def _build_source(self, id_: str | None, display_name: str | None, source: str | None) -> Source:\n        source_dict = {}\n        if id_:\n            source_dict[\"id\"] = id_\n        if display_name:\n            source_dict[\"display_name\"] = display_name\n        if source:\n            # Handle case where source is a ChatOpenAI object\n            if hasattr(source, \"model_name\"):\n                source_dict[\"source\"] = source.model_name\n            elif hasattr(source, \"model\"):\n                source_dict[\"source\"] = str(source.model)\n            else:\n                source_dict[\"source\"] = str(source)\n        return Source(**source_dict)\n\n    async def message_response(self) -> Message:\n        # First convert the input to string if needed\n        text = self.convert_to_string()\n        # Get source properties\n        source, icon, display_name, source_id = self.get_properties_from_source_component()\n        background_color = self.background_color\n        text_color = self.text_color\n        if self.chat_icon:\n            icon = self.chat_icon\n\n        # Create or use existing Message object\n        if isinstance(self.input_value, Message):\n            message = self.input_value\n            # Update message properties\n            message.text = text\n        else:\n            message = Message(text=text)\n\n        # Set message properties\n        message.sender = self.sender\n        message.sender_name = self.sender_name\n        message.session_id = self.session_id\n        message.flow_id = self.graph.flow_id if hasattr(self, \"graph\") else None\n        message.properties.source = self._build_source(source_id, display_name, source)\n        message.properties.icon = icon\n        message.properties.background_color = background_color\n        message.properties.text_color = text_color\n\n        # Store message if needed\n        if self.session_id and self.should_store_message:\n            stored_message = await self.send_message(message)\n            self.message.value = stored_message\n            message = stored_message\n\n        self.status = message\n        return message\n\n    def _validate_input(self) -> None:\n        \"\"\"Validate the input data and raise ValueError if invalid.\"\"\"\n        if self.input_value is None:\n            msg = \"Input data cannot be None\"\n            raise ValueError(msg)\n        if isinstance(self.input_value, list) and not all(\n            isinstance(item, Message | Data | DataFrame | str) for item in self.input_value\n        ):\n            invalid_types = [\n                type(item).__name__\n                for item in self.input_value\n                if not isinstance(item, Message | Data | DataFrame | str)\n            ]\n            msg = f\"Expected Data or DataFrame or Message or str, got {invalid_types}\"\n            raise TypeError(msg)\n        if not isinstance(\n            self.input_value,\n            Message | Data | DataFrame | str | list | Generator | type(None),\n        ):\n            type_name = type(self.input_value).__name__\n            msg = f\"Expected Data or DataFrame or Message or str, Generator or None, got {type_name}\"\n            raise TypeError(msg)\n\n    def _safe_convert(self, data: Any) -> str:\n        \"\"\"Safely convert input data to string.\"\"\"\n        try:\n            if isinstance(data, str):\n                return data\n            if isinstance(data, Message):\n                return data.get_text()\n            if isinstance(data, Data):\n                if data.get_text() is None:\n                    msg = \"Empty Data object\"\n                    raise ValueError(msg)\n                return data.get_text()\n            if isinstance(data, DataFrame):\n                if self.clean_data:\n                    # Remove empty rows\n                    data = data.dropna(how=\"all\")\n                    # Remove empty lines in each cell\n                    data = data.replace(r\"^\\s*$\", \"\", regex=True)\n                    # Replace multiple newlines with a single newline\n                    data = data.replace(r\"\\n+\", \"\\n\", regex=True)\n\n                # Replace pipe characters to avoid markdown table issues\n                processed_data = data.replace(r\"\\|\", r\"\\\\|\", regex=True)\n\n                processed_data = processed_data.map(\n                    lambda x: str(x).replace(\"\\n\", \"<br/>\") if isinstance(x, str) else x\n                )\n\n                return processed_data.to_markdown(index=False)\n            return str(data)\n        except (ValueError, TypeError, AttributeError) as e:\n            msg = f\"Error converting data: {e!s}\"\n            raise ValueError(msg) from e\n\n    def convert_to_string(self) -> str | Generator[Any, None, None]:\n        \"\"\"Convert input data to string with proper error handling.\"\"\"\n        self._validate_input()\n        if isinstance(self.input_value, list):\n            return \"\\n\".join([self._safe_convert(item) for item in self.input_value])\n        if isinstance(self.input_value, Generator):\n            return self.input_value\n        return self._safe_convert(self.input_value)\n"
              },
              "data_template": {
                "_input_type": "MessageTextInput",
                "advanced": true,
                "display_name": "Data Template",
                "dynamic": false,
                "info": "Template to convert Data to Text. If left empty, it will be dynamically set to the Data's text key.",
                "input_types": [
                  "Message"
                ],
                "list": false,
                "load_from_db": false,
                "name": "data_template",
                "placeholder": "",
                "required": false,
                "show": true,
                "title_case": false,
                "tool_mode": false,
                "trace_as_input": true,
                "trace_as_metadata": true,
                "type": "str",
                "value": "{text}"
              },
              "input_value": {
                "_input_type": "MessageInput",
                "advanced": false,
                "display_name": "Text",
                "dynamic": false,
                "info": "Message to be passed as output.",
                "input_types": [
                  "Data",
                  "DataFrame",
                  "Message"
                ],
                "list": false,
                "load_from_db": false,
                "name": "input_value",
                "placeholder": "",
                "required": true,
                "show": true,
                "title_case": false,
                "trace_as_input": true,
                "trace_as_metadata": true,
                "type": "str",
                "value": ""
              },
              "sender": {
                "_input_type": "DropdownInput",
                "advanced": true,
                "combobox": false,
                "display_name": "Sender Type",
                "dynamic": false,
                "info": "Type of sender.",
                "name": "sender",
                "options": [
                  "Machine",
                  "User"
                ],
                "placeholder": "",
                "required": false,
                "show": true,
                "title_case": false,
                "tool_mode": false,
                "trace_as_metadata": true,
                "type": "str",
                "value": "Machine"
              },
              "sender_name": {
                "_input_type": "MessageTextInput",
                "advanced": true,
                "display_name": "Sender Name",
                "dynamic": false,
                "info": "Name of the sender.",
                "input_types": [
                  "Message"
                ],
                "list": false,
                "load_from_db": false,
                "name": "sender_name",
                "placeholder": "",
                "required": false,
                "show": true,
                "title_case": false,
                "tool_mode": false,
                "trace_as_input": true,
                "trace_as_metadata": true,
                "type": "str",
                "value": "AI"
              },
              "session_id": {
                "_input_type": "MessageTextInput",
                "advanced": true,
                "display_name": "Session ID",
                "dynamic": false,
                "info": "The session ID of the chat. If empty, the current session ID parameter will be used.",
                "input_types": [
                  "Message"
                ],
                "list": false,
                "load_from_db": false,
                "name": "session_id",
                "placeholder": "",
                "required": false,
                "show": true,
                "title_case": false,
                "tool_mode": false,
                "trace_as_input": true,
                "trace_as_metadata": true,
                "type": "str",
                "value": ""
              },
              "should_store_message": {
                "_input_type": "BoolInput",
                "advanced": true,
                "display_name": "Store Messages",
                "dynamic": false,
                "info": "Store the message in the history.",
                "list": false,
                "name": "should_store_message",
                "placeholder": "",
                "required": false,
                "show": true,
                "title_case": false,
                "trace_as_metadata": true,
                "type": "bool",
                "value": true
              },
              "text_color": {
                "_input_type": "MessageTextInput",
                "advanced": true,
                "display_name": "Text Color",
                "dynamic": false,
                "info": "The text color of the name",
                "input_types": [
                  "Message"
                ],
                "list": false,
                "load_from_db": false,
                "name": "text_color",
                "placeholder": "",
                "required": false,
                "show": true,
                "title_case": false,
                "tool_mode": false,
                "trace_as_input": true,
                "trace_as_metadata": true,
                "type": "str",
                "value": ""
              }
            },
            "tool_mode": false
          },
          "type": "ChatOutput"
        },
        "dragging": false,
        "id": "ChatOutput-KIkbc",
        "measured": {
          "height": 257,
          "width": 360
        },
        "position": {
          "x": 804.9181649370599,
          "y": 7243.316205548675
        },
        "selected": false,
        "type": "genericNode"
      },
      {
        "data": {
          "id": "URL-qOh1r",
          "node": {
            "base_classes": [
              "Data",
              "Message"
            ],
            "beta": false,
            "category": "data",
            "conditional_paths": [],
            "custom_fields": {},
            "description": "Fetch content from one or more URLs.",
            "display_name": "URL",
            "documentation": "",
            "edited": false,
            "field_order": [
              "urls",
              "format"
            ],
            "frozen": false,
            "icon": "layout-template",
            "key": "URL",
            "legacy": false,
            "lf_version": "1.1.1",
            "metadata": {},
            "minimized": false,
            "output_types": [],
            "outputs": [
              {
                "allows_loop": false,
                "cache": true,
                "display_name": "Data",
                "method": "fetch_content",
                "name": "data",
                "selected": "Data",
                "tool_mode": true,
                "types": [
                  "Data"
                ],
                "value": "__UNDEFINED__"
              },
              {
                "allows_loop": false,
                "cache": true,
                "display_name": "Message",
                "method": "fetch_content_text",
                "name": "text",
                "selected": "Message",
                "tool_mode": true,
                "types": [
                  "Message"
                ],
                "value": "__UNDEFINED__"
              },
              {
                "allows_loop": false,
                "cache": true,
                "display_name": "DataFrame",
                "method": "as_dataframe",
                "name": "dataframe",
                "selected": "DataFrame",
                "tool_mode": true,
                "types": [
                  "DataFrame"
                ],
                "value": "__UNDEFINED__"
              }
            ],
            "pinned": false,
            "score": 2.220446049250313e-16,
            "template": {
              "_type": "Component",
              "code": {
                "advanced": true,
                "dynamic": true,
                "fileTypes": [],
                "file_path": "",
                "info": "",
                "list": false,
                "load_from_db": false,
                "multiline": true,
                "name": "code",
                "password": false,
                "placeholder": "",
                "required": true,
                "show": true,
                "title_case": false,
                "type": "code",
                "value": "import re\n\nfrom langchain_community.document_loaders import AsyncHtmlLoader, WebBaseLoader\n\nfrom langflow.custom import Component\nfrom langflow.helpers.data import data_to_text\nfrom langflow.io import DropdownInput, MessageTextInput, Output\nfrom langflow.schema import Data\nfrom langflow.schema.dataframe import DataFrame\nfrom langflow.schema.message import Message\n\n\nclass URLComponent(Component):\n    display_name = \"URL\"\n    description = \"Load and retrive data from specified URLs.\"\n    icon = \"layout-template\"\n    name = \"URL\"\n\n    inputs = [\n        MessageTextInput(\n            name=\"urls\",\n            display_name=\"URLs\",\n            is_list=True,\n            tool_mode=True,\n            placeholder=\"Enter a URL...\",\n            list_add_label=\"Add URL\",\n        ),\n        DropdownInput(\n            name=\"format\",\n            display_name=\"Output Format\",\n            info=\"Output Format. Use 'Text' to extract the text from the HTML or 'Raw HTML' for the raw HTML content.\",\n            options=[\"Text\", \"Raw HTML\"],\n            value=\"Text\",\n        ),\n    ]\n\n    outputs = [\n        Output(display_name=\"Data\", name=\"data\", method=\"fetch_content\"),\n        Output(display_name=\"Message\", name=\"text\", method=\"fetch_content_text\"),\n        Output(display_name=\"DataFrame\", name=\"dataframe\", method=\"as_dataframe\"),\n    ]\n\n    def ensure_url(self, string: str) -> str:\n        \"\"\"Ensures the given string is a URL by adding 'http://' if it doesn't start with 'http://' or 'https://'.\n\n        Raises an error if the string is not a valid URL.\n\n        Parameters:\n            string (str): The string to be checked and possibly modified.\n\n        Returns:\n            str: The modified string that is ensured to be a URL.\n\n        Raises:\n            ValueError: If the string is not a valid URL.\n        \"\"\"\n        if not string.startswith((\"http://\", \"https://\")):\n            string = \"http://\" + string\n\n        # Basic URL validation regex\n        url_regex = re.compile(\n            r\"^(https?:\\/\\/)?\"  # optional protocol\n            r\"(www\\.)?\"  # optional www\n            r\"([a-zA-Z0-9.-]+)\"  # domain\n            r\"(\\.[a-zA-Z]{2,})?\"  # top-level domain\n            r\"(:\\d+)?\"  # optional port\n            r\"(\\/[^\\s]*)?$\",  # optional path\n            re.IGNORECASE,\n        )\n\n        if not url_regex.match(string):\n            msg = f\"Invalid URL: {string}\"\n            raise ValueError(msg)\n\n        return string\n\n    def fetch_content(self) -> list[Data]:\n        urls = [self.ensure_url(url.strip()) for url in self.urls if url.strip()]\n        if self.format == \"Raw HTML\":\n            loader = AsyncHtmlLoader(web_path=urls, encoding=\"utf-8\")\n        else:\n            loader = WebBaseLoader(web_paths=urls, encoding=\"utf-8\")\n        docs = loader.load()\n        data = [Data(text=doc.page_content, **doc.metadata) for doc in docs]\n        self.status = data\n        return data\n\n    def fetch_content_text(self) -> Message:\n        data = self.fetch_content()\n\n        result_string = data_to_text(\"{text}\", data)\n        self.status = result_string\n        return Message(text=result_string)\n\n    def as_dataframe(self) -> DataFrame:\n        return DataFrame(self.fetch_content())\n"
              },
              "format": {
                "_input_type": "DropdownInput",
                "advanced": false,
                "combobox": false,
                "display_name": "Output Format",
                "dynamic": false,
                "info": "Output Format. Use 'Text' to extract the text from the HTML or 'Raw HTML' for the raw HTML content.",
                "name": "format",
                "options": [
                  "Text",
                  "Raw HTML"
                ],
                "placeholder": "",
                "required": false,
                "show": true,
                "title_case": false,
                "tool_mode": false,
                "trace_as_metadata": true,
                "type": "str",
                "value": "Raw HTML"
              },
              "urls": {
                "_input_type": "MessageTextInput",
                "advanced": false,
                "display_name": "URLs",
                "dynamic": false,
                "info": "",
                "input_types": [
                  "Message"
                ],
                "list": true,
                "load_from_db": false,
                "name": "urls",
                "placeholder": "",
                "required": false,
                "show": true,
                "title_case": false,
                "tool_mode": true,
                "trace_as_input": true,
                "trace_as_metadata": true,
                "type": "str",
                "value": [
                  "https://learnyouahaskell.com/introduction",
                  "https://learnyouahaskell.com/starting-out",
                  "https://learnyouahaskell.com/types-and-typeclasses",
                  "https://learnyouahaskell.com/syntax-in-functions",
                  "https://learnyouahaskell.com/recursion",
                  "https://learnyouahaskell.com/higher-order-functions",
                  "https://learnyouahaskell.com/modules",
                  "https://learnyouahaskell.com/making-our-own-types-and-typeclasses",
                  "https://learnyouahaskell.com/input-and-output",
                  "https://learnyouahaskell.com/functionally-solving-problems",
                  "https://learnyouahaskell.com/functors-applicative-functors-and-monoids",
                  "https://learnyouahaskell.com/a-fistful-of-monads",
                  "https://learnyouahaskell.com/for-a-few-monads-more",
                  "https://learnyouahaskell.com/zippers"
                ]
              }
            },
            "tool_mode": false
          },
          "showNode": true,
          "type": "URL"
        },
        "dragging": false,
        "id": "URL-qOh1r",
        "measured": {
          "height": 1194,
          "width": 360
        },
        "position": {
          "x": -1742.8952423980936,
          "y": 5868.349789218463
        },
        "selected": false,
        "type": "genericNode"
      },
      {
        "data": {
          "id": "LanguageRecursiveTextSplitter-KDtC3",
          "node": {
            "base_classes": [
              "Data"
            ],
            "beta": false,
            "category": "vectorstores",
            "conditional_paths": [],
            "custom_fields": {},
            "description": "Implementation of Graph Vector Store using Astra DB",
            "display_name": "Astra DB Graph",
            "documentation": "",
            "edited": false,
            "field_order": [
              "token",
              "api_endpoint",
              "collection_name",
              "metadata_incoming_links_key",
              "search_query",
              "ingest_data",
              "keyspace",
              "embedding_model",
              "metric",
              "batch_size",
              "bulk_insert_batch_concurrency",
              "bulk_insert_overwrite_concurrency",
              "bulk_delete_concurrency",
              "setup_mode",
              "pre_delete_collection",
              "metadata_indexing_include",
              "metadata_indexing_exclude",
              "collection_indexing_policy",
              "number_of_results",
              "search_type",
              "search_score_threshold",
              "search_filter"
            ],
            "frozen": false,
            "icon": "AstraDB",
            "key": "AstraDBGraph",
            "legacy": false,
            "lf_version": "1.1.1",
            "metadata": {},
            "minimized": false,
            "output_types": [],
            "outputs": [
              {
                "allows_loop": false,
                "cache": true,
                "display_name": "Search Results",
                "method": "search_documents",
                "name": "search_results",
                "required_inputs": [
                  "api_endpoint",
                  "collection_name",
                  "token"
                ],
                "selected": "Data",
                "tool_mode": true,
                "types": [
                  "Data"
                ],
                "value": "__UNDEFINED__"
              },
              {
                "allows_loop": false,
                "cache": true,
                "display_name": "DataFrame",
                "method": "as_dataframe",
                "name": "dataframe",
                "required_inputs": [],
                "selected": "DataFrame",
                "tool_mode": true,
                "types": [
                  "DataFrame"
                ],
                "value": "__UNDEFINED__"
              }
            ],
            "pinned": false,
            "score": 0.13582020910317566,
            "template": {
              "_type": "Component",
              "api_endpoint": {
                "_input_type": "SecretStrInput",
                "advanced": false,
                "display_name": "API Endpoint",
                "dynamic": false,
                "info": "API endpoint URL for the Astra DB service.",
                "input_types": [
                  "Message"
                ],
                "load_from_db": false,
                "name": "api_endpoint",
                "password": true,
                "placeholder": "",
                "required": true,
                "show": true,
                "title_case": false,
                "type": "str",
                "value": "ASTRA_DB_API_ENDPOINT"
              },
              "batch_size": {
                "_input_type": "IntInput",
                "advanced": true,
                "display_name": "Batch Size",
                "dynamic": false,
                "info": "Optional number of data to process in a single batch.",
                "list": false,
                "name": "batch_size",
                "placeholder": "",
                "required": false,
                "show": true,
                "title_case": false,
                "tool_mode": false,
                "trace_as_metadata": true,
                "type": "int",
                "value": ""
              },
              "bulk_delete_concurrency": {
                "_input_type": "IntInput",
                "advanced": true,
                "display_name": "Bulk Delete Concurrency",
                "dynamic": false,
                "info": "Optional concurrency level for bulk delete operations.",
                "list": false,
                "name": "bulk_delete_concurrency",
                "placeholder": "",
                "required": false,
                "show": true,
                "title_case": false,
                "tool_mode": false,
                "trace_as_metadata": true,
                "type": "int",
                "value": ""
              },
              "bulk_insert_batch_concurrency": {
                "_input_type": "IntInput",
                "advanced": true,
                "display_name": "Bulk Insert Batch Concurrency",
                "dynamic": false,
                "info": "Optional concurrency level for bulk insert operations.",
                "list": false,
                "name": "bulk_insert_batch_concurrency",
                "placeholder": "",
                "required": false,
                "show": true,
                "title_case": false,
                "tool_mode": false,
                "trace_as_metadata": true,
                "type": "int",
                "value": ""
              },
              "bulk_insert_overwrite_concurrency": {
                "_input_type": "IntInput",
                "advanced": true,
                "display_name": "Bulk Insert Overwrite Concurrency",
                "dynamic": false,
                "info": "Optional concurrency level for bulk insert operations that overwrite existing data.",
                "list": false,
                "name": "bulk_insert_overwrite_concurrency",
                "placeholder": "",
                "required": false,
                "show": true,
                "title_case": false,
                "tool_mode": false,
                "trace_as_metadata": true,
                "type": "int",
                "value": ""
              },
              "code": {
                "advanced": true,
                "dynamic": true,
                "fileTypes": [],
                "file_path": "",
                "info": "",
                "list": false,
                "load_from_db": false,
                "multiline": true,
                "name": "code",
                "password": false,
                "placeholder": "",
                "required": true,
                "show": true,
                "title_case": false,
                "type": "code",
                "value": "import os\n\nimport orjson\nfrom astrapy.admin import parse_api_endpoint\n\nfrom langflow.base.vectorstores.model import LCVectorStoreComponent, check_cached_vector_store\nfrom langflow.helpers import docs_to_data\nfrom langflow.inputs import (\n    BoolInput,\n    DictInput,\n    DropdownInput,\n    FloatInput,\n    HandleInput,\n    IntInput,\n    SecretStrInput,\n    StrInput,\n)\nfrom langflow.schema import Data\n\n\nclass AstraDBGraphVectorStoreComponent(LCVectorStoreComponent):\n    display_name: str = \"Astra DB Graph\"\n    description: str = \"Implementation of Graph Vector Store using Astra DB\"\n    name = \"AstraDBGraph\"\n    icon: str = \"AstraDB\"\n\n    inputs = [\n        SecretStrInput(\n            name=\"token\",\n            display_name=\"Astra DB Application Token\",\n            info=\"Authentication token for accessing Astra DB.\",\n            value=\"ASTRA_DB_APPLICATION_TOKEN\",\n            required=True,\n            advanced=os.getenv(\"ASTRA_ENHANCED\", \"false\").lower() == \"true\",\n        ),\n        SecretStrInput(\n            name=\"api_endpoint\",\n            display_name=\"Database\" if os.getenv(\"ASTRA_ENHANCED\", \"false\").lower() == \"true\" else \"API Endpoint\",\n            info=\"API endpoint URL for the Astra DB service.\",\n            value=\"ASTRA_DB_API_ENDPOINT\",\n            required=True,\n        ),\n        StrInput(\n            name=\"collection_name\",\n            display_name=\"Collection Name\",\n            info=\"The name of the collection within Astra DB where the vectors will be stored.\",\n            required=True,\n        ),\n        StrInput(\n            name=\"metadata_incoming_links_key\",\n            display_name=\"Metadata incoming links key\",\n            info=\"Metadata key used for incoming links.\",\n            advanced=True,\n        ),\n        *LCVectorStoreComponent.inputs,\n        StrInput(\n            name=\"keyspace\",\n            display_name=\"Keyspace\",\n            info=\"Optional keyspace within Astra DB to use for the collection.\",\n            advanced=True,\n        ),\n        HandleInput(\n            name=\"embedding_model\",\n            display_name=\"Embedding Model\",\n            input_types=[\"Embeddings\"],\n            info=\"Allows an embedding model configuration.\",\n        ),\n        DropdownInput(\n            name=\"metric\",\n            display_name=\"Metric\",\n            info=\"Optional distance metric for vector comparisons in the vector store.\",\n            options=[\"cosine\", \"dot_product\", \"euclidean\"],\n            value=\"cosine\",\n            advanced=True,\n        ),\n        IntInput(\n            name=\"batch_size\",\n            display_name=\"Batch Size\",\n            info=\"Optional number of data to process in a single batch.\",\n            advanced=True,\n        ),\n        IntInput(\n            name=\"bulk_insert_batch_concurrency\",\n            display_name=\"Bulk Insert Batch Concurrency\",\n            info=\"Optional concurrency level for bulk insert operations.\",\n            advanced=True,\n        ),\n        IntInput(\n            name=\"bulk_insert_overwrite_concurrency\",\n            display_name=\"Bulk Insert Overwrite Concurrency\",\n            info=\"Optional concurrency level for bulk insert operations that overwrite existing data.\",\n            advanced=True,\n        ),\n        IntInput(\n            name=\"bulk_delete_concurrency\",\n            display_name=\"Bulk Delete Concurrency\",\n            info=\"Optional concurrency level for bulk delete operations.\",\n            advanced=True,\n        ),\n        DropdownInput(\n            name=\"setup_mode\",\n            display_name=\"Setup Mode\",\n            info=\"Configuration mode for setting up the vector store, with options like 'Sync', or 'Off'.\",\n            options=[\"Sync\", \"Off\"],\n            advanced=True,\n            value=\"Sync\",\n        ),\n        BoolInput(\n            name=\"pre_delete_collection\",\n            display_name=\"Pre Delete Collection\",\n            info=\"Boolean flag to determine whether to delete the collection before creating a new one.\",\n            advanced=True,\n            value=False,\n        ),\n        StrInput(\n            name=\"metadata_indexing_include\",\n            display_name=\"Metadata Indexing Include\",\n            info=\"Optional list of metadata fields to include in the indexing.\",\n            advanced=True,\n            list=True,\n        ),\n        StrInput(\n            name=\"metadata_indexing_exclude\",\n            display_name=\"Metadata Indexing Exclude\",\n            info=\"Optional list of metadata fields to exclude from the indexing.\",\n            advanced=True,\n            list=True,\n        ),\n        StrInput(\n            name=\"collection_indexing_policy\",\n            display_name=\"Collection Indexing Policy\",\n            info='Optional JSON string for the \"indexing\" field of the collection. '\n            \"See https://docs.datastax.com/en/astra-db-serverless/api-reference/collections.html#the-indexing-option\",\n            advanced=True,\n        ),\n        IntInput(\n            name=\"number_of_results\",\n            display_name=\"Number of Results\",\n            info=\"Number of results to return.\",\n            advanced=True,\n            value=4,\n        ),\n        DropdownInput(\n            name=\"search_type\",\n            display_name=\"Search Type\",\n            info=\"Search type to use\",\n            options=[\n                \"Similarity\",\n                \"Similarity with score threshold\",\n                \"MMR (Max Marginal Relevance)\",\n                \"Graph Traversal\",\n                \"MMR (Max Marginal Relevance) Graph Traversal\",\n            ],\n            value=\"MMR (Max Marginal Relevance) Graph Traversal\",\n            advanced=True,\n        ),\n        FloatInput(\n            name=\"search_score_threshold\",\n            display_name=\"Search Score Threshold\",\n            info=\"Minimum similarity score threshold for search results. \"\n            \"(when using 'Similarity with score threshold')\",\n            value=0,\n            advanced=True,\n        ),\n        DictInput(\n            name=\"search_filter\",\n            display_name=\"Search Metadata Filter\",\n            info=\"Optional dictionary of filters to apply to the search query.\",\n            advanced=True,\n            is_list=True,\n        ),\n    ]\n\n    @check_cached_vector_store\n    def build_vector_store(self):\n        try:\n            from langchain_astradb import AstraDBGraphVectorStore\n            from langchain_astradb.utils.astradb import SetupMode\n        except ImportError as e:\n            msg = (\n                \"Could not import langchain Astra DB integration package. \"\n                \"Please install it with `pip install langchain-astradb`.\"\n            )\n            raise ImportError(msg) from e\n\n        try:\n            if not self.setup_mode:\n                self.setup_mode = self._inputs[\"setup_mode\"].options[0]\n\n            setup_mode_value = SetupMode[self.setup_mode.upper()]\n        except KeyError as e:\n            msg = f\"Invalid setup mode: {self.setup_mode}\"\n            raise ValueError(msg) from e\n\n        try:\n            self.log(f\"Initializing Graph Vector Store {self.collection_name}\")\n\n            vector_store = AstraDBGraphVectorStore(\n                embedding=self.embedding_model,\n                collection_name=self.collection_name,\n                metadata_incoming_links_key=self.metadata_incoming_links_key or \"incoming_links\",\n                token=self.token,\n                api_endpoint=self.api_endpoint,\n                namespace=self.keyspace or None,\n                environment=parse_api_endpoint(self.api_endpoint).environment if self.api_endpoint else None,\n                metric=self.metric or None,\n                batch_size=self.batch_size or None,\n                bulk_insert_batch_concurrency=self.bulk_insert_batch_concurrency or None,\n                bulk_insert_overwrite_concurrency=self.bulk_insert_overwrite_concurrency or None,\n                bulk_delete_concurrency=self.bulk_delete_concurrency or None,\n                setup_mode=setup_mode_value,\n                pre_delete_collection=self.pre_delete_collection,\n                metadata_indexing_include=[s for s in self.metadata_indexing_include if s] or None,\n                metadata_indexing_exclude=[s for s in self.metadata_indexing_exclude if s] or None,\n                collection_indexing_policy=orjson.loads(self.collection_indexing_policy.encode(\"utf-8\"))\n                if self.collection_indexing_policy\n                else None,\n            )\n        except Exception as e:\n            msg = f\"Error initializing AstraDBGraphVectorStore: {e}\"\n            raise ValueError(msg) from e\n\n        self.log(f\"Vector Store initialized: {vector_store.astra_env.collection_name}\")\n        self._add_documents_to_vector_store(vector_store)\n\n        return vector_store\n\n    def _add_documents_to_vector_store(self, vector_store) -> None:\n        documents = []\n        for _input in self.ingest_data or []:\n            if isinstance(_input, Data):\n                documents.append(_input.to_lc_document())\n            else:\n                msg = \"Vector Store Inputs must be Data objects.\"\n                raise TypeError(msg)\n\n        if documents:\n            self.log(f\"Adding {len(documents)} documents to the Vector Store.\")\n            try:\n                vector_store.add_documents(documents)\n            except Exception as e:\n                msg = f\"Error adding documents to AstraDBGraphVectorStore: {e}\"\n                raise ValueError(msg) from e\n        else:\n            self.log(\"No documents to add to the Vector Store.\")\n\n    def _map_search_type(self) -> str:\n        match self.search_type:\n            case \"Similarity\":\n                return \"similarity\"\n            case \"Similarity with score threshold\":\n                return \"similarity_score_threshold\"\n            case \"MMR (Max Marginal Relevance)\":\n                return \"mmr\"\n            case \"Graph Traversal\":\n                return \"traversal\"\n            case \"MMR (Max Marginal Relevance) Graph Traversal\":\n                return \"mmr_traversal\"\n            case _:\n                return \"similarity\"\n\n    def _build_search_args(self):\n        args = {\n            \"k\": self.number_of_results,\n            \"score_threshold\": self.search_score_threshold,\n        }\n\n        if self.search_filter:\n            clean_filter = {k: v for k, v in self.search_filter.items() if k and v}\n            if len(clean_filter) > 0:\n                args[\"filter\"] = clean_filter\n        return args\n\n    def search_documents(self, vector_store=None) -> list[Data]:\n        if not vector_store:\n            vector_store = self.build_vector_store()\n\n        self.log(\"Searching for documents in AstraDBGraphVectorStore.\")\n        self.log(f\"Search query: {self.search_query}\")\n        self.log(f\"Search type: {self.search_type}\")\n        self.log(f\"Number of results: {self.number_of_results}\")\n\n        if self.search_query and isinstance(self.search_query, str) and self.search_query.strip():\n            try:\n                search_type = self._map_search_type()\n                search_args = self._build_search_args()\n\n                docs = vector_store.search(query=self.search_query, search_type=search_type, **search_args)\n\n                # Drop links from the metadata. At this point the links don't add any value for building the\n                # context and haven't been restored to json which causes the conversion to fail.\n                self.log(\"Removing links from metadata.\")\n                for doc in docs:\n                    if \"links\" in doc.metadata:\n                        doc.metadata.pop(\"links\")\n\n            except Exception as e:\n                msg = f\"Error performing search in AstraDBGraphVectorStore: {e}\"\n                raise ValueError(msg) from e\n\n            self.log(f\"Retrieved documents: {len(docs)}\")\n\n            data = docs_to_data(docs)\n\n            self.log(f\"Converted documents to data: {len(data)}\")\n\n            self.status = data\n            return data\n        self.log(\"No search input provided. Skipping search.\")\n        return []\n\n    def get_retriever_kwargs(self):\n        search_args = self._build_search_args()\n        return {\n            \"search_type\": self._map_search_type(),\n            \"search_kwargs\": search_args,\n        }\n"
              },
              "collection_indexing_policy": {
                "_input_type": "StrInput",
                "advanced": true,
                "display_name": "Collection Indexing Policy",
                "dynamic": false,
                "info": "Optional JSON string for the \"indexing\" field of the collection. See https://docs.datastax.com/en/astra-db-serverless/api-reference/collections.html#the-indexing-option",
                "list": false,
                "load_from_db": false,
                "name": "collection_indexing_policy",
                "placeholder": "",
                "required": false,
                "show": true,
                "title_case": false,
                "tool_mode": false,
                "trace_as_metadata": true,
                "type": "str",
                "value": ""
              },
              "collection_name": {
                "_input_type": "StrInput",
                "advanced": false,
                "display_name": "Collection Name",
                "dynamic": false,
                "info": "The name of the collection within Astra DB where the vectors will be stored.",
                "list": false,
                "load_from_db": false,
                "name": "collection_name",
                "placeholder": "",
                "required": true,
                "show": true,
                "title_case": false,
                "tool_mode": false,
                "trace_as_metadata": true,
                "type": "str",
                "value": "haskell_chunked"
              },
              "embedding_model": {
                "_input_type": "HandleInput",
                "advanced": false,
                "display_name": "Embedding Model",
                "dynamic": false,
                "info": "Allows an embedding model configuration.",
                "input_types": [
                  "Embeddings"
                ],
                "list": false,
                "name": "embedding_model",
                "placeholder": "",
                "required": false,
                "show": true,
                "title_case": false,
                "trace_as_metadata": true,
                "type": "other",
                "value": ""
              },
              "ingest_data": {
                "_input_type": "DataInput",
                "advanced": false,
                "display_name": "Ingest Data",
                "dynamic": false,
                "info": "",
                "input_types": [
                  "Data"
                ],
                "list": false,
                "name": "ingest_data",
                "placeholder": "",
                "required": false,
                "show": true,
                "title_case": false,
                "tool_mode": false,
                "trace_as_input": true,
                "trace_as_metadata": true,
                "type": "other",
                "value": ""
              },
              "keyspace": {
                "_input_type": "StrInput",
                "advanced": true,
                "display_name": "Keyspace",
                "dynamic": false,
                "info": "Optional keyspace within Astra DB to use for the collection.",
                "list": false,
                "load_from_db": false,
                "name": "keyspace",
                "placeholder": "",
                "required": false,
                "show": true,
                "title_case": false,
                "tool_mode": false,
                "trace_as_metadata": true,
                "type": "str",
                "value": ""
              },
              "metadata_incoming_links_key": {
                "_input_type": "StrInput",
                "advanced": true,
                "display_name": "Metadata incoming links key",
                "dynamic": false,
                "info": "Metadata key used for incoming links.",
                "list": false,
                "load_from_db": false,
                "name": "metadata_incoming_links_key",
                "placeholder": "",
                "required": false,
                "show": true,
                "title_case": false,
                "tool_mode": false,
                "trace_as_metadata": true,
                "type": "str",
                "value": ""
              },
              "metadata_indexing_exclude": {
                "_input_type": "StrInput",
                "advanced": true,
                "display_name": "Metadata Indexing Exclude",
                "dynamic": false,
                "info": "Optional list of metadata fields to exclude from the indexing.",
                "list": true,
                "load_from_db": false,
                "name": "metadata_indexing_exclude",
                "placeholder": "",
                "required": false,
                "show": true,
                "title_case": false,
                "tool_mode": false,
                "trace_as_metadata": true,
                "type": "str",
                "value": ""
              },
              "metadata_indexing_include": {
                "_input_type": "StrInput",
                "advanced": true,
                "display_name": "Metadata Indexing Include",
                "dynamic": false,
                "info": "Optional list of metadata fields to include in the indexing.",
                "list": true,
                "load_from_db": false,
                "name": "metadata_indexing_include",
                "placeholder": "",
                "required": false,
                "show": true,
                "title_case": false,
                "tool_mode": false,
                "trace_as_metadata": true,
                "type": "str",
                "value": ""
              },
              "metric": {
                "_input_type": "DropdownInput",
                "advanced": true,
                "combobox": false,
                "display_name": "Metric",
                "dynamic": false,
                "info": "Optional distance metric for vector comparisons in the vector store.",
                "name": "metric",
                "options": [
                  "cosine",
                  "dot_product",
                  "euclidean"
                ],
                "placeholder": "",
                "required": false,
                "show": true,
                "title_case": false,
                "tool_mode": false,
                "trace_as_metadata": true,
                "type": "str",
                "value": "cosine"
              },
              "number_of_results": {
                "_input_type": "IntInput",
                "advanced": true,
                "display_name": "Number of Results",
                "dynamic": false,
                "info": "Number of results to return.",
                "list": false,
                "name": "number_of_results",
                "placeholder": "",
                "required": false,
                "show": true,
                "title_case": false,
                "tool_mode": false,
                "trace_as_metadata": true,
                "type": "int",
                "value": 4
              },
              "pre_delete_collection": {
                "_input_type": "BoolInput",
                "advanced": true,
                "display_name": "Pre Delete Collection",
                "dynamic": false,
                "info": "Boolean flag to determine whether to delete the collection before creating a new one.",
                "list": false,
                "name": "pre_delete_collection",
                "placeholder": "",
                "required": false,
                "show": true,
                "title_case": false,
                "tool_mode": false,
                "trace_as_metadata": true,
                "type": "bool",
                "value": true
              },
              "search_filter": {
                "_input_type": "DictInput",
                "advanced": true,
                "display_name": "Search Metadata Filter",
                "dynamic": false,
                "info": "Optional dictionary of filters to apply to the search query.",
                "list": true,
                "name": "search_filter",
                "placeholder": "",
                "required": false,
                "show": true,
                "title_case": false,
                "tool_mode": false,
                "trace_as_input": true,
                "type": "dict",
                "value": {}
              },
              "search_query": {
                "_input_type": "MultilineInput",
                "advanced": false,
                "display_name": "Search Query",
                "dynamic": false,
                "info": "",
                "input_types": [
                  "Message"
                ],
                "list": false,
                "load_from_db": false,
                "multiline": true,
                "name": "search_query",
                "placeholder": "",
                "required": false,
                "show": true,
                "title_case": false,
                "tool_mode": true,
                "trace_as_input": true,
                "trace_as_metadata": true,
                "type": "str",
                "value": ""
              },
              "search_score_threshold": {
                "_input_type": "FloatInput",
                "advanced": true,
                "display_name": "Search Score Threshold",
                "dynamic": false,
                "info": "Minimum similarity score threshold for search results. (when using 'Similarity with score threshold')",
                "list": false,
                "name": "search_score_threshold",
                "placeholder": "",
                "required": false,
                "show": true,
                "title_case": false,
                "tool_mode": false,
                "trace_as_metadata": true,
                "type": "float",
                "value": 0
              },
              "search_type": {
                "_input_type": "DropdownInput",
                "advanced": true,
                "combobox": false,
                "display_name": "Search Type",
                "dynamic": false,
                "info": "Search type to use",
                "name": "search_type",
                "options": [
                  "Similarity",
                  "Similarity with score threshold",
                  "MMR (Max Marginal Relevance)",
                  "Graph Traversal",
                  "MMR (Max Marginal Relevance) Graph Traversal"
                ],
                "placeholder": "",
                "required": false,
                "show": true,
                "title_case": false,
                "tool_mode": false,
                "trace_as_metadata": true,
                "type": "str",
                "value": "MMR (Max Marginal Relevance) Graph Traversal"
              },
              "setup_mode": {
                "_input_type": "DropdownInput",
                "advanced": true,
                "combobox": false,
                "display_name": "Setup Mode",
                "dynamic": false,
                "info": "Configuration mode for setting up the vector store, with options like 'Sync', or 'Off'.",
                "name": "setup_mode",
                "options": [
                  "Sync",
                  "Off"
                ],
                "placeholder": "",
                "required": false,
                "show": true,
                "title_case": false,
                "tool_mode": false,
                "trace_as_metadata": true,
                "type": "str",
                "value": "Sync"
              },
              "should_cache_vector_store": {
                "_input_type": "BoolInput",
                "advanced": true,
                "display_name": "Cache Vector Store",
                "dynamic": false,
                "info": "If True, the vector store will be cached for the current build of the component. This is useful for components that have multiple output methods and want to share the same vector store.",
                "list": false,
                "list_add_label": "Add More",
                "name": "should_cache_vector_store",
                "placeholder": "",
                "required": false,
                "show": true,
                "title_case": false,
                "tool_mode": false,
                "trace_as_metadata": true,
                "type": "bool",
                "value": true
              },
              "token": {
                "_input_type": "SecretStrInput",
                "advanced": false,
                "display_name": "Astra DB Application Token",
                "dynamic": false,
                "info": "Authentication token for accessing Astra DB.",
                "input_types": [
                  "Message"
                ],
                "load_from_db": false,
                "name": "token",
                "password": true,
                "placeholder": "",
                "required": true,
                "show": true,
                "title_case": false,
                "type": "str",
                "value": "ASTRA_DB_APPLICATION_TOKEN"
              }
            },
            "tool_mode": false
          },
          "showNode": true,
          "type": "AstraDBGraph"
        },
        "dragging": false,
        "id": "AstraDBGraph-FX0tA",
        "measured": {
          "height": 631,
          "width": 320
        },
        "position": {
          "x": 16.3856689286402,
          "y": 5909.200823867262
        },
        "selected": false,
        "type": "genericNode"
      },
      {
        "data": {
          "id": "LanguageRecursiveTextSplitter-jefpx",
          "node": {
            "base_classes": [
              "Data"
            ],
            "beta": false,
            "category": "langchain_utilities",
            "conditional_paths": [],
            "custom_fields": {},
            "description": "Split text into chunks of a specified length based on language.",
            "display_name": "Language Recursive Text Splitter",
            "documentation": "https://docs.langflow.org/components/text-splitters#languagerecursivetextsplitter",
            "edited": false,
            "field_order": [
              "chunk_size",
              "chunk_overlap",
              "data_input",
              "code_language"
            ],
            "frozen": false,
            "icon": "LangChain",
            "key": "LanguageRecursiveTextSplitter",
            "legacy": false,
            "lf_version": "1.1.1",
            "metadata": {},
            "minimized": false,
            "output_types": [],
            "outputs": [
              {
                "allows_loop": false,
                "cache": true,
                "display_name": "Data",
                "method": "transform_data",
                "name": "data",
                "required_inputs": [],
                "selected": "Data",
                "tool_mode": true,
                "types": [
                  "Data"
                ],
                "value": "__UNDEFINED__"
              }
            ],
            "pinned": false,
            "score": 0.12416523075924112,
            "template": {
              "_type": "Component",
              "chunk_overlap": {
                "_input_type": "IntInput",
                "advanced": false,
                "display_name": "Chunk Overlap",
                "dynamic": false,
                "info": "The amount of overlap between chunks.",
                "list": false,
                "name": "chunk_overlap",
                "placeholder": "",
                "required": false,
                "show": true,
                "title_case": false,
                "tool_mode": false,
                "trace_as_metadata": true,
                "type": "int",
                "value": 200
              },
              "chunk_size": {
                "_input_type": "IntInput",
                "advanced": false,
                "display_name": "Chunk Size",
                "dynamic": false,
                "info": "The maximum length of each chunk.",
                "list": false,
                "name": "chunk_size",
                "placeholder": "",
                "required": false,
                "show": true,
                "title_case": false,
                "tool_mode": false,
                "trace_as_metadata": true,
                "type": "int",
                "value": 1000
              },
              "code": {
                "advanced": true,
                "dynamic": true,
                "fileTypes": [],
                "file_path": "",
                "info": "",
                "list": false,
                "load_from_db": false,
                "multiline": true,
                "name": "code",
                "password": false,
                "placeholder": "",
                "required": true,
                "show": true,
                "title_case": false,
                "type": "code",
                "value": "from typing import Any\n\nfrom langchain_text_splitters import Language, RecursiveCharacterTextSplitter, TextSplitter\n\nfrom langflow.base.textsplitters.model import LCTextSplitterComponent\nfrom langflow.inputs import DataInput, DropdownInput, IntInput\n\n\nclass LanguageRecursiveTextSplitterComponent(LCTextSplitterComponent):\n    display_name: str = \"Language Recursive Text Splitter\"\n    description: str = \"Split text into chunks of a specified length based on language.\"\n    documentation: str = \"https://docs.langflow.org/components/text-splitters#languagerecursivetextsplitter\"\n    name = \"LanguageRecursiveTextSplitter\"\n    icon = \"LangChain\"\n\n    inputs = [\n        IntInput(\n            name=\"chunk_size\",\n            display_name=\"Chunk Size\",\n            info=\"The maximum length of each chunk.\",\n            value=1000,\n        ),\n        IntInput(\n            name=\"chunk_overlap\",\n            display_name=\"Chunk Overlap\",\n            info=\"The amount of overlap between chunks.\",\n            value=200,\n        ),\n        DataInput(\n            name=\"data_input\",\n            display_name=\"Input\",\n            info=\"The texts to split.\",\n            input_types=[\"Document\", \"Data\"],\n            required=True,\n        ),\n        DropdownInput(\n            name=\"code_language\", display_name=\"Code Language\", options=[x.value for x in Language], value=\"python\"\n        ),\n    ]\n\n    def get_data_input(self) -> Any:\n        return self.data_input\n\n    def build_text_splitter(self) -> TextSplitter:\n        return RecursiveCharacterTextSplitter.from_language(\n            language=Language(self.code_language),\n            chunk_size=self.chunk_size,\n            chunk_overlap=self.chunk_overlap,\n        )\n"
              },
              "code_language": {
                "_input_type": "DropdownInput",
                "advanced": false,
                "combobox": false,
                "display_name": "Code Language",
                "dynamic": false,
                "info": "",
                "name": "code_language",
                "options": [
                  "cpp",
                  "go",
                  "java",
                  "kotlin",
                  "js",
                  "ts",
                  "php",
                  "proto",
                  "python",
                  "rst",
                  "ruby",
                  "rust",
                  "scala",
                  "swift",
                  "markdown",
                  "latex",
                  "html",
                  "sol",
                  "csharp",
                  "cobol",
                  "c",
                  "lua",
                  "perl",
                  "haskell",
                  "elixir",
                  "powershell"
                ],
                "placeholder": "",
                "required": false,
                "show": true,
                "title_case": false,
                "tool_mode": false,
                "trace_as_metadata": true,
                "type": "str",
                "value": "html"
              },
              "data_input": {
                "_input_type": "DataInput",
                "advanced": false,
                "display_name": "Input",
                "dynamic": false,
                "info": "The texts to split.",
                "input_types": [
                  "Document",
                  "Data"
                ],
                "list": false,
                "name": "data_input",
                "placeholder": "",
                "required": true,
                "show": true,
                "title_case": false,
                "tool_mode": false,
                "trace_as_input": true,
                "trace_as_metadata": true,
                "type": "other",
                "value": ""
              }
            },
            "tool_mode": false
          },
          "showNode": true,
          "type": "LanguageRecursiveTextSplitter"
        },
        "dragging": false,
        "id": "LanguageRecursiveTextSplitter-KDtC3",
        "measured": {
          "height": 513,
          "width": 360
        },
        "position": {
          "x": -1312.6794416503267,
          "y": 5995.335519138236
        },
        "selected": false,
        "type": "genericNode"
      },
      {
        "data": {
          "id": "HtmlLinkExtractor-LWuvQ",
          "node": {
            "base_classes": [
              "Data"
            ],
            "beta": false,
            "category": "langchain_utilities",
            "conditional_paths": [],
            "custom_fields": {},
            "description": "Extract hyperlinks from HTML content.",
            "display_name": "HTML Link Extractor",
            "documentation": "https://python.langchain.com/v0.2/api_reference/community/graph_vectorstores/langchain_community.graph_vectorstores.extractors.html_link_extractor.HtmlLinkExtractor.html",
            "edited": false,
            "field_order": [
              "kind",
              "drop_fragments",
              "data_input"
            ],
            "frozen": false,
            "icon": "LangChain",
            "key": "HtmlLinkExtractor",
            "legacy": false,
            "lf_version": "1.1.1",
            "metadata": {},
            "minimized": false,
            "output_types": [],
            "outputs": [
              {
                "allows_loop": false,
                "cache": true,
                "display_name": "Data",
                "method": "transform_data",
                "name": "data",
                "required_inputs": [],
                "selected": "Data",
                "tool_mode": true,
                "types": [
                  "Data"
                ],
                "value": "__UNDEFINED__"
              }
            ],
            "pinned": false,
            "score": 0.01857804455091699,
            "template": {
              "_type": "Component",
              "code": {
                "advanced": true,
                "dynamic": true,
                "fileTypes": [],
                "file_path": "",
                "info": "",
                "list": false,
                "load_from_db": false,
                "multiline": true,
                "name": "code",
                "password": false,
                "placeholder": "",
                "required": true,
                "show": true,
                "title_case": false,
                "type": "code",
                "value": "from typing import Any\n\nfrom langchain_community.graph_vectorstores.extractors import HtmlLinkExtractor, LinkExtractorTransformer\nfrom langchain_core.documents import BaseDocumentTransformer\n\nfrom langflow.base.document_transformers.model import LCDocumentTransformerComponent\nfrom langflow.inputs import BoolInput, DataInput, StrInput\n\n\nclass HtmlLinkExtractorComponent(LCDocumentTransformerComponent):\n    display_name = \"HTML Link Extractor\"\n    description = \"Extract hyperlinks from HTML content.\"\n    documentation = \"https://python.langchain.com/v0.2/api_reference/community/graph_vectorstores/langchain_community.graph_vectorstores.extractors.html_link_extractor.HtmlLinkExtractor.html\"\n    name = \"HtmlLinkExtractor\"\n    icon = \"LangChain\"\n\n    inputs = [\n        StrInput(name=\"kind\", display_name=\"Kind of edge\", value=\"hyperlink\", required=False),\n        BoolInput(name=\"drop_fragments\", display_name=\"Drop URL fragments\", value=True, required=False),\n        DataInput(\n            name=\"data_input\",\n            display_name=\"Input\",\n            info=\"The texts from which to extract links.\",\n            input_types=[\"Document\", \"Data\"],\n            required=True,\n        ),\n    ]\n\n    def get_data_input(self) -> Any:\n        return self.data_input\n\n    def build_document_transformer(self) -> BaseDocumentTransformer:\n        return LinkExtractorTransformer(\n            [HtmlLinkExtractor(kind=self.kind, drop_fragments=self.drop_fragments).as_document_extractor()]\n        )\n"
              },
              "data_input": {
                "_input_type": "DataInput",
                "advanced": false,
                "display_name": "Input",
                "dynamic": false,
                "info": "The texts from which to extract links.",
                "input_types": [
                  "Document",
                  "Data"
                ],
                "list": false,
                "name": "data_input",
                "placeholder": "",
                "required": true,
                "show": true,
                "title_case": false,
                "tool_mode": false,
                "trace_as_input": true,
                "trace_as_metadata": true,
                "type": "other",
                "value": ""
              },
              "drop_fragments": {
                "_input_type": "BoolInput",
                "advanced": false,
                "display_name": "Drop URL fragments",
                "dynamic": false,
                "info": "",
                "list": false,
                "name": "drop_fragments",
                "placeholder": "",
                "required": false,
                "show": true,
                "title_case": false,
                "tool_mode": false,
                "trace_as_metadata": true,
                "type": "bool",
                "value": true
              },
              "kind": {
                "_input_type": "StrInput",
                "advanced": false,
                "display_name": "Kind of edge",
                "dynamic": false,
                "info": "",
                "list": false,
                "load_from_db": false,
                "name": "kind",
                "placeholder": "",
                "required": false,
                "show": true,
                "title_case": false,
                "tool_mode": false,
                "trace_as_metadata": true,
                "type": "str",
                "value": "hyperlink"
              }
            },
            "tool_mode": false
          },
          "showNode": true,
          "type": "HtmlLinkExtractor"
        },
        "dragging": false,
        "id": "HtmlLinkExtractor-LWuvQ",
        "measured": {
          "height": 354,
          "width": 360
        },
        "position": {
          "x": -819.2825457919793,
          "y": 6116.365935466731
        },
        "selected": false,
        "type": "genericNode"
      },
      {
        "data": {
          "id": "OpenAIEmbeddings-XKhhV",
          "node": {
            "base_classes": [
              "Embeddings"
            ],
            "beta": false,
            "category": "embeddings",
            "conditional_paths": [],
            "custom_fields": {},
            "description": "Generate embeddings using OpenAI models.",
            "display_name": "OpenAI Embeddings",
            "documentation": "",
            "edited": false,
            "field_order": [
              "default_headers",
              "default_query",
              "chunk_size",
              "client",
              "deployment",
              "embedding_ctx_length",
              "max_retries",
              "model",
              "model_kwargs",
              "openai_api_key",
              "openai_api_base",
              "openai_api_type",
              "openai_api_version",
              "openai_organization",
              "openai_proxy",
              "request_timeout",
              "show_progress_bar",
              "skip_empty",
              "tiktoken_model_name",
              "tiktoken_enable",
              "dimensions"
            ],
            "frozen": false,
            "icon": "OpenAI",
            "key": "OpenAIEmbeddings",
            "legacy": false,
            "lf_version": "1.1.1",
            "metadata": {},
            "minimized": false,
            "output_types": [],
            "outputs": [
              {
                "allows_loop": false,
                "cache": true,
                "display_name": "Embeddings",
                "method": "build_embeddings",
                "name": "embeddings",
                "required_inputs": [
                  "openai_api_key"
                ],
                "selected": "Embeddings",
                "tool_mode": true,
                "types": [
                  "Embeddings"
                ],
                "value": "__UNDEFINED__"
              }
            ],
            "pinned": false,
            "score": 0.000052003277518821525,
            "template": {
              "_type": "Component",
              "chunk_size": {
                "_input_type": "IntInput",
                "advanced": true,
                "display_name": "Chunk Size",
                "dynamic": false,
                "info": "",
                "list": false,
                "name": "chunk_size",
                "placeholder": "",
                "required": false,
                "show": true,
                "title_case": false,
                "tool_mode": false,
                "trace_as_metadata": true,
                "type": "int",
                "value": 1000
              },
              "client": {
                "_input_type": "MessageTextInput",
                "advanced": true,
                "display_name": "Client",
                "dynamic": false,
                "info": "",
                "input_types": [
                  "Message"
                ],
                "list": false,
                "load_from_db": false,
                "name": "client",
                "placeholder": "",
                "required": false,
                "show": true,
                "title_case": false,
                "tool_mode": false,
                "trace_as_input": true,
                "trace_as_metadata": true,
                "type": "str",
                "value": ""
              },
              "code": {
                "advanced": true,
                "dynamic": true,
                "fileTypes": [],
                "file_path": "",
                "info": "",
                "list": false,
                "load_from_db": false,
                "multiline": true,
                "name": "code",
                "password": false,
                "placeholder": "",
                "required": true,
                "show": true,
                "title_case": false,
                "type": "code",
                "value": "from langchain_openai import OpenAIEmbeddings\n\nfrom langflow.base.embeddings.model import LCEmbeddingsModel\nfrom langflow.base.models.openai_constants import OPENAI_EMBEDDING_MODEL_NAMES\nfrom langflow.field_typing import Embeddings\nfrom langflow.io import BoolInput, DictInput, DropdownInput, FloatInput, IntInput, MessageTextInput, SecretStrInput\n\n\nclass OpenAIEmbeddingsComponent(LCEmbeddingsModel):\n    display_name = \"OpenAI Embeddings\"\n    description = \"Generate embeddings using OpenAI models.\"\n    icon = \"OpenAI\"\n    name = \"OpenAIEmbeddings\"\n\n    inputs = [\n        DictInput(\n            name=\"default_headers\",\n            display_name=\"Default Headers\",\n            advanced=True,\n            info=\"Default headers to use for the API request.\",\n        ),\n        DictInput(\n            name=\"default_query\",\n            display_name=\"Default Query\",\n            advanced=True,\n            info=\"Default query parameters to use for the API request.\",\n        ),\n        IntInput(name=\"chunk_size\", display_name=\"Chunk Size\", advanced=True, value=1000),\n        MessageTextInput(name=\"client\", display_name=\"Client\", advanced=True),\n        MessageTextInput(name=\"deployment\", display_name=\"Deployment\", advanced=True),\n        IntInput(name=\"embedding_ctx_length\", display_name=\"Embedding Context Length\", advanced=True, value=1536),\n        IntInput(name=\"max_retries\", display_name=\"Max Retries\", value=3, advanced=True),\n        DropdownInput(\n            name=\"model\",\n            display_name=\"Model\",\n            advanced=False,\n            options=OPENAI_EMBEDDING_MODEL_NAMES,\n            value=\"text-embedding-3-small\",\n        ),\n        DictInput(name=\"model_kwargs\", display_name=\"Model Kwargs\", advanced=True),\n        SecretStrInput(name=\"openai_api_key\", display_name=\"OpenAI API Key\", value=\"OPENAI_API_KEY\", required=True),\n        MessageTextInput(name=\"openai_api_base\", display_name=\"OpenAI API Base\", advanced=True),\n        MessageTextInput(name=\"openai_api_type\", display_name=\"OpenAI API Type\", advanced=True),\n        MessageTextInput(name=\"openai_api_version\", display_name=\"OpenAI API Version\", advanced=True),\n        MessageTextInput(\n            name=\"openai_organization\",\n            display_name=\"OpenAI Organization\",\n            advanced=True,\n        ),\n        MessageTextInput(name=\"openai_proxy\", display_name=\"OpenAI Proxy\", advanced=True),\n        FloatInput(name=\"request_timeout\", display_name=\"Request Timeout\", advanced=True),\n        BoolInput(name=\"show_progress_bar\", display_name=\"Show Progress Bar\", advanced=True),\n        BoolInput(name=\"skip_empty\", display_name=\"Skip Empty\", advanced=True),\n        MessageTextInput(\n            name=\"tiktoken_model_name\",\n            display_name=\"TikToken Model Name\",\n            advanced=True,\n        ),\n        BoolInput(\n            name=\"tiktoken_enable\",\n            display_name=\"TikToken Enable\",\n            advanced=True,\n            value=True,\n            info=\"If False, you must have transformers installed.\",\n        ),\n        IntInput(\n            name=\"dimensions\",\n            display_name=\"Dimensions\",\n            info=\"The number of dimensions the resulting output embeddings should have. \"\n            \"Only supported by certain models.\",\n            advanced=True,\n        ),\n    ]\n\n    def build_embeddings(self) -> Embeddings:\n        return OpenAIEmbeddings(\n            client=self.client or None,\n            model=self.model,\n            dimensions=self.dimensions or None,\n            deployment=self.deployment or None,\n            api_version=self.openai_api_version or None,\n            base_url=self.openai_api_base or None,\n            openai_api_type=self.openai_api_type or None,\n            openai_proxy=self.openai_proxy or None,\n            embedding_ctx_length=self.embedding_ctx_length,\n            api_key=self.openai_api_key or None,\n            organization=self.openai_organization or None,\n            allowed_special=\"all\",\n            disallowed_special=\"all\",\n            chunk_size=self.chunk_size,\n            max_retries=self.max_retries,\n            timeout=self.request_timeout or None,\n            tiktoken_enabled=self.tiktoken_enable,\n            tiktoken_model_name=self.tiktoken_model_name or None,\n            show_progress_bar=self.show_progress_bar,\n            model_kwargs=self.model_kwargs,\n            skip_empty=self.skip_empty,\n            default_headers=self.default_headers or None,\n            default_query=self.default_query or None,\n        )\n"
              },
              "default_headers": {
                "_input_type": "DictInput",
                "advanced": true,
                "display_name": "Default Headers",
                "dynamic": false,
                "info": "Default headers to use for the API request.",
                "list": false,
                "name": "default_headers",
                "placeholder": "",
                "required": false,
                "show": true,
                "title_case": false,
                "tool_mode": false,
                "trace_as_input": true,
                "type": "dict",
                "value": {}
              },
              "default_query": {
                "_input_type": "DictInput",
                "advanced": true,
                "display_name": "Default Query",
                "dynamic": false,
                "info": "Default query parameters to use for the API request.",
                "list": false,
                "name": "default_query",
                "placeholder": "",
                "required": false,
                "show": true,
                "title_case": false,
                "tool_mode": false,
                "trace_as_input": true,
                "type": "dict",
                "value": {}
              },
              "deployment": {
                "_input_type": "MessageTextInput",
                "advanced": true,
                "display_name": "Deployment",
                "dynamic": false,
                "info": "",
                "input_types": [
                  "Message"
                ],
                "list": false,
                "load_from_db": false,
                "name": "deployment",
                "placeholder": "",
                "required": false,
                "show": true,
                "title_case": false,
                "tool_mode": false,
                "trace_as_input": true,
                "trace_as_metadata": true,
                "type": "str",
                "value": ""
              },
              "dimensions": {
                "_input_type": "IntInput",
                "advanced": true,
                "display_name": "Dimensions",
                "dynamic": false,
                "info": "The number of dimensions the resulting output embeddings should have. Only supported by certain models.",
                "list": false,
                "name": "dimensions",
                "placeholder": "",
                "required": false,
                "show": true,
                "title_case": false,
                "tool_mode": false,
                "trace_as_metadata": true,
                "type": "int",
                "value": ""
              },
              "embedding_ctx_length": {
                "_input_type": "IntInput",
                "advanced": true,
                "display_name": "Embedding Context Length",
                "dynamic": false,
                "info": "",
                "list": false,
                "name": "embedding_ctx_length",
                "placeholder": "",
                "required": false,
                "show": true,
                "title_case": false,
                "tool_mode": false,
                "trace_as_metadata": true,
                "type": "int",
                "value": 1536
              },
              "max_retries": {
                "_input_type": "IntInput",
                "advanced": true,
                "display_name": "Max Retries",
                "dynamic": false,
                "info": "",
                "list": false,
                "name": "max_retries",
                "placeholder": "",
                "required": false,
                "show": true,
                "title_case": false,
                "tool_mode": false,
                "trace_as_metadata": true,
                "type": "int",
                "value": 3
              },
              "model": {
                "_input_type": "DropdownInput",
                "advanced": false,
                "combobox": false,
                "display_name": "Model",
                "dynamic": false,
                "info": "",
                "name": "model",
                "options": [
                  "text-embedding-3-small",
                  "text-embedding-3-large",
                  "text-embedding-ada-002"
                ],
                "placeholder": "",
                "required": false,
                "show": true,
                "title_case": false,
                "tool_mode": false,
                "trace_as_metadata": true,
                "type": "str",
                "value": "text-embedding-3-large"
              },
              "model_kwargs": {
                "_input_type": "DictInput",
                "advanced": true,
                "display_name": "Model Kwargs",
                "dynamic": false,
                "info": "",
                "list": false,
                "name": "model_kwargs",
                "placeholder": "",
                "required": false,
                "show": true,
                "title_case": false,
                "tool_mode": false,
                "trace_as_input": true,
                "type": "dict",
                "value": {}
              },
              "openai_api_base": {
                "_input_type": "MessageTextInput",
                "advanced": true,
                "display_name": "OpenAI API Base",
                "dynamic": false,
                "info": "",
                "input_types": [
                  "Message"
                ],
                "list": false,
                "load_from_db": false,
                "name": "openai_api_base",
                "placeholder": "",
                "required": false,
                "show": true,
                "title_case": false,
                "tool_mode": false,
                "trace_as_input": true,
                "trace_as_metadata": true,
                "type": "str",
                "value": ""
              },
              "openai_api_key": {
                "_input_type": "SecretStrInput",
                "advanced": false,
                "display_name": "OpenAI API Key",
                "dynamic": false,
                "info": "",
                "input_types": [
                  "Message"
                ],
                "load_from_db": true,
                "name": "openai_api_key",
                "password": true,
                "placeholder": "",
                "required": true,
                "show": true,
                "title_case": false,
                "type": "str",
                "value": ""
              },
              "openai_api_type": {
                "_input_type": "MessageTextInput",
                "advanced": true,
                "display_name": "OpenAI API Type",
                "dynamic": false,
                "info": "",
                "input_types": [
                  "Message"
                ],
                "list": false,
                "load_from_db": false,
                "name": "openai_api_type",
                "placeholder": "",
                "required": false,
                "show": true,
                "title_case": false,
                "tool_mode": false,
                "trace_as_input": true,
                "trace_as_metadata": true,
                "type": "str",
                "value": ""
              },
              "openai_api_version": {
                "_input_type": "MessageTextInput",
                "advanced": true,
                "display_name": "OpenAI API Version",
                "dynamic": false,
                "info": "",
                "input_types": [
                  "Message"
                ],
                "list": false,
                "load_from_db": false,
                "name": "openai_api_version",
                "placeholder": "",
                "required": false,
                "show": true,
                "title_case": false,
                "tool_mode": false,
                "trace_as_input": true,
                "trace_as_metadata": true,
                "type": "str",
                "value": ""
              },
              "openai_organization": {
                "_input_type": "MessageTextInput",
                "advanced": true,
                "display_name": "OpenAI Organization",
                "dynamic": false,
                "info": "",
                "input_types": [
                  "Message"
                ],
                "list": false,
                "load_from_db": false,
                "name": "openai_organization",
                "placeholder": "",
                "required": false,
                "show": true,
                "title_case": false,
                "tool_mode": false,
                "trace_as_input": true,
                "trace_as_metadata": true,
                "type": "str",
                "value": ""
              },
              "openai_proxy": {
                "_input_type": "MessageTextInput",
                "advanced": true,
                "display_name": "OpenAI Proxy",
                "dynamic": false,
                "info": "",
                "input_types": [
                  "Message"
                ],
                "list": false,
                "load_from_db": false,
                "name": "openai_proxy",
                "placeholder": "",
                "required": false,
                "show": true,
                "title_case": false,
                "tool_mode": false,
                "trace_as_input": true,
                "trace_as_metadata": true,
                "type": "str",
                "value": ""
              },
              "request_timeout": {
                "_input_type": "FloatInput",
                "advanced": true,
                "display_name": "Request Timeout",
                "dynamic": false,
                "info": "",
                "list": false,
                "name": "request_timeout",
                "placeholder": "",
                "required": false,
                "show": true,
                "title_case": false,
                "tool_mode": false,
                "trace_as_metadata": true,
                "type": "float",
                "value": ""
              },
              "show_progress_bar": {
                "_input_type": "BoolInput",
                "advanced": true,
                "display_name": "Show Progress Bar",
                "dynamic": false,
                "info": "",
                "list": false,
                "name": "show_progress_bar",
                "placeholder": "",
                "required": false,
                "show": true,
                "title_case": false,
                "tool_mode": false,
                "trace_as_metadata": true,
                "type": "bool",
                "value": false
              },
              "skip_empty": {
                "_input_type": "BoolInput",
                "advanced": true,
                "display_name": "Skip Empty",
                "dynamic": false,
                "info": "",
                "list": false,
                "name": "skip_empty",
                "placeholder": "",
                "required": false,
                "show": true,
                "title_case": false,
                "tool_mode": false,
                "trace_as_metadata": true,
                "type": "bool",
                "value": false
              },
              "tiktoken_enable": {
                "_input_type": "BoolInput",
                "advanced": true,
                "display_name": "TikToken Enable",
                "dynamic": false,
                "info": "If False, you must have transformers installed.",
                "list": false,
                "name": "tiktoken_enable",
                "placeholder": "",
                "required": false,
                "show": true,
                "title_case": false,
                "tool_mode": false,
                "trace_as_metadata": true,
                "type": "bool",
                "value": true
              },
              "tiktoken_model_name": {
                "_input_type": "MessageTextInput",
                "advanced": true,
                "display_name": "TikToken Model Name",
                "dynamic": false,
                "info": "",
                "input_types": [
                  "Message"
                ],
                "list": false,
                "load_from_db": false,
                "name": "tiktoken_model_name",
                "placeholder": "",
                "required": false,
                "show": true,
                "title_case": false,
                "tool_mode": false,
                "trace_as_input": true,
                "trace_as_metadata": true,
                "type": "str",
                "value": ""
              }
            },
            "tool_mode": false
          },
          "showNode": true,
          "type": "OpenAIEmbeddings"
        },
        "dragging": false,
        "id": "OpenAIEmbeddings-XKhhV",
        "measured": {
          "height": 349,
          "width": 360
        },
        "position": {
          "x": -826.5880014143661,
          "y": 6515.86676043142
        },
        "selected": false,
        "type": "genericNode"
      },
      {
        "data": {
          "id": "note-Nosro",
          "node": {
            "description": "## 📖 README\n\nLoad your data into a vector database with the 📚 **Load Data** flow, and then use your data as chat context with the 🐕 **Retriever** flow.\n\n**🚨 Add your OpenAI API key as a global variable to easily add it to all of the OpenAI components in this flow.** \n\n**Quick start**\n1. Run the 📚 **Load Data** flow.\n2. Run the 🐕 **Retriever** flow.\n\n**Next steps** \n\n- Experiment by changing the prompt and the loaded data to see how the bot's responses change. ",
            "display_name": "",
            "documentation": "",
            "template": {}
          },
          "type": "note"
        },
        "dragging": false,
        "height": 695,
        "id": "note-Nosro",
        "measured": {
          "height": 695,
          "width": 328
        },
        "position": {
          "x": -2651.9749287591367,
          "y": 6278.741596879104
        },
        "resizing": false,
        "selected": false,
        "type": "noteNode",
        "width": 324
      },
      {
        "data": {
          "id": "note-Cps5A",
          "node": {
            "description": "## 📚 1. Load Data Flow\n\nRun this first! Load data multiple urls, and embed it into the vector database in a graph based format.\n\nClick ▶️ **Run component** on the **Astra DB Graph** component to load your data.\n\n* If you're using OSS Langflow, add your Astra DB Application Token to the Astra DB component.\n\n#### Next steps:\n Experiment by changing the prompt and the contextual data to see how the retrieval flow's responses change.",
            "display_name": "",
            "documentation": "",
            "template": {}
          },
          "type": "note"
        },
        "dragging": false,
        "height": 499,
        "id": "note-Cps5A",
        "measured": {
          "height": 499,
          "width": 329
        },
        "position": {
          "x": -2156.877891666127,
          "y": 5887.194729165318
        },
        "resizing": false,
        "selected": false,
        "type": "noteNode",
        "width": 325
      },
      {
        "data": {
          "id": "note-VWvJC",
          "node": {
            "description": "## 🐕 2. Retriever Flow\n\nThis flow answers your questions with contextual data retrieved from your vector database. using graph RAG.\n\nOpen the **Playground** and ask, \n\n```\nhow to create a function in Haskell ?\n```\n",
            "display_name": "",
            "documentation": "",
            "template": {}
          },
          "type": "note"
        },
        "dragging": false,
        "id": "note-VWvJC",
        "measured": {
          "height": 324,
          "width": 328
        },
        "position": {
          "x": -2255.4854518934735,
          "y": 7190.4854518934735
        },
        "selected": false,
        "type": "noteNode"
      },
      {
        "data": {
          "id": "AstraDBGraph-xJiDN",
          "node": {
            "base_classes": [
              "Data",
              "DataFrame"
            ],
            "beta": false,
            "category": "vectorstores",
            "conditional_paths": [],
            "custom_fields": {},
            "description": "Implementation of Graph Vector Store using Astra DB",
            "display_name": "Astra DB Graph",
            "documentation": "",
            "edited": false,
            "field_order": [
              "token",
              "api_endpoint",
              "collection_name",
              "metadata_incoming_links_key",
              "ingest_data",
              "search_query",
              "should_cache_vector_store",
              "keyspace",
              "embedding_model",
              "metric",
              "batch_size",
              "bulk_insert_batch_concurrency",
              "bulk_insert_overwrite_concurrency",
              "bulk_delete_concurrency",
              "setup_mode",
              "pre_delete_collection",
              "metadata_indexing_include",
              "metadata_indexing_exclude",
              "collection_indexing_policy",
              "number_of_results",
              "search_type",
              "search_score_threshold",
              "search_filter"
            ],
            "frozen": false,
            "icon": "AstraDB",
            "key": "AstraDBGraph",
            "legacy": false,
            "metadata": {},
            "minimized": false,
            "output_types": [],
            "outputs": [
              {
                "allows_loop": false,
                "cache": true,
                "display_name": "Search Results",
                "method": "search_documents",
                "name": "search_results",
                "required_inputs": [
                  "api_endpoint",
                  "collection_name",
                  "token"
                ],
                "selected": "Data",
                "tool_mode": true,
                "types": [
                  "Data"
                ],
                "value": "__UNDEFINED__"
              },
              {
                "allows_loop": false,
                "cache": true,
                "display_name": "DataFrame",
                "method": "as_dataframe",
                "name": "dataframe",
                "required_inputs": [],
                "selected": "DataFrame",
                "tool_mode": true,
                "types": [
                  "DataFrame"
                ],
                "value": "__UNDEFINED__"
              }
            ],
            "pinned": false,
            "score": 0.01857804455091699,
            "template": {
              "_type": "Component",
              "api_endpoint": {
                "_input_type": "SecretStrInput",
                "advanced": false,
                "display_name": "API Endpoint",
                "dynamic": false,
                "info": "API endpoint URL for the Astra DB service.",
                "input_types": [
                  "Message"
                ],
                "load_from_db": true,
                "name": "api_endpoint",
                "password": true,
                "placeholder": "",
                "required": true,
                "show": true,
                "title_case": false,
                "type": "str",
                "value": ""
              },
              "batch_size": {
                "_input_type": "IntInput",
                "advanced": true,
                "display_name": "Batch Size",
                "dynamic": false,
                "info": "Optional number of data to process in a single batch.",
                "list": false,
                "list_add_label": "Add More",
                "name": "batch_size",
                "placeholder": "",
                "required": false,
                "show": true,
                "title_case": false,
                "tool_mode": false,
                "trace_as_metadata": true,
                "type": "int",
                "value": ""
              },
              "bulk_delete_concurrency": {
                "_input_type": "IntInput",
                "advanced": true,
                "display_name": "Bulk Delete Concurrency",
                "dynamic": false,
                "info": "Optional concurrency level for bulk delete operations.",
                "list": false,
                "list_add_label": "Add More",
                "name": "bulk_delete_concurrency",
                "placeholder": "",
                "required": false,
                "show": true,
                "title_case": false,
                "tool_mode": false,
                "trace_as_metadata": true,
                "type": "int",
                "value": ""
              },
              "bulk_insert_batch_concurrency": {
                "_input_type": "IntInput",
                "advanced": true,
                "display_name": "Bulk Insert Batch Concurrency",
                "dynamic": false,
                "info": "Optional concurrency level for bulk insert operations.",
                "list": false,
                "list_add_label": "Add More",
                "name": "bulk_insert_batch_concurrency",
                "placeholder": "",
                "required": false,
                "show": true,
                "title_case": false,
                "tool_mode": false,
                "trace_as_metadata": true,
                "type": "int",
                "value": ""
              },
              "bulk_insert_overwrite_concurrency": {
                "_input_type": "IntInput",
                "advanced": true,
                "display_name": "Bulk Insert Overwrite Concurrency",
                "dynamic": false,
                "info": "Optional concurrency level for bulk insert operations that overwrite existing data.",
                "list": false,
                "list_add_label": "Add More",
                "name": "bulk_insert_overwrite_concurrency",
                "placeholder": "",
                "required": false,
                "show": true,
                "title_case": false,
                "tool_mode": false,
                "trace_as_metadata": true,
                "type": "int",
                "value": ""
              },
              "code": {
                "advanced": true,
                "dynamic": true,
                "fileTypes": [],
                "file_path": "",
                "info": "",
                "list": false,
                "load_from_db": false,
                "multiline": true,
                "name": "code",
                "password": false,
                "placeholder": "",
                "required": true,
                "show": true,
                "title_case": false,
                "type": "code",
                "value": "import os\n\nimport orjson\nfrom astrapy.admin import parse_api_endpoint\n\nfrom langflow.base.vectorstores.model import LCVectorStoreComponent, check_cached_vector_store\nfrom langflow.helpers import docs_to_data\nfrom langflow.inputs import (\n    BoolInput,\n    DictInput,\n    DropdownInput,\n    FloatInput,\n    HandleInput,\n    IntInput,\n    SecretStrInput,\n    StrInput,\n)\nfrom langflow.schema import Data\n\n\nclass AstraDBGraphVectorStoreComponent(LCVectorStoreComponent):\n    display_name: str = \"Astra DB Graph\"\n    description: str = \"Implementation of Graph Vector Store using Astra DB\"\n    name = \"AstraDBGraph\"\n    icon: str = \"AstraDB\"\n\n    inputs = [\n        SecretStrInput(\n            name=\"token\",\n            display_name=\"Astra DB Application Token\",\n            info=\"Authentication token for accessing Astra DB.\",\n            value=\"ASTRA_DB_APPLICATION_TOKEN\",\n            required=True,\n            advanced=os.getenv(\"ASTRA_ENHANCED\", \"false\").lower() == \"true\",\n        ),\n        SecretStrInput(\n            name=\"api_endpoint\",\n            display_name=\"Database\" if os.getenv(\"ASTRA_ENHANCED\", \"false\").lower() == \"true\" else \"API Endpoint\",\n            info=\"API endpoint URL for the Astra DB service.\",\n            value=\"ASTRA_DB_API_ENDPOINT\",\n            required=True,\n        ),\n        StrInput(\n            name=\"collection_name\",\n            display_name=\"Collection Name\",\n            info=\"The name of the collection within Astra DB where the vectors will be stored.\",\n            required=True,\n        ),\n        StrInput(\n            name=\"metadata_incoming_links_key\",\n            display_name=\"Metadata incoming links key\",\n            info=\"Metadata key used for incoming links.\",\n            advanced=True,\n        ),\n        *LCVectorStoreComponent.inputs,\n        StrInput(\n            name=\"keyspace\",\n            display_name=\"Keyspace\",\n            info=\"Optional keyspace within Astra DB to use for the collection.\",\n            advanced=True,\n        ),\n        HandleInput(\n            name=\"embedding_model\",\n            display_name=\"Embedding Model\",\n            input_types=[\"Embeddings\"],\n            info=\"Allows an embedding model configuration.\",\n        ),\n        DropdownInput(\n            name=\"metric\",\n            display_name=\"Metric\",\n            info=\"Optional distance metric for vector comparisons in the vector store.\",\n            options=[\"cosine\", \"dot_product\", \"euclidean\"],\n            value=\"cosine\",\n            advanced=True,\n        ),\n        IntInput(\n            name=\"batch_size\",\n            display_name=\"Batch Size\",\n            info=\"Optional number of data to process in a single batch.\",\n            advanced=True,\n        ),\n        IntInput(\n            name=\"bulk_insert_batch_concurrency\",\n            display_name=\"Bulk Insert Batch Concurrency\",\n            info=\"Optional concurrency level for bulk insert operations.\",\n            advanced=True,\n        ),\n        IntInput(\n            name=\"bulk_insert_overwrite_concurrency\",\n            display_name=\"Bulk Insert Overwrite Concurrency\",\n            info=\"Optional concurrency level for bulk insert operations that overwrite existing data.\",\n            advanced=True,\n        ),\n        IntInput(\n            name=\"bulk_delete_concurrency\",\n            display_name=\"Bulk Delete Concurrency\",\n            info=\"Optional concurrency level for bulk delete operations.\",\n            advanced=True,\n        ),\n        DropdownInput(\n            name=\"setup_mode\",\n            display_name=\"Setup Mode\",\n            info=\"Configuration mode for setting up the vector store, with options like 'Sync', or 'Off'.\",\n            options=[\"Sync\", \"Off\"],\n            advanced=True,\n            value=\"Sync\",\n        ),\n        BoolInput(\n            name=\"pre_delete_collection\",\n            display_name=\"Pre Delete Collection\",\n            info=\"Boolean flag to determine whether to delete the collection before creating a new one.\",\n            advanced=True,\n            value=False,\n        ),\n        StrInput(\n            name=\"metadata_indexing_include\",\n            display_name=\"Metadata Indexing Include\",\n            info=\"Optional list of metadata fields to include in the indexing.\",\n            advanced=True,\n            list=True,\n        ),\n        StrInput(\n            name=\"metadata_indexing_exclude\",\n            display_name=\"Metadata Indexing Exclude\",\n            info=\"Optional list of metadata fields to exclude from the indexing.\",\n            advanced=True,\n            list=True,\n        ),\n        StrInput(\n            name=\"collection_indexing_policy\",\n            display_name=\"Collection Indexing Policy\",\n            info='Optional JSON string for the \"indexing\" field of the collection. '\n            \"See https://docs.datastax.com/en/astra-db-serverless/api-reference/collections.html#the-indexing-option\",\n            advanced=True,\n        ),\n        IntInput(\n            name=\"number_of_results\",\n            display_name=\"Number of Results\",\n            info=\"Number of results to return.\",\n            advanced=True,\n            value=4,\n        ),\n        DropdownInput(\n            name=\"search_type\",\n            display_name=\"Search Type\",\n            info=\"Search type to use\",\n            options=[\n                \"Similarity\",\n                \"Similarity with score threshold\",\n                \"MMR (Max Marginal Relevance)\",\n                \"Graph Traversal\",\n                \"MMR (Max Marginal Relevance) Graph Traversal\",\n            ],\n            value=\"MMR (Max Marginal Relevance) Graph Traversal\",\n            advanced=True,\n        ),\n        FloatInput(\n            name=\"search_score_threshold\",\n            display_name=\"Search Score Threshold\",\n            info=\"Minimum similarity score threshold for search results. \"\n            \"(when using 'Similarity with score threshold')\",\n            value=0,\n            advanced=True,\n        ),\n        DictInput(\n            name=\"search_filter\",\n            display_name=\"Search Metadata Filter\",\n            info=\"Optional dictionary of filters to apply to the search query.\",\n            advanced=True,\n            is_list=True,\n        ),\n    ]\n\n    @check_cached_vector_store\n    def build_vector_store(self):\n        try:\n            from langchain_astradb import AstraDBGraphVectorStore\n            from langchain_astradb.utils.astradb import SetupMode\n        except ImportError as e:\n            msg = (\n                \"Could not import langchain Astra DB integration package. \"\n                \"Please install it with `pip install langchain-astradb`.\"\n            )\n            raise ImportError(msg) from e\n\n        try:\n            if not self.setup_mode:\n                self.setup_mode = self._inputs[\"setup_mode\"].options[0]\n\n            setup_mode_value = SetupMode[self.setup_mode.upper()]\n        except KeyError as e:\n            msg = f\"Invalid setup mode: {self.setup_mode}\"\n            raise ValueError(msg) from e\n\n        try:\n            self.log(f\"Initializing Graph Vector Store {self.collection_name}\")\n\n            vector_store = AstraDBGraphVectorStore(\n                embedding=self.embedding_model,\n                collection_name=self.collection_name,\n                metadata_incoming_links_key=self.metadata_incoming_links_key or \"incoming_links\",\n                token=self.token,\n                api_endpoint=self.api_endpoint,\n                namespace=self.keyspace or None,\n                environment=parse_api_endpoint(self.api_endpoint).environment if self.api_endpoint else None,\n                metric=self.metric or None,\n                batch_size=self.batch_size or None,\n                bulk_insert_batch_concurrency=self.bulk_insert_batch_concurrency or None,\n                bulk_insert_overwrite_concurrency=self.bulk_insert_overwrite_concurrency or None,\n                bulk_delete_concurrency=self.bulk_delete_concurrency or None,\n                setup_mode=setup_mode_value,\n                pre_delete_collection=self.pre_delete_collection,\n                metadata_indexing_include=[s for s in self.metadata_indexing_include if s] or None,\n                metadata_indexing_exclude=[s for s in self.metadata_indexing_exclude if s] or None,\n                collection_indexing_policy=orjson.loads(self.collection_indexing_policy.encode(\"utf-8\"))\n                if self.collection_indexing_policy\n                else None,\n            )\n        except Exception as e:\n            msg = f\"Error initializing AstraDBGraphVectorStore: {e}\"\n            raise ValueError(msg) from e\n\n        self.log(f\"Vector Store initialized: {vector_store.astra_env.collection_name}\")\n        self._add_documents_to_vector_store(vector_store)\n\n        return vector_store\n\n    def _add_documents_to_vector_store(self, vector_store) -> None:\n        documents = []\n        for _input in self.ingest_data or []:\n            if isinstance(_input, Data):\n                documents.append(_input.to_lc_document())\n            else:\n                msg = \"Vector Store Inputs must be Data objects.\"\n                raise TypeError(msg)\n\n        if documents:\n            self.log(f\"Adding {len(documents)} documents to the Vector Store.\")\n            try:\n                vector_store.add_documents(documents)\n            except Exception as e:\n                msg = f\"Error adding documents to AstraDBGraphVectorStore: {e}\"\n                raise ValueError(msg) from e\n        else:\n            self.log(\"No documents to add to the Vector Store.\")\n\n    def _map_search_type(self) -> str:\n        match self.search_type:\n            case \"Similarity\":\n                return \"similarity\"\n            case \"Similarity with score threshold\":\n                return \"similarity_score_threshold\"\n            case \"MMR (Max Marginal Relevance)\":\n                return \"mmr\"\n            case \"Graph Traversal\":\n                return \"traversal\"\n            case \"MMR (Max Marginal Relevance) Graph Traversal\":\n                return \"mmr_traversal\"\n            case _:\n                return \"similarity\"\n\n    def _build_search_args(self):\n        args = {\n            \"k\": self.number_of_results,\n            \"score_threshold\": self.search_score_threshold,\n        }\n\n        if self.search_filter:\n            clean_filter = {k: v for k, v in self.search_filter.items() if k and v}\n            if len(clean_filter) > 0:\n                args[\"filter\"] = clean_filter\n        return args\n\n    def search_documents(self, vector_store=None) -> list[Data]:\n        if not vector_store:\n            vector_store = self.build_vector_store()\n\n        self.log(\"Searching for documents in AstraDBGraphVectorStore.\")\n        self.log(f\"Search query: {self.search_query}\")\n        self.log(f\"Search type: {self.search_type}\")\n        self.log(f\"Number of results: {self.number_of_results}\")\n\n        if self.search_query and isinstance(self.search_query, str) and self.search_query.strip():\n            try:\n                search_type = self._map_search_type()\n                search_args = self._build_search_args()\n\n                docs = vector_store.search(query=self.search_query, search_type=search_type, **search_args)\n\n                # Drop links from the metadata. At this point the links don't add any value for building the\n                # context and haven't been restored to json which causes the conversion to fail.\n                self.log(\"Removing links from metadata.\")\n                for doc in docs:\n                    if \"links\" in doc.metadata:\n                        doc.metadata.pop(\"links\")\n\n            except Exception as e:\n                msg = f\"Error performing search in AstraDBGraphVectorStore: {e}\"\n                raise ValueError(msg) from e\n\n            self.log(f\"Retrieved documents: {len(docs)}\")\n\n            data = docs_to_data(docs)\n\n            self.log(f\"Converted documents to data: {len(data)}\")\n\n            self.status = data\n            return data\n        self.log(\"No search input provided. Skipping search.\")\n        return []\n\n    def get_retriever_kwargs(self):\n        search_args = self._build_search_args()\n        return {\n            \"search_type\": self._map_search_type(),\n            \"search_kwargs\": search_args,\n        }\n"
              },
              "collection_indexing_policy": {
                "_input_type": "StrInput",
                "advanced": true,
                "display_name": "Collection Indexing Policy",
                "dynamic": false,
                "info": "Optional JSON string for the \"indexing\" field of the collection. See https://docs.datastax.com/en/astra-db-serverless/api-reference/collections.html#the-indexing-option",
                "list": false,
                "list_add_label": "Add More",
                "load_from_db": false,
                "name": "collection_indexing_policy",
                "placeholder": "",
                "required": false,
                "show": true,
                "title_case": false,
                "tool_mode": false,
                "trace_as_metadata": true,
                "type": "str",
                "value": ""
              },
              "collection_name": {
                "_input_type": "StrInput",
                "advanced": false,
                "display_name": "Collection Name",
                "dynamic": false,
                "info": "The name of the collection within Astra DB where the vectors will be stored.",
                "list": false,
                "list_add_label": "Add More",
                "load_from_db": false,
                "name": "collection_name",
                "placeholder": "",
                "required": true,
                "show": true,
                "title_case": false,
                "tool_mode": false,
                "trace_as_metadata": true,
                "type": "str",
                "value": ""
              },
              "embedding_model": {
                "_input_type": "HandleInput",
                "advanced": false,
                "display_name": "Embedding Model",
                "dynamic": false,
                "info": "Allows an embedding model configuration.",
                "input_types": [
                  "Embeddings"
                ],
                "list": false,
                "list_add_label": "Add More",
                "name": "embedding_model",
                "placeholder": "",
                "required": false,
                "show": true,
                "title_case": false,
                "trace_as_metadata": true,
                "type": "other",
                "value": ""
              },
              "ingest_data": {
                "_input_type": "DataInput",
                "advanced": false,
                "display_name": "Ingest Data",
                "dynamic": false,
                "info": "",
                "input_types": [
                  "Data"
                ],
                "list": false,
                "list_add_label": "Add More",
                "name": "ingest_data",
                "placeholder": "",
                "required": false,
                "show": true,
                "title_case": false,
                "tool_mode": false,
                "trace_as_input": true,
                "trace_as_metadata": true,
                "type": "other",
                "value": ""
              },
              "keyspace": {
                "_input_type": "StrInput",
                "advanced": true,
                "display_name": "Keyspace",
                "dynamic": false,
                "info": "Optional keyspace within Astra DB to use for the collection.",
                "list": false,
                "list_add_label": "Add More",
                "load_from_db": false,
                "name": "keyspace",
                "placeholder": "",
                "required": false,
                "show": true,
                "title_case": false,
                "tool_mode": false,
                "trace_as_metadata": true,
                "type": "str",
                "value": ""
              },
              "metadata_incoming_links_key": {
                "_input_type": "StrInput",
                "advanced": true,
                "display_name": "Metadata incoming links key",
                "dynamic": false,
                "info": "Metadata key used for incoming links.",
                "list": false,
                "list_add_label": "Add More",
                "load_from_db": false,
                "name": "metadata_incoming_links_key",
                "placeholder": "",
                "required": false,
                "show": true,
                "title_case": false,
                "tool_mode": false,
                "trace_as_metadata": true,
                "type": "str",
                "value": ""
              },
              "metadata_indexing_exclude": {
                "_input_type": "StrInput",
                "advanced": true,
                "display_name": "Metadata Indexing Exclude",
                "dynamic": false,
                "info": "Optional list of metadata fields to exclude from the indexing.",
                "list": true,
                "list_add_label": "Add More",
                "load_from_db": false,
                "name": "metadata_indexing_exclude",
                "placeholder": "",
                "required": false,
                "show": true,
                "title_case": false,
                "tool_mode": false,
                "trace_as_metadata": true,
                "type": "str",
                "value": ""
              },
              "metadata_indexing_include": {
                "_input_type": "StrInput",
                "advanced": true,
                "display_name": "Metadata Indexing Include",
                "dynamic": false,
                "info": "Optional list of metadata fields to include in the indexing.",
                "list": true,
                "list_add_label": "Add More",
                "load_from_db": false,
                "name": "metadata_indexing_include",
                "placeholder": "",
                "required": false,
                "show": true,
                "title_case": false,
                "tool_mode": false,
                "trace_as_metadata": true,
                "type": "str",
                "value": ""
              },
              "metric": {
                "_input_type": "DropdownInput",
                "advanced": true,
                "combobox": false,
                "dialog_inputs": {},
                "display_name": "Metric",
                "dynamic": false,
                "info": "Optional distance metric for vector comparisons in the vector store.",
                "name": "metric",
                "options": [
                  "cosine",
                  "dot_product",
                  "euclidean"
                ],
                "options_metadata": [],
                "placeholder": "",
                "required": false,
                "show": true,
                "title_case": false,
                "tool_mode": false,
                "trace_as_metadata": true,
                "type": "str",
                "value": "cosine"
              },
              "number_of_results": {
                "_input_type": "IntInput",
                "advanced": true,
                "display_name": "Number of Results",
                "dynamic": false,
                "info": "Number of results to return.",
                "list": false,
                "list_add_label": "Add More",
                "name": "number_of_results",
                "placeholder": "",
                "required": false,
                "show": true,
                "title_case": false,
                "tool_mode": false,
                "trace_as_metadata": true,
                "type": "int",
                "value": 4
              },
              "pre_delete_collection": {
                "_input_type": "BoolInput",
                "advanced": true,
                "display_name": "Pre Delete Collection",
                "dynamic": false,
                "info": "Boolean flag to determine whether to delete the collection before creating a new one.",
                "list": false,
                "list_add_label": "Add More",
                "name": "pre_delete_collection",
                "placeholder": "",
                "required": false,
                "show": true,
                "title_case": false,
                "tool_mode": false,
                "trace_as_metadata": true,
                "type": "bool",
                "value": false
              },
              "search_filter": {
                "_input_type": "DictInput",
                "advanced": true,
                "display_name": "Search Metadata Filter",
                "dynamic": false,
                "info": "Optional dictionary of filters to apply to the search query.",
                "list": true,
                "list_add_label": "Add More",
                "name": "search_filter",
                "placeholder": "",
                "required": false,
                "show": true,
                "title_case": false,
                "tool_mode": false,
                "trace_as_input": true,
                "type": "dict",
                "value": {}
              },
              "search_query": {
                "_input_type": "MultilineInput",
                "advanced": false,
                "display_name": "Search Query",
                "dynamic": false,
                "info": "",
                "input_types": [
                  "Message"
                ],
                "list": false,
                "list_add_label": "Add More",
                "load_from_db": false,
                "multiline": true,
                "name": "search_query",
                "placeholder": "",
                "required": false,
                "show": true,
                "title_case": false,
                "tool_mode": true,
                "trace_as_input": true,
                "trace_as_metadata": true,
                "type": "str",
                "value": ""
              },
              "search_score_threshold": {
                "_input_type": "FloatInput",
                "advanced": true,
                "display_name": "Search Score Threshold",
                "dynamic": false,
                "info": "Minimum similarity score threshold for search results. (when using 'Similarity with score threshold')",
                "list": false,
                "list_add_label": "Add More",
                "name": "search_score_threshold",
                "placeholder": "",
                "required": false,
                "show": true,
                "title_case": false,
                "tool_mode": false,
                "trace_as_metadata": true,
                "type": "float",
                "value": 0
              },
              "search_type": {
                "_input_type": "DropdownInput",
                "advanced": true,
                "combobox": false,
                "dialog_inputs": {},
                "display_name": "Search Type",
                "dynamic": false,
                "info": "Search type to use",
                "name": "search_type",
                "options": [
                  "Similarity",
                  "Similarity with score threshold",
                  "MMR (Max Marginal Relevance)",
                  "Graph Traversal",
                  "MMR (Max Marginal Relevance) Graph Traversal"
                ],
                "options_metadata": [],
                "placeholder": "",
                "required": false,
                "show": true,
                "title_case": false,
                "tool_mode": false,
                "trace_as_metadata": true,
                "type": "str",
                "value": "MMR (Max Marginal Relevance) Graph Traversal"
              },
              "setup_mode": {
                "_input_type": "DropdownInput",
                "advanced": true,
                "combobox": false,
                "dialog_inputs": {},
                "display_name": "Setup Mode",
                "dynamic": false,
                "info": "Configuration mode for setting up the vector store, with options like 'Sync', or 'Off'.",
                "name": "setup_mode",
                "options": [
                  "Sync",
                  "Off"
                ],
                "options_metadata": [],
                "placeholder": "",
                "required": false,
                "show": true,
                "title_case": false,
                "tool_mode": false,
                "trace_as_metadata": true,
                "type": "str",
                "value": "Sync"
              },
              "should_cache_vector_store": {
                "_input_type": "BoolInput",
                "advanced": true,
                "display_name": "Cache Vector Store",
                "dynamic": false,
                "info": "If True, the vector store will be cached for the current build of the component. This is useful for components that have multiple output methods and want to share the same vector store.",
                "list": false,
                "list_add_label": "Add More",
                "name": "should_cache_vector_store",
                "placeholder": "",
                "required": false,
                "show": true,
                "title_case": false,
                "tool_mode": false,
                "trace_as_metadata": true,
                "type": "bool",
                "value": true
              },
              "token": {
                "_input_type": "SecretStrInput",
                "advanced": false,
                "display_name": "Astra DB Application Token",
                "dynamic": false,
                "info": "Authentication token for accessing Astra DB.",
                "input_types": [
                  "Message"
                ],
                "load_from_db": true,
                "name": "token",
                "password": true,
                "placeholder": "",
                "required": true,
                "show": true,
                "title_case": false,
                "type": "str",
                "value": ""
              }
            },
            "tool_mode": false
          },
          "showNode": true,
          "type": "AstraDBGraph"
        },
        "dragging": false,
        "id": "AstraDBGraph-xJiDN",
        "measured": {
          "height": 709,
          "width": 360
        },
        "position": {
          "x": -1289.3629248195448,
          "y": 7017.257953990425
        },
        "selected": false,
        "type": "genericNode"
      },
      {
        "data": {
          "id": "AstraDBGraph-uza6S",
          "node": {
            "base_classes": [
              "Data",
              "DataFrame"
            ],
            "beta": false,
            "category": "vectorstores",
            "conditional_paths": [],
            "custom_fields": {},
            "description": "Implementation of Graph Vector Store using Astra DB",
            "display_name": "Astra DB Graph",
            "documentation": "",
            "edited": false,
            "field_order": [
              "token",
              "api_endpoint",
              "collection_name",
              "metadata_incoming_links_key",
              "ingest_data",
              "search_query",
              "should_cache_vector_store",
              "keyspace",
              "embedding_model",
              "metric",
              "batch_size",
              "bulk_insert_batch_concurrency",
              "bulk_insert_overwrite_concurrency",
              "bulk_delete_concurrency",
              "setup_mode",
              "pre_delete_collection",
              "metadata_indexing_include",
              "metadata_indexing_exclude",
              "collection_indexing_policy",
              "number_of_results",
              "search_type",
              "search_score_threshold",
              "search_filter"
            ],
            "frozen": false,
            "icon": "AstraDB",
            "key": "AstraDBGraph",
            "legacy": false,
            "metadata": {},
            "minimized": false,
            "output_types": [],
            "outputs": [
              {
                "allows_loop": false,
                "cache": true,
                "display_name": "Search Results",
                "method": "search_documents",
                "name": "search_results",
                "required_inputs": [
                  "api_endpoint",
                  "collection_name",
                  "token"
                ],
                "selected": "Data",
                "tool_mode": true,
                "types": [
                  "Data"
                ],
                "value": "__UNDEFINED__"
              },
              {
                "allows_loop": false,
                "cache": true,
                "display_name": "DataFrame",
                "method": "as_dataframe",
                "name": "dataframe",
                "required_inputs": [],
                "selected": "DataFrame",
                "tool_mode": true,
                "types": [
                  "DataFrame"
                ],
                "value": "__UNDEFINED__"
              }
            ],
            "pinned": false,
            "score": 0.01857804455091699,
            "template": {
              "_type": "Component",
              "api_endpoint": {
                "_input_type": "SecretStrInput",
                "advanced": false,
                "display_name": "API Endpoint",
                "dynamic": false,
                "info": "API endpoint URL for the Astra DB service.",
                "input_types": [
                  "Message"
                ],
                "load_from_db": true,
                "name": "api_endpoint",
                "password": true,
                "placeholder": "",
                "required": true,
                "show": true,
                "title_case": false,
                "type": "str",
                "value": ""
              },
              "batch_size": {
                "_input_type": "IntInput",
                "advanced": true,
                "display_name": "Batch Size",
                "dynamic": false,
                "info": "Optional number of data to process in a single batch.",
                "list": false,
                "list_add_label": "Add More",
                "name": "batch_size",
                "placeholder": "",
                "required": false,
                "show": true,
                "title_case": false,
                "tool_mode": false,
                "trace_as_metadata": true,
                "type": "int",
                "value": ""
              },
              "bulk_delete_concurrency": {
                "_input_type": "IntInput",
                "advanced": true,
                "display_name": "Bulk Delete Concurrency",
                "dynamic": false,
                "info": "Optional concurrency level for bulk delete operations.",
                "list": false,
                "list_add_label": "Add More",
                "name": "bulk_delete_concurrency",
                "placeholder": "",
                "required": false,
                "show": true,
                "title_case": false,
                "tool_mode": false,
                "trace_as_metadata": true,
                "type": "int",
                "value": ""
              },
              "bulk_insert_batch_concurrency": {
                "_input_type": "IntInput",
                "advanced": true,
                "display_name": "Bulk Insert Batch Concurrency",
                "dynamic": false,
                "info": "Optional concurrency level for bulk insert operations.",
                "list": false,
                "list_add_label": "Add More",
                "name": "bulk_insert_batch_concurrency",
                "placeholder": "",
                "required": false,
                "show": true,
                "title_case": false,
                "tool_mode": false,
                "trace_as_metadata": true,
                "type": "int",
                "value": ""
              },
              "bulk_insert_overwrite_concurrency": {
                "_input_type": "IntInput",
                "advanced": true,
                "display_name": "Bulk Insert Overwrite Concurrency",
                "dynamic": false,
                "info": "Optional concurrency level for bulk insert operations that overwrite existing data.",
                "list": false,
                "list_add_label": "Add More",
                "name": "bulk_insert_overwrite_concurrency",
                "placeholder": "",
                "required": false,
                "show": true,
                "title_case": false,
                "tool_mode": false,
                "trace_as_metadata": true,
                "type": "int",
                "value": ""
              },
              "code": {
                "advanced": true,
                "dynamic": true,
                "fileTypes": [],
                "file_path": "",
                "info": "",
                "list": false,
                "load_from_db": false,
                "multiline": true,
                "name": "code",
                "password": false,
                "placeholder": "",
                "required": true,
                "show": true,
                "title_case": false,
                "type": "code",
                "value": "import os\n\nimport orjson\nfrom astrapy.admin import parse_api_endpoint\n\nfrom langflow.base.vectorstores.model import LCVectorStoreComponent, check_cached_vector_store\nfrom langflow.helpers import docs_to_data\nfrom langflow.inputs import (\n    BoolInput,\n    DictInput,\n    DropdownInput,\n    FloatInput,\n    HandleInput,\n    IntInput,\n    SecretStrInput,\n    StrInput,\n)\nfrom langflow.schema import Data\n\n\nclass AstraDBGraphVectorStoreComponent(LCVectorStoreComponent):\n    display_name: str = \"Astra DB Graph\"\n    description: str = \"Implementation of Graph Vector Store using Astra DB\"\n    name = \"AstraDBGraph\"\n    icon: str = \"AstraDB\"\n\n    inputs = [\n        SecretStrInput(\n            name=\"token\",\n            display_name=\"Astra DB Application Token\",\n            info=\"Authentication token for accessing Astra DB.\",\n            value=\"ASTRA_DB_APPLICATION_TOKEN\",\n            required=True,\n            advanced=os.getenv(\"ASTRA_ENHANCED\", \"false\").lower() == \"true\",\n        ),\n        SecretStrInput(\n            name=\"api_endpoint\",\n            display_name=\"Database\" if os.getenv(\"ASTRA_ENHANCED\", \"false\").lower() == \"true\" else \"API Endpoint\",\n            info=\"API endpoint URL for the Astra DB service.\",\n            value=\"ASTRA_DB_API_ENDPOINT\",\n            required=True,\n        ),\n        StrInput(\n            name=\"collection_name\",\n            display_name=\"Collection Name\",\n            info=\"The name of the collection within Astra DB where the vectors will be stored.\",\n            required=True,\n        ),\n        StrInput(\n            name=\"metadata_incoming_links_key\",\n            display_name=\"Metadata incoming links key\",\n            info=\"Metadata key used for incoming links.\",\n            advanced=True,\n        ),\n        *LCVectorStoreComponent.inputs,\n        StrInput(\n            name=\"keyspace\",\n            display_name=\"Keyspace\",\n            info=\"Optional keyspace within Astra DB to use for the collection.\",\n            advanced=True,\n        ),\n        HandleInput(\n            name=\"embedding_model\",\n            display_name=\"Embedding Model\",\n            input_types=[\"Embeddings\"],\n            info=\"Allows an embedding model configuration.\",\n        ),\n        DropdownInput(\n            name=\"metric\",\n            display_name=\"Metric\",\n            info=\"Optional distance metric for vector comparisons in the vector store.\",\n            options=[\"cosine\", \"dot_product\", \"euclidean\"],\n            value=\"cosine\",\n            advanced=True,\n        ),\n        IntInput(\n            name=\"batch_size\",\n            display_name=\"Batch Size\",\n            info=\"Optional number of data to process in a single batch.\",\n            advanced=True,\n        ),\n        IntInput(\n            name=\"bulk_insert_batch_concurrency\",\n            display_name=\"Bulk Insert Batch Concurrency\",\n            info=\"Optional concurrency level for bulk insert operations.\",\n            advanced=True,\n        ),\n        IntInput(\n            name=\"bulk_insert_overwrite_concurrency\",\n            display_name=\"Bulk Insert Overwrite Concurrency\",\n            info=\"Optional concurrency level for bulk insert operations that overwrite existing data.\",\n            advanced=True,\n        ),\n        IntInput(\n            name=\"bulk_delete_concurrency\",\n            display_name=\"Bulk Delete Concurrency\",\n            info=\"Optional concurrency level for bulk delete operations.\",\n            advanced=True,\n        ),\n        DropdownInput(\n            name=\"setup_mode\",\n            display_name=\"Setup Mode\",\n            info=\"Configuration mode for setting up the vector store, with options like 'Sync', or 'Off'.\",\n            options=[\"Sync\", \"Off\"],\n            advanced=True,\n            value=\"Sync\",\n        ),\n        BoolInput(\n            name=\"pre_delete_collection\",\n            display_name=\"Pre Delete Collection\",\n            info=\"Boolean flag to determine whether to delete the collection before creating a new one.\",\n            advanced=True,\n            value=False,\n        ),\n        StrInput(\n            name=\"metadata_indexing_include\",\n            display_name=\"Metadata Indexing Include\",\n            info=\"Optional list of metadata fields to include in the indexing.\",\n            advanced=True,\n            list=True,\n        ),\n        StrInput(\n            name=\"metadata_indexing_exclude\",\n            display_name=\"Metadata Indexing Exclude\",\n            info=\"Optional list of metadata fields to exclude from the indexing.\",\n            advanced=True,\n            list=True,\n        ),\n        StrInput(\n            name=\"collection_indexing_policy\",\n            display_name=\"Collection Indexing Policy\",\n            info='Optional JSON string for the \"indexing\" field of the collection. '\n            \"See https://docs.datastax.com/en/astra-db-serverless/api-reference/collections.html#the-indexing-option\",\n            advanced=True,\n        ),\n        IntInput(\n            name=\"number_of_results\",\n            display_name=\"Number of Results\",\n            info=\"Number of results to return.\",\n            advanced=True,\n            value=4,\n        ),\n        DropdownInput(\n            name=\"search_type\",\n            display_name=\"Search Type\",\n            info=\"Search type to use\",\n            options=[\n                \"Similarity\",\n                \"Similarity with score threshold\",\n                \"MMR (Max Marginal Relevance)\",\n                \"Graph Traversal\",\n                \"MMR (Max Marginal Relevance) Graph Traversal\",\n            ],\n            value=\"MMR (Max Marginal Relevance) Graph Traversal\",\n            advanced=True,\n        ),\n        FloatInput(\n            name=\"search_score_threshold\",\n            display_name=\"Search Score Threshold\",\n            info=\"Minimum similarity score threshold for search results. \"\n            \"(when using 'Similarity with score threshold')\",\n            value=0,\n            advanced=True,\n        ),\n        DictInput(\n            name=\"search_filter\",\n            display_name=\"Search Metadata Filter\",\n            info=\"Optional dictionary of filters to apply to the search query.\",\n            advanced=True,\n            is_list=True,\n        ),\n    ]\n\n    @check_cached_vector_store\n    def build_vector_store(self):\n        try:\n            from langchain_astradb import AstraDBGraphVectorStore\n            from langchain_astradb.utils.astradb import SetupMode\n        except ImportError as e:\n            msg = (\n                \"Could not import langchain Astra DB integration package. \"\n                \"Please install it with `pip install langchain-astradb`.\"\n            )\n            raise ImportError(msg) from e\n\n        try:\n            if not self.setup_mode:\n                self.setup_mode = self._inputs[\"setup_mode\"].options[0]\n\n            setup_mode_value = SetupMode[self.setup_mode.upper()]\n        except KeyError as e:\n            msg = f\"Invalid setup mode: {self.setup_mode}\"\n            raise ValueError(msg) from e\n\n        try:\n            self.log(f\"Initializing Graph Vector Store {self.collection_name}\")\n\n            vector_store = AstraDBGraphVectorStore(\n                embedding=self.embedding_model,\n                collection_name=self.collection_name,\n                metadata_incoming_links_key=self.metadata_incoming_links_key or \"incoming_links\",\n                token=self.token,\n                api_endpoint=self.api_endpoint,\n                namespace=self.keyspace or None,\n                environment=parse_api_endpoint(self.api_endpoint).environment if self.api_endpoint else None,\n                metric=self.metric or None,\n                batch_size=self.batch_size or None,\n                bulk_insert_batch_concurrency=self.bulk_insert_batch_concurrency or None,\n                bulk_insert_overwrite_concurrency=self.bulk_insert_overwrite_concurrency or None,\n                bulk_delete_concurrency=self.bulk_delete_concurrency or None,\n                setup_mode=setup_mode_value,\n                pre_delete_collection=self.pre_delete_collection,\n                metadata_indexing_include=[s for s in self.metadata_indexing_include if s] or None,\n                metadata_indexing_exclude=[s for s in self.metadata_indexing_exclude if s] or None,\n                collection_indexing_policy=orjson.loads(self.collection_indexing_policy.encode(\"utf-8\"))\n                if self.collection_indexing_policy\n                else None,\n            )\n        except Exception as e:\n            msg = f\"Error initializing AstraDBGraphVectorStore: {e}\"\n            raise ValueError(msg) from e\n\n        self.log(f\"Vector Store initialized: {vector_store.astra_env.collection_name}\")\n        self._add_documents_to_vector_store(vector_store)\n\n        return vector_store\n\n    def _add_documents_to_vector_store(self, vector_store) -> None:\n        documents = []\n        for _input in self.ingest_data or []:\n            if isinstance(_input, Data):\n                documents.append(_input.to_lc_document())\n            else:\n                msg = \"Vector Store Inputs must be Data objects.\"\n                raise TypeError(msg)\n\n        if documents:\n            self.log(f\"Adding {len(documents)} documents to the Vector Store.\")\n            try:\n                vector_store.add_documents(documents)\n            except Exception as e:\n                msg = f\"Error adding documents to AstraDBGraphVectorStore: {e}\"\n                raise ValueError(msg) from e\n        else:\n            self.log(\"No documents to add to the Vector Store.\")\n\n    def _map_search_type(self) -> str:\n        match self.search_type:\n            case \"Similarity\":\n                return \"similarity\"\n            case \"Similarity with score threshold\":\n                return \"similarity_score_threshold\"\n            case \"MMR (Max Marginal Relevance)\":\n                return \"mmr\"\n            case \"Graph Traversal\":\n                return \"traversal\"\n            case \"MMR (Max Marginal Relevance) Graph Traversal\":\n                return \"mmr_traversal\"\n            case _:\n                return \"similarity\"\n\n    def _build_search_args(self):\n        args = {\n            \"k\": self.number_of_results,\n            \"score_threshold\": self.search_score_threshold,\n        }\n\n        if self.search_filter:\n            clean_filter = {k: v for k, v in self.search_filter.items() if k and v}\n            if len(clean_filter) > 0:\n                args[\"filter\"] = clean_filter\n        return args\n\n    def search_documents(self, vector_store=None) -> list[Data]:\n        if not vector_store:\n            vector_store = self.build_vector_store()\n\n        self.log(\"Searching for documents in AstraDBGraphVectorStore.\")\n        self.log(f\"Search query: {self.search_query}\")\n        self.log(f\"Search type: {self.search_type}\")\n        self.log(f\"Number of results: {self.number_of_results}\")\n\n        if self.search_query and isinstance(self.search_query, str) and self.search_query.strip():\n            try:\n                search_type = self._map_search_type()\n                search_args = self._build_search_args()\n\n                docs = vector_store.search(query=self.search_query, search_type=search_type, **search_args)\n\n                # Drop links from the metadata. At this point the links don't add any value for building the\n                # context and haven't been restored to json which causes the conversion to fail.\n                self.log(\"Removing links from metadata.\")\n                for doc in docs:\n                    if \"links\" in doc.metadata:\n                        doc.metadata.pop(\"links\")\n\n            except Exception as e:\n                msg = f\"Error performing search in AstraDBGraphVectorStore: {e}\"\n                raise ValueError(msg) from e\n\n            self.log(f\"Retrieved documents: {len(docs)}\")\n\n            data = docs_to_data(docs)\n\n            self.log(f\"Converted documents to data: {len(data)}\")\n\n            self.status = data\n            return data\n        self.log(\"No search input provided. Skipping search.\")\n        return []\n\n    def get_retriever_kwargs(self):\n        search_args = self._build_search_args()\n        return {\n            \"search_type\": self._map_search_type(),\n            \"search_kwargs\": search_args,\n        }\n"
              },
              "collection_indexing_policy": {
                "_input_type": "StrInput",
                "advanced": true,
                "display_name": "Collection Indexing Policy",
                "dynamic": false,
                "info": "Optional JSON string for the \"indexing\" field of the collection. See https://docs.datastax.com/en/astra-db-serverless/api-reference/collections.html#the-indexing-option",
                "list": false,
                "list_add_label": "Add More",
                "load_from_db": false,
                "name": "collection_indexing_policy",
                "placeholder": "",
                "required": false,
                "show": true,
                "title_case": false,
                "tool_mode": false,
                "trace_as_metadata": true,
                "type": "str",
                "value": ""
              },
              "collection_name": {
                "_input_type": "StrInput",
                "advanced": false,
                "display_name": "Collection Name",
                "dynamic": false,
                "info": "The name of the collection within Astra DB where the vectors will be stored.",
                "list": false,
                "list_add_label": "Add More",
                "load_from_db": false,
                "name": "collection_name",
                "placeholder": "",
                "required": true,
                "show": true,
                "title_case": false,
                "tool_mode": false,
                "trace_as_metadata": true,
                "type": "str",
                "value": ""
              },
              "embedding_model": {
                "_input_type": "HandleInput",
                "advanced": false,
                "display_name": "Embedding Model",
                "dynamic": false,
                "info": "Allows an embedding model configuration.",
                "input_types": [
                  "Embeddings"
                ],
                "list": false,
                "list_add_label": "Add More",
                "name": "embedding_model",
                "placeholder": "",
                "required": false,
                "show": true,
                "title_case": false,
                "trace_as_metadata": true,
                "type": "other",
                "value": ""
              },
              "ingest_data": {
                "_input_type": "DataInput",
                "advanced": false,
                "display_name": "Ingest Data",
                "dynamic": false,
                "info": "",
                "input_types": [
                  "Data"
                ],
                "list": false,
                "list_add_label": "Add More",
                "name": "ingest_data",
                "placeholder": "",
                "required": false,
                "show": true,
                "title_case": false,
                "tool_mode": false,
                "trace_as_input": true,
                "trace_as_metadata": true,
                "type": "other",
                "value": ""
              },
              "keyspace": {
                "_input_type": "StrInput",
                "advanced": true,
                "display_name": "Keyspace",
                "dynamic": false,
                "info": "Optional keyspace within Astra DB to use for the collection.",
                "list": false,
                "list_add_label": "Add More",
                "load_from_db": false,
                "name": "keyspace",
                "placeholder": "",
                "required": false,
                "show": true,
                "title_case": false,
                "tool_mode": false,
                "trace_as_metadata": true,
                "type": "str",
                "value": ""
              },
              "metadata_incoming_links_key": {
                "_input_type": "StrInput",
                "advanced": true,
                "display_name": "Metadata incoming links key",
                "dynamic": false,
                "info": "Metadata key used for incoming links.",
                "list": false,
                "list_add_label": "Add More",
                "load_from_db": false,
                "name": "metadata_incoming_links_key",
                "placeholder": "",
                "required": false,
                "show": true,
                "title_case": false,
                "tool_mode": false,
                "trace_as_metadata": true,
                "type": "str",
                "value": ""
              },
              "metadata_indexing_exclude": {
                "_input_type": "StrInput",
                "advanced": true,
                "display_name": "Metadata Indexing Exclude",
                "dynamic": false,
                "info": "Optional list of metadata fields to exclude from the indexing.",
                "list": true,
                "list_add_label": "Add More",
                "load_from_db": false,
                "name": "metadata_indexing_exclude",
                "placeholder": "",
                "required": false,
                "show": true,
                "title_case": false,
                "tool_mode": false,
                "trace_as_metadata": true,
                "type": "str",
                "value": ""
              },
              "metadata_indexing_include": {
                "_input_type": "StrInput",
                "advanced": true,
                "display_name": "Metadata Indexing Include",
                "dynamic": false,
                "info": "Optional list of metadata fields to include in the indexing.",
                "list": true,
                "list_add_label": "Add More",
                "load_from_db": false,
                "name": "metadata_indexing_include",
                "placeholder": "",
                "required": false,
                "show": true,
                "title_case": false,
                "tool_mode": false,
                "trace_as_metadata": true,
                "type": "str",
                "value": ""
              },
              "metric": {
                "_input_type": "DropdownInput",
                "advanced": true,
                "combobox": false,
                "dialog_inputs": {},
                "display_name": "Metric",
                "dynamic": false,
                "info": "Optional distance metric for vector comparisons in the vector store.",
                "name": "metric",
                "options": [
                  "cosine",
                  "dot_product",
                  "euclidean"
                ],
                "options_metadata": [],
                "placeholder": "",
                "required": false,
                "show": true,
                "title_case": false,
                "tool_mode": false,
                "trace_as_metadata": true,
                "type": "str",
                "value": "cosine"
              },
              "number_of_results": {
                "_input_type": "IntInput",
                "advanced": true,
                "display_name": "Number of Results",
                "dynamic": false,
                "info": "Number of results to return.",
                "list": false,
                "list_add_label": "Add More",
                "name": "number_of_results",
                "placeholder": "",
                "required": false,
                "show": true,
                "title_case": false,
                "tool_mode": false,
                "trace_as_metadata": true,
                "type": "int",
                "value": 4
              },
              "pre_delete_collection": {
                "_input_type": "BoolInput",
                "advanced": true,
                "display_name": "Pre Delete Collection",
                "dynamic": false,
                "info": "Boolean flag to determine whether to delete the collection before creating a new one.",
                "list": false,
                "list_add_label": "Add More",
                "name": "pre_delete_collection",
                "placeholder": "",
                "required": false,
                "show": true,
                "title_case": false,
                "tool_mode": false,
                "trace_as_metadata": true,
                "type": "bool",
                "value": false
              },
              "search_filter": {
                "_input_type": "DictInput",
                "advanced": true,
                "display_name": "Search Metadata Filter",
                "dynamic": false,
                "info": "Optional dictionary of filters to apply to the search query.",
                "list": true,
                "list_add_label": "Add More",
                "name": "search_filter",
                "placeholder": "",
                "required": false,
                "show": true,
                "title_case": false,
                "tool_mode": false,
                "trace_as_input": true,
                "type": "dict",
                "value": {}
              },
              "search_query": {
                "_input_type": "MultilineInput",
                "advanced": false,
                "display_name": "Search Query",
                "dynamic": false,
                "info": "",
                "input_types": [
                  "Message"
                ],
                "list": false,
                "list_add_label": "Add More",
                "load_from_db": false,
                "multiline": true,
                "name": "search_query",
                "placeholder": "",
                "required": false,
                "show": true,
                "title_case": false,
                "tool_mode": true,
                "trace_as_input": true,
                "trace_as_metadata": true,
                "type": "str",
                "value": ""
              },
              "search_score_threshold": {
                "_input_type": "FloatInput",
                "advanced": true,
                "display_name": "Search Score Threshold",
                "dynamic": false,
                "info": "Minimum similarity score threshold for search results. (when using 'Similarity with score threshold')",
                "list": false,
                "list_add_label": "Add More",
                "name": "search_score_threshold",
                "placeholder": "",
                "required": false,
                "show": true,
                "title_case": false,
                "tool_mode": false,
                "trace_as_metadata": true,
                "type": "float",
                "value": 0
              },
              "search_type": {
                "_input_type": "DropdownInput",
                "advanced": true,
                "combobox": false,
                "dialog_inputs": {},
                "display_name": "Search Type",
                "dynamic": false,
                "info": "Search type to use",
                "name": "search_type",
                "options": [
                  "Similarity",
                  "Similarity with score threshold",
                  "MMR (Max Marginal Relevance)",
                  "Graph Traversal",
                  "MMR (Max Marginal Relevance) Graph Traversal"
                ],
                "options_metadata": [],
                "placeholder": "",
                "required": false,
                "show": true,
                "title_case": false,
                "tool_mode": false,
                "trace_as_metadata": true,
                "type": "str",
                "value": "MMR (Max Marginal Relevance) Graph Traversal"
              },
              "setup_mode": {
                "_input_type": "DropdownInput",
                "advanced": true,
                "combobox": false,
                "dialog_inputs": {},
                "display_name": "Setup Mode",
                "dynamic": false,
                "info": "Configuration mode for setting up the vector store, with options like 'Sync', or 'Off'.",
                "name": "setup_mode",
                "options": [
                  "Sync",
                  "Off"
                ],
                "options_metadata": [],
                "placeholder": "",
                "required": false,
                "show": true,
                "title_case": false,
                "tool_mode": false,
                "trace_as_metadata": true,
                "type": "str",
                "value": "Sync"
              },
              "should_cache_vector_store": {
                "_input_type": "BoolInput",
                "advanced": true,
                "display_name": "Cache Vector Store",
                "dynamic": false,
                "info": "If True, the vector store will be cached for the current build of the component. This is useful for components that have multiple output methods and want to share the same vector store.",
                "list": false,
                "list_add_label": "Add More",
                "name": "should_cache_vector_store",
                "placeholder": "",
                "required": false,
                "show": true,
                "title_case": false,
                "tool_mode": false,
                "trace_as_metadata": true,
                "type": "bool",
                "value": true
              },
              "token": {
                "_input_type": "SecretStrInput",
                "advanced": false,
                "display_name": "Astra DB Application Token",
                "dynamic": false,
                "info": "Authentication token for accessing Astra DB.",
                "input_types": [
                  "Message"
                ],
                "load_from_db": true,
                "name": "token",
                "password": true,
                "placeholder": "",
                "required": true,
                "show": true,
                "title_case": false,
                "type": "str",
                "value": ""
              }
            },
            "tool_mode": false
          },
          "showNode": true,
          "type": "AstraDBGraph"
        },
        "dragging": false,
        "id": "AstraDBGraph-uza6S",
        "measured": {
          "height": 709,
          "width": 360
        },
        "position": {
          "x": -351.01793894175796,
          "y": 6101.568873207264
        },
        "selected": false,
        "type": "genericNode"
      }
    ],
    "viewport": {
      "x": 1127.2300847911954,
      "y": -2570.5545905062804,
      "zoom": 0.4514602881701939
    }
  },
  "description": "Extracts links from web pages and processes the content using Graph RAG Chain with Maximal Marginal Relevance (MMR) traversal.",
  "endpoint_name": null,
  "icon": "chartNetwork",
  "id": "73ceae85-141a-42e3-9f41-a0749434ca0e",
  "is_component": false,
  "last_tested_version": "1.1.1",
  "name": "Graph RAG",
  "tags": [
    "rag",
    "q-a"
  ]
}<|MERGE_RESOLUTION|>--- conflicted
+++ resolved
@@ -71,11 +71,7 @@
           },
           "targetHandle": {
             "fieldName": "data",
-<<<<<<< HEAD
-            "id": "ParseData-T6FGT",
-=======
             "id": "ParseData-alciW",
->>>>>>> 7b3dc0b4
             "inputTypes": [
               "Data"
             ],
@@ -189,11 +185,7 @@
           },
           "targetHandle": {
             "fieldName": "input_value",
-<<<<<<< HEAD
-            "id": "ChatOutput-XL9ho",
-=======
             "id": "ChatOutput-KIkbc",
->>>>>>> 7b3dc0b4
             "inputTypes": [
               "Data",
               "DataFrame",

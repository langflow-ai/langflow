{
  "data": {
    "edges": [
      {
        "animated": false,
        "className": "",
        "data": {
          "sourceHandle": {
            "dataType": "LanguageModelComponent",
            "id": "LanguageModelComponent-AsaOP",
            "name": "text_output",
            "output_types": [
              "Message"
            ]
          },
          "targetHandle": {
            "fieldName": "input_value",
            "id": "LanguageModelComponent-uV35f",
            "inputTypes": [
              "Message"
            ],
            "type": "str"
          }
        },
        "id": "xy-edge__LanguageModelComponent-AsaOP{œdataTypeœ:œLanguageModelComponentœ,œidœ:œLanguageModelComponent-AsaOPœ,œnameœ:œtext_outputœ,œoutput_typesœ:[œMessageœ]}-LanguageModelComponent-uV35f{œfieldNameœ:œinput_valueœ,œidœ:œLanguageModelComponent-uV35fœ,œinputTypesœ:[œMessageœ],œtypeœ:œstrœ}",
        "selected": false,
        "source": "LanguageModelComponent-AsaOP",
        "sourceHandle": "{œdataTypeœ: œLanguageModelComponentœ, œidœ: œLanguageModelComponent-AsaOPœ, œnameœ: œtext_outputœ, œoutput_typesœ: [œMessageœ]}",
        "target": "LanguageModelComponent-uV35f",
        "targetHandle": "{œfieldNameœ: œinput_valueœ, œidœ: œLanguageModelComponent-uV35fœ, œinputTypesœ: [œMessageœ], œtypeœ: œstrœ}"
      },
      {
        "animated": false,
        "className": "",
        "data": {
          "sourceHandle": {
            "dataType": "Prompt",
            "id": "Prompt-F9fZA",
            "name": "prompt",
            "output_types": [
              "Message"
            ]
          },
          "targetHandle": {
            "fieldName": "system_message",
            "id": "LanguageModelComponent-uV35f",
            "inputTypes": [
              "Message"
            ],
            "type": "str"
          }
        },
        "id": "xy-edge__Prompt-F9fZA{œdataTypeœ:œPromptœ,œidœ:œPrompt-F9fZAœ,œnameœ:œpromptœ,œoutput_typesœ:[œMessageœ]}-LanguageModelComponent-uV35f{œfieldNameœ:œsystem_messageœ,œidœ:œLanguageModelComponent-uV35fœ,œinputTypesœ:[œMessageœ],œtypeœ:œstrœ}",
        "selected": false,
        "source": "Prompt-F9fZA",
        "sourceHandle": "{œdataTypeœ: œPromptœ, œidœ: œPrompt-F9fZAœ, œnameœ: œpromptœ, œoutput_typesœ: [œMessageœ]}",
        "target": "LanguageModelComponent-uV35f",
        "targetHandle": "{œfieldNameœ: œsystem_messageœ, œidœ: œLanguageModelComponent-uV35fœ, œinputTypesœ: [œMessageœ], œtypeœ: œstrœ}"
      },
      {
        "animated": false,
        "className": "",
        "data": {
          "sourceHandle": {
            "dataType": "Prompt",
            "id": "Prompt-jnSgC",
            "name": "prompt",
            "output_types": [
              "Message"
            ]
          },
          "targetHandle": {
            "fieldName": "system_message",
            "id": "LanguageModelComponent-AsaOP",
            "inputTypes": [
              "Message"
            ],
            "type": "str"
          }
        },
        "id": "xy-edge__Prompt-jnSgC{œdataTypeœ:œPromptœ,œidœ:œPrompt-jnSgCœ,œnameœ:œpromptœ,œoutput_typesœ:[œMessageœ]}-LanguageModelComponent-AsaOP{œfieldNameœ:œsystem_messageœ,œidœ:œLanguageModelComponent-AsaOPœ,œinputTypesœ:[œMessageœ],œtypeœ:œstrœ}",
        "selected": false,
        "source": "Prompt-jnSgC",
        "sourceHandle": "{œdataTypeœ: œPromptœ, œidœ: œPrompt-jnSgCœ, œnameœ: œpromptœ, œoutput_typesœ: [œMessageœ]}",
        "target": "LanguageModelComponent-AsaOP",
        "targetHandle": "{œfieldNameœ: œsystem_messageœ, œidœ: œLanguageModelComponent-AsaOPœ, œinputTypesœ: [œMessageœ], œtypeœ: œstrœ}"
      },
      {
        "animated": false,
        "className": "",
        "data": {
          "sourceHandle": {
            "dataType": "LanguageModelComponent",
            "id": "LanguageModelComponent-uV35f",
            "name": "text_output",
            "output_types": [
              "Message"
            ]
          },
          "targetHandle": {
            "fieldName": "input_value",
            "id": "ChatOutput-bnf9c",
            "inputTypes": [
              "Data",
              "DataFrame",
              "Message"
            ],
            "type": "str"
          }
        },
        "id": "xy-edge__LanguageModelComponent-uV35f{œdataTypeœ:œLanguageModelComponentœ,œidœ:œLanguageModelComponent-uV35fœ,œnameœ:œtext_outputœ,œoutput_typesœ:[œMessageœ]}-ChatOutput-bnf9c{œfieldNameœ:œinput_valueœ,œidœ:œChatOutput-bnf9cœ,œinputTypesœ:[œDataœ,œDataFrameœ,œMessageœ],œtypeœ:œstrœ}",
        "selected": false,
        "source": "LanguageModelComponent-uV35f",
        "sourceHandle": "{œdataTypeœ: œLanguageModelComponentœ, œidœ: œLanguageModelComponent-uV35fœ, œnameœ: œtext_outputœ, œoutput_typesœ: [œMessageœ]}",
        "target": "ChatOutput-bnf9c",
        "targetHandle": "{œfieldNameœ: œinput_valueœ, œidœ: œChatOutput-bnf9cœ, œinputTypesœ: [œDataœ, œDataFrameœ, œMessageœ], œtypeœ: œstrœ}"
      },
      {
        "animated": false,
        "className": "",
        "data": {
          "sourceHandle": {
            "dataType": "ChatInput",
            "id": "ChatInput-E1Lwc",
            "name": "message",
            "output_types": [
              "Message"
            ]
          },
          "targetHandle": {
            "fieldName": "input_value",
            "id": "LanguageModelComponent-OVCTy",
            "inputTypes": [
              "Message"
            ],
            "type": "str"
          }
        },
        "id": "xy-edge__ChatInput-E1Lwc{œdataTypeœ:œChatInputœ,œidœ:œChatInput-E1Lwcœ,œnameœ:œmessageœ,œoutput_typesœ:[œMessageœ]}-LanguageModelComponent-OVCTy{œfieldNameœ:œinput_valueœ,œidœ:œLanguageModelComponent-OVCTyœ,œinputTypesœ:[œMessageœ],œtypeœ:œstrœ}",
        "selected": false,
        "source": "ChatInput-E1Lwc",
        "sourceHandle": "{œdataTypeœ: œChatInputœ, œidœ: œChatInput-E1Lwcœ, œnameœ: œmessageœ, œoutput_typesœ: [œMessageœ]}",
        "target": "LanguageModelComponent-OVCTy",
        "targetHandle": "{œfieldNameœ: œinput_valueœ, œidœ: œLanguageModelComponent-OVCTyœ, œinputTypesœ: [œMessageœ], œtypeœ: œstrœ}"
      },
      {
        "animated": false,
        "className": "",
        "data": {
          "sourceHandle": {
            "dataType": "Prompt",
            "id": "Prompt-kNwlW",
            "name": "prompt",
            "output_types": [
              "Message"
            ]
          },
          "targetHandle": {
            "fieldName": "system_message",
            "id": "LanguageModelComponent-OVCTy",
            "inputTypes": [
              "Message"
            ],
            "type": "str"
          }
        },
        "id": "xy-edge__Prompt-kNwlW{œdataTypeœ:œPromptœ,œidœ:œPrompt-kNwlWœ,œnameœ:œpromptœ,œoutput_typesœ:[œMessageœ]}-LanguageModelComponent-OVCTy{œfieldNameœ:œsystem_messageœ,œidœ:œLanguageModelComponent-OVCTyœ,œinputTypesœ:[œMessageœ],œtypeœ:œstrœ}",
        "selected": false,
        "source": "Prompt-kNwlW",
        "sourceHandle": "{œdataTypeœ: œPromptœ, œidœ: œPrompt-kNwlWœ, œnameœ: œpromptœ, œoutput_typesœ: [œMessageœ]}",
        "target": "LanguageModelComponent-OVCTy",
        "targetHandle": "{œfieldNameœ: œsystem_messageœ, œidœ: œLanguageModelComponent-OVCTyœ, œinputTypesœ: [œMessageœ], œtypeœ: œstrœ}"
      },
      {
        "animated": false,
        "className": "",
        "data": {
          "sourceHandle": {
            "dataType": "LanguageModelComponent",
            "id": "LanguageModelComponent-OVCTy",
            "name": "text_output",
            "output_types": [
              "Message"
            ]
          },
          "targetHandle": {
            "fieldName": "input_value",
            "id": "LanguageModelComponent-AsaOP",
            "inputTypes": [
              "Message"
            ],
            "type": "str"
          }
        },
        "id": "xy-edge__LanguageModelComponent-OVCTy{œdataTypeœ:œLanguageModelComponentœ,œidœ:œLanguageModelComponent-OVCTyœ,œnameœ:œtext_outputœ,œoutput_typesœ:[œMessageœ]}-LanguageModelComponent-AsaOP{œfieldNameœ:œinput_valueœ,œidœ:œLanguageModelComponent-AsaOPœ,œinputTypesœ:[œMessageœ],œtypeœ:œstrœ}",
        "selected": false,
        "source": "LanguageModelComponent-OVCTy",
        "sourceHandle": "{œdataTypeœ: œLanguageModelComponentœ, œidœ: œLanguageModelComponent-OVCTyœ, œnameœ: œtext_outputœ, œoutput_typesœ: [œMessageœ]}",
        "target": "LanguageModelComponent-AsaOP",
        "targetHandle": "{œfieldNameœ: œinput_valueœ, œidœ: œLanguageModelComponent-AsaOPœ, œinputTypesœ: [œMessageœ], œtypeœ: œstrœ}"
      }
    ],
    "nodes": [
      {
        "data": {
          "description": "Create a prompt template with dynamic variables.",
          "display_name": "Prompt",
          "id": "Prompt-jnSgC",
          "node": {
            "base_classes": [
              "Message"
            ],
            "beta": false,
            "conditional_paths": [],
            "custom_fields": {
              "template": []
            },
            "description": "Create a prompt template with dynamic variables.",
            "display_name": "Prompt",
            "documentation": "",
            "edited": false,
            "field_order": [
              "template"
            ],
            "frozen": false,
            "icon": "braces",
            "legacy": false,
            "lf_version": "1.4.2",
            "metadata": {},
            "output_types": [],
            "outputs": [
              {
                "allows_loop": false,
                "cache": true,
                "display_name": "Prompt",
                "group_outputs": false,
                "method": "build_prompt",
                "name": "prompt",
                "selected": "Message",
                "tool_mode": true,
                "types": [
                  "Message"
                ],
                "value": "__UNDEFINED__"
              }
            ],
            "pinned": false,
            "template": {
              "_type": "Component",
              "code": {
                "advanced": true,
                "dynamic": true,
                "fileTypes": [],
                "file_path": "",
                "info": "",
                "list": false,
                "load_from_db": false,
                "multiline": true,
                "name": "code",
                "password": false,
                "placeholder": "",
                "required": true,
                "show": true,
                "title_case": false,
                "type": "code",
                "value": "from langflow.base.prompts.api_utils import process_prompt_template\nfrom langflow.custom.custom_component.component import Component\nfrom langflow.inputs.inputs import DefaultPromptField\nfrom langflow.io import MessageTextInput, Output, PromptInput\nfrom langflow.schema.message import Message\nfrom langflow.template.utils import update_template_values\n\n\nclass PromptComponent(Component):\n    display_name: str = \"Prompt\"\n    description: str = \"Create a prompt template with dynamic variables.\"\n    icon = \"braces\"\n    trace_type = \"prompt\"\n    name = \"Prompt\"\n    priority = 0  # Set priority to 0 to make it appear first\n\n    inputs = [\n        PromptInput(name=\"template\", display_name=\"Template\"),\n        MessageTextInput(\n            name=\"tool_placeholder\",\n            display_name=\"Tool Placeholder\",\n            tool_mode=True,\n            advanced=True,\n            info=\"A placeholder input for tool mode.\",\n        ),\n    ]\n\n    outputs = [\n        Output(display_name=\"Prompt\", name=\"prompt\", method=\"build_prompt\"),\n    ]\n\n    async def build_prompt(self) -> Message:\n        prompt = Message.from_template(**self._attributes)\n        self.status = prompt.text\n        return prompt\n\n    def _update_template(self, frontend_node: dict):\n        prompt_template = frontend_node[\"template\"][\"template\"][\"value\"]\n        custom_fields = frontend_node[\"custom_fields\"]\n        frontend_node_template = frontend_node[\"template\"]\n        _ = process_prompt_template(\n            template=prompt_template,\n            name=\"template\",\n            custom_fields=custom_fields,\n            frontend_node_template=frontend_node_template,\n        )\n        return frontend_node\n\n    async def update_frontend_node(self, new_frontend_node: dict, current_frontend_node: dict):\n        \"\"\"This function is called after the code validation is done.\"\"\"\n        frontend_node = await super().update_frontend_node(new_frontend_node, current_frontend_node)\n        template = frontend_node[\"template\"][\"template\"][\"value\"]\n        # Kept it duplicated for backwards compatibility\n        _ = process_prompt_template(\n            template=template,\n            name=\"template\",\n            custom_fields=frontend_node[\"custom_fields\"],\n            frontend_node_template=frontend_node[\"template\"],\n        )\n        # Now that template is updated, we need to grab any values that were set in the current_frontend_node\n        # and update the frontend_node with those values\n        update_template_values(new_template=frontend_node, previous_template=current_frontend_node[\"template\"])\n        return frontend_node\n\n    def _get_fallback_input(self, **kwargs):\n        return DefaultPromptField(**kwargs)\n"
              },
              "template": {
                "_input_type": "PromptInput",
                "advanced": false,
                "display_name": "Template",
                "dynamic": false,
                "info": "",
                "list": false,
                "load_from_db": false,
                "name": "template",
                "placeholder": "",
                "required": false,
                "show": true,
                "title_case": false,
                "tool_mode": false,
                "trace_as_input": true,
                "type": "prompt",
                "value": "You are a seasoned business analyst with a strong background in tech product development and market research. Your analytical skills are unparalleled, allowing you to dissect product concepts and evaluate their market viability with precision. You have a keen eye for identifying potential challenges and opportunities that others might overlook. Your insights have been crucial in shaping successful product strategies for numerous tech companies.\n\nYour task is to:\n\n1. Evaluate the concept in terms of market potential and technical feasibility\n2. Identify two potential challenges for developing this product\n3. Suggest one improvement or expansion to the concept\n\n\nPlease structure your response as follows:\n\nConcept Evaluation:\n[concept_evaluation]\n\nPotential Challenges:\n1. [challenge_1]\n2. [challenge_2]\n...\n\nImprovement Suggestion:\n[improvement_suggestion]\n\nProvide an objective and well-founded analysis, considering market and technological factors in your evaluation.\n"
              },
              "tool_placeholder": {
                "_input_type": "MessageTextInput",
                "advanced": true,
                "display_name": "Tool Placeholder",
                "dynamic": false,
                "info": "A placeholder input for tool mode.",
                "input_types": [
                  "Message"
                ],
                "list": false,
                "load_from_db": false,
                "name": "tool_placeholder",
                "placeholder": "",
                "required": false,
                "show": true,
                "title_case": false,
                "tool_mode": true,
                "trace_as_input": true,
                "trace_as_metadata": true,
                "type": "str",
                "value": ""
              }
            },
            "tool_mode": false
          },
          "selected_output": "prompt",
          "type": "Prompt"
        },
        "dragging": false,
        "height": 260,
        "id": "Prompt-jnSgC",
        "measured": {
          "height": 260,
          "width": 320
        },
        "position": {
          "x": 1933.9451134281053,
          "y": 989.0706980544699
        },
        "positionAbsolute": {
          "x": 1921.9168573384,
          "y": 1162.4082184281983
        },
        "selected": false,
        "type": "genericNode",
        "width": 320
      },
      {
        "data": {
          "id": "ChatInput-E1Lwc",
          "node": {
            "base_classes": [
              "Message"
            ],
            "beta": false,
            "category": "inputs",
            "conditional_paths": [],
            "custom_fields": {},
            "description": "Get chat inputs from the Playground.",
            "display_name": "Chat Input",
            "documentation": "",
            "edited": false,
            "field_order": [
              "input_value",
              "should_store_message",
              "sender",
              "sender_name",
              "session_id",
              "files",
              "background_color",
              "chat_icon",
              "text_color"
            ],
            "frozen": false,
            "icon": "MessagesSquare",
            "key": "ChatInput",
            "legacy": false,
            "lf_version": "1.4.2",
            "metadata": {},
            "output_types": [],
            "outputs": [
              {
                "allows_loop": false,
                "cache": true,
                "display_name": "Chat Message",
                "group_outputs": false,
                "method": "message_response",
                "name": "message",
                "selected": "Message",
                "tool_mode": true,
                "types": [
                  "Message"
                ],
                "value": "__UNDEFINED__"
              }
            ],
            "pinned": false,
            "template": {
              "_type": "Component",
              "background_color": {
                "_input_type": "MessageTextInput",
                "advanced": true,
                "display_name": "Background Color",
                "dynamic": false,
                "info": "The background color of the icon.",
                "input_types": [
                  "Message"
                ],
                "list": false,
                "load_from_db": false,
                "name": "background_color",
                "placeholder": "",
                "required": false,
                "show": true,
                "title_case": false,
                "trace_as_input": true,
                "trace_as_metadata": true,
                "type": "str",
                "value": ""
              },
              "chat_icon": {
                "_input_type": "MessageTextInput",
                "advanced": true,
                "display_name": "Icon",
                "dynamic": false,
                "info": "The icon of the message.",
                "input_types": [
                  "Message"
                ],
                "list": false,
                "load_from_db": false,
                "name": "chat_icon",
                "placeholder": "",
                "required": false,
                "show": true,
                "title_case": false,
                "trace_as_input": true,
                "trace_as_metadata": true,
                "type": "str",
                "value": ""
              },
              "code": {
                "advanced": true,
                "dynamic": true,
                "fileTypes": [],
                "file_path": "",
                "info": "",
                "list": false,
                "load_from_db": false,
                "multiline": true,
                "name": "code",
                "password": false,
                "placeholder": "",
                "required": true,
                "show": true,
                "title_case": false,
                "type": "code",
                "value": "from langflow.base.data.utils import IMG_FILE_TYPES, TEXT_FILE_TYPES\nfrom langflow.base.io.chat import ChatComponent\nfrom langflow.inputs.inputs import BoolInput\nfrom langflow.io import (\n    DropdownInput,\n    FileInput,\n    MessageTextInput,\n    MultilineInput,\n    Output,\n)\nfrom langflow.schema.message import Message\nfrom langflow.utils.constants import (\n    MESSAGE_SENDER_AI,\n    MESSAGE_SENDER_NAME_USER,\n    MESSAGE_SENDER_USER,\n)\n\n\nclass ChatInput(ChatComponent):\n    display_name = \"Chat Input\"\n    description = \"Get chat inputs from the Playground.\"\n    icon = \"MessagesSquare\"\n    name = \"ChatInput\"\n    minimized = True\n\n    inputs = [\n        MultilineInput(\n            name=\"input_value\",\n            display_name=\"Input Text\",\n            value=\"\",\n            info=\"Message to be passed as input.\",\n            input_types=[],\n        ),\n        BoolInput(\n            name=\"should_store_message\",\n            display_name=\"Store Messages\",\n            info=\"Store the message in the history.\",\n            value=True,\n            advanced=True,\n        ),\n        DropdownInput(\n            name=\"sender\",\n            display_name=\"Sender Type\",\n            options=[MESSAGE_SENDER_AI, MESSAGE_SENDER_USER],\n            value=MESSAGE_SENDER_USER,\n            info=\"Type of sender.\",\n            advanced=True,\n        ),\n        MessageTextInput(\n            name=\"sender_name\",\n            display_name=\"Sender Name\",\n            info=\"Name of the sender.\",\n            value=MESSAGE_SENDER_NAME_USER,\n            advanced=True,\n        ),\n        MessageTextInput(\n            name=\"session_id\",\n            display_name=\"Session ID\",\n            info=\"The session ID of the chat. If empty, the current session ID parameter will be used.\",\n            advanced=True,\n        ),\n        FileInput(\n            name=\"files\",\n            display_name=\"Files\",\n            file_types=TEXT_FILE_TYPES + IMG_FILE_TYPES,\n            info=\"Files to be sent with the message.\",\n            advanced=True,\n            is_list=True,\n            temp_file=True,\n        ),\n        MessageTextInput(\n            name=\"background_color\",\n            display_name=\"Background Color\",\n            info=\"The background color of the icon.\",\n            advanced=True,\n        ),\n        MessageTextInput(\n            name=\"chat_icon\",\n            display_name=\"Icon\",\n            info=\"The icon of the message.\",\n            advanced=True,\n        ),\n        MessageTextInput(\n            name=\"text_color\",\n            display_name=\"Text Color\",\n            info=\"The text color of the name\",\n            advanced=True,\n        ),\n    ]\n    outputs = [\n        Output(display_name=\"Chat Message\", name=\"message\", method=\"message_response\"),\n    ]\n\n    async def message_response(self) -> Message:\n        background_color = self.background_color\n        text_color = self.text_color\n        icon = self.chat_icon\n\n        message = await Message.create(\n            text=self.input_value,\n            sender=self.sender,\n            sender_name=self.sender_name,\n            session_id=self.session_id,\n            files=self.files,\n            properties={\n                \"background_color\": background_color,\n                \"text_color\": text_color,\n                \"icon\": icon,\n            },\n        )\n        if self.session_id and isinstance(message, Message) and self.should_store_message:\n            stored_message = await self.send_message(\n                message,\n            )\n            self.message.value = stored_message\n            message = stored_message\n\n        self.status = message\n        return message\n"
              },
              "files": {
                "_input_type": "FileInput",
                "advanced": true,
                "display_name": "Files",
                "dynamic": false,
                "fileTypes": [
                  "txt",
                  "md",
                  "mdx",
                  "csv",
                  "json",
                  "yaml",
                  "yml",
                  "xml",
                  "html",
                  "htm",
                  "pdf",
                  "docx",
                  "py",
                  "sh",
                  "sql",
                  "js",
                  "ts",
                  "tsx",
                  "jpg",
                  "jpeg",
                  "png",
                  "bmp",
                  "image"
                ],
                "file_path": "",
                "info": "Files to be sent with the message.",
                "list": true,
                "name": "files",
                "placeholder": "",
                "required": false,
                "show": true,
                "temp_file": true,
                "title_case": false,
                "trace_as_metadata": true,
                "type": "file",
                "value": ""
              },
              "input_value": {
                "_input_type": "MultilineInput",
                "advanced": false,
                "display_name": "Input Text",
                "dynamic": false,
                "info": "Message to be passed as input.",
                "input_types": [],
                "list": false,
                "load_from_db": false,
                "multiline": true,
                "name": "input_value",
                "placeholder": "",
                "required": false,
                "show": true,
                "title_case": false,
                "trace_as_input": true,
                "trace_as_metadata": true,
                "type": "str",
                "value": "The growing demand for personalized, AI-driven mental health support tools that can provide real-time interventions and track long-term emotional well-being."
              },
              "sender": {
                "_input_type": "DropdownInput",
                "advanced": true,
                "combobox": false,
                "display_name": "Sender Type",
                "dynamic": false,
                "info": "Type of sender.",
                "name": "sender",
                "options": [
                  "Machine",
                  "User"
                ],
                "placeholder": "",
                "required": false,
                "show": true,
                "title_case": false,
                "trace_as_metadata": true,
                "type": "str",
                "value": "User"
              },
              "sender_name": {
                "_input_type": "MessageTextInput",
                "advanced": true,
                "display_name": "Sender Name",
                "dynamic": false,
                "info": "Name of the sender.",
                "input_types": [
                  "Message"
                ],
                "list": false,
                "load_from_db": false,
                "name": "sender_name",
                "placeholder": "",
                "required": false,
                "show": true,
                "title_case": false,
                "trace_as_input": true,
                "trace_as_metadata": true,
                "type": "str",
                "value": "User"
              },
              "session_id": {
                "_input_type": "MessageTextInput",
                "advanced": true,
                "display_name": "Session ID",
                "dynamic": false,
                "info": "The session ID of the chat. If empty, the current session ID parameter will be used.",
                "input_types": [
                  "Message"
                ],
                "list": false,
                "load_from_db": false,
                "name": "session_id",
                "placeholder": "",
                "required": false,
                "show": true,
                "title_case": false,
                "trace_as_input": true,
                "trace_as_metadata": true,
                "type": "str",
                "value": ""
              },
              "should_store_message": {
                "_input_type": "BoolInput",
                "advanced": true,
                "display_name": "Store Messages",
                "dynamic": false,
                "info": "Store the message in the history.",
                "list": false,
                "name": "should_store_message",
                "placeholder": "",
                "required": false,
                "show": true,
                "title_case": false,
                "trace_as_metadata": true,
                "type": "bool",
                "value": true
              },
              "text_color": {
                "_input_type": "MessageTextInput",
                "advanced": true,
                "display_name": "Text Color",
                "dynamic": false,
                "info": "The text color of the name",
                "input_types": [
                  "Message"
                ],
                "list": false,
                "load_from_db": false,
                "name": "text_color",
                "placeholder": "",
                "required": false,
                "show": true,
                "title_case": false,
                "trace_as_input": true,
                "trace_as_metadata": true,
                "type": "str",
                "value": ""
              }
            }
          },
          "selected_output": "message",
          "type": "ChatInput"
        },
        "dragging": false,
        "height": 234,
        "id": "ChatInput-E1Lwc",
        "measured": {
          "height": 234,
          "width": 320
        },
        "position": {
          "x": 1515.8142893180777,
          "y": 511.98346649699556
        },
        "positionAbsolute": {
          "x": 1178.0239685549568,
          "y": 879.9087836229152
        },
        "selected": false,
        "type": "genericNode",
        "width": 320
      },
      {
        "data": {
          "description": "Display a chat message in the Playground.",
          "display_name": "Chat Output",
          "id": "ChatOutput-bnf9c",
          "node": {
            "base_classes": [
              "Message"
            ],
            "beta": false,
            "conditional_paths": [],
            "custom_fields": {},
            "description": "Display a chat message in the Playground.",
            "display_name": "Chat Output",
            "documentation": "",
            "edited": false,
            "field_order": [
              "input_value",
              "should_store_message",
              "sender",
              "sender_name",
              "session_id",
              "data_template",
              "background_color",
              "chat_icon",
              "text_color"
            ],
            "frozen": false,
            "icon": "MessagesSquare",
            "legacy": false,
            "lf_version": "1.4.2",
            "metadata": {},
            "output_types": [],
            "outputs": [
              {
                "allows_loop": false,
                "cache": true,
                "display_name": "Output Message",
                "group_outputs": false,
                "method": "message_response",
                "name": "message",
                "selected": "Message",
                "tool_mode": true,
                "types": [
                  "Message"
                ],
                "value": "__UNDEFINED__"
              }
            ],
            "pinned": false,
            "template": {
              "_type": "Component",
              "background_color": {
                "_input_type": "MessageTextInput",
                "advanced": true,
                "display_name": "Background Color",
                "dynamic": false,
                "info": "The background color of the icon.",
                "input_types": [
                  "Message"
                ],
                "list": false,
                "load_from_db": false,
                "name": "background_color",
                "placeholder": "",
                "required": false,
                "show": true,
                "title_case": false,
                "tool_mode": false,
                "trace_as_input": true,
                "trace_as_metadata": true,
                "type": "str",
                "value": ""
              },
              "chat_icon": {
                "_input_type": "MessageTextInput",
                "advanced": true,
                "display_name": "Icon",
                "dynamic": false,
                "info": "The icon of the message.",
                "input_types": [
                  "Message"
                ],
                "list": false,
                "load_from_db": false,
                "name": "chat_icon",
                "placeholder": "",
                "required": false,
                "show": true,
                "title_case": false,
                "tool_mode": false,
                "trace_as_input": true,
                "trace_as_metadata": true,
                "type": "str",
                "value": ""
              },
              "clean_data": {
                "_input_type": "BoolInput",
                "advanced": true,
                "display_name": "Basic Clean Data",
                "dynamic": false,
                "info": "Whether to clean the data",
                "list": false,
                "list_add_label": "Add More",
                "name": "clean_data",
                "placeholder": "",
                "required": false,
                "show": true,
                "title_case": false,
                "tool_mode": false,
                "trace_as_metadata": true,
                "type": "bool",
                "value": true
              },
              "code": {
                "advanced": true,
                "dynamic": true,
                "fileTypes": [],
                "file_path": "",
                "info": "",
                "list": false,
                "load_from_db": false,
                "multiline": true,
                "name": "code",
                "password": false,
                "placeholder": "",
                "required": true,
                "show": true,
                "title_case": false,
                "type": "code",
                "value": "from collections.abc import Generator\nfrom typing import Any\n\nimport orjson\nfrom fastapi.encoders import jsonable_encoder\n\nfrom langflow.base.io.chat import ChatComponent\nfrom langflow.helpers.data import safe_convert\nfrom langflow.inputs.inputs import BoolInput, DropdownInput, HandleInput, MessageTextInput\nfrom langflow.schema.data import Data\nfrom langflow.schema.dataframe import DataFrame\nfrom langflow.schema.message import Message\nfrom langflow.schema.properties import Source\nfrom langflow.template.field.base import Output\nfrom langflow.utils.constants import (\n    MESSAGE_SENDER_AI,\n    MESSAGE_SENDER_NAME_AI,\n    MESSAGE_SENDER_USER,\n)\n\n\nclass ChatOutput(ChatComponent):\n    display_name = \"Chat Output\"\n    description = \"Display a chat message in the Playground.\"\n    icon = \"MessagesSquare\"\n    name = \"ChatOutput\"\n    minimized = True\n\n    inputs = [\n        HandleInput(\n            name=\"input_value\",\n            display_name=\"Inputs\",\n            info=\"Message to be passed as output.\",\n            input_types=[\"Data\", \"DataFrame\", \"Message\"],\n            required=True,\n        ),\n        BoolInput(\n            name=\"should_store_message\",\n            display_name=\"Store Messages\",\n            info=\"Store the message in the history.\",\n            value=True,\n            advanced=True,\n        ),\n        DropdownInput(\n            name=\"sender\",\n            display_name=\"Sender Type\",\n            options=[MESSAGE_SENDER_AI, MESSAGE_SENDER_USER],\n            value=MESSAGE_SENDER_AI,\n            advanced=True,\n            info=\"Type of sender.\",\n        ),\n        MessageTextInput(\n            name=\"sender_name\",\n            display_name=\"Sender Name\",\n            info=\"Name of the sender.\",\n            value=MESSAGE_SENDER_NAME_AI,\n            advanced=True,\n        ),\n        MessageTextInput(\n            name=\"session_id\",\n            display_name=\"Session ID\",\n            info=\"The session ID of the chat. If empty, the current session ID parameter will be used.\",\n            advanced=True,\n        ),\n        MessageTextInput(\n            name=\"data_template\",\n            display_name=\"Data Template\",\n            value=\"{text}\",\n            advanced=True,\n            info=\"Template to convert Data to Text. If left empty, it will be dynamically set to the Data's text key.\",\n        ),\n        MessageTextInput(\n            name=\"background_color\",\n            display_name=\"Background Color\",\n            info=\"The background color of the icon.\",\n            advanced=True,\n        ),\n        MessageTextInput(\n            name=\"chat_icon\",\n            display_name=\"Icon\",\n            info=\"The icon of the message.\",\n            advanced=True,\n        ),\n        MessageTextInput(\n            name=\"text_color\",\n            display_name=\"Text Color\",\n            info=\"The text color of the name\",\n            advanced=True,\n        ),\n        BoolInput(\n            name=\"clean_data\",\n            display_name=\"Basic Clean Data\",\n            value=True,\n            info=\"Whether to clean the data\",\n            advanced=True,\n        ),\n    ]\n    outputs = [\n        Output(\n            display_name=\"Output Message\",\n            name=\"message\",\n            method=\"message_response\",\n        ),\n    ]\n\n    def _build_source(self, id_: str | None, display_name: str | None, source: str | None) -> Source:\n        source_dict = {}\n        if id_:\n            source_dict[\"id\"] = id_\n        if display_name:\n            source_dict[\"display_name\"] = display_name\n        if source:\n            # Handle case where source is a ChatOpenAI object\n            if hasattr(source, \"model_name\"):\n                source_dict[\"source\"] = source.model_name\n            elif hasattr(source, \"model\"):\n                source_dict[\"source\"] = str(source.model)\n            else:\n                source_dict[\"source\"] = str(source)\n        return Source(**source_dict)\n\n    async def message_response(self) -> Message:\n        # First convert the input to string if needed\n        text = self.convert_to_string()\n\n        # Get source properties\n        source, icon, display_name, source_id = self.get_properties_from_source_component()\n        background_color = self.background_color\n        text_color = self.text_color\n        if self.chat_icon:\n            icon = self.chat_icon\n\n        # Create or use existing Message object\n        if isinstance(self.input_value, Message):\n            message = self.input_value\n            # Update message properties\n            message.text = text\n        else:\n            message = Message(text=text)\n\n        # Set message properties\n        message.sender = self.sender\n        message.sender_name = self.sender_name\n        message.session_id = self.session_id\n        message.flow_id = self.graph.flow_id if hasattr(self, \"graph\") else None\n        message.properties.source = self._build_source(source_id, display_name, source)\n        message.properties.icon = icon\n        message.properties.background_color = background_color\n        message.properties.text_color = text_color\n\n        # Store message if needed\n        if self.session_id and self.should_store_message:\n            stored_message = await self.send_message(message)\n            self.message.value = stored_message\n            message = stored_message\n\n        self.status = message\n        return message\n\n    def _serialize_data(self, data: Data) -> str:\n        \"\"\"Serialize Data object to JSON string.\"\"\"\n        # Convert data.data to JSON-serializable format\n        serializable_data = jsonable_encoder(data.data)\n        # Serialize with orjson, enabling pretty printing with indentation\n        json_bytes = orjson.dumps(serializable_data, option=orjson.OPT_INDENT_2)\n        # Convert bytes to string and wrap in Markdown code blocks\n        return \"```json\\n\" + json_bytes.decode(\"utf-8\") + \"\\n```\"\n\n    def _validate_input(self) -> None:\n        \"\"\"Validate the input data and raise ValueError if invalid.\"\"\"\n        if self.input_value is None:\n            msg = \"Input data cannot be None\"\n            raise ValueError(msg)\n        if isinstance(self.input_value, list) and not all(\n            isinstance(item, Message | Data | DataFrame | str) for item in self.input_value\n        ):\n            invalid_types = [\n                type(item).__name__\n                for item in self.input_value\n                if not isinstance(item, Message | Data | DataFrame | str)\n            ]\n            msg = f\"Expected Data or DataFrame or Message or str, got {invalid_types}\"\n            raise TypeError(msg)\n        if not isinstance(\n            self.input_value,\n            Message | Data | DataFrame | str | list | Generator | type(None),\n        ):\n            type_name = type(self.input_value).__name__\n            msg = f\"Expected Data or DataFrame or Message or str, Generator or None, got {type_name}\"\n            raise TypeError(msg)\n\n    def convert_to_string(self) -> str | Generator[Any, None, None]:\n        \"\"\"Convert input data to string with proper error handling.\"\"\"\n        self._validate_input()\n        if isinstance(self.input_value, list):\n            return \"\\n\".join([safe_convert(item, clean_data=self.clean_data) for item in self.input_value])\n        if isinstance(self.input_value, Generator):\n            return self.input_value\n        return safe_convert(self.input_value)\n"
              },
              "data_template": {
                "_input_type": "MessageTextInput",
                "advanced": true,
                "display_name": "Data Template",
                "dynamic": false,
                "info": "Template to convert Data to Text. If left empty, it will be dynamically set to the Data's text key.",
                "input_types": [
                  "Message"
                ],
                "list": false,
                "load_from_db": false,
                "name": "data_template",
                "placeholder": "",
                "required": false,
                "show": true,
                "title_case": false,
                "tool_mode": false,
                "trace_as_input": true,
                "trace_as_metadata": true,
                "type": "str",
                "value": "{text}"
              },
              "input_value": {
                "_input_type": "MessageInput",
                "advanced": false,
                "display_name": "Inputs",
                "dynamic": false,
                "info": "Message to be passed as output.",
                "input_types": [
                  "Data",
                  "DataFrame",
                  "Message"
                ],
                "list": false,
                "load_from_db": false,
                "name": "input_value",
                "placeholder": "",
                "required": true,
                "show": true,
                "title_case": false,
                "trace_as_input": true,
                "trace_as_metadata": true,
                "type": "str",
                "value": ""
              },
              "sender": {
                "_input_type": "DropdownInput",
                "advanced": true,
                "combobox": false,
                "display_name": "Sender Type",
                "dynamic": false,
                "info": "Type of sender.",
                "name": "sender",
                "options": [
                  "Machine",
                  "User"
                ],
                "placeholder": "",
                "required": false,
                "show": true,
                "title_case": false,
                "tool_mode": false,
                "trace_as_metadata": true,
                "type": "str",
                "value": "Machine"
              },
              "sender_name": {
                "_input_type": "MessageTextInput",
                "advanced": true,
                "display_name": "Sender Name",
                "dynamic": false,
                "info": "Name of the sender.",
                "input_types": [
                  "Message"
                ],
                "list": false,
                "load_from_db": false,
                "name": "sender_name",
                "placeholder": "",
                "required": false,
                "show": true,
                "title_case": false,
                "tool_mode": false,
                "trace_as_input": true,
                "trace_as_metadata": true,
                "type": "str",
                "value": "AI"
              },
              "session_id": {
                "_input_type": "MessageTextInput",
                "advanced": true,
                "display_name": "Session ID",
                "dynamic": false,
                "info": "The session ID of the chat. If empty, the current session ID parameter will be used.",
                "input_types": [
                  "Message"
                ],
                "list": false,
                "load_from_db": false,
                "name": "session_id",
                "placeholder": "",
                "required": false,
                "show": true,
                "title_case": false,
                "tool_mode": false,
                "trace_as_input": true,
                "trace_as_metadata": true,
                "type": "str",
                "value": ""
              },
              "should_store_message": {
                "_input_type": "BoolInput",
                "advanced": true,
                "display_name": "Store Messages",
                "dynamic": false,
                "info": "Store the message in the history.",
                "list": false,
                "name": "should_store_message",
                "placeholder": "",
                "required": false,
                "show": true,
                "title_case": false,
                "trace_as_metadata": true,
                "type": "bool",
                "value": true
              },
              "text_color": {
                "_input_type": "MessageTextInput",
                "advanced": true,
                "display_name": "Text Color",
                "dynamic": false,
                "info": "The text color of the name",
                "input_types": [
                  "Message"
                ],
                "list": false,
                "load_from_db": false,
                "name": "text_color",
                "placeholder": "",
                "required": false,
                "show": true,
                "title_case": false,
                "tool_mode": false,
                "trace_as_input": true,
                "trace_as_metadata": true,
                "type": "str",
                "value": ""
              }
            },
            "tool_mode": false
          },
          "type": "ChatOutput"
        },
        "dragging": false,
        "height": 234,
        "id": "ChatOutput-bnf9c",
        "measured": {
          "height": 234,
          "width": 320
        },
        "position": {
          "x": 3372.7401089499594,
          "y": 681.9385927784625
        },
        "positionAbsolute": {
          "x": 3363.868906129255,
          "y": 1189.5351768654318
        },
        "selected": false,
        "type": "genericNode",
        "width": 320
      },
      {
        "data": {
          "description": "Create a prompt template with dynamic variables.",
          "display_name": "Prompt",
          "id": "Prompt-F9fZA",
          "node": {
            "base_classes": [
              "Message"
            ],
            "beta": false,
            "conditional_paths": [],
            "custom_fields": {
              "template": []
            },
            "description": "Create a prompt template with dynamic variables.",
            "display_name": "Prompt",
            "documentation": "",
            "edited": false,
            "field_order": [
              "template"
            ],
            "frozen": false,
            "icon": "braces",
            "legacy": false,
            "lf_version": "1.4.2",
            "metadata": {},
            "output_types": [],
            "outputs": [
              {
                "allows_loop": false,
                "cache": true,
                "display_name": "Prompt",
                "group_outputs": false,
                "method": "build_prompt",
                "name": "prompt",
                "selected": "Message",
                "tool_mode": true,
                "types": [
                  "Message"
                ],
                "value": "__UNDEFINED__"
              }
            ],
            "pinned": false,
            "template": {
              "_type": "Component",
              "code": {
                "advanced": true,
                "dynamic": true,
                "fileTypes": [],
                "file_path": "",
                "info": "",
                "list": false,
                "load_from_db": false,
                "multiline": true,
                "name": "code",
                "password": false,
                "placeholder": "",
                "required": true,
                "show": true,
                "title_case": false,
                "type": "code",
                "value": "from langflow.base.prompts.api_utils import process_prompt_template\nfrom langflow.custom.custom_component.component import Component\nfrom langflow.inputs.inputs import DefaultPromptField\nfrom langflow.io import MessageTextInput, Output, PromptInput\nfrom langflow.schema.message import Message\nfrom langflow.template.utils import update_template_values\n\n\nclass PromptComponent(Component):\n    display_name: str = \"Prompt\"\n    description: str = \"Create a prompt template with dynamic variables.\"\n    icon = \"braces\"\n    trace_type = \"prompt\"\n    name = \"Prompt\"\n    priority = 0  # Set priority to 0 to make it appear first\n\n    inputs = [\n        PromptInput(name=\"template\", display_name=\"Template\"),\n        MessageTextInput(\n            name=\"tool_placeholder\",\n            display_name=\"Tool Placeholder\",\n            tool_mode=True,\n            advanced=True,\n            info=\"A placeholder input for tool mode.\",\n        ),\n    ]\n\n    outputs = [\n        Output(display_name=\"Prompt\", name=\"prompt\", method=\"build_prompt\"),\n    ]\n\n    async def build_prompt(self) -> Message:\n        prompt = Message.from_template(**self._attributes)\n        self.status = prompt.text\n        return prompt\n\n    def _update_template(self, frontend_node: dict):\n        prompt_template = frontend_node[\"template\"][\"template\"][\"value\"]\n        custom_fields = frontend_node[\"custom_fields\"]\n        frontend_node_template = frontend_node[\"template\"]\n        _ = process_prompt_template(\n            template=prompt_template,\n            name=\"template\",\n            custom_fields=custom_fields,\n            frontend_node_template=frontend_node_template,\n        )\n        return frontend_node\n\n    async def update_frontend_node(self, new_frontend_node: dict, current_frontend_node: dict):\n        \"\"\"This function is called after the code validation is done.\"\"\"\n        frontend_node = await super().update_frontend_node(new_frontend_node, current_frontend_node)\n        template = frontend_node[\"template\"][\"template\"][\"value\"]\n        # Kept it duplicated for backwards compatibility\n        _ = process_prompt_template(\n            template=template,\n            name=\"template\",\n            custom_fields=frontend_node[\"custom_fields\"],\n            frontend_node_template=frontend_node[\"template\"],\n        )\n        # Now that template is updated, we need to grab any values that were set in the current_frontend_node\n        # and update the frontend_node with those values\n        update_template_values(new_template=frontend_node, previous_template=current_frontend_node[\"template\"])\n        return frontend_node\n\n    def _get_fallback_input(self, **kwargs):\n        return DefaultPromptField(**kwargs)\n"
              },
              "template": {
                "_input_type": "PromptInput",
                "advanced": false,
                "display_name": "Template",
                "dynamic": false,
                "info": "",
                "list": false,
                "load_from_db": false,
                "name": "template",
                "placeholder": "",
                "required": false,
                "show": true,
                "title_case": false,
                "tool_mode": false,
                "trace_as_input": true,
                "type": "prompt",
                "value": "You are an accomplished product manager with a track record of bringing innovative tech products from concept to market. Your strategic thinking and ability to balance technical feasibility with market demands have resulted in several successful product launches. You excel at distilling complex ideas into clear, actionable plans and have a talent for identifying the most critical features that will drive product adoption and success.\n\nBased on the analysis of the innovative product, create a simplified development plan that includes:\n\n1. Product overview (1-2 sentences)\n2. Three main features to be developed\n3. A basic market launch strategy\n\n\nPlease structure your plan as follows:\n\nProduct Overview:\n[product_overview]\n\nMain Features:\n1. [feature_1]\n2. [feature_2]\n3. [feature_3]\n...\n\nLaunch Strategy:\n[launch_strategy]\n\nYour plan should be concise, realistic, and aligned with the information provided in the previous steps.\n"
              },
              "tool_placeholder": {
                "_input_type": "MessageTextInput",
                "advanced": true,
                "display_name": "Tool Placeholder",
                "dynamic": false,
                "info": "A placeholder input for tool mode.",
                "input_types": [
                  "Message"
                ],
                "list": false,
                "load_from_db": false,
                "name": "tool_placeholder",
                "placeholder": "",
                "required": false,
                "show": true,
                "title_case": false,
                "tool_mode": true,
                "trace_as_input": true,
                "trace_as_metadata": true,
                "type": "str",
                "value": ""
              }
            },
            "tool_mode": false
          },
          "selected_output": "prompt",
          "type": "Prompt"
        },
        "dragging": false,
        "height": 260,
        "id": "Prompt-F9fZA",
        "measured": {
          "height": 260,
          "width": 320
        },
        "position": {
          "x": 2449.240273618089,
          "y": 998.5590279612616
        },
        "positionAbsolute": {
          "x": 2647.8305106628454,
          "y": 1161.2328062686402
        },
        "selected": false,
        "type": "genericNode",
        "width": 320
      },
      {
        "data": {
          "description": "Create a prompt template with dynamic variables.",
          "display_name": "Prompt",
          "id": "Prompt-kNwlW",
          "node": {
            "base_classes": [
              "Message"
            ],
            "beta": false,
            "conditional_paths": [],
            "custom_fields": {
              "template": []
            },
            "description": "Create a prompt template with dynamic variables.",
            "display_name": "Prompt",
            "documentation": "",
            "edited": false,
            "field_order": [
              "template"
            ],
            "frozen": false,
            "icon": "braces",
            "legacy": false,
            "lf_version": "1.4.2",
            "metadata": {},
            "output_types": [],
            "outputs": [
              {
                "allows_loop": false,
                "cache": true,
                "display_name": "Prompt",
                "group_outputs": false,
                "method": "build_prompt",
                "name": "prompt",
                "selected": "Message",
                "tool_mode": true,
                "types": [
                  "Message"
                ],
                "value": "__UNDEFINED__"
              }
            ],
            "pinned": false,
            "template": {
              "_type": "Component",
              "code": {
                "advanced": true,
                "dynamic": true,
                "fileTypes": [],
                "file_path": "",
                "info": "",
                "list": false,
                "load_from_db": false,
                "multiline": true,
                "name": "code",
                "password": false,
                "placeholder": "",
                "required": true,
                "show": true,
                "title_case": false,
                "type": "code",
                "value": "from langflow.base.prompts.api_utils import process_prompt_template\nfrom langflow.custom.custom_component.component import Component\nfrom langflow.inputs.inputs import DefaultPromptField\nfrom langflow.io import MessageTextInput, Output, PromptInput\nfrom langflow.schema.message import Message\nfrom langflow.template.utils import update_template_values\n\n\nclass PromptComponent(Component):\n    display_name: str = \"Prompt\"\n    description: str = \"Create a prompt template with dynamic variables.\"\n    icon = \"braces\"\n    trace_type = \"prompt\"\n    name = \"Prompt\"\n    priority = 0  # Set priority to 0 to make it appear first\n\n    inputs = [\n        PromptInput(name=\"template\", display_name=\"Template\"),\n        MessageTextInput(\n            name=\"tool_placeholder\",\n            display_name=\"Tool Placeholder\",\n            tool_mode=True,\n            advanced=True,\n            info=\"A placeholder input for tool mode.\",\n        ),\n    ]\n\n    outputs = [\n        Output(display_name=\"Prompt\", name=\"prompt\", method=\"build_prompt\"),\n    ]\n\n    async def build_prompt(self) -> Message:\n        prompt = Message.from_template(**self._attributes)\n        self.status = prompt.text\n        return prompt\n\n    def _update_template(self, frontend_node: dict):\n        prompt_template = frontend_node[\"template\"][\"template\"][\"value\"]\n        custom_fields = frontend_node[\"custom_fields\"]\n        frontend_node_template = frontend_node[\"template\"]\n        _ = process_prompt_template(\n            template=prompt_template,\n            name=\"template\",\n            custom_fields=custom_fields,\n            frontend_node_template=frontend_node_template,\n        )\n        return frontend_node\n\n    async def update_frontend_node(self, new_frontend_node: dict, current_frontend_node: dict):\n        \"\"\"This function is called after the code validation is done.\"\"\"\n        frontend_node = await super().update_frontend_node(new_frontend_node, current_frontend_node)\n        template = frontend_node[\"template\"][\"template\"][\"value\"]\n        # Kept it duplicated for backwards compatibility\n        _ = process_prompt_template(\n            template=template,\n            name=\"template\",\n            custom_fields=frontend_node[\"custom_fields\"],\n            frontend_node_template=frontend_node[\"template\"],\n        )\n        # Now that template is updated, we need to grab any values that were set in the current_frontend_node\n        # and update the frontend_node with those values\n        update_template_values(new_template=frontend_node, previous_template=current_frontend_node[\"template\"])\n        return frontend_node\n\n    def _get_fallback_input(self, **kwargs):\n        return DefaultPromptField(**kwargs)\n"
              },
              "template": {
                "_input_type": "PromptInput",
                "advanced": false,
                "display_name": "Template",
                "dynamic": false,
                "info": "",
                "list": false,
                "load_from_db": false,
                "name": "template",
                "placeholder": "",
                "required": false,
                "show": true,
                "title_case": false,
                "tool_mode": false,
                "trace_as_input": true,
                "type": "prompt",
                "value": "You are a visionary product innovator at a cutting-edge tech startup. Your expertise lies in identifying emerging market trends and translating them into groundbreaking product concepts. Your creative thinking and deep understanding of technology allow you to envision products that not only meet current needs but also anticipate future demands. Your ideas often challenge conventional thinking and push the boundaries of what's possible with current technology.\n\nPlease create a product concept, providing:\n\n1. Product name\n2. Brief description (2-3 sentences)\n3. Main innovative feature\n4. Target audience\n\nStructure your response like this:\n\nProduct Name: [product_name]\n\nDescription: [product_description]\n\nMain Innovation: [main_innovation]\n\nTarget Audience: [target_audience]\n\nBe creative and bold in your idea, but keep it realistic and aligned with the provided market trend."
              },
              "tool_placeholder": {
                "_input_type": "MessageTextInput",
                "advanced": true,
                "display_name": "Tool Placeholder",
                "dynamic": false,
                "info": "A placeholder input for tool mode.",
                "input_types": [
                  "Message"
                ],
                "list": false,
                "load_from_db": false,
                "name": "tool_placeholder",
                "placeholder": "",
                "required": false,
                "show": true,
                "title_case": false,
                "tool_mode": true,
                "trace_as_input": true,
                "trace_as_metadata": true,
                "type": "str",
                "value": ""
              }
            },
            "tool_mode": false
          },
          "selected_output": "prompt",
          "type": "Prompt"
        },
        "dragging": false,
        "height": 260,
        "id": "Prompt-kNwlW",
        "measured": {
          "height": 260,
          "width": 320
        },
        "position": {
          "x": 1480.5655849711331,
          "y": 943.8455975825916
        },
        "positionAbsolute": {
          "x": 1178.7099500302636,
          "y": 1167.8586867404465
        },
        "selected": false,
        "type": "genericNode",
        "width": 320
      },
      {
        "data": {
          "id": "LanguageModelComponent-AsaOP",
          "node": {
            "base_classes": [
              "LanguageModel",
              "Message"
            ],
            "beta": false,
            "conditional_paths": [],
            "custom_fields": {},
            "description": "Runs a language model given a specified provider. ",
            "display_name": "Language Model",
            "documentation": "",
            "edited": false,
            "field_order": [
              "provider",
              "model_name",
              "api_key",
              "input_value",
              "system_message",
              "stream",
              "temperature"
            ],
            "frozen": false,
            "icon": "brain-circuit",
            "legacy": false,
            "lf_version": "1.4.2",
            "metadata": {
              "keywords": [
                "model",
                "llm",
                "language model",
                "large language model"
              ]
            },
            "minimized": false,
            "output_types": [],
            "outputs": [
              {
                "allows_loop": false,
                "cache": true,
                "display_name": "Model Response",
                "group_outputs": false,
                "method": "text_response",
                "name": "text_output",
                "selected": "Message",
                "tool_mode": true,
                "types": [
                  "Message"
                ],
                "value": "__UNDEFINED__"
              },
              {
                "allows_loop": false,
                "cache": true,
                "display_name": "Language Model",
                "group_outputs": false,
                "method": "build_model",
                "name": "model_output",
                "selected": "LanguageModel",
                "tool_mode": true,
                "types": [
                  "LanguageModel"
                ],
                "value": "__UNDEFINED__"
              }
            ],
            "pinned": false,
            "priority": 0,
            "template": {
              "_type": "Component",
              "api_key": {
                "_input_type": "SecretStrInput",
                "advanced": false,
                "display_name": "OpenAI API Key",
                "dynamic": false,
                "info": "Model Provider API key",
                "input_types": [],
                "load_from_db": false,
                "name": "api_key",
                "password": true,
                "placeholder": "",
                "real_time_refresh": true,
                "required": false,
                "show": true,
                "title_case": false,
                "type": "str",
                "value": ""
              },
              "code": {
                "advanced": true,
                "dynamic": true,
                "fileTypes": [],
                "file_path": "",
                "info": "",
                "list": false,
                "load_from_db": false,
                "multiline": true,
                "name": "code",
                "password": false,
                "placeholder": "",
                "required": true,
                "show": true,
                "title_case": false,
                "type": "code",
                "value": "from typing import Any\n\nfrom langchain_anthropic import ChatAnthropic\nfrom langchain_google_genai import ChatGoogleGenerativeAI\nfrom langchain_openai import ChatOpenAI\n\nfrom langflow.base.models.anthropic_constants import ANTHROPIC_MODELS\nfrom langflow.base.models.google_generative_ai_constants import GOOGLE_GENERATIVE_AI_MODELS\nfrom langflow.base.models.model import LCModelComponent\nfrom langflow.base.models.openai_constants import OPENAI_MODEL_NAMES\nfrom langflow.field_typing import LanguageModel\nfrom langflow.field_typing.range_spec import RangeSpec\nfrom langflow.inputs.inputs import BoolInput\nfrom langflow.io import DropdownInput, MessageInput, MultilineInput, SecretStrInput, SliderInput\nfrom langflow.schema.dotdict import dotdict\n\n\nclass LanguageModelComponent(LCModelComponent):\n    display_name = \"Language Model\"\n    description = \"Runs a language model given a specified provider. \"\n    icon = \"brain-circuit\"\n    category = \"models\"\n    priority = 0  # Set priority to 0 to make it appear first\n\n    inputs = [\n        DropdownInput(\n            name=\"provider\",\n            display_name=\"Model Provider\",\n            options=[\"OpenAI\", \"Anthropic\", \"Google\"],\n            value=\"OpenAI\",\n            info=\"Select the model provider\",\n            real_time_refresh=True,\n            options_metadata=[{\"icon\": \"OpenAI\"}, {\"icon\": \"Anthropic\"}, {\"icon\": \"Google\"}],\n        ),\n        DropdownInput(\n            name=\"model_name\",\n            display_name=\"Model Name\",\n            options=OPENAI_MODEL_NAMES,\n            value=OPENAI_MODEL_NAMES[0],\n            info=\"Select the model to use\",\n        ),\n        SecretStrInput(\n            name=\"api_key\",\n            display_name=\"OpenAI API Key\",\n            info=\"Model Provider API key\",\n            required=False,\n            show=True,\n            real_time_refresh=True,\n        ),\n        MessageInput(\n            name=\"input_value\",\n            display_name=\"Input\",\n            info=\"The input text to send to the model\",\n        ),\n        MultilineInput(\n            name=\"system_message\",\n            display_name=\"System Message\",\n            info=\"A system message that helps set the behavior of the assistant\",\n            advanced=True,\n        ),\n        BoolInput(\n            name=\"stream\",\n            display_name=\"Stream\",\n            info=\"Whether to stream the response\",\n            value=False,\n            advanced=True,\n        ),\n        SliderInput(\n            name=\"temperature\",\n            display_name=\"Temperature\",\n            value=0.1,\n            info=\"Controls randomness in responses\",\n            range_spec=RangeSpec(min=0, max=1, step=0.01),\n            advanced=True,\n        ),\n    ]\n\n    def build_model(self) -> LanguageModel:\n        provider = self.provider\n        model_name = self.model_name\n        temperature = self.temperature\n        stream = self.stream\n\n        if provider == \"OpenAI\":\n            if not self.api_key:\n                msg = \"OpenAI API key is required when using OpenAI provider\"\n                raise ValueError(msg)\n            return ChatOpenAI(\n                model_name=model_name,\n                temperature=temperature,\n                streaming=stream,\n                openai_api_key=self.api_key,\n            )\n        if provider == \"Anthropic\":\n            if not self.api_key:\n                msg = \"Anthropic API key is required when using Anthropic provider\"\n                raise ValueError(msg)\n            return ChatAnthropic(\n                model=model_name,\n                temperature=temperature,\n                streaming=stream,\n                anthropic_api_key=self.api_key,\n            )\n        if provider == \"Google\":\n            if not self.api_key:\n                msg = \"Google API key is required when using Google provider\"\n                raise ValueError(msg)\n            return ChatGoogleGenerativeAI(\n                model=model_name,\n                temperature=temperature,\n                streaming=stream,\n                google_api_key=self.api_key,\n            )\n        msg = f\"Unknown provider: {provider}\"\n        raise ValueError(msg)\n\n    def update_build_config(self, build_config: dotdict, field_value: Any, field_name: str | None = None) -> dotdict:\n        if field_name == \"provider\":\n            if field_value == \"OpenAI\":\n                build_config[\"model_name\"][\"options\"] = OPENAI_MODEL_NAMES\n                build_config[\"model_name\"][\"value\"] = OPENAI_MODEL_NAMES[0]\n                build_config[\"api_key\"][\"display_name\"] = \"OpenAI API Key\"\n            elif field_value == \"Anthropic\":\n                build_config[\"model_name\"][\"options\"] = ANTHROPIC_MODELS\n                build_config[\"model_name\"][\"value\"] = ANTHROPIC_MODELS[0]\n                build_config[\"api_key\"][\"display_name\"] = \"Anthropic API Key\"\n            elif field_value == \"Google\":\n                build_config[\"model_name\"][\"options\"] = GOOGLE_GENERATIVE_AI_MODELS\n                build_config[\"model_name\"][\"value\"] = GOOGLE_GENERATIVE_AI_MODELS[0]\n                build_config[\"api_key\"][\"display_name\"] = \"Google API Key\"\n        return build_config\n"
              },
              "input_value": {
                "_input_type": "MessageTextInput",
                "advanced": false,
                "display_name": "Input",
                "dynamic": false,
                "info": "The input text to send to the model",
                "input_types": [
                  "Message"
                ],
                "list": false,
                "list_add_label": "Add More",
                "load_from_db": false,
                "name": "input_value",
                "placeholder": "",
                "required": false,
                "show": true,
                "title_case": false,
                "tool_mode": false,
                "trace_as_input": true,
                "trace_as_metadata": true,
                "type": "str",
                "value": ""
              },
              "model_name": {
                "_input_type": "DropdownInput",
                "advanced": false,
                "combobox": false,
                "dialog_inputs": {},
                "display_name": "Model Name",
                "dynamic": false,
                "info": "Select the model to use",
                "name": "model_name",
                "options": [
                  "gpt-4o-mini",
                  "gpt-4o",
                  "gpt-4.1",
                  "gpt-4.1-mini",
                  "gpt-4.1-nano",
                  "gpt-4.5-preview",
                  "gpt-4-turbo",
                  "gpt-4-turbo-preview",
                  "gpt-4",
                  "gpt-3.5-turbo"
                ],
                "options_metadata": [],
                "placeholder": "",
                "required": false,
                "show": true,
                "title_case": false,
                "toggle": false,
                "tool_mode": false,
                "trace_as_metadata": true,
                "type": "str",
                "value": "gpt-4o-mini"
              },
              "provider": {
                "_input_type": "DropdownInput",
                "advanced": false,
                "combobox": false,
                "dialog_inputs": {},
                "display_name": "Model Provider",
                "dynamic": false,
                "info": "Select the model provider",
                "name": "provider",
                "options": [
                  "OpenAI",
                  "Anthropic",
                  "Google"
                ],
                "options_metadata": [
                  {
                    "icon": "OpenAI"
                  },
                  {
                    "icon": "Anthropic"
                  },
                  {
                    "icon": "Google"
                  }
                ],
                "placeholder": "",
                "real_time_refresh": true,
                "required": false,
                "show": true,
                "title_case": false,
                "toggle": false,
                "tool_mode": false,
                "trace_as_metadata": true,
                "type": "str",
                "value": "OpenAI"
              },
              "stream": {
                "_input_type": "BoolInput",
                "advanced": true,
                "display_name": "Stream",
                "dynamic": false,
                "info": "Whether to stream the response",
                "list": false,
                "list_add_label": "Add More",
                "name": "stream",
                "placeholder": "",
                "required": false,
                "show": true,
                "title_case": false,
                "tool_mode": false,
                "trace_as_metadata": true,
                "type": "bool",
                "value": false
              },
              "system_message": {
                "_input_type": "MessageTextInput",
                "advanced": true,
                "display_name": "System Message",
                "dynamic": false,
                "info": "A system message that helps set the behavior of the assistant",
                "input_types": [
                  "Message"
                ],
                "list": false,
                "list_add_label": "Add More",
                "load_from_db": false,
                "name": "system_message",
                "placeholder": "",
                "required": false,
                "show": true,
                "title_case": false,
                "tool_mode": false,
                "trace_as_input": true,
                "trace_as_metadata": true,
                "type": "str",
                "value": ""
              },
              "temperature": {
                "_input_type": "SliderInput",
                "advanced": true,
                "display_name": "Temperature",
                "dynamic": false,
                "info": "Controls randomness in responses",
                "max_label": "",
                "max_label_icon": "",
                "min_label": "",
                "min_label_icon": "",
                "name": "temperature",
                "placeholder": "",
                "range_spec": {
                  "max": 1,
                  "min": 0,
                  "step": 0.01,
                  "step_type": "float"
                },
                "required": false,
                "show": true,
                "slider_buttons": false,
                "slider_buttons_options": [],
                "slider_input": false,
                "title_case": false,
                "tool_mode": false,
                "type": "slider",
                "value": 0.1
              }
            },
            "tool_mode": false
          },
          "selected_output": "text_output",
          "showNode": true,
<<<<<<< HEAD
          "type": "OpenAIModel"
=======
          "type": "LanguageModelComponent"
>>>>>>> 33aed89f
        },
        "dragging": false,
        "id": "LanguageModelComponent-AsaOP",
        "measured": {
          "height": 534,
          "width": 320
        },
        "position": {
          "x": 2417.5170722121943,
          "y": 383.1664476071964
        },
        "selected": false,
        "type": "genericNode"
      },
      {
        "data": {
          "id": "LanguageModelComponent-uV35f",
          "node": {
            "base_classes": [
              "LanguageModel",
              "Message"
            ],
            "beta": false,
            "conditional_paths": [],
            "custom_fields": {},
            "description": "Runs a language model given a specified provider. ",
            "display_name": "Language Model",
            "documentation": "",
            "edited": false,
            "field_order": [
              "provider",
              "model_name",
              "api_key",
              "input_value",
              "system_message",
              "stream",
              "temperature"
            ],
            "frozen": false,
            "icon": "brain-circuit",
            "legacy": false,
            "lf_version": "1.4.2",
            "metadata": {
              "keywords": [
                "model",
                "llm",
                "language model",
                "large language model"
              ]
            },
            "minimized": false,
            "output_types": [],
            "outputs": [
              {
                "allows_loop": false,
                "cache": true,
                "display_name": "Model Response",
                "group_outputs": false,
                "method": "text_response",
                "name": "text_output",
                "selected": "Message",
                "tool_mode": true,
                "types": [
                  "Message"
                ],
                "value": "__UNDEFINED__"
              },
              {
                "allows_loop": false,
                "cache": true,
                "display_name": "Language Model",
                "group_outputs": false,
                "method": "build_model",
                "name": "model_output",
                "selected": "LanguageModel",
                "tool_mode": true,
                "types": [
                  "LanguageModel"
                ],
                "value": "__UNDEFINED__"
              }
            ],
            "pinned": false,
            "priority": 0,
            "template": {
              "_type": "Component",
              "api_key": {
                "_input_type": "SecretStrInput",
                "advanced": false,
                "display_name": "OpenAI API Key",
                "dynamic": false,
                "info": "Model Provider API key",
                "input_types": [],
                "load_from_db": false,
                "name": "api_key",
                "password": true,
                "placeholder": "",
                "real_time_refresh": true,
                "required": false,
                "show": true,
                "title_case": false,
                "type": "str",
                "value": ""
              },
              "code": {
                "advanced": true,
                "dynamic": true,
                "fileTypes": [],
                "file_path": "",
                "info": "",
                "list": false,
                "load_from_db": false,
                "multiline": true,
                "name": "code",
                "password": false,
                "placeholder": "",
                "required": true,
                "show": true,
                "title_case": false,
                "type": "code",
                "value": "from typing import Any\n\nfrom langchain_anthropic import ChatAnthropic\nfrom langchain_google_genai import ChatGoogleGenerativeAI\nfrom langchain_openai import ChatOpenAI\n\nfrom langflow.base.models.anthropic_constants import ANTHROPIC_MODELS\nfrom langflow.base.models.google_generative_ai_constants import GOOGLE_GENERATIVE_AI_MODELS\nfrom langflow.base.models.model import LCModelComponent\nfrom langflow.base.models.openai_constants import OPENAI_MODEL_NAMES\nfrom langflow.field_typing import LanguageModel\nfrom langflow.field_typing.range_spec import RangeSpec\nfrom langflow.inputs.inputs import BoolInput\nfrom langflow.io import DropdownInput, MessageInput, MultilineInput, SecretStrInput, SliderInput\nfrom langflow.schema.dotdict import dotdict\n\n\nclass LanguageModelComponent(LCModelComponent):\n    display_name = \"Language Model\"\n    description = \"Runs a language model given a specified provider. \"\n    icon = \"brain-circuit\"\n    category = \"models\"\n    priority = 0  # Set priority to 0 to make it appear first\n\n    inputs = [\n        DropdownInput(\n            name=\"provider\",\n            display_name=\"Model Provider\",\n            options=[\"OpenAI\", \"Anthropic\", \"Google\"],\n            value=\"OpenAI\",\n            info=\"Select the model provider\",\n            real_time_refresh=True,\n            options_metadata=[{\"icon\": \"OpenAI\"}, {\"icon\": \"Anthropic\"}, {\"icon\": \"Google\"}],\n        ),\n        DropdownInput(\n            name=\"model_name\",\n            display_name=\"Model Name\",\n            options=OPENAI_MODEL_NAMES,\n            value=OPENAI_MODEL_NAMES[0],\n            info=\"Select the model to use\",\n        ),\n        SecretStrInput(\n            name=\"api_key\",\n            display_name=\"OpenAI API Key\",\n            info=\"Model Provider API key\",\n            required=False,\n            show=True,\n            real_time_refresh=True,\n        ),\n        MessageInput(\n            name=\"input_value\",\n            display_name=\"Input\",\n            info=\"The input text to send to the model\",\n        ),\n        MultilineInput(\n            name=\"system_message\",\n            display_name=\"System Message\",\n            info=\"A system message that helps set the behavior of the assistant\",\n            advanced=True,\n        ),\n        BoolInput(\n            name=\"stream\",\n            display_name=\"Stream\",\n            info=\"Whether to stream the response\",\n            value=False,\n            advanced=True,\n        ),\n        SliderInput(\n            name=\"temperature\",\n            display_name=\"Temperature\",\n            value=0.1,\n            info=\"Controls randomness in responses\",\n            range_spec=RangeSpec(min=0, max=1, step=0.01),\n            advanced=True,\n        ),\n    ]\n\n    def build_model(self) -> LanguageModel:\n        provider = self.provider\n        model_name = self.model_name\n        temperature = self.temperature\n        stream = self.stream\n\n        if provider == \"OpenAI\":\n            if not self.api_key:\n                msg = \"OpenAI API key is required when using OpenAI provider\"\n                raise ValueError(msg)\n            return ChatOpenAI(\n                model_name=model_name,\n                temperature=temperature,\n                streaming=stream,\n                openai_api_key=self.api_key,\n            )\n        if provider == \"Anthropic\":\n            if not self.api_key:\n                msg = \"Anthropic API key is required when using Anthropic provider\"\n                raise ValueError(msg)\n            return ChatAnthropic(\n                model=model_name,\n                temperature=temperature,\n                streaming=stream,\n                anthropic_api_key=self.api_key,\n            )\n        if provider == \"Google\":\n            if not self.api_key:\n                msg = \"Google API key is required when using Google provider\"\n                raise ValueError(msg)\n            return ChatGoogleGenerativeAI(\n                model=model_name,\n                temperature=temperature,\n                streaming=stream,\n                google_api_key=self.api_key,\n            )\n        msg = f\"Unknown provider: {provider}\"\n        raise ValueError(msg)\n\n    def update_build_config(self, build_config: dotdict, field_value: Any, field_name: str | None = None) -> dotdict:\n        if field_name == \"provider\":\n            if field_value == \"OpenAI\":\n                build_config[\"model_name\"][\"options\"] = OPENAI_MODEL_NAMES\n                build_config[\"model_name\"][\"value\"] = OPENAI_MODEL_NAMES[0]\n                build_config[\"api_key\"][\"display_name\"] = \"OpenAI API Key\"\n            elif field_value == \"Anthropic\":\n                build_config[\"model_name\"][\"options\"] = ANTHROPIC_MODELS\n                build_config[\"model_name\"][\"value\"] = ANTHROPIC_MODELS[0]\n                build_config[\"api_key\"][\"display_name\"] = \"Anthropic API Key\"\n            elif field_value == \"Google\":\n                build_config[\"model_name\"][\"options\"] = GOOGLE_GENERATIVE_AI_MODELS\n                build_config[\"model_name\"][\"value\"] = GOOGLE_GENERATIVE_AI_MODELS[0]\n                build_config[\"api_key\"][\"display_name\"] = \"Google API Key\"\n        return build_config\n"
              },
              "input_value": {
                "_input_type": "MessageTextInput",
                "advanced": false,
                "display_name": "Input",
                "dynamic": false,
                "info": "The input text to send to the model",
                "input_types": [
                  "Message"
                ],
                "list": false,
                "list_add_label": "Add More",
                "load_from_db": false,
                "name": "input_value",
                "placeholder": "",
                "required": false,
                "show": true,
                "title_case": false,
                "tool_mode": false,
                "trace_as_input": true,
                "trace_as_metadata": true,
                "type": "str",
                "value": ""
              },
              "model_name": {
                "_input_type": "DropdownInput",
                "advanced": false,
                "combobox": false,
                "dialog_inputs": {},
                "display_name": "Model Name",
                "dynamic": false,
                "info": "Select the model to use",
                "name": "model_name",
                "options": [
                  "gpt-4o-mini",
                  "gpt-4o",
                  "gpt-4.1",
                  "gpt-4.1-mini",
                  "gpt-4.1-nano",
                  "gpt-4.5-preview",
                  "gpt-4-turbo",
                  "gpt-4-turbo-preview",
                  "gpt-4",
                  "gpt-3.5-turbo"
                ],
                "options_metadata": [],
                "placeholder": "",
                "required": false,
                "show": true,
                "title_case": false,
                "toggle": false,
                "tool_mode": false,
                "trace_as_metadata": true,
                "type": "str",
                "value": "gpt-4o-mini"
              },
              "provider": {
                "_input_type": "DropdownInput",
                "advanced": false,
                "combobox": false,
                "dialog_inputs": {},
                "display_name": "Model Provider",
                "dynamic": false,
                "info": "Select the model provider",
                "name": "provider",
                "options": [
                  "OpenAI",
                  "Anthropic",
                  "Google"
                ],
                "options_metadata": [
                  {
                    "icon": "OpenAI"
                  },
                  {
                    "icon": "Anthropic"
                  },
                  {
                    "icon": "Google"
                  }
                ],
                "placeholder": "",
                "real_time_refresh": true,
                "required": false,
                "show": true,
                "title_case": false,
                "toggle": false,
                "tool_mode": false,
                "trace_as_metadata": true,
                "type": "str",
                "value": "OpenAI"
              },
              "stream": {
                "_input_type": "BoolInput",
                "advanced": true,
                "display_name": "Stream",
                "dynamic": false,
                "info": "Whether to stream the response",
                "list": false,
                "list_add_label": "Add More",
                "name": "stream",
                "placeholder": "",
                "required": false,
                "show": true,
                "title_case": false,
                "tool_mode": false,
                "trace_as_metadata": true,
                "type": "bool",
                "value": false
              },
              "system_message": {
                "_input_type": "MessageTextInput",
                "advanced": true,
                "display_name": "System Message",
                "dynamic": false,
                "info": "A system message that helps set the behavior of the assistant",
                "input_types": [
                  "Message"
                ],
                "list": false,
                "list_add_label": "Add More",
                "load_from_db": false,
                "name": "system_message",
                "placeholder": "",
                "required": false,
                "show": true,
                "title_case": false,
                "tool_mode": false,
                "trace_as_input": true,
                "trace_as_metadata": true,
                "type": "str",
                "value": ""
              },
              "temperature": {
                "_input_type": "SliderInput",
                "advanced": true,
                "display_name": "Temperature",
                "dynamic": false,
                "info": "Controls randomness in responses",
                "max_label": "",
                "max_label_icon": "",
                "min_label": "",
                "min_label_icon": "",
                "name": "temperature",
                "placeholder": "",
                "range_spec": {
                  "max": 1,
                  "min": 0,
                  "step": 0.01,
                  "step_type": "float"
                },
                "required": false,
                "show": true,
                "slider_buttons": false,
                "slider_buttons_options": [],
                "slider_input": false,
                "title_case": false,
                "tool_mode": false,
                "type": "slider",
                "value": 0.1
              }
            },
            "tool_mode": false
          },
          "selected_output": "text_output",
          "showNode": true,
<<<<<<< HEAD
          "type": "OpenAIModel"
=======
          "type": "LanguageModelComponent"
>>>>>>> 33aed89f
        },
        "dragging": false,
        "id": "LanguageModelComponent-uV35f",
        "measured": {
          "height": 534,
          "width": 320
        },
        "position": {
          "x": 2892.417146179941,
          "y": 413.60768769085433
        },
        "selected": false,
        "type": "genericNode"
      },
      {
        "data": {
          "id": "LanguageModelComponent-OVCTy",
          "node": {
            "base_classes": [
              "LanguageModel",
              "Message"
            ],
            "beta": false,
            "conditional_paths": [],
            "custom_fields": {},
            "description": "Runs a language model given a specified provider. ",
            "display_name": "Language Model",
            "documentation": "",
            "edited": false,
            "field_order": [
              "provider",
              "model_name",
              "api_key",
              "input_value",
              "system_message",
              "stream",
              "temperature"
            ],
            "frozen": false,
            "icon": "brain-circuit",
            "legacy": false,
            "lf_version": "1.4.2",
            "metadata": {
              "keywords": [
                "model",
                "llm",
                "language model",
                "large language model"
              ]
            },
            "minimized": false,
            "output_types": [],
            "outputs": [
              {
                "allows_loop": false,
                "cache": true,
                "display_name": "Model Response",
                "group_outputs": false,
                "method": "text_response",
                "name": "text_output",
                "selected": "Message",
                "tool_mode": true,
                "types": [
                  "Message"
                ],
                "value": "__UNDEFINED__"
              },
              {
                "allows_loop": false,
                "cache": true,
                "display_name": "Language Model",
                "group_outputs": false,
                "method": "build_model",
                "name": "model_output",
                "selected": "LanguageModel",
                "tool_mode": true,
                "types": [
                  "LanguageModel"
                ],
                "value": "__UNDEFINED__"
              }
            ],
            "pinned": false,
            "priority": 0,
            "template": {
              "_type": "Component",
              "api_key": {
                "_input_type": "SecretStrInput",
                "advanced": false,
                "display_name": "OpenAI API Key",
                "dynamic": false,
                "info": "Model Provider API key",
                "input_types": [],
                "load_from_db": false,
                "name": "api_key",
                "password": true,
                "placeholder": "",
                "real_time_refresh": true,
                "required": false,
                "show": true,
                "title_case": false,
                "type": "str",
                "value": ""
              },
              "code": {
                "advanced": true,
                "dynamic": true,
                "fileTypes": [],
                "file_path": "",
                "info": "",
                "list": false,
                "load_from_db": false,
                "multiline": true,
                "name": "code",
                "password": false,
                "placeholder": "",
                "required": true,
                "show": true,
                "title_case": false,
                "type": "code",
                "value": "from typing import Any\n\nfrom langchain_anthropic import ChatAnthropic\nfrom langchain_google_genai import ChatGoogleGenerativeAI\nfrom langchain_openai import ChatOpenAI\n\nfrom langflow.base.models.anthropic_constants import ANTHROPIC_MODELS\nfrom langflow.base.models.google_generative_ai_constants import GOOGLE_GENERATIVE_AI_MODELS\nfrom langflow.base.models.model import LCModelComponent\nfrom langflow.base.models.openai_constants import OPENAI_MODEL_NAMES\nfrom langflow.field_typing import LanguageModel\nfrom langflow.field_typing.range_spec import RangeSpec\nfrom langflow.inputs.inputs import BoolInput\nfrom langflow.io import DropdownInput, MessageInput, MultilineInput, SecretStrInput, SliderInput\nfrom langflow.schema.dotdict import dotdict\n\n\nclass LanguageModelComponent(LCModelComponent):\n    display_name = \"Language Model\"\n    description = \"Runs a language model given a specified provider. \"\n    icon = \"brain-circuit\"\n    category = \"models\"\n    priority = 0  # Set priority to 0 to make it appear first\n\n    inputs = [\n        DropdownInput(\n            name=\"provider\",\n            display_name=\"Model Provider\",\n            options=[\"OpenAI\", \"Anthropic\", \"Google\"],\n            value=\"OpenAI\",\n            info=\"Select the model provider\",\n            real_time_refresh=True,\n            options_metadata=[{\"icon\": \"OpenAI\"}, {\"icon\": \"Anthropic\"}, {\"icon\": \"Google\"}],\n        ),\n        DropdownInput(\n            name=\"model_name\",\n            display_name=\"Model Name\",\n            options=OPENAI_MODEL_NAMES,\n            value=OPENAI_MODEL_NAMES[0],\n            info=\"Select the model to use\",\n        ),\n        SecretStrInput(\n            name=\"api_key\",\n            display_name=\"OpenAI API Key\",\n            info=\"Model Provider API key\",\n            required=False,\n            show=True,\n            real_time_refresh=True,\n        ),\n        MessageInput(\n            name=\"input_value\",\n            display_name=\"Input\",\n            info=\"The input text to send to the model\",\n        ),\n        MultilineInput(\n            name=\"system_message\",\n            display_name=\"System Message\",\n            info=\"A system message that helps set the behavior of the assistant\",\n            advanced=True,\n        ),\n        BoolInput(\n            name=\"stream\",\n            display_name=\"Stream\",\n            info=\"Whether to stream the response\",\n            value=False,\n            advanced=True,\n        ),\n        SliderInput(\n            name=\"temperature\",\n            display_name=\"Temperature\",\n            value=0.1,\n            info=\"Controls randomness in responses\",\n            range_spec=RangeSpec(min=0, max=1, step=0.01),\n            advanced=True,\n        ),\n    ]\n\n    def build_model(self) -> LanguageModel:\n        provider = self.provider\n        model_name = self.model_name\n        temperature = self.temperature\n        stream = self.stream\n\n        if provider == \"OpenAI\":\n            if not self.api_key:\n                msg = \"OpenAI API key is required when using OpenAI provider\"\n                raise ValueError(msg)\n            return ChatOpenAI(\n                model_name=model_name,\n                temperature=temperature,\n                streaming=stream,\n                openai_api_key=self.api_key,\n            )\n        if provider == \"Anthropic\":\n            if not self.api_key:\n                msg = \"Anthropic API key is required when using Anthropic provider\"\n                raise ValueError(msg)\n            return ChatAnthropic(\n                model=model_name,\n                temperature=temperature,\n                streaming=stream,\n                anthropic_api_key=self.api_key,\n            )\n        if provider == \"Google\":\n            if not self.api_key:\n                msg = \"Google API key is required when using Google provider\"\n                raise ValueError(msg)\n            return ChatGoogleGenerativeAI(\n                model=model_name,\n                temperature=temperature,\n                streaming=stream,\n                google_api_key=self.api_key,\n            )\n        msg = f\"Unknown provider: {provider}\"\n        raise ValueError(msg)\n\n    def update_build_config(self, build_config: dotdict, field_value: Any, field_name: str | None = None) -> dotdict:\n        if field_name == \"provider\":\n            if field_value == \"OpenAI\":\n                build_config[\"model_name\"][\"options\"] = OPENAI_MODEL_NAMES\n                build_config[\"model_name\"][\"value\"] = OPENAI_MODEL_NAMES[0]\n                build_config[\"api_key\"][\"display_name\"] = \"OpenAI API Key\"\n            elif field_value == \"Anthropic\":\n                build_config[\"model_name\"][\"options\"] = ANTHROPIC_MODELS\n                build_config[\"model_name\"][\"value\"] = ANTHROPIC_MODELS[0]\n                build_config[\"api_key\"][\"display_name\"] = \"Anthropic API Key\"\n            elif field_value == \"Google\":\n                build_config[\"model_name\"][\"options\"] = GOOGLE_GENERATIVE_AI_MODELS\n                build_config[\"model_name\"][\"value\"] = GOOGLE_GENERATIVE_AI_MODELS[0]\n                build_config[\"api_key\"][\"display_name\"] = \"Google API Key\"\n        return build_config\n"
              },
              "input_value": {
                "_input_type": "MessageTextInput",
                "advanced": false,
                "display_name": "Input",
                "dynamic": false,
                "info": "The input text to send to the model",
                "input_types": [
                  "Message"
                ],
                "list": false,
                "list_add_label": "Add More",
                "load_from_db": false,
                "name": "input_value",
                "placeholder": "",
                "required": false,
                "show": true,
                "title_case": false,
                "tool_mode": false,
                "trace_as_input": true,
                "trace_as_metadata": true,
                "type": "str",
                "value": ""
              },
              "model_name": {
                "_input_type": "DropdownInput",
                "advanced": false,
                "combobox": false,
                "dialog_inputs": {},
                "display_name": "Model Name",
                "dynamic": false,
                "info": "Select the model to use",
                "name": "model_name",
                "options": [
                  "gpt-4o-mini",
                  "gpt-4o",
                  "gpt-4.1",
                  "gpt-4.1-mini",
                  "gpt-4.1-nano",
                  "gpt-4.5-preview",
                  "gpt-4-turbo",
                  "gpt-4-turbo-preview",
                  "gpt-4",
                  "gpt-3.5-turbo"
                ],
                "options_metadata": [],
                "placeholder": "",
                "required": false,
                "show": true,
                "title_case": false,
                "toggle": false,
                "tool_mode": false,
                "trace_as_metadata": true,
                "type": "str",
                "value": "gpt-4o-mini"
              },
              "provider": {
                "_input_type": "DropdownInput",
                "advanced": false,
                "combobox": false,
                "dialog_inputs": {},
                "display_name": "Model Provider",
                "dynamic": false,
                "info": "Select the model provider",
                "name": "provider",
                "options": [
                  "OpenAI",
                  "Anthropic",
                  "Google"
                ],
                "options_metadata": [
                  {
                    "icon": "OpenAI"
                  },
                  {
                    "icon": "Anthropic"
                  },
                  {
                    "icon": "Google"
                  }
                ],
                "placeholder": "",
                "real_time_refresh": true,
                "required": false,
                "show": true,
                "title_case": false,
                "toggle": false,
                "tool_mode": false,
                "trace_as_metadata": true,
                "type": "str",
                "value": "OpenAI"
              },
              "stream": {
                "_input_type": "BoolInput",
                "advanced": true,
                "display_name": "Stream",
                "dynamic": false,
                "info": "Whether to stream the response",
                "list": false,
                "list_add_label": "Add More",
                "name": "stream",
                "placeholder": "",
                "required": false,
                "show": true,
                "title_case": false,
                "tool_mode": false,
                "trace_as_metadata": true,
                "type": "bool",
                "value": false
              },
              "system_message": {
                "_input_type": "MessageTextInput",
                "advanced": true,
                "display_name": "System Message",
                "dynamic": false,
                "info": "A system message that helps set the behavior of the assistant",
                "input_types": [
                  "Message"
                ],
                "list": false,
                "list_add_label": "Add More",
                "load_from_db": false,
                "name": "system_message",
                "placeholder": "",
                "required": false,
                "show": true,
                "title_case": false,
                "tool_mode": false,
                "trace_as_input": true,
                "trace_as_metadata": true,
                "type": "str",
                "value": ""
              },
              "temperature": {
                "_input_type": "SliderInput",
                "advanced": true,
                "display_name": "Temperature",
                "dynamic": false,
                "info": "Controls randomness in responses",
                "max_label": "",
                "max_label_icon": "",
                "min_label": "",
                "min_label_icon": "",
                "name": "temperature",
                "placeholder": "",
                "range_spec": {
                  "max": 1,
                  "min": 0,
                  "step": 0.01,
                  "step_type": "float"
                },
                "required": false,
                "show": true,
                "slider_buttons": false,
                "slider_buttons_options": [],
                "slider_input": false,
                "title_case": false,
                "tool_mode": false,
                "type": "slider",
                "value": 0.1
              }
            },
            "tool_mode": false
          },
          "selected_output": "text_output",
          "showNode": true,
<<<<<<< HEAD
          "type": "OpenAIModel"
=======
          "type": "LanguageModelComponent"
>>>>>>> 33aed89f
        },
        "dragging": false,
        "id": "LanguageModelComponent-OVCTy",
        "measured": {
          "height": 534,
          "width": 320
        },
        "position": {
          "x": 1957.3510719326769,
          "y": 406.3911300579277
        },
        "selected": false,
        "type": "genericNode"
      },
      {
        "data": {
          "id": "note-mhQH6",
          "node": {
            "description": "# Prompt chaining\n\nThis flow demonstrates chaining three prompts and three language models.\nEach prompt is specifically designed to process previous output, with each LLM call building upon previous results\n\n\n## Prerequisites\n\n* [OpenAI API Key](https://platform.openai.com/)\n\n## Quickstart\n\n1. In all **Language Model** components, add your OpenAI API key.\n2. To run the flow, open the **Playground*. An example input is provided, with other suggestions listed below.\n\n    \"The increasing need for secure and user-friendly decentralized finance (DeFi) platforms that make cryptocurrency investments accessible to non-tech-savvy users.\"\n\n    \"The rising popularity of immersive, augmented reality (AR) experiences for remote collaboration and virtual team-building in distributed workforces.\"\n\n    \"The expanding market for smart, IoT-enabled urban farming solutions that allow city dwellers to grow their own food efficiently in small spaces.\"\n\n    \"The emerging demand for AI-powered personal styling and shopping assistants that consider sustainability, body positivity, and individual style preferences.\"\n\n",
            "display_name": "",
            "documentation": "",
            "template": {}
          },
          "type": "note"
        },
        "dragging": false,
        "height": 920,
        "id": "note-mhQH6",
        "measured": {
          "height": 920,
          "width": 522
        },
        "position": {
          "x": 845.3254638400961,
          "y": 367.1115872280161
        },
        "resizing": false,
        "selected": false,
        "type": "noteNode",
        "width": 521
      }
    ],
    "viewport": {
      "x": -400.8533008879997,
      "y": 142.36253504700537,
      "zoom": 0.4763932486920123
    }
  },
  "description": "Connect multiple prompts in sequence where each output becomes the next stage's input, enabling step-by-step text processing.",
  "endpoint_name": null,
  "id": "eaaa2f42-a548-4241-a121-d43a71659651",
  "is_component": false,
  "last_tested_version": "1.4.2",
  "name": "Basic Prompt Chaining",
  "tags": [
    "chatbots"
  ]
}<|MERGE_RESOLUTION|>--- conflicted
+++ resolved
@@ -263,7 +263,7 @@
                 "show": true,
                 "title_case": false,
                 "type": "code",
-                "value": "from langflow.base.prompts.api_utils import process_prompt_template\nfrom langflow.custom.custom_component.component import Component\nfrom langflow.inputs.inputs import DefaultPromptField\nfrom langflow.io import MessageTextInput, Output, PromptInput\nfrom langflow.schema.message import Message\nfrom langflow.template.utils import update_template_values\n\n\nclass PromptComponent(Component):\n    display_name: str = \"Prompt\"\n    description: str = \"Create a prompt template with dynamic variables.\"\n    icon = \"braces\"\n    trace_type = \"prompt\"\n    name = \"Prompt\"\n    priority = 0  # Set priority to 0 to make it appear first\n\n    inputs = [\n        PromptInput(name=\"template\", display_name=\"Template\"),\n        MessageTextInput(\n            name=\"tool_placeholder\",\n            display_name=\"Tool Placeholder\",\n            tool_mode=True,\n            advanced=True,\n            info=\"A placeholder input for tool mode.\",\n        ),\n    ]\n\n    outputs = [\n        Output(display_name=\"Prompt\", name=\"prompt\", method=\"build_prompt\"),\n    ]\n\n    async def build_prompt(self) -> Message:\n        prompt = Message.from_template(**self._attributes)\n        self.status = prompt.text\n        return prompt\n\n    def _update_template(self, frontend_node: dict):\n        prompt_template = frontend_node[\"template\"][\"template\"][\"value\"]\n        custom_fields = frontend_node[\"custom_fields\"]\n        frontend_node_template = frontend_node[\"template\"]\n        _ = process_prompt_template(\n            template=prompt_template,\n            name=\"template\",\n            custom_fields=custom_fields,\n            frontend_node_template=frontend_node_template,\n        )\n        return frontend_node\n\n    async def update_frontend_node(self, new_frontend_node: dict, current_frontend_node: dict):\n        \"\"\"This function is called after the code validation is done.\"\"\"\n        frontend_node = await super().update_frontend_node(new_frontend_node, current_frontend_node)\n        template = frontend_node[\"template\"][\"template\"][\"value\"]\n        # Kept it duplicated for backwards compatibility\n        _ = process_prompt_template(\n            template=template,\n            name=\"template\",\n            custom_fields=frontend_node[\"custom_fields\"],\n            frontend_node_template=frontend_node[\"template\"],\n        )\n        # Now that template is updated, we need to grab any values that were set in the current_frontend_node\n        # and update the frontend_node with those values\n        update_template_values(new_template=frontend_node, previous_template=current_frontend_node[\"template\"])\n        return frontend_node\n\n    def _get_fallback_input(self, **kwargs):\n        return DefaultPromptField(**kwargs)\n"
+                "value": "from langflow.base.prompts.api_utils import process_prompt_template\nfrom langflow.custom.custom_component.component import Component\nfrom langflow.inputs.inputs import DefaultPromptField\nfrom langflow.io import MessageTextInput, Output, PromptInput\nfrom langflow.schema.message import Message\nfrom langflow.template.utils import update_template_values\n\n\nclass PromptComponent(Component):\n    display_name: str = \"Prompt\"\n    description: str = \"Create a prompt template with dynamic variables.\"\n    icon = \"braces\"\n    trace_type = \"prompt\"\n    name = \"Prompt\"\n\n    inputs = [\n        PromptInput(name=\"template\", display_name=\"Template\"),\n        MessageTextInput(\n            name=\"tool_placeholder\",\n            display_name=\"Tool Placeholder\",\n            tool_mode=True,\n            advanced=True,\n            info=\"A placeholder input for tool mode.\",\n        ),\n    ]\n\n    outputs = [\n        Output(display_name=\"Prompt\", name=\"prompt\", method=\"build_prompt\"),\n    ]\n\n    async def build_prompt(self) -> Message:\n        prompt = Message.from_template(**self._attributes)\n        self.status = prompt.text\n        return prompt\n\n    def _update_template(self, frontend_node: dict):\n        prompt_template = frontend_node[\"template\"][\"template\"][\"value\"]\n        custom_fields = frontend_node[\"custom_fields\"]\n        frontend_node_template = frontend_node[\"template\"]\n        _ = process_prompt_template(\n            template=prompt_template,\n            name=\"template\",\n            custom_fields=custom_fields,\n            frontend_node_template=frontend_node_template,\n        )\n        return frontend_node\n\n    async def update_frontend_node(self, new_frontend_node: dict, current_frontend_node: dict):\n        \"\"\"This function is called after the code validation is done.\"\"\"\n        frontend_node = await super().update_frontend_node(new_frontend_node, current_frontend_node)\n        template = frontend_node[\"template\"][\"template\"][\"value\"]\n        # Kept it duplicated for backwards compatibility\n        _ = process_prompt_template(\n            template=template,\n            name=\"template\",\n            custom_fields=frontend_node[\"custom_fields\"],\n            frontend_node_template=frontend_node[\"template\"],\n        )\n        # Now that template is updated, we need to grab any values that were set in the current_frontend_node\n        # and update the frontend_node with those values\n        update_template_values(new_template=frontend_node, previous_template=current_frontend_node[\"template\"])\n        return frontend_node\n\n    def _get_fallback_input(self, **kwargs):\n        return DefaultPromptField(**kwargs)\n"
               },
               "template": {
                 "_input_type": "PromptInput",
@@ -308,8 +308,8 @@
             },
             "tool_mode": false
           },
-          "selected_output": "prompt",
-          "type": "Prompt"
+          "type": "Prompt",
+          "selected_output": "prompt"
         },
         "dragging": false,
         "height": 260,
@@ -606,8 +606,8 @@
               }
             }
           },
-          "selected_output": "message",
-          "type": "ChatInput"
+          "type": "ChatInput",
+          "selected_output": "message"
         },
         "dragging": false,
         "height": 234,
@@ -994,7 +994,7 @@
                 "show": true,
                 "title_case": false,
                 "type": "code",
-                "value": "from langflow.base.prompts.api_utils import process_prompt_template\nfrom langflow.custom.custom_component.component import Component\nfrom langflow.inputs.inputs import DefaultPromptField\nfrom langflow.io import MessageTextInput, Output, PromptInput\nfrom langflow.schema.message import Message\nfrom langflow.template.utils import update_template_values\n\n\nclass PromptComponent(Component):\n    display_name: str = \"Prompt\"\n    description: str = \"Create a prompt template with dynamic variables.\"\n    icon = \"braces\"\n    trace_type = \"prompt\"\n    name = \"Prompt\"\n    priority = 0  # Set priority to 0 to make it appear first\n\n    inputs = [\n        PromptInput(name=\"template\", display_name=\"Template\"),\n        MessageTextInput(\n            name=\"tool_placeholder\",\n            display_name=\"Tool Placeholder\",\n            tool_mode=True,\n            advanced=True,\n            info=\"A placeholder input for tool mode.\",\n        ),\n    ]\n\n    outputs = [\n        Output(display_name=\"Prompt\", name=\"prompt\", method=\"build_prompt\"),\n    ]\n\n    async def build_prompt(self) -> Message:\n        prompt = Message.from_template(**self._attributes)\n        self.status = prompt.text\n        return prompt\n\n    def _update_template(self, frontend_node: dict):\n        prompt_template = frontend_node[\"template\"][\"template\"][\"value\"]\n        custom_fields = frontend_node[\"custom_fields\"]\n        frontend_node_template = frontend_node[\"template\"]\n        _ = process_prompt_template(\n            template=prompt_template,\n            name=\"template\",\n            custom_fields=custom_fields,\n            frontend_node_template=frontend_node_template,\n        )\n        return frontend_node\n\n    async def update_frontend_node(self, new_frontend_node: dict, current_frontend_node: dict):\n        \"\"\"This function is called after the code validation is done.\"\"\"\n        frontend_node = await super().update_frontend_node(new_frontend_node, current_frontend_node)\n        template = frontend_node[\"template\"][\"template\"][\"value\"]\n        # Kept it duplicated for backwards compatibility\n        _ = process_prompt_template(\n            template=template,\n            name=\"template\",\n            custom_fields=frontend_node[\"custom_fields\"],\n            frontend_node_template=frontend_node[\"template\"],\n        )\n        # Now that template is updated, we need to grab any values that were set in the current_frontend_node\n        # and update the frontend_node with those values\n        update_template_values(new_template=frontend_node, previous_template=current_frontend_node[\"template\"])\n        return frontend_node\n\n    def _get_fallback_input(self, **kwargs):\n        return DefaultPromptField(**kwargs)\n"
+                "value": "from langflow.base.prompts.api_utils import process_prompt_template\nfrom langflow.custom.custom_component.component import Component\nfrom langflow.inputs.inputs import DefaultPromptField\nfrom langflow.io import MessageTextInput, Output, PromptInput\nfrom langflow.schema.message import Message\nfrom langflow.template.utils import update_template_values\n\n\nclass PromptComponent(Component):\n    display_name: str = \"Prompt\"\n    description: str = \"Create a prompt template with dynamic variables.\"\n    icon = \"braces\"\n    trace_type = \"prompt\"\n    name = \"Prompt\"\n\n    inputs = [\n        PromptInput(name=\"template\", display_name=\"Template\"),\n        MessageTextInput(\n            name=\"tool_placeholder\",\n            display_name=\"Tool Placeholder\",\n            tool_mode=True,\n            advanced=True,\n            info=\"A placeholder input for tool mode.\",\n        ),\n    ]\n\n    outputs = [\n        Output(display_name=\"Prompt\", name=\"prompt\", method=\"build_prompt\"),\n    ]\n\n    async def build_prompt(self) -> Message:\n        prompt = Message.from_template(**self._attributes)\n        self.status = prompt.text\n        return prompt\n\n    def _update_template(self, frontend_node: dict):\n        prompt_template = frontend_node[\"template\"][\"template\"][\"value\"]\n        custom_fields = frontend_node[\"custom_fields\"]\n        frontend_node_template = frontend_node[\"template\"]\n        _ = process_prompt_template(\n            template=prompt_template,\n            name=\"template\",\n            custom_fields=custom_fields,\n            frontend_node_template=frontend_node_template,\n        )\n        return frontend_node\n\n    async def update_frontend_node(self, new_frontend_node: dict, current_frontend_node: dict):\n        \"\"\"This function is called after the code validation is done.\"\"\"\n        frontend_node = await super().update_frontend_node(new_frontend_node, current_frontend_node)\n        template = frontend_node[\"template\"][\"template\"][\"value\"]\n        # Kept it duplicated for backwards compatibility\n        _ = process_prompt_template(\n            template=template,\n            name=\"template\",\n            custom_fields=frontend_node[\"custom_fields\"],\n            frontend_node_template=frontend_node[\"template\"],\n        )\n        # Now that template is updated, we need to grab any values that were set in the current_frontend_node\n        # and update the frontend_node with those values\n        update_template_values(new_template=frontend_node, previous_template=current_frontend_node[\"template\"])\n        return frontend_node\n\n    def _get_fallback_input(self, **kwargs):\n        return DefaultPromptField(**kwargs)\n"
               },
               "template": {
                 "_input_type": "PromptInput",
@@ -1039,8 +1039,8 @@
             },
             "tool_mode": false
           },
-          "selected_output": "prompt",
-          "type": "Prompt"
+          "type": "Prompt",
+          "selected_output": "prompt"
         },
         "dragging": false,
         "height": 260,
@@ -1123,7 +1123,7 @@
                 "show": true,
                 "title_case": false,
                 "type": "code",
-                "value": "from langflow.base.prompts.api_utils import process_prompt_template\nfrom langflow.custom.custom_component.component import Component\nfrom langflow.inputs.inputs import DefaultPromptField\nfrom langflow.io import MessageTextInput, Output, PromptInput\nfrom langflow.schema.message import Message\nfrom langflow.template.utils import update_template_values\n\n\nclass PromptComponent(Component):\n    display_name: str = \"Prompt\"\n    description: str = \"Create a prompt template with dynamic variables.\"\n    icon = \"braces\"\n    trace_type = \"prompt\"\n    name = \"Prompt\"\n    priority = 0  # Set priority to 0 to make it appear first\n\n    inputs = [\n        PromptInput(name=\"template\", display_name=\"Template\"),\n        MessageTextInput(\n            name=\"tool_placeholder\",\n            display_name=\"Tool Placeholder\",\n            tool_mode=True,\n            advanced=True,\n            info=\"A placeholder input for tool mode.\",\n        ),\n    ]\n\n    outputs = [\n        Output(display_name=\"Prompt\", name=\"prompt\", method=\"build_prompt\"),\n    ]\n\n    async def build_prompt(self) -> Message:\n        prompt = Message.from_template(**self._attributes)\n        self.status = prompt.text\n        return prompt\n\n    def _update_template(self, frontend_node: dict):\n        prompt_template = frontend_node[\"template\"][\"template\"][\"value\"]\n        custom_fields = frontend_node[\"custom_fields\"]\n        frontend_node_template = frontend_node[\"template\"]\n        _ = process_prompt_template(\n            template=prompt_template,\n            name=\"template\",\n            custom_fields=custom_fields,\n            frontend_node_template=frontend_node_template,\n        )\n        return frontend_node\n\n    async def update_frontend_node(self, new_frontend_node: dict, current_frontend_node: dict):\n        \"\"\"This function is called after the code validation is done.\"\"\"\n        frontend_node = await super().update_frontend_node(new_frontend_node, current_frontend_node)\n        template = frontend_node[\"template\"][\"template\"][\"value\"]\n        # Kept it duplicated for backwards compatibility\n        _ = process_prompt_template(\n            template=template,\n            name=\"template\",\n            custom_fields=frontend_node[\"custom_fields\"],\n            frontend_node_template=frontend_node[\"template\"],\n        )\n        # Now that template is updated, we need to grab any values that were set in the current_frontend_node\n        # and update the frontend_node with those values\n        update_template_values(new_template=frontend_node, previous_template=current_frontend_node[\"template\"])\n        return frontend_node\n\n    def _get_fallback_input(self, **kwargs):\n        return DefaultPromptField(**kwargs)\n"
+                "value": "from langflow.base.prompts.api_utils import process_prompt_template\nfrom langflow.custom.custom_component.component import Component\nfrom langflow.inputs.inputs import DefaultPromptField\nfrom langflow.io import MessageTextInput, Output, PromptInput\nfrom langflow.schema.message import Message\nfrom langflow.template.utils import update_template_values\n\n\nclass PromptComponent(Component):\n    display_name: str = \"Prompt\"\n    description: str = \"Create a prompt template with dynamic variables.\"\n    icon = \"braces\"\n    trace_type = \"prompt\"\n    name = \"Prompt\"\n\n    inputs = [\n        PromptInput(name=\"template\", display_name=\"Template\"),\n        MessageTextInput(\n            name=\"tool_placeholder\",\n            display_name=\"Tool Placeholder\",\n            tool_mode=True,\n            advanced=True,\n            info=\"A placeholder input for tool mode.\",\n        ),\n    ]\n\n    outputs = [\n        Output(display_name=\"Prompt\", name=\"prompt\", method=\"build_prompt\"),\n    ]\n\n    async def build_prompt(self) -> Message:\n        prompt = Message.from_template(**self._attributes)\n        self.status = prompt.text\n        return prompt\n\n    def _update_template(self, frontend_node: dict):\n        prompt_template = frontend_node[\"template\"][\"template\"][\"value\"]\n        custom_fields = frontend_node[\"custom_fields\"]\n        frontend_node_template = frontend_node[\"template\"]\n        _ = process_prompt_template(\n            template=prompt_template,\n            name=\"template\",\n            custom_fields=custom_fields,\n            frontend_node_template=frontend_node_template,\n        )\n        return frontend_node\n\n    async def update_frontend_node(self, new_frontend_node: dict, current_frontend_node: dict):\n        \"\"\"This function is called after the code validation is done.\"\"\"\n        frontend_node = await super().update_frontend_node(new_frontend_node, current_frontend_node)\n        template = frontend_node[\"template\"][\"template\"][\"value\"]\n        # Kept it duplicated for backwards compatibility\n        _ = process_prompt_template(\n            template=template,\n            name=\"template\",\n            custom_fields=frontend_node[\"custom_fields\"],\n            frontend_node_template=frontend_node[\"template\"],\n        )\n        # Now that template is updated, we need to grab any values that were set in the current_frontend_node\n        # and update the frontend_node with those values\n        update_template_values(new_template=frontend_node, previous_template=current_frontend_node[\"template\"])\n        return frontend_node\n\n    def _get_fallback_input(self, **kwargs):\n        return DefaultPromptField(**kwargs)\n"
               },
               "template": {
                 "_input_type": "PromptInput",
@@ -1168,8 +1168,8 @@
             },
             "tool_mode": false
           },
-          "selected_output": "prompt",
-          "type": "Prompt"
+          "type": "Prompt",
+          "selected_output": "prompt"
         },
         "dragging": false,
         "height": 260,
@@ -1461,13 +1461,8 @@
             },
             "tool_mode": false
           },
-          "selected_output": "text_output",
           "showNode": true,
-<<<<<<< HEAD
-          "type": "OpenAIModel"
-=======
           "type": "LanguageModelComponent"
->>>>>>> 33aed89f
         },
         "dragging": false,
         "id": "LanguageModelComponent-AsaOP",
@@ -1753,13 +1748,8 @@
             },
             "tool_mode": false
           },
-          "selected_output": "text_output",
           "showNode": true,
-<<<<<<< HEAD
-          "type": "OpenAIModel"
-=======
           "type": "LanguageModelComponent"
->>>>>>> 33aed89f
         },
         "dragging": false,
         "id": "LanguageModelComponent-uV35f",
@@ -2045,13 +2035,8 @@
             },
             "tool_mode": false
           },
-          "selected_output": "text_output",
           "showNode": true,
-<<<<<<< HEAD
-          "type": "OpenAIModel"
-=======
           "type": "LanguageModelComponent"
->>>>>>> 33aed89f
         },
         "dragging": false,
         "id": "LanguageModelComponent-OVCTy",

--- conflicted
+++ resolved
@@ -361,7 +361,19 @@
             "key": "ChatInput",
             "legacy": false,
             "lf_version": "1.5.0",
-            "metadata": {},
+            "metadata": {
+              "code_hash": "5f2d98ee19db",
+              "dependencies": {
+                "dependencies": [
+                  {
+                    "name": "langflow",
+                    "version": null
+                  }
+                ],
+                "total_dependencies": 1
+              },
+              "module": "langflow.components.input_output.chat.ChatInput"
+            },
             "output_types": [],
             "outputs": [
               {
@@ -596,9 +608,6 @@
             "icon": "MessagesSquare",
             "legacy": false,
             "lf_version": "1.5.0",
-<<<<<<< HEAD
-            "metadata": {},
-=======
             "metadata": {
               "code_hash": "765fdf2ed814",
               "dependencies": {
@@ -620,7 +629,6 @@
               },
               "module": "langflow.components.input_output.chat_output.ChatOutput"
             },
->>>>>>> a97032ab
             "output_types": [],
             "outputs": [
               {

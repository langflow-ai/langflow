{
  "data": {
    "edges": [
      {
        "animated": false,
        "className": "",
        "data": {
          "sourceHandle": {
            "dataType": "LanguageModelComponent",
            "id": "LanguageModelComponent-kPnuV",
            "name": "text_output",
            "output_types": [
              "Message"
            ]
          },
          "targetHandle": {
            "fieldName": "input_value",
            "id": "LanguageModelComponent-k0SIV",
            "inputTypes": [
              "Message"
            ],
            "type": "str"
          }
        },
        "id": "reactflow__edge-LanguageModelComponent-kPnuV{œdataTypeœ:œLanguageModelComponentœ,œidœ:œLanguageModelComponent-kPnuVœ,œnameœ:œtext_outputœ,œoutput_typesœ:[œMessageœ]}-LanguageModelComponent-k0SIV{œfieldNameœ:œinput_valueœ,œidœ:œLanguageModelComponent-k0SIVœ,œinputTypesœ:[œMessageœ],œtypeœ:œstrœ}",
        "selected": false,
        "source": "LanguageModelComponent-kPnuV",
        "sourceHandle": "{œdataTypeœ: œLanguageModelComponentœ, œidœ: œLanguageModelComponent-kPnuVœ, œnameœ: œtext_outputœ, œoutput_typesœ: [œMessageœ]}",
        "target": "LanguageModelComponent-k0SIV",
        "targetHandle": "{œfieldNameœ: œinput_valueœ, œidœ: œLanguageModelComponent-k0SIVœ, œinputTypesœ: [œMessageœ], œtypeœ: œstrœ}"
      },
      {
        "animated": false,
        "className": "",
        "data": {
          "sourceHandle": {
            "dataType": "LanguageModelComponent",
            "id": "LanguageModelComponent-k0SIV",
            "name": "text_output",
            "output_types": [
              "Message"
            ]
          },
          "targetHandle": {
            "fieldName": "input_value",
            "id": "ChatOutput-mc2Rz",
            "inputTypes": [
              "Data",
              "DataFrame",
              "Message"
            ],
            "type": "str"
          }
        },
        "id": "reactflow__edge-LanguageModelComponent-k0SIV{œdataTypeœ:œLanguageModelComponentœ,œidœ:œLanguageModelComponent-k0SIVœ,œnameœ:œtext_outputœ,œoutput_typesœ:[œMessageœ]}-ChatOutput-mc2Rz{œfieldNameœ:œinput_valueœ,œidœ:œChatOutput-mc2Rzœ,œinputTypesœ:[œDataœ,œDataFrameœ,œMessageœ],œtypeœ:œstrœ}",
        "selected": false,
        "source": "LanguageModelComponent-k0SIV",
        "sourceHandle": "{œdataTypeœ: œLanguageModelComponentœ, œidœ: œLanguageModelComponent-k0SIVœ, œnameœ: œtext_outputœ, œoutput_typesœ: [œMessageœ]}",
        "target": "ChatOutput-mc2Rz",
        "targetHandle": "{œfieldNameœ: œinput_valueœ, œidœ: œChatOutput-mc2Rzœ, œinputTypesœ: [œDataœ, œDataFrameœ, œMessageœ], œtypeœ: œstrœ}"
      },
      {
        "animated": false,
        "className": "",
        "data": {
          "sourceHandle": {
            "dataType": "ChatInput",
            "id": "ChatInput-B7vXK",
            "name": "message",
            "output_types": [
              "Message"
            ]
          },
          "targetHandle": {
            "fieldName": "input_value",
            "id": "LanguageModelComponent-sPFGT",
            "inputTypes": [
              "Message"
            ],
            "type": "str"
          }
        },
        "id": "reactflow__edge-ChatInput-B7vXK{œdataTypeœ:œChatInputœ,œidœ:œChatInput-B7vXKœ,œnameœ:œmessageœ,œoutput_typesœ:[œMessageœ]}-LanguageModelComponent-sPFGT{œfieldNameœ:œinput_valueœ,œidœ:œLanguageModelComponent-sPFGTœ,œinputTypesœ:[œMessageœ],œtypeœ:œstrœ}",
        "selected": false,
        "source": "ChatInput-B7vXK",
        "sourceHandle": "{œdataTypeœ: œChatInputœ, œidœ: œChatInput-B7vXKœ, œnameœ: œmessageœ, œoutput_typesœ: [œMessageœ]}",
        "target": "LanguageModelComponent-sPFGT",
        "targetHandle": "{œfieldNameœ: œinput_valueœ, œidœ: œLanguageModelComponent-sPFGTœ, œinputTypesœ: [œMessageœ], œtypeœ: œstrœ}"
      },
      {
        "animated": false,
        "className": "",
        "data": {
          "sourceHandle": {
            "dataType": "LanguageModelComponent",
            "id": "LanguageModelComponent-sPFGT",
            "name": "text_output",
            "output_types": [
              "Message"
            ]
          },
          "targetHandle": {
            "fieldName": "input_value",
            "id": "LanguageModelComponent-kPnuV",
            "inputTypes": [
              "Message"
            ],
            "type": "str"
          }
        },
        "id": "reactflow__edge-LanguageModelComponent-sPFGT{œdataTypeœ:œLanguageModelComponentœ,œidœ:œLanguageModelComponent-sPFGTœ,œnameœ:œtext_outputœ,œoutput_typesœ:[œMessageœ]}-LanguageModelComponent-kPnuV{œfieldNameœ:œinput_valueœ,œidœ:œLanguageModelComponent-kPnuVœ,œinputTypesœ:[œMessageœ],œtypeœ:œstrœ}",
        "selected": false,
        "source": "LanguageModelComponent-sPFGT",
        "sourceHandle": "{œdataTypeœ: œLanguageModelComponentœ, œidœ: œLanguageModelComponent-sPFGTœ, œnameœ: œtext_outputœ, œoutput_typesœ: [œMessageœ]}",
        "target": "LanguageModelComponent-kPnuV",
        "targetHandle": "{œfieldNameœ: œinput_valueœ, œidœ: œLanguageModelComponent-kPnuVœ, œinputTypesœ: [œMessageœ], œtypeœ: œstrœ}"
      },
      {
        "animated": false,
        "className": "",
        "data": {
          "sourceHandle": {
            "dataType": "Prompt",
            "id": "Prompt-gxyFu",
            "name": "prompt",
            "output_types": [
              "Message"
            ]
          },
          "targetHandle": {
            "fieldName": "system_message",
            "id": "LanguageModelComponent-kPnuV",
            "inputTypes": [
              "Message"
            ],
            "type": "str"
          }
        },
        "id": "xy-edge__Prompt-gxyFu{œdataTypeœ:œPromptœ,œidœ:œPrompt-gxyFuœ,œnameœ:œpromptœ,œoutput_typesœ:[œMessageœ]}-LanguageModelComponent-kPnuV{œfieldNameœ:œsystem_messageœ,œidœ:œLanguageModelComponent-kPnuVœ,œinputTypesœ:[œMessageœ],œtypeœ:œstrœ}",
        "selected": false,
        "source": "Prompt-gxyFu",
        "sourceHandle": "{œdataTypeœ: œPromptœ, œidœ: œPrompt-gxyFuœ, œnameœ: œpromptœ, œoutput_typesœ: [œMessageœ]}",
        "target": "LanguageModelComponent-kPnuV",
        "targetHandle": "{œfieldNameœ: œsystem_messageœ, œidœ: œLanguageModelComponent-kPnuVœ, œinputTypesœ: [œMessageœ], œtypeœ: œstrœ}"
      },
      {
        "animated": false,
        "className": "",
        "data": {
          "sourceHandle": {
            "dataType": "Prompt",
            "id": "Prompt-7PuDH",
            "name": "prompt",
            "output_types": [
              "Message"
            ]
          },
          "targetHandle": {
            "fieldName": "system_message",
            "id": "LanguageModelComponent-k0SIV",
            "inputTypes": [
              "Message"
            ],
            "type": "str"
          }
        },
        "id": "xy-edge__Prompt-7PuDH{œdataTypeœ:œPromptœ,œidœ:œPrompt-7PuDHœ,œnameœ:œpromptœ,œoutput_typesœ:[œMessageœ]}-LanguageModelComponent-k0SIV{œfieldNameœ:œsystem_messageœ,œidœ:œLanguageModelComponent-k0SIVœ,œinputTypesœ:[œMessageœ],œtypeœ:œstrœ}",
        "selected": false,
        "source": "Prompt-7PuDH",
        "sourceHandle": "{œdataTypeœ: œPromptœ, œidœ: œPrompt-7PuDHœ, œnameœ: œpromptœ, œoutput_typesœ: [œMessageœ]}",
        "target": "LanguageModelComponent-k0SIV",
        "targetHandle": "{œfieldNameœ: œsystem_messageœ, œidœ: œLanguageModelComponent-k0SIVœ, œinputTypesœ: [œMessageœ], œtypeœ: œstrœ}"
      },
      {
        "animated": false,
        "className": "",
        "data": {
          "sourceHandle": {
            "dataType": "Prompt",
            "id": "Prompt-RcCgD",
            "name": "prompt",
            "output_types": [
              "Message"
            ]
          },
          "targetHandle": {
            "fieldName": "system_message",
            "id": "LanguageModelComponent-sPFGT",
            "inputTypes": [
              "Message"
            ],
            "type": "str"
          }
        },
        "id": "xy-edge__Prompt-RcCgD{œdataTypeœ:œPromptœ,œidœ:œPrompt-RcCgDœ,œnameœ:œpromptœ,œoutput_typesœ:[œMessageœ]}-LanguageModelComponent-sPFGT{œfieldNameœ:œsystem_messageœ,œidœ:œLanguageModelComponent-sPFGTœ,œinputTypesœ:[œMessageœ],œtypeœ:œstrœ}",
        "selected": false,
        "source": "Prompt-RcCgD",
        "sourceHandle": "{œdataTypeœ: œPromptœ, œidœ: œPrompt-RcCgDœ, œnameœ: œpromptœ, œoutput_typesœ: [œMessageœ]}",
        "target": "LanguageModelComponent-sPFGT",
        "targetHandle": "{œfieldNameœ: œsystem_messageœ, œidœ: œLanguageModelComponent-sPFGTœ, œinputTypesœ: [œMessageœ], œtypeœ: œstrœ}"
      }
    ],
    "nodes": [
      {
        "data": {
          "description": "Create a prompt template with dynamic variables.",
          "display_name": "Prompt",
          "id": "Prompt-gxyFu",
          "node": {
            "base_classes": [
              "Message"
            ],
            "beta": false,
            "conditional_paths": [],
            "custom_fields": {
              "template": []
            },
            "description": "Create a prompt template with dynamic variables.",
            "display_name": "Prompt",
            "documentation": "",
            "edited": false,
            "field_order": [
              "template"
            ],
            "frozen": false,
            "icon": "braces",
            "legacy": false,
            "lf_version": "1.5.0",
            "metadata": {},
            "output_types": [],
            "outputs": [
              {
                "allows_loop": false,
                "cache": true,
                "display_name": "Prompt",
                "group_outputs": false,
                "method": "build_prompt",
                "name": "prompt",
                "selected": "Message",
                "tool_mode": true,
                "types": [
                  "Message"
                ],
                "value": "__UNDEFINED__"
              }
            ],
            "pinned": false,
            "template": {
              "_type": "Component",
              "code": {
                "advanced": true,
                "dynamic": true,
                "fileTypes": [],
                "file_path": "",
                "info": "",
                "list": false,
                "load_from_db": false,
                "multiline": true,
                "name": "code",
                "password": false,
                "placeholder": "",
                "required": true,
                "show": true,
                "title_case": false,
                "type": "code",
                "value": "from langflow.base.prompts.api_utils import process_prompt_template\nfrom lfx.custom.custom_component.component import Component\nfrom langflow.inputs.inputs import DefaultPromptField\nfrom langflow.io import MessageTextInput, Output, PromptInput\nfrom langflow.schema.message import Message\nfrom langflow.template.utils import update_template_values\n\n\nclass PromptComponent(Component):\n    display_name: str = \"Prompt\"\n    description: str = \"Create a prompt template with dynamic variables.\"\n    icon = \"braces\"\n    trace_type = \"prompt\"\n    name = \"Prompt\"\n\n    inputs = [\n        PromptInput(name=\"template\", display_name=\"Template\"),\n        MessageTextInput(\n            name=\"tool_placeholder\",\n            display_name=\"Tool Placeholder\",\n            tool_mode=True,\n            advanced=True,\n            info=\"A placeholder input for tool mode.\",\n        ),\n    ]\n\n    outputs = [\n        Output(display_name=\"Prompt\", name=\"prompt\", method=\"build_prompt\"),\n    ]\n\n    async def build_prompt(self) -> Message:\n        prompt = Message.from_template(**self._attributes)\n        self.status = prompt.text\n        return prompt\n\n    def _update_template(self, frontend_node: dict):\n        prompt_template = frontend_node[\"template\"][\"template\"][\"value\"]\n        custom_fields = frontend_node[\"custom_fields\"]\n        frontend_node_template = frontend_node[\"template\"]\n        _ = process_prompt_template(\n            template=prompt_template,\n            name=\"template\",\n            custom_fields=custom_fields,\n            frontend_node_template=frontend_node_template,\n        )\n        return frontend_node\n\n    async def update_frontend_node(self, new_frontend_node: dict, current_frontend_node: dict):\n        \"\"\"This function is called after the code validation is done.\"\"\"\n        frontend_node = await super().update_frontend_node(new_frontend_node, current_frontend_node)\n        template = frontend_node[\"template\"][\"template\"][\"value\"]\n        # Kept it duplicated for backwards compatibility\n        _ = process_prompt_template(\n            template=template,\n            name=\"template\",\n            custom_fields=frontend_node[\"custom_fields\"],\n            frontend_node_template=frontend_node[\"template\"],\n        )\n        # Now that template is updated, we need to grab any values that were set in the current_frontend_node\n        # and update the frontend_node with those values\n        update_template_values(new_template=frontend_node, previous_template=current_frontend_node[\"template\"])\n        return frontend_node\n\n    def _get_fallback_input(self, **kwargs):\n        return DefaultPromptField(**kwargs)\n"
              },
              "template": {
                "_input_type": "PromptInput",
                "advanced": false,
                "display_name": "Template",
                "dynamic": false,
                "info": "",
                "list": false,
                "load_from_db": false,
                "name": "template",
                "placeholder": "",
                "required": false,
                "show": true,
                "title_case": false,
                "tool_mode": false,
                "trace_as_input": true,
                "type": "prompt",
                "value": "You are a seasoned business analyst with a strong background in tech product development and market research. Your analytical skills are unparalleled, allowing you to dissect product concepts and evaluate their market viability with precision. You have a keen eye for identifying potential challenges and opportunities that others might overlook. Your insights have been crucial in shaping successful product strategies for numerous tech companies.\n\nYour task is to:\n\n1. Evaluate the concept in terms of market potential and technical feasibility\n2. Identify two potential challenges for developing this product\n3. Suggest one improvement or expansion to the concept\n\n\nPlease structure your response as follows:\n\nConcept Evaluation:\n[concept_evaluation]\n\nPotential Challenges:\n1. [challenge_1]\n2. [challenge_2]\n...\n\nImprovement Suggestion:\n[improvement_suggestion]\n\nProvide an objective and well-founded analysis, considering market and technological factors in your evaluation.\n"
              },
              "tool_placeholder": {
                "_input_type": "MessageTextInput",
                "advanced": true,
                "display_name": "Tool Placeholder",
                "dynamic": false,
                "info": "A placeholder input for tool mode.",
                "input_types": [
                  "Message"
                ],
                "list": false,
                "load_from_db": false,
                "name": "tool_placeholder",
                "placeholder": "",
                "required": false,
                "show": true,
                "title_case": false,
                "tool_mode": true,
                "trace_as_input": true,
                "trace_as_metadata": true,
                "type": "str",
                "value": ""
              }
            },
            "tool_mode": false
          },
          "selected_output": "prompt",
          "type": "Prompt"
        },
        "dragging": false,
        "height": 260,
        "id": "Prompt-gxyFu",
        "measured": {
          "height": 260,
          "width": 320
        },
        "position": {
          "x": 1962.3374859019868,
          "y": 1019.10858285748
        },
        "positionAbsolute": {
          "x": 1921.9168573384,
          "y": 1162.4082184281983
        },
        "selected": false,
        "type": "genericNode",
        "width": 320
      },
      {
        "data": {
          "id": "ChatInput-B7vXK",
          "node": {
            "base_classes": [
              "Message"
            ],
            "beta": false,
            "category": "inputs",
            "conditional_paths": [],
            "custom_fields": {},
            "description": "Get chat inputs from the Playground.",
            "display_name": "Chat Input",
            "documentation": "",
            "edited": false,
            "field_order": [
              "input_value",
              "should_store_message",
              "sender",
              "sender_name",
              "session_id",
              "files",
              "background_color",
              "chat_icon",
              "text_color"
            ],
            "frozen": false,
            "icon": "MessagesSquare",
            "key": "ChatInput",
            "legacy": false,
            "lf_version": "1.5.0",
            "metadata": {
<<<<<<< HEAD
              "code_hash": "715a37648834",
              "module": "lfx.components.input_output.chat.ChatInput"
=======
              "code_hash": "192913db3453",
              "dependencies": {
                "dependencies": [
                  {
                    "name": "langflow",
                    "version": null
                  }
                ],
                "total_dependencies": 1
              },
              "module": "langflow.components.input_output.chat.ChatInput"
>>>>>>> 0191d1a5
            },
            "output_types": [],
            "outputs": [
              {
                "allows_loop": false,
                "cache": true,
                "display_name": "Chat Message",
                "group_outputs": false,
                "method": "message_response",
                "name": "message",
                "selected": "Message",
                "tool_mode": true,
                "types": [
                  "Message"
                ],
                "value": "__UNDEFINED__"
              }
            ],
            "pinned": false,
            "template": {
              "_type": "Component",
              "background_color": {
                "_input_type": "MessageTextInput",
                "advanced": true,
                "display_name": "Background Color",
                "dynamic": false,
                "info": "The background color of the icon.",
                "input_types": [
                  "Message"
                ],
                "list": false,
                "load_from_db": false,
                "name": "background_color",
                "placeholder": "",
                "required": false,
                "show": true,
                "title_case": false,
                "trace_as_input": true,
                "trace_as_metadata": true,
                "type": "str",
                "value": ""
              },
              "chat_icon": {
                "_input_type": "MessageTextInput",
                "advanced": true,
                "display_name": "Icon",
                "dynamic": false,
                "info": "The icon of the message.",
                "input_types": [
                  "Message"
                ],
                "list": false,
                "load_from_db": false,
                "name": "chat_icon",
                "placeholder": "",
                "required": false,
                "show": true,
                "title_case": false,
                "trace_as_input": true,
                "trace_as_metadata": true,
                "type": "str",
                "value": ""
              },
              "code": {
                "advanced": true,
                "dynamic": true,
                "fileTypes": [],
                "file_path": "",
                "info": "",
                "list": false,
                "load_from_db": false,
                "multiline": true,
                "name": "code",
                "password": false,
                "placeholder": "",
                "required": true,
                "show": true,
                "title_case": false,
                "type": "code",
                "value": "from lfx.base.data.utils import IMG_FILE_TYPES, TEXT_FILE_TYPES\nfrom lfx.base.io.chat import ChatComponent\nfrom lfx.inputs.inputs import BoolInput\nfrom lfx.io import (\n    DropdownInput,\n    FileInput,\n    MessageTextInput,\n    MultilineInput,\n    Output,\n)\nfrom lfx.schema.message import Message\nfrom lfx.utils.constants import (\n    MESSAGE_SENDER_AI,\n    MESSAGE_SENDER_NAME_USER,\n    MESSAGE_SENDER_USER,\n)\n\n\nclass ChatInput(ChatComponent):\n    display_name = \"Chat Input\"\n    description = \"Get chat inputs from the Playground.\"\n    documentation: str = \"https://docs.langflow.org/components-io#chat-input\"\n    icon = \"MessagesSquare\"\n    name = \"ChatInput\"\n    minimized = True\n\n    inputs = [\n        MultilineInput(\n            name=\"input_value\",\n            display_name=\"Input Text\",\n            value=\"\",\n            info=\"Message to be passed as input.\",\n            input_types=[],\n        ),\n        BoolInput(\n            name=\"should_store_message\",\n            display_name=\"Store Messages\",\n            info=\"Store the message in the history.\",\n            value=True,\n            advanced=True,\n        ),\n        DropdownInput(\n            name=\"sender\",\n            display_name=\"Sender Type\",\n            options=[MESSAGE_SENDER_AI, MESSAGE_SENDER_USER],\n            value=MESSAGE_SENDER_USER,\n            info=\"Type of sender.\",\n            advanced=True,\n        ),\n        MessageTextInput(\n            name=\"sender_name\",\n            display_name=\"Sender Name\",\n            info=\"Name of the sender.\",\n            value=MESSAGE_SENDER_NAME_USER,\n            advanced=True,\n        ),\n        MessageTextInput(\n            name=\"session_id\",\n            display_name=\"Session ID\",\n            info=\"The session ID of the chat. If empty, the current session ID parameter will be used.\",\n            advanced=True,\n        ),\n        FileInput(\n            name=\"files\",\n            display_name=\"Files\",\n            file_types=TEXT_FILE_TYPES + IMG_FILE_TYPES,\n            info=\"Files to be sent with the message.\",\n            advanced=True,\n            is_list=True,\n            temp_file=True,\n        ),\n        MessageTextInput(\n            name=\"background_color\",\n            display_name=\"Background Color\",\n            info=\"The background color of the icon.\",\n            advanced=True,\n        ),\n        MessageTextInput(\n            name=\"chat_icon\",\n            display_name=\"Icon\",\n            info=\"The icon of the message.\",\n            advanced=True,\n        ),\n        MessageTextInput(\n            name=\"text_color\",\n            display_name=\"Text Color\",\n            info=\"The text color of the name\",\n            advanced=True,\n        ),\n    ]\n    outputs = [\n        Output(display_name=\"Chat Message\", name=\"message\", method=\"message_response\"),\n    ]\n\n    async def message_response(self) -> Message:\n        background_color = self.background_color\n        text_color = self.text_color\n        icon = self.chat_icon\n\n        message = await Message.create(\n            text=self.input_value,\n            sender=self.sender,\n            sender_name=self.sender_name,\n            session_id=self.session_id,\n            files=self.files,\n            properties={\n                \"background_color\": background_color,\n                \"text_color\": text_color,\n                \"icon\": icon,\n            },\n        )\n        if self.session_id and isinstance(message, Message) and self.should_store_message:\n            stored_message = await self.send_message(\n                message,\n            )\n            self.message.value = stored_message\n            message = stored_message\n\n        self.status = message\n        return message\n"
              },
              "files": {
                "_input_type": "FileInput",
                "advanced": true,
                "display_name": "Files",
                "dynamic": false,
                "fileTypes": [
                  "txt",
                  "md",
                  "mdx",
                  "csv",
                  "json",
                  "yaml",
                  "yml",
                  "xml",
                  "html",
                  "htm",
                  "pdf",
                  "docx",
                  "py",
                  "sh",
                  "sql",
                  "js",
                  "ts",
                  "tsx",
                  "jpg",
                  "jpeg",
                  "png",
                  "bmp",
                  "image"
                ],
                "file_path": "",
                "info": "Files to be sent with the message.",
                "list": true,
                "name": "files",
                "placeholder": "",
                "required": false,
                "show": true,
                "temp_file": true,
                "title_case": false,
                "trace_as_metadata": true,
                "type": "file",
                "value": ""
              },
              "input_value": {
                "_input_type": "MultilineInput",
                "advanced": false,
                "display_name": "Input Text",
                "dynamic": false,
                "info": "Message to be passed as input.",
                "input_types": [],
                "list": false,
                "load_from_db": false,
                "multiline": true,
                "name": "input_value",
                "placeholder": "",
                "required": false,
                "show": true,
                "title_case": false,
                "trace_as_input": true,
                "trace_as_metadata": true,
                "type": "str",
                "value": "The growing demand for personalized, AI-driven mental health support tools that can provide real-time interventions and track long-term emotional well-being."
              },
              "sender": {
                "_input_type": "DropdownInput",
                "advanced": true,
                "combobox": false,
                "display_name": "Sender Type",
                "dynamic": false,
                "info": "Type of sender.",
                "name": "sender",
                "options": [
                  "Machine",
                  "User"
                ],
                "placeholder": "",
                "required": false,
                "show": true,
                "title_case": false,
                "trace_as_metadata": true,
                "type": "str",
                "value": "User"
              },
              "sender_name": {
                "_input_type": "MessageTextInput",
                "advanced": true,
                "display_name": "Sender Name",
                "dynamic": false,
                "info": "Name of the sender.",
                "input_types": [
                  "Message"
                ],
                "list": false,
                "load_from_db": false,
                "name": "sender_name",
                "placeholder": "",
                "required": false,
                "show": true,
                "title_case": false,
                "trace_as_input": true,
                "trace_as_metadata": true,
                "type": "str",
                "value": "User"
              },
              "session_id": {
                "_input_type": "MessageTextInput",
                "advanced": true,
                "display_name": "Session ID",
                "dynamic": false,
                "info": "The session ID of the chat. If empty, the current session ID parameter will be used.",
                "input_types": [
                  "Message"
                ],
                "list": false,
                "load_from_db": false,
                "name": "session_id",
                "placeholder": "",
                "required": false,
                "show": true,
                "title_case": false,
                "trace_as_input": true,
                "trace_as_metadata": true,
                "type": "str",
                "value": ""
              },
              "should_store_message": {
                "_input_type": "BoolInput",
                "advanced": true,
                "display_name": "Store Messages",
                "dynamic": false,
                "info": "Store the message in the history.",
                "list": false,
                "name": "should_store_message",
                "placeholder": "",
                "required": false,
                "show": true,
                "title_case": false,
                "trace_as_metadata": true,
                "type": "bool",
                "value": true
              },
              "text_color": {
                "_input_type": "MessageTextInput",
                "advanced": true,
                "display_name": "Text Color",
                "dynamic": false,
                "info": "The text color of the name",
                "input_types": [
                  "Message"
                ],
                "list": false,
                "load_from_db": false,
                "name": "text_color",
                "placeholder": "",
                "required": false,
                "show": true,
                "title_case": false,
                "trace_as_input": true,
                "trace_as_metadata": true,
                "type": "str",
                "value": ""
              }
            }
          },
          "selected_output": "message",
          "type": "ChatInput"
        },
        "dragging": false,
        "height": 234,
        "id": "ChatInput-B7vXK",
        "measured": {
          "height": 234,
          "width": 320
        },
        "position": {
          "x": 1529.0771385757494,
          "y": 435.05894080249993
        },
        "positionAbsolute": {
          "x": 1178.0239685549568,
          "y": 879.9087836229152
        },
        "selected": false,
        "type": "genericNode",
        "width": 320
      },
      {
        "data": {
          "description": "Display a chat message in the Playground.",
          "display_name": "Chat Output",
          "id": "ChatOutput-mc2Rz",
          "node": {
            "base_classes": [
              "Message"
            ],
            "beta": false,
            "conditional_paths": [],
            "custom_fields": {},
            "description": "Display a chat message in the Playground.",
            "display_name": "Chat Output",
            "documentation": "",
            "edited": false,
            "field_order": [
              "input_value",
              "should_store_message",
              "sender",
              "sender_name",
              "session_id",
              "data_template",
              "background_color",
              "chat_icon",
              "text_color"
            ],
            "frozen": false,
            "icon": "MessagesSquare",
            "legacy": false,
            "lf_version": "1.5.0",
            "metadata": {
<<<<<<< HEAD
              "code_hash": "9619107fecd1",
              "module": "lfx.components.input_output.chat_output.ChatOutput"
=======
              "code_hash": "6f74e04e39d5",
              "dependencies": {
                "dependencies": [
                  {
                    "name": "orjson",
                    "version": "3.10.15"
                  },
                  {
                    "name": "fastapi",
                    "version": "0.116.1"
                  },
                  {
                    "name": "langflow",
                    "version": null
                  }
                ],
                "total_dependencies": 3
              },
              "module": "langflow.components.input_output.chat_output.ChatOutput"
>>>>>>> 0191d1a5
            },
            "output_types": [],
            "outputs": [
              {
                "allows_loop": false,
                "cache": true,
                "display_name": "Output Message",
                "group_outputs": false,
                "method": "message_response",
                "name": "message",
                "selected": "Message",
                "tool_mode": true,
                "types": [
                  "Message"
                ],
                "value": "__UNDEFINED__"
              }
            ],
            "pinned": false,
            "template": {
              "_type": "Component",
              "background_color": {
                "_input_type": "MessageTextInput",
                "advanced": true,
                "display_name": "Background Color",
                "dynamic": false,
                "info": "The background color of the icon.",
                "input_types": [
                  "Message"
                ],
                "list": false,
                "load_from_db": false,
                "name": "background_color",
                "placeholder": "",
                "required": false,
                "show": true,
                "title_case": false,
                "tool_mode": false,
                "trace_as_input": true,
                "trace_as_metadata": true,
                "type": "str",
                "value": ""
              },
              "chat_icon": {
                "_input_type": "MessageTextInput",
                "advanced": true,
                "display_name": "Icon",
                "dynamic": false,
                "info": "The icon of the message.",
                "input_types": [
                  "Message"
                ],
                "list": false,
                "load_from_db": false,
                "name": "chat_icon",
                "placeholder": "",
                "required": false,
                "show": true,
                "title_case": false,
                "tool_mode": false,
                "trace_as_input": true,
                "trace_as_metadata": true,
                "type": "str",
                "value": ""
              },
              "clean_data": {
                "_input_type": "BoolInput",
                "advanced": true,
                "display_name": "Basic Clean Data",
                "dynamic": false,
                "info": "Whether to clean the data",
                "list": false,
                "list_add_label": "Add More",
                "name": "clean_data",
                "placeholder": "",
                "required": false,
                "show": true,
                "title_case": false,
                "tool_mode": false,
                "trace_as_metadata": true,
                "type": "bool",
                "value": true
              },
              "code": {
                "advanced": true,
                "dynamic": true,
                "fileTypes": [],
                "file_path": "",
                "info": "",
                "list": false,
                "load_from_db": false,
                "multiline": true,
                "name": "code",
                "password": false,
                "placeholder": "",
                "required": true,
                "show": true,
                "title_case": false,
                "type": "code",
                "value": "from collections.abc import Generator\nfrom typing import Any\n\nimport orjson\nfrom fastapi.encoders import jsonable_encoder\n\nfrom lfx.base.io.chat import ChatComponent\nfrom lfx.helpers.data import safe_convert\nfrom lfx.inputs.inputs import BoolInput, DropdownInput, HandleInput, MessageTextInput\nfrom lfx.schema.data import Data\nfrom lfx.schema.dataframe import DataFrame\nfrom lfx.schema.message import Message\nfrom lfx.schema.properties import Source\nfrom lfx.template.field.base import Output\nfrom lfx.utils.constants import (\n    MESSAGE_SENDER_AI,\n    MESSAGE_SENDER_NAME_AI,\n    MESSAGE_SENDER_USER,\n)\n\n\nclass ChatOutput(ChatComponent):\n    display_name = \"Chat Output\"\n    description = \"Display a chat message in the Playground.\"\n    documentation: str = \"https://docs.langflow.org/components-io#chat-output\"\n    icon = \"MessagesSquare\"\n    name = \"ChatOutput\"\n    minimized = True\n\n    inputs = [\n        HandleInput(\n            name=\"input_value\",\n            display_name=\"Inputs\",\n            info=\"Message to be passed as output.\",\n            input_types=[\"Data\", \"DataFrame\", \"Message\"],\n            required=True,\n        ),\n        BoolInput(\n            name=\"should_store_message\",\n            display_name=\"Store Messages\",\n            info=\"Store the message in the history.\",\n            value=True,\n            advanced=True,\n        ),\n        DropdownInput(\n            name=\"sender\",\n            display_name=\"Sender Type\",\n            options=[MESSAGE_SENDER_AI, MESSAGE_SENDER_USER],\n            value=MESSAGE_SENDER_AI,\n            advanced=True,\n            info=\"Type of sender.\",\n        ),\n        MessageTextInput(\n            name=\"sender_name\",\n            display_name=\"Sender Name\",\n            info=\"Name of the sender.\",\n            value=MESSAGE_SENDER_NAME_AI,\n            advanced=True,\n        ),\n        MessageTextInput(\n            name=\"session_id\",\n            display_name=\"Session ID\",\n            info=\"The session ID of the chat. If empty, the current session ID parameter will be used.\",\n            advanced=True,\n        ),\n        MessageTextInput(\n            name=\"data_template\",\n            display_name=\"Data Template\",\n            value=\"{text}\",\n            advanced=True,\n            info=\"Template to convert Data to Text. If left empty, it will be dynamically set to the Data's text key.\",\n        ),\n        MessageTextInput(\n            name=\"background_color\",\n            display_name=\"Background Color\",\n            info=\"The background color of the icon.\",\n            advanced=True,\n        ),\n        MessageTextInput(\n            name=\"chat_icon\",\n            display_name=\"Icon\",\n            info=\"The icon of the message.\",\n            advanced=True,\n        ),\n        MessageTextInput(\n            name=\"text_color\",\n            display_name=\"Text Color\",\n            info=\"The text color of the name\",\n            advanced=True,\n        ),\n        BoolInput(\n            name=\"clean_data\",\n            display_name=\"Basic Clean Data\",\n            value=True,\n            info=\"Whether to clean the data\",\n            advanced=True,\n        ),\n    ]\n    outputs = [\n        Output(\n            display_name=\"Output Message\",\n            name=\"message\",\n            method=\"message_response\",\n        ),\n    ]\n\n    def _build_source(self, id_: str | None, display_name: str | None, source: str | None) -> Source:\n        source_dict = {}\n        if id_:\n            source_dict[\"id\"] = id_\n        if display_name:\n            source_dict[\"display_name\"] = display_name\n        if source:\n            # Handle case where source is a ChatOpenAI object\n            if hasattr(source, \"model_name\"):\n                source_dict[\"source\"] = source.model_name\n            elif hasattr(source, \"model\"):\n                source_dict[\"source\"] = str(source.model)\n            else:\n                source_dict[\"source\"] = str(source)\n        return Source(**source_dict)\n\n    async def message_response(self) -> Message:\n        # First convert the input to string if needed\n        text = self.convert_to_string()\n\n        # Get source properties\n        source, icon, display_name, source_id = self.get_properties_from_source_component()\n        background_color = self.background_color\n        text_color = self.text_color\n        if self.chat_icon:\n            icon = self.chat_icon\n\n        # Create or use existing Message object\n        if isinstance(self.input_value, Message):\n            message = self.input_value\n            # Update message properties\n            message.text = text\n        else:\n            message = Message(text=text)\n\n        # Set message properties\n        message.sender = self.sender\n        message.sender_name = self.sender_name\n        message.session_id = self.session_id\n        message.flow_id = self.graph.flow_id if hasattr(self, \"graph\") else None\n        message.properties.source = self._build_source(source_id, display_name, source)\n        message.properties.icon = icon\n        message.properties.background_color = background_color\n        message.properties.text_color = text_color\n\n        # Store message if needed\n        if self.session_id and self.should_store_message:\n            stored_message = await self.send_message(message)\n            self.message.value = stored_message\n            message = stored_message\n\n        self.status = message\n        return message\n\n    def _serialize_data(self, data: Data) -> str:\n        \"\"\"Serialize Data object to JSON string.\"\"\"\n        # Convert data.data to JSON-serializable format\n        serializable_data = jsonable_encoder(data.data)\n        # Serialize with orjson, enabling pretty printing with indentation\n        json_bytes = orjson.dumps(serializable_data, option=orjson.OPT_INDENT_2)\n        # Convert bytes to string and wrap in Markdown code blocks\n        return \"```json\\n\" + json_bytes.decode(\"utf-8\") + \"\\n```\"\n\n    def _validate_input(self) -> None:\n        \"\"\"Validate the input data and raise ValueError if invalid.\"\"\"\n        if self.input_value is None:\n            msg = \"Input data cannot be None\"\n            raise ValueError(msg)\n        if isinstance(self.input_value, list) and not all(\n            isinstance(item, Message | Data | DataFrame | str) for item in self.input_value\n        ):\n            invalid_types = [\n                type(item).__name__\n                for item in self.input_value\n                if not isinstance(item, Message | Data | DataFrame | str)\n            ]\n            msg = f\"Expected Data or DataFrame or Message or str, got {invalid_types}\"\n            raise TypeError(msg)\n        if not isinstance(\n            self.input_value,\n            Message | Data | DataFrame | str | list | Generator | type(None),\n        ):\n            type_name = type(self.input_value).__name__\n            msg = f\"Expected Data or DataFrame or Message or str, Generator or None, got {type_name}\"\n            raise TypeError(msg)\n\n    def convert_to_string(self) -> str | Generator[Any, None, None]:\n        \"\"\"Convert input data to string with proper error handling.\"\"\"\n        self._validate_input()\n        if isinstance(self.input_value, list):\n            return \"\\n\".join([safe_convert(item, clean_data=self.clean_data) for item in self.input_value])\n        if isinstance(self.input_value, Generator):\n            return self.input_value\n        return safe_convert(self.input_value)\n"
              },
              "data_template": {
                "_input_type": "MessageTextInput",
                "advanced": true,
                "display_name": "Data Template",
                "dynamic": false,
                "info": "Template to convert Data to Text. If left empty, it will be dynamically set to the Data's text key.",
                "input_types": [
                  "Message"
                ],
                "list": false,
                "load_from_db": false,
                "name": "data_template",
                "placeholder": "",
                "required": false,
                "show": true,
                "title_case": false,
                "tool_mode": false,
                "trace_as_input": true,
                "trace_as_metadata": true,
                "type": "str",
                "value": "{text}"
              },
              "input_value": {
                "_input_type": "MessageInput",
                "advanced": false,
                "display_name": "Inputs",
                "dynamic": false,
                "info": "Message to be passed as output.",
                "input_types": [
                  "Data",
                  "DataFrame",
                  "Message"
                ],
                "list": false,
                "load_from_db": false,
                "name": "input_value",
                "placeholder": "",
                "required": true,
                "show": true,
                "title_case": false,
                "trace_as_input": true,
                "trace_as_metadata": true,
                "type": "str",
                "value": ""
              },
              "sender": {
                "_input_type": "DropdownInput",
                "advanced": true,
                "combobox": false,
                "display_name": "Sender Type",
                "dynamic": false,
                "info": "Type of sender.",
                "name": "sender",
                "options": [
                  "Machine",
                  "User"
                ],
                "placeholder": "",
                "required": false,
                "show": true,
                "title_case": false,
                "tool_mode": false,
                "trace_as_metadata": true,
                "type": "str",
                "value": "Machine"
              },
              "sender_name": {
                "_input_type": "MessageTextInput",
                "advanced": true,
                "display_name": "Sender Name",
                "dynamic": false,
                "info": "Name of the sender.",
                "input_types": [
                  "Message"
                ],
                "list": false,
                "load_from_db": false,
                "name": "sender_name",
                "placeholder": "",
                "required": false,
                "show": true,
                "title_case": false,
                "tool_mode": false,
                "trace_as_input": true,
                "trace_as_metadata": true,
                "type": "str",
                "value": "AI"
              },
              "session_id": {
                "_input_type": "MessageTextInput",
                "advanced": true,
                "display_name": "Session ID",
                "dynamic": false,
                "info": "The session ID of the chat. If empty, the current session ID parameter will be used.",
                "input_types": [
                  "Message"
                ],
                "list": false,
                "load_from_db": false,
                "name": "session_id",
                "placeholder": "",
                "required": false,
                "show": true,
                "title_case": false,
                "tool_mode": false,
                "trace_as_input": true,
                "trace_as_metadata": true,
                "type": "str",
                "value": ""
              },
              "should_store_message": {
                "_input_type": "BoolInput",
                "advanced": true,
                "display_name": "Store Messages",
                "dynamic": false,
                "info": "Store the message in the history.",
                "list": false,
                "name": "should_store_message",
                "placeholder": "",
                "required": false,
                "show": true,
                "title_case": false,
                "trace_as_metadata": true,
                "type": "bool",
                "value": true
              },
              "text_color": {
                "_input_type": "MessageTextInput",
                "advanced": true,
                "display_name": "Text Color",
                "dynamic": false,
                "info": "The text color of the name",
                "input_types": [
                  "Message"
                ],
                "list": false,
                "load_from_db": false,
                "name": "text_color",
                "placeholder": "",
                "required": false,
                "show": true,
                "title_case": false,
                "tool_mode": false,
                "trace_as_input": true,
                "trace_as_metadata": true,
                "type": "str",
                "value": ""
              }
            },
            "tool_mode": false
          },
          "type": "ChatOutput"
        },
        "dragging": false,
        "height": 234,
        "id": "ChatOutput-mc2Rz",
        "measured": {
          "height": 234,
          "width": 320
        },
        "position": {
          "x": 3253.3744656309145,
          "y": 1265.5039601160156
        },
        "positionAbsolute": {
          "x": 3363.868906129255,
          "y": 1189.5351768654318
        },
        "selected": false,
        "type": "genericNode",
        "width": 320
      },
      {
        "data": {
          "description": "Create a prompt template with dynamic variables.",
          "display_name": "Prompt",
          "id": "Prompt-7PuDH",
          "node": {
            "base_classes": [
              "Message"
            ],
            "beta": false,
            "conditional_paths": [],
            "custom_fields": {
              "template": []
            },
            "description": "Create a prompt template with dynamic variables.",
            "display_name": "Prompt",
            "documentation": "",
            "edited": false,
            "field_order": [
              "template"
            ],
            "frozen": false,
            "icon": "braces",
            "legacy": false,
            "lf_version": "1.5.0",
            "metadata": {},
            "output_types": [],
            "outputs": [
              {
                "allows_loop": false,
                "cache": true,
                "display_name": "Prompt",
                "group_outputs": false,
                "method": "build_prompt",
                "name": "prompt",
                "selected": "Message",
                "tool_mode": true,
                "types": [
                  "Message"
                ],
                "value": "__UNDEFINED__"
              }
            ],
            "pinned": false,
            "template": {
              "_type": "Component",
              "code": {
                "advanced": true,
                "dynamic": true,
                "fileTypes": [],
                "file_path": "",
                "info": "",
                "list": false,
                "load_from_db": false,
                "multiline": true,
                "name": "code",
                "password": false,
                "placeholder": "",
                "required": true,
                "show": true,
                "title_case": false,
                "type": "code",
                "value": "from langflow.base.prompts.api_utils import process_prompt_template\nfrom lfx.custom.custom_component.component import Component\nfrom langflow.inputs.inputs import DefaultPromptField\nfrom langflow.io import MessageTextInput, Output, PromptInput\nfrom langflow.schema.message import Message\nfrom langflow.template.utils import update_template_values\n\n\nclass PromptComponent(Component):\n    display_name: str = \"Prompt\"\n    description: str = \"Create a prompt template with dynamic variables.\"\n    icon = \"braces\"\n    trace_type = \"prompt\"\n    name = \"Prompt\"\n\n    inputs = [\n        PromptInput(name=\"template\", display_name=\"Template\"),\n        MessageTextInput(\n            name=\"tool_placeholder\",\n            display_name=\"Tool Placeholder\",\n            tool_mode=True,\n            advanced=True,\n            info=\"A placeholder input for tool mode.\",\n        ),\n    ]\n\n    outputs = [\n        Output(display_name=\"Prompt\", name=\"prompt\", method=\"build_prompt\"),\n    ]\n\n    async def build_prompt(self) -> Message:\n        prompt = Message.from_template(**self._attributes)\n        self.status = prompt.text\n        return prompt\n\n    def _update_template(self, frontend_node: dict):\n        prompt_template = frontend_node[\"template\"][\"template\"][\"value\"]\n        custom_fields = frontend_node[\"custom_fields\"]\n        frontend_node_template = frontend_node[\"template\"]\n        _ = process_prompt_template(\n            template=prompt_template,\n            name=\"template\",\n            custom_fields=custom_fields,\n            frontend_node_template=frontend_node_template,\n        )\n        return frontend_node\n\n    async def update_frontend_node(self, new_frontend_node: dict, current_frontend_node: dict):\n        \"\"\"This function is called after the code validation is done.\"\"\"\n        frontend_node = await super().update_frontend_node(new_frontend_node, current_frontend_node)\n        template = frontend_node[\"template\"][\"template\"][\"value\"]\n        # Kept it duplicated for backwards compatibility\n        _ = process_prompt_template(\n            template=template,\n            name=\"template\",\n            custom_fields=frontend_node[\"custom_fields\"],\n            frontend_node_template=frontend_node[\"template\"],\n        )\n        # Now that template is updated, we need to grab any values that were set in the current_frontend_node\n        # and update the frontend_node with those values\n        update_template_values(new_template=frontend_node, previous_template=current_frontend_node[\"template\"])\n        return frontend_node\n\n    def _get_fallback_input(self, **kwargs):\n        return DefaultPromptField(**kwargs)\n"
              },
              "template": {
                "_input_type": "PromptInput",
                "advanced": false,
                "display_name": "Template",
                "dynamic": false,
                "info": "",
                "list": false,
                "load_from_db": false,
                "name": "template",
                "placeholder": "",
                "required": false,
                "show": true,
                "title_case": false,
                "tool_mode": false,
                "trace_as_input": true,
                "type": "prompt",
                "value": "You are an accomplished product manager with a track record of bringing innovative tech products from concept to market. Your strategic thinking and ability to balance technical feasibility with market demands have resulted in several successful product launches. You excel at distilling complex ideas into clear, actionable plans and have a talent for identifying the most critical features that will drive product adoption and success.\n\nBased on the analysis of the innovative product, create a simplified development plan that includes:\n\n1. Product overview (1-2 sentences)\n2. Three main features to be developed\n3. A basic market launch strategy\n\n\nPlease structure your plan as follows:\n\nProduct Overview:\n[product_overview]\n\nMain Features:\n1. [feature_1]\n2. [feature_2]\n3. [feature_3]\n...\n\nLaunch Strategy:\n[launch_strategy]\n\nYour plan should be concise, realistic, and aligned with the information provided in the previous steps.\n"
              },
              "tool_placeholder": {
                "_input_type": "MessageTextInput",
                "advanced": true,
                "display_name": "Tool Placeholder",
                "dynamic": false,
                "info": "A placeholder input for tool mode.",
                "input_types": [
                  "Message"
                ],
                "list": false,
                "load_from_db": false,
                "name": "tool_placeholder",
                "placeholder": "",
                "required": false,
                "show": true,
                "title_case": false,
                "tool_mode": true,
                "trace_as_input": true,
                "trace_as_metadata": true,
                "type": "str",
                "value": ""
              }
            },
            "tool_mode": false
          },
          "selected_output": "prompt",
          "type": "Prompt"
        },
        "dragging": false,
        "height": 260,
        "id": "Prompt-7PuDH",
        "measured": {
          "height": 260,
          "width": 320
        },
        "position": {
          "x": 2403.3031998597485,
          "y": 1283.0725170451763
        },
        "positionAbsolute": {
          "x": 2647.8305106628454,
          "y": 1161.2328062686402
        },
        "selected": false,
        "type": "genericNode",
        "width": 320
      },
      {
        "data": {
          "description": "Create a prompt template with dynamic variables.",
          "display_name": "Prompt",
          "id": "Prompt-RcCgD",
          "node": {
            "base_classes": [
              "Message"
            ],
            "beta": false,
            "conditional_paths": [],
            "custom_fields": {
              "template": []
            },
            "description": "Create a prompt template with dynamic variables.",
            "display_name": "Prompt",
            "documentation": "",
            "edited": false,
            "field_order": [
              "template"
            ],
            "frozen": false,
            "icon": "braces",
            "legacy": false,
            "lf_version": "1.5.0",
            "metadata": {},
            "output_types": [],
            "outputs": [
              {
                "allows_loop": false,
                "cache": true,
                "display_name": "Prompt",
                "group_outputs": false,
                "method": "build_prompt",
                "name": "prompt",
                "selected": "Message",
                "tool_mode": true,
                "types": [
                  "Message"
                ],
                "value": "__UNDEFINED__"
              }
            ],
            "pinned": false,
            "template": {
              "_type": "Component",
              "code": {
                "advanced": true,
                "dynamic": true,
                "fileTypes": [],
                "file_path": "",
                "info": "",
                "list": false,
                "load_from_db": false,
                "multiline": true,
                "name": "code",
                "password": false,
                "placeholder": "",
                "required": true,
                "show": true,
                "title_case": false,
                "type": "code",
                "value": "from langflow.base.prompts.api_utils import process_prompt_template\nfrom lfx.custom.custom_component.component import Component\nfrom langflow.inputs.inputs import DefaultPromptField\nfrom langflow.io import MessageTextInput, Output, PromptInput\nfrom langflow.schema.message import Message\nfrom langflow.template.utils import update_template_values\n\n\nclass PromptComponent(Component):\n    display_name: str = \"Prompt\"\n    description: str = \"Create a prompt template with dynamic variables.\"\n    icon = \"braces\"\n    trace_type = \"prompt\"\n    name = \"Prompt\"\n\n    inputs = [\n        PromptInput(name=\"template\", display_name=\"Template\"),\n        MessageTextInput(\n            name=\"tool_placeholder\",\n            display_name=\"Tool Placeholder\",\n            tool_mode=True,\n            advanced=True,\n            info=\"A placeholder input for tool mode.\",\n        ),\n    ]\n\n    outputs = [\n        Output(display_name=\"Prompt\", name=\"prompt\", method=\"build_prompt\"),\n    ]\n\n    async def build_prompt(self) -> Message:\n        prompt = Message.from_template(**self._attributes)\n        self.status = prompt.text\n        return prompt\n\n    def _update_template(self, frontend_node: dict):\n        prompt_template = frontend_node[\"template\"][\"template\"][\"value\"]\n        custom_fields = frontend_node[\"custom_fields\"]\n        frontend_node_template = frontend_node[\"template\"]\n        _ = process_prompt_template(\n            template=prompt_template,\n            name=\"template\",\n            custom_fields=custom_fields,\n            frontend_node_template=frontend_node_template,\n        )\n        return frontend_node\n\n    async def update_frontend_node(self, new_frontend_node: dict, current_frontend_node: dict):\n        \"\"\"This function is called after the code validation is done.\"\"\"\n        frontend_node = await super().update_frontend_node(new_frontend_node, current_frontend_node)\n        template = frontend_node[\"template\"][\"template\"][\"value\"]\n        # Kept it duplicated for backwards compatibility\n        _ = process_prompt_template(\n            template=template,\n            name=\"template\",\n            custom_fields=frontend_node[\"custom_fields\"],\n            frontend_node_template=frontend_node[\"template\"],\n        )\n        # Now that template is updated, we need to grab any values that were set in the current_frontend_node\n        # and update the frontend_node with those values\n        update_template_values(new_template=frontend_node, previous_template=current_frontend_node[\"template\"])\n        return frontend_node\n\n    def _get_fallback_input(self, **kwargs):\n        return DefaultPromptField(**kwargs)\n"
              },
              "template": {
                "_input_type": "PromptInput",
                "advanced": false,
                "display_name": "Template",
                "dynamic": false,
                "info": "",
                "list": false,
                "load_from_db": false,
                "name": "template",
                "placeholder": "",
                "required": false,
                "show": true,
                "title_case": false,
                "tool_mode": false,
                "trace_as_input": true,
                "type": "prompt",
                "value": "You are a visionary product innovator at a cutting-edge tech startup. Your expertise lies in identifying emerging market trends and translating them into groundbreaking product concepts. Your creative thinking and deep understanding of technology allow you to envision products that not only meet current needs but also anticipate future demands. Your ideas often challenge conventional thinking and push the boundaries of what's possible with current technology.\n\nPlease create a product concept, providing:\n\n1. Product name\n2. Brief description (2-3 sentences)\n3. Main innovative feature\n4. Target audience\n\nStructure your response like this:\n\nProduct Name: [product_name]\n\nDescription: [product_description]\n\nMain Innovation: [main_innovation]\n\nTarget Audience: [target_audience]\n\nBe creative and bold in your idea, but keep it realistic and aligned with the provided market trend."
              },
              "tool_placeholder": {
                "_input_type": "MessageTextInput",
                "advanced": true,
                "display_name": "Tool Placeholder",
                "dynamic": false,
                "info": "A placeholder input for tool mode.",
                "input_types": [
                  "Message"
                ],
                "list": false,
                "load_from_db": false,
                "name": "tool_placeholder",
                "placeholder": "",
                "required": false,
                "show": true,
                "title_case": false,
                "tool_mode": true,
                "trace_as_input": true,
                "trace_as_metadata": true,
                "type": "str",
                "value": ""
              }
            },
            "tool_mode": false
          },
          "selected_output": "prompt",
          "type": "Prompt"
        },
        "dragging": false,
        "height": 260,
        "id": "Prompt-RcCgD",
        "measured": {
          "height": 260,
          "width": 320
        },
        "position": {
          "x": 1518.9507061981496,
          "y": 719.6649516157374
        },
        "positionAbsolute": {
          "x": 1178.7099500302636,
          "y": 1167.8586867404465
        },
        "selected": false,
        "type": "genericNode",
        "width": 320
      },
      {
        "data": {
          "id": "LanguageModelComponent-kPnuV",
          "node": {
            "base_classes": [
              "LanguageModel",
              "Message"
            ],
            "beta": false,
            "conditional_paths": [],
            "custom_fields": {},
            "description": "Runs a language model given a specified provider. ",
            "display_name": "Language Model",
            "documentation": "",
            "edited": false,
            "field_order": [
              "provider",
              "model_name",
              "api_key",
              "input_value",
              "system_message",
              "stream",
              "temperature"
            ],
            "frozen": false,
            "icon": "brain-circuit",
            "legacy": false,
            "lf_version": "1.5.0",
            "metadata": {
              "keywords": [
                "model",
                "llm",
                "language model",
                "large language model"
              ]
            },
            "minimized": false,
            "output_types": [],
            "outputs": [
              {
                "allows_loop": false,
                "cache": true,
                "display_name": "Model Response",
                "group_outputs": false,
                "hidden": null,
                "method": "text_response",
                "name": "text_output",
                "options": null,
                "required_inputs": null,
                "selected": "Message",
                "tool_mode": true,
                "types": [
                  "Message"
                ],
                "value": "__UNDEFINED__"
              },
              {
                "allows_loop": false,
                "cache": true,
                "display_name": "Language Model",
                "group_outputs": false,
                "hidden": null,
                "method": "build_model",
                "name": "model_output",
                "options": null,
                "required_inputs": null,
                "selected": "LanguageModel",
                "tool_mode": true,
                "types": [
                  "LanguageModel"
                ],
                "value": "__UNDEFINED__"
              }
            ],
            "pinned": false,
            "priority": 0,
            "template": {
              "_type": "Component",
              "api_key": {
                "_input_type": "SecretStrInput",
                "advanced": false,
                "display_name": "OpenAI API Key",
                "dynamic": false,
                "info": "Model Provider API key",
                "input_types": [],
                "load_from_db": true,
                "name": "api_key",
                "password": true,
                "placeholder": "",
                "real_time_refresh": true,
                "required": false,
                "show": true,
                "title_case": false,
                "type": "str",
                "value": "OPENAI_API_KEY"
              },
              "code": {
                "advanced": true,
                "dynamic": true,
                "fileTypes": [],
                "file_path": "",
                "info": "",
                "list": false,
                "load_from_db": false,
                "multiline": true,
                "name": "code",
                "password": false,
                "placeholder": "",
                "required": true,
                "show": true,
                "title_case": false,
                "type": "code",
                "value": "from typing import Any\n\nfrom langchain_anthropic import ChatAnthropic\nfrom langchain_google_genai import ChatGoogleGenerativeAI\nfrom langchain_openai import ChatOpenAI\n\nfrom lfx.base.models.anthropic_constants import ANTHROPIC_MODELS\nfrom lfx.base.models.google_generative_ai_constants import GOOGLE_GENERATIVE_AI_MODELS\nfrom lfx.base.models.model import LCModelComponent\nfrom lfx.base.models.openai_constants import OPENAI_CHAT_MODEL_NAMES, OPENAI_REASONING_MODEL_NAMES\nfrom lfx.field_typing import LanguageModel\nfrom lfx.field_typing.range_spec import RangeSpec\nfrom lfx.inputs.inputs import BoolInput\nfrom lfx.io import DropdownInput, MessageInput, MultilineInput, SecretStrInput, SliderInput\nfrom lfx.schema.dotdict import dotdict\n\n\nclass LanguageModelComponent(LCModelComponent):\n    display_name = \"Language Model\"\n    description = \"Runs a language model given a specified provider.\"\n    documentation: str = \"https://docs.langflow.org/components-models\"\n    icon = \"brain-circuit\"\n    category = \"models\"\n    priority = 0  # Set priority to 0 to make it appear first\n\n    inputs = [\n        DropdownInput(\n            name=\"provider\",\n            display_name=\"Model Provider\",\n            options=[\"OpenAI\", \"Anthropic\", \"Google\"],\n            value=\"OpenAI\",\n            info=\"Select the model provider\",\n            real_time_refresh=True,\n            options_metadata=[{\"icon\": \"OpenAI\"}, {\"icon\": \"Anthropic\"}, {\"icon\": \"GoogleGenerativeAI\"}],\n        ),\n        DropdownInput(\n            name=\"model_name\",\n            display_name=\"Model Name\",\n            options=OPENAI_CHAT_MODEL_NAMES + OPENAI_REASONING_MODEL_NAMES,\n            value=OPENAI_CHAT_MODEL_NAMES[0],\n            info=\"Select the model to use\",\n            real_time_refresh=True,\n        ),\n        SecretStrInput(\n            name=\"api_key\",\n            display_name=\"OpenAI API Key\",\n            info=\"Model Provider API key\",\n            required=False,\n            show=True,\n            real_time_refresh=True,\n        ),\n        MessageInput(\n            name=\"input_value\",\n            display_name=\"Input\",\n            info=\"The input text to send to the model\",\n        ),\n        MultilineInput(\n            name=\"system_message\",\n            display_name=\"System Message\",\n            info=\"A system message that helps set the behavior of the assistant\",\n            advanced=False,\n        ),\n        BoolInput(\n            name=\"stream\",\n            display_name=\"Stream\",\n            info=\"Whether to stream the response\",\n            value=False,\n            advanced=True,\n        ),\n        SliderInput(\n            name=\"temperature\",\n            display_name=\"Temperature\",\n            value=0.1,\n            info=\"Controls randomness in responses\",\n            range_spec=RangeSpec(min=0, max=1, step=0.01),\n            advanced=True,\n        ),\n    ]\n\n    def build_model(self) -> LanguageModel:\n        provider = self.provider\n        model_name = self.model_name\n        temperature = self.temperature\n        stream = self.stream\n\n        if provider == \"OpenAI\":\n            if not self.api_key:\n                msg = \"OpenAI API key is required when using OpenAI provider\"\n                raise ValueError(msg)\n\n            if model_name in OPENAI_REASONING_MODEL_NAMES:\n                # reasoning models do not support temperature (yet)\n                temperature = None\n\n            return ChatOpenAI(\n                model_name=model_name,\n                temperature=temperature,\n                streaming=stream,\n                openai_api_key=self.api_key,\n            )\n        if provider == \"Anthropic\":\n            if not self.api_key:\n                msg = \"Anthropic API key is required when using Anthropic provider\"\n                raise ValueError(msg)\n            return ChatAnthropic(\n                model=model_name,\n                temperature=temperature,\n                streaming=stream,\n                anthropic_api_key=self.api_key,\n            )\n        if provider == \"Google\":\n            if not self.api_key:\n                msg = \"Google API key is required when using Google provider\"\n                raise ValueError(msg)\n            return ChatGoogleGenerativeAI(\n                model=model_name,\n                temperature=temperature,\n                streaming=stream,\n                google_api_key=self.api_key,\n            )\n        msg = f\"Unknown provider: {provider}\"\n        raise ValueError(msg)\n\n    def update_build_config(self, build_config: dotdict, field_value: Any, field_name: str | None = None) -> dotdict:\n        if field_name == \"provider\":\n            if field_value == \"OpenAI\":\n                build_config[\"model_name\"][\"options\"] = OPENAI_CHAT_MODEL_NAMES + OPENAI_REASONING_MODEL_NAMES\n                build_config[\"model_name\"][\"value\"] = OPENAI_CHAT_MODEL_NAMES[0]\n                build_config[\"api_key\"][\"display_name\"] = \"OpenAI API Key\"\n            elif field_value == \"Anthropic\":\n                build_config[\"model_name\"][\"options\"] = ANTHROPIC_MODELS\n                build_config[\"model_name\"][\"value\"] = ANTHROPIC_MODELS[0]\n                build_config[\"api_key\"][\"display_name\"] = \"Anthropic API Key\"\n            elif field_value == \"Google\":\n                build_config[\"model_name\"][\"options\"] = GOOGLE_GENERATIVE_AI_MODELS\n                build_config[\"model_name\"][\"value\"] = GOOGLE_GENERATIVE_AI_MODELS[0]\n                build_config[\"api_key\"][\"display_name\"] = \"Google API Key\"\n        elif field_name == \"model_name\" and field_value.startswith(\"o1\") and self.provider == \"OpenAI\":\n            # Hide system_message for o1 models - currently unsupported\n            if \"system_message\" in build_config:\n                build_config[\"system_message\"][\"show\"] = False\n        elif field_name == \"model_name\" and not field_value.startswith(\"o1\") and \"system_message\" in build_config:\n            build_config[\"system_message\"][\"show\"] = True\n        return build_config\n"
              },
              "input_value": {
                "_input_type": "MessageInput",
                "advanced": false,
                "display_name": "Input",
                "dynamic": false,
                "info": "The input text to send to the model",
                "input_types": [
                  "Message"
                ],
                "list": false,
                "list_add_label": "Add More",
                "load_from_db": false,
                "name": "input_value",
                "placeholder": "",
                "required": false,
                "show": true,
                "title_case": false,
                "tool_mode": false,
                "trace_as_input": true,
                "trace_as_metadata": true,
                "type": "str",
                "value": ""
              },
              "model_name": {
                "_input_type": "DropdownInput",
                "advanced": false,
                "combobox": false,
                "dialog_inputs": {},
                "display_name": "Model Name",
                "dynamic": false,
                "info": "Select the model to use",
                "name": "model_name",
                "options": [
                  "gpt-4o-mini",
                  "gpt-4o",
                  "gpt-4.1",
                  "gpt-4.1-mini",
                  "gpt-4.1-nano",
                  "gpt-4.5-preview",
                  "gpt-4-turbo",
                  "gpt-4-turbo-preview",
                  "gpt-4",
                  "gpt-3.5-turbo"
                ],
                "options_metadata": [],
                "placeholder": "",
                "required": false,
                "show": true,
                "title_case": false,
                "toggle": false,
                "tool_mode": false,
                "trace_as_metadata": true,
                "type": "str",
                "value": "gpt-4o-mini"
              },
              "provider": {
                "_input_type": "DropdownInput",
                "advanced": false,
                "combobox": false,
                "dialog_inputs": {},
                "display_name": "Model Provider",
                "dynamic": false,
                "info": "Select the model provider",
                "name": "provider",
                "options": [
                  "OpenAI",
                  "Anthropic",
                  "Google"
                ],
                "options_metadata": [
                  {
                    "icon": "OpenAI"
                  },
                  {
                    "icon": "Anthropic"
                  },
                  {
                    "icon": "GoogleGenerativeAI"
                  }
                ],
                "placeholder": "",
                "real_time_refresh": true,
                "required": false,
                "show": true,
                "title_case": false,
                "toggle": false,
                "tool_mode": false,
                "trace_as_metadata": true,
                "type": "str",
                "value": "OpenAI"
              },
              "stream": {
                "_input_type": "BoolInput",
                "advanced": true,
                "display_name": "Stream",
                "dynamic": false,
                "info": "Whether to stream the response",
                "list": false,
                "list_add_label": "Add More",
                "name": "stream",
                "placeholder": "",
                "required": false,
                "show": true,
                "title_case": false,
                "tool_mode": false,
                "trace_as_metadata": true,
                "type": "bool",
                "value": false
              },
              "system_message": {
                "_input_type": "MultilineInput",
                "advanced": false,
                "copy_field": false,
                "display_name": "System Message",
                "dynamic": false,
                "info": "A system message that helps set the behavior of the assistant",
                "input_types": [
                  "Message"
                ],
                "list": false,
                "list_add_label": "Add More",
                "load_from_db": false,
                "multiline": true,
                "name": "system_message",
                "placeholder": "",
                "required": false,
                "show": true,
                "title_case": false,
                "tool_mode": false,
                "trace_as_input": true,
                "trace_as_metadata": true,
                "type": "str",
                "value": ""
              },
              "temperature": {
                "_input_type": "SliderInput",
                "advanced": true,
                "display_name": "Temperature",
                "dynamic": false,
                "info": "Controls randomness in responses",
                "max_label": "",
                "max_label_icon": "",
                "min_label": "",
                "min_label_icon": "",
                "name": "temperature",
                "placeholder": "",
                "range_spec": {
                  "max": 1,
                  "min": 0,
                  "step": 0.01,
                  "step_type": "float"
                },
                "required": false,
                "show": true,
                "slider_buttons": false,
                "slider_buttons_options": [],
                "slider_input": false,
                "title_case": false,
                "tool_mode": false,
                "type": "slider",
                "value": 0.1
              }
            },
            "tool_mode": false
          },
          "selected_output": "text_output",
          "showNode": true,
          "type": "LanguageModelComponent"
        },
        "dragging": false,
        "id": "LanguageModelComponent-kPnuV",
        "measured": {
          "height": 534,
          "width": 320
        },
        "position": {
          "x": 2401.6016531029886,
          "y": 690.864550385179
        },
        "selected": false,
        "type": "genericNode"
      },
      {
        "data": {
          "id": "LanguageModelComponent-k0SIV",
          "node": {
            "base_classes": [
              "LanguageModel",
              "Message"
            ],
            "beta": false,
            "conditional_paths": [],
            "custom_fields": {},
            "description": "Runs a language model given a specified provider. ",
            "display_name": "Language Model",
            "documentation": "",
            "edited": false,
            "field_order": [
              "provider",
              "model_name",
              "api_key",
              "input_value",
              "system_message",
              "stream",
              "temperature"
            ],
            "frozen": false,
            "icon": "brain-circuit",
            "legacy": false,
            "lf_version": "1.5.0",
            "metadata": {
              "keywords": [
                "model",
                "llm",
                "language model",
                "large language model"
              ]
            },
            "minimized": false,
            "output_types": [],
            "outputs": [
              {
                "allows_loop": false,
                "cache": true,
                "display_name": "Model Response",
                "group_outputs": false,
                "hidden": null,
                "method": "text_response",
                "name": "text_output",
                "options": null,
                "required_inputs": null,
                "selected": "Message",
                "tool_mode": true,
                "types": [
                  "Message"
                ],
                "value": "__UNDEFINED__"
              },
              {
                "allows_loop": false,
                "cache": true,
                "display_name": "Language Model",
                "group_outputs": false,
                "hidden": null,
                "method": "build_model",
                "name": "model_output",
                "options": null,
                "required_inputs": null,
                "selected": "LanguageModel",
                "tool_mode": true,
                "types": [
                  "LanguageModel"
                ],
                "value": "__UNDEFINED__"
              }
            ],
            "pinned": false,
            "priority": 0,
            "template": {
              "_type": "Component",
              "api_key": {
                "_input_type": "SecretStrInput",
                "advanced": false,
                "display_name": "OpenAI API Key",
                "dynamic": false,
                "info": "Model Provider API key",
                "input_types": [],
                "load_from_db": true,
                "name": "api_key",
                "password": true,
                "placeholder": "",
                "real_time_refresh": true,
                "required": false,
                "show": true,
                "title_case": false,
                "type": "str",
                "value": "OPENAI_API_KEY"
              },
              "code": {
                "advanced": true,
                "dynamic": true,
                "fileTypes": [],
                "file_path": "",
                "info": "",
                "list": false,
                "load_from_db": false,
                "multiline": true,
                "name": "code",
                "password": false,
                "placeholder": "",
                "required": true,
                "show": true,
                "title_case": false,
                "type": "code",
                "value": "from typing import Any\n\nfrom langchain_anthropic import ChatAnthropic\nfrom langchain_google_genai import ChatGoogleGenerativeAI\nfrom langchain_openai import ChatOpenAI\n\nfrom lfx.base.models.anthropic_constants import ANTHROPIC_MODELS\nfrom lfx.base.models.google_generative_ai_constants import GOOGLE_GENERATIVE_AI_MODELS\nfrom lfx.base.models.model import LCModelComponent\nfrom lfx.base.models.openai_constants import OPENAI_CHAT_MODEL_NAMES, OPENAI_REASONING_MODEL_NAMES\nfrom lfx.field_typing import LanguageModel\nfrom lfx.field_typing.range_spec import RangeSpec\nfrom lfx.inputs.inputs import BoolInput\nfrom lfx.io import DropdownInput, MessageInput, MultilineInput, SecretStrInput, SliderInput\nfrom lfx.schema.dotdict import dotdict\n\n\nclass LanguageModelComponent(LCModelComponent):\n    display_name = \"Language Model\"\n    description = \"Runs a language model given a specified provider.\"\n    documentation: str = \"https://docs.langflow.org/components-models\"\n    icon = \"brain-circuit\"\n    category = \"models\"\n    priority = 0  # Set priority to 0 to make it appear first\n\n    inputs = [\n        DropdownInput(\n            name=\"provider\",\n            display_name=\"Model Provider\",\n            options=[\"OpenAI\", \"Anthropic\", \"Google\"],\n            value=\"OpenAI\",\n            info=\"Select the model provider\",\n            real_time_refresh=True,\n            options_metadata=[{\"icon\": \"OpenAI\"}, {\"icon\": \"Anthropic\"}, {\"icon\": \"GoogleGenerativeAI\"}],\n        ),\n        DropdownInput(\n            name=\"model_name\",\n            display_name=\"Model Name\",\n            options=OPENAI_CHAT_MODEL_NAMES + OPENAI_REASONING_MODEL_NAMES,\n            value=OPENAI_CHAT_MODEL_NAMES[0],\n            info=\"Select the model to use\",\n            real_time_refresh=True,\n        ),\n        SecretStrInput(\n            name=\"api_key\",\n            display_name=\"OpenAI API Key\",\n            info=\"Model Provider API key\",\n            required=False,\n            show=True,\n            real_time_refresh=True,\n        ),\n        MessageInput(\n            name=\"input_value\",\n            display_name=\"Input\",\n            info=\"The input text to send to the model\",\n        ),\n        MultilineInput(\n            name=\"system_message\",\n            display_name=\"System Message\",\n            info=\"A system message that helps set the behavior of the assistant\",\n            advanced=False,\n        ),\n        BoolInput(\n            name=\"stream\",\n            display_name=\"Stream\",\n            info=\"Whether to stream the response\",\n            value=False,\n            advanced=True,\n        ),\n        SliderInput(\n            name=\"temperature\",\n            display_name=\"Temperature\",\n            value=0.1,\n            info=\"Controls randomness in responses\",\n            range_spec=RangeSpec(min=0, max=1, step=0.01),\n            advanced=True,\n        ),\n    ]\n\n    def build_model(self) -> LanguageModel:\n        provider = self.provider\n        model_name = self.model_name\n        temperature = self.temperature\n        stream = self.stream\n\n        if provider == \"OpenAI\":\n            if not self.api_key:\n                msg = \"OpenAI API key is required when using OpenAI provider\"\n                raise ValueError(msg)\n\n            if model_name in OPENAI_REASONING_MODEL_NAMES:\n                # reasoning models do not support temperature (yet)\n                temperature = None\n\n            return ChatOpenAI(\n                model_name=model_name,\n                temperature=temperature,\n                streaming=stream,\n                openai_api_key=self.api_key,\n            )\n        if provider == \"Anthropic\":\n            if not self.api_key:\n                msg = \"Anthropic API key is required when using Anthropic provider\"\n                raise ValueError(msg)\n            return ChatAnthropic(\n                model=model_name,\n                temperature=temperature,\n                streaming=stream,\n                anthropic_api_key=self.api_key,\n            )\n        if provider == \"Google\":\n            if not self.api_key:\n                msg = \"Google API key is required when using Google provider\"\n                raise ValueError(msg)\n            return ChatGoogleGenerativeAI(\n                model=model_name,\n                temperature=temperature,\n                streaming=stream,\n                google_api_key=self.api_key,\n            )\n        msg = f\"Unknown provider: {provider}\"\n        raise ValueError(msg)\n\n    def update_build_config(self, build_config: dotdict, field_value: Any, field_name: str | None = None) -> dotdict:\n        if field_name == \"provider\":\n            if field_value == \"OpenAI\":\n                build_config[\"model_name\"][\"options\"] = OPENAI_CHAT_MODEL_NAMES + OPENAI_REASONING_MODEL_NAMES\n                build_config[\"model_name\"][\"value\"] = OPENAI_CHAT_MODEL_NAMES[0]\n                build_config[\"api_key\"][\"display_name\"] = \"OpenAI API Key\"\n            elif field_value == \"Anthropic\":\n                build_config[\"model_name\"][\"options\"] = ANTHROPIC_MODELS\n                build_config[\"model_name\"][\"value\"] = ANTHROPIC_MODELS[0]\n                build_config[\"api_key\"][\"display_name\"] = \"Anthropic API Key\"\n            elif field_value == \"Google\":\n                build_config[\"model_name\"][\"options\"] = GOOGLE_GENERATIVE_AI_MODELS\n                build_config[\"model_name\"][\"value\"] = GOOGLE_GENERATIVE_AI_MODELS[0]\n                build_config[\"api_key\"][\"display_name\"] = \"Google API Key\"\n        elif field_name == \"model_name\" and field_value.startswith(\"o1\") and self.provider == \"OpenAI\":\n            # Hide system_message for o1 models - currently unsupported\n            if \"system_message\" in build_config:\n                build_config[\"system_message\"][\"show\"] = False\n        elif field_name == \"model_name\" and not field_value.startswith(\"o1\") and \"system_message\" in build_config:\n            build_config[\"system_message\"][\"show\"] = True\n        return build_config\n"
              },
              "input_value": {
                "_input_type": "MessageInput",
                "advanced": false,
                "display_name": "Input",
                "dynamic": false,
                "info": "The input text to send to the model",
                "input_types": [
                  "Message"
                ],
                "list": false,
                "list_add_label": "Add More",
                "load_from_db": false,
                "name": "input_value",
                "placeholder": "",
                "required": false,
                "show": true,
                "title_case": false,
                "tool_mode": false,
                "trace_as_input": true,
                "trace_as_metadata": true,
                "type": "str",
                "value": ""
              },
              "model_name": {
                "_input_type": "DropdownInput",
                "advanced": false,
                "combobox": false,
                "dialog_inputs": {},
                "display_name": "Model Name",
                "dynamic": false,
                "info": "Select the model to use",
                "name": "model_name",
                "options": [
                  "gpt-4o-mini",
                  "gpt-4o",
                  "gpt-4.1",
                  "gpt-4.1-mini",
                  "gpt-4.1-nano",
                  "gpt-4.5-preview",
                  "gpt-4-turbo",
                  "gpt-4-turbo-preview",
                  "gpt-4",
                  "gpt-3.5-turbo"
                ],
                "options_metadata": [],
                "placeholder": "",
                "required": false,
                "show": true,
                "title_case": false,
                "toggle": false,
                "tool_mode": false,
                "trace_as_metadata": true,
                "type": "str",
                "value": "gpt-4o-mini"
              },
              "provider": {
                "_input_type": "DropdownInput",
                "advanced": false,
                "combobox": false,
                "dialog_inputs": {},
                "display_name": "Model Provider",
                "dynamic": false,
                "info": "Select the model provider",
                "name": "provider",
                "options": [
                  "OpenAI",
                  "Anthropic",
                  "Google"
                ],
                "options_metadata": [
                  {
                    "icon": "OpenAI"
                  },
                  {
                    "icon": "Anthropic"
                  },
                  {
                    "icon": "GoogleGenerativeAI"
                  }
                ],
                "placeholder": "",
                "real_time_refresh": true,
                "required": false,
                "show": true,
                "title_case": false,
                "toggle": false,
                "tool_mode": false,
                "trace_as_metadata": true,
                "type": "str",
                "value": "OpenAI"
              },
              "stream": {
                "_input_type": "BoolInput",
                "advanced": true,
                "display_name": "Stream",
                "dynamic": false,
                "info": "Whether to stream the response",
                "list": false,
                "list_add_label": "Add More",
                "name": "stream",
                "placeholder": "",
                "required": false,
                "show": true,
                "title_case": false,
                "tool_mode": false,
                "trace_as_metadata": true,
                "type": "bool",
                "value": false
              },
              "system_message": {
                "_input_type": "MultilineInput",
                "advanced": false,
                "copy_field": false,
                "display_name": "System Message",
                "dynamic": false,
                "info": "A system message that helps set the behavior of the assistant",
                "input_types": [
                  "Message"
                ],
                "list": false,
                "list_add_label": "Add More",
                "load_from_db": false,
                "multiline": true,
                "name": "system_message",
                "placeholder": "",
                "required": false,
                "show": true,
                "title_case": false,
                "tool_mode": false,
                "trace_as_input": true,
                "trace_as_metadata": true,
                "type": "str",
                "value": ""
              },
              "temperature": {
                "_input_type": "SliderInput",
                "advanced": true,
                "display_name": "Temperature",
                "dynamic": false,
                "info": "Controls randomness in responses",
                "max_label": "",
                "max_label_icon": "",
                "min_label": "",
                "min_label_icon": "",
                "name": "temperature",
                "placeholder": "",
                "range_spec": {
                  "max": 1,
                  "min": 0,
                  "step": 0.01,
                  "step_type": "float"
                },
                "required": false,
                "show": true,
                "slider_buttons": false,
                "slider_buttons_options": [],
                "slider_input": false,
                "title_case": false,
                "tool_mode": false,
                "type": "slider",
                "value": 0.1
              }
            },
            "tool_mode": false
          },
          "selected_output": "text_output",
          "showNode": true,
          "type": "LanguageModelComponent"
        },
        "dragging": false,
        "id": "LanguageModelComponent-k0SIV",
        "measured": {
          "height": 534,
          "width": 320
        },
        "position": {
          "x": 2836.5657382114464,
          "y": 950.0578222812694
        },
        "selected": false,
        "type": "genericNode"
      },
      {
        "data": {
          "id": "LanguageModelComponent-sPFGT",
          "node": {
            "base_classes": [
              "LanguageModel",
              "Message"
            ],
            "beta": false,
            "conditional_paths": [],
            "custom_fields": {},
            "description": "Runs a language model given a specified provider. ",
            "display_name": "Language Model",
            "documentation": "",
            "edited": false,
            "field_order": [
              "provider",
              "model_name",
              "api_key",
              "input_value",
              "system_message",
              "stream",
              "temperature"
            ],
            "frozen": false,
            "icon": "brain-circuit",
            "legacy": false,
            "metadata": {
              "keywords": [
                "model",
                "llm",
                "language model",
                "large language model"
              ]
            },
            "minimized": false,
            "output_types": [],
            "outputs": [
              {
                "allows_loop": false,
                "cache": true,
                "display_name": "Model Response",
                "group_outputs": false,
                "hidden": null,
                "method": "text_response",
                "name": "text_output",
                "options": null,
                "required_inputs": null,
                "selected": "Message",
                "tool_mode": true,
                "types": [
                  "Message"
                ],
                "value": "__UNDEFINED__"
              },
              {
                "allows_loop": false,
                "cache": true,
                "display_name": "Language Model",
                "group_outputs": false,
                "hidden": null,
                "method": "build_model",
                "name": "model_output",
                "options": null,
                "required_inputs": null,
                "selected": "LanguageModel",
                "tool_mode": true,
                "types": [
                  "LanguageModel"
                ],
                "value": "__UNDEFINED__"
              }
            ],
            "pinned": false,
            "priority": 0,
            "template": {
              "_type": "Component",
              "api_key": {
                "_input_type": "SecretStrInput",
                "advanced": false,
                "display_name": "OpenAI API Key",
                "dynamic": false,
                "info": "Model Provider API key",
                "input_types": [],
                "load_from_db": true,
                "name": "api_key",
                "password": true,
                "placeholder": "",
                "real_time_refresh": true,
                "required": false,
                "show": true,
                "title_case": false,
                "type": "str",
                "value": "OPENAI_API_KEY"
              },
              "code": {
                "advanced": true,
                "dynamic": true,
                "fileTypes": [],
                "file_path": "",
                "info": "",
                "list": false,
                "load_from_db": false,
                "multiline": true,
                "name": "code",
                "password": false,
                "placeholder": "",
                "required": true,
                "show": true,
                "title_case": false,
                "type": "code",
                "value": "from typing import Any\n\nfrom langchain_anthropic import ChatAnthropic\nfrom langchain_google_genai import ChatGoogleGenerativeAI\nfrom langchain_openai import ChatOpenAI\n\nfrom lfx.base.models.anthropic_constants import ANTHROPIC_MODELS\nfrom lfx.base.models.google_generative_ai_constants import GOOGLE_GENERATIVE_AI_MODELS\nfrom lfx.base.models.model import LCModelComponent\nfrom lfx.base.models.openai_constants import OPENAI_CHAT_MODEL_NAMES, OPENAI_REASONING_MODEL_NAMES\nfrom lfx.field_typing import LanguageModel\nfrom lfx.field_typing.range_spec import RangeSpec\nfrom lfx.inputs.inputs import BoolInput\nfrom lfx.io import DropdownInput, MessageInput, MultilineInput, SecretStrInput, SliderInput\nfrom lfx.schema.dotdict import dotdict\n\n\nclass LanguageModelComponent(LCModelComponent):\n    display_name = \"Language Model\"\n    description = \"Runs a language model given a specified provider.\"\n    documentation: str = \"https://docs.langflow.org/components-models\"\n    icon = \"brain-circuit\"\n    category = \"models\"\n    priority = 0  # Set priority to 0 to make it appear first\n\n    inputs = [\n        DropdownInput(\n            name=\"provider\",\n            display_name=\"Model Provider\",\n            options=[\"OpenAI\", \"Anthropic\", \"Google\"],\n            value=\"OpenAI\",\n            info=\"Select the model provider\",\n            real_time_refresh=True,\n            options_metadata=[{\"icon\": \"OpenAI\"}, {\"icon\": \"Anthropic\"}, {\"icon\": \"GoogleGenerativeAI\"}],\n        ),\n        DropdownInput(\n            name=\"model_name\",\n            display_name=\"Model Name\",\n            options=OPENAI_CHAT_MODEL_NAMES + OPENAI_REASONING_MODEL_NAMES,\n            value=OPENAI_CHAT_MODEL_NAMES[0],\n            info=\"Select the model to use\",\n            real_time_refresh=True,\n        ),\n        SecretStrInput(\n            name=\"api_key\",\n            display_name=\"OpenAI API Key\",\n            info=\"Model Provider API key\",\n            required=False,\n            show=True,\n            real_time_refresh=True,\n        ),\n        MessageInput(\n            name=\"input_value\",\n            display_name=\"Input\",\n            info=\"The input text to send to the model\",\n        ),\n        MultilineInput(\n            name=\"system_message\",\n            display_name=\"System Message\",\n            info=\"A system message that helps set the behavior of the assistant\",\n            advanced=False,\n        ),\n        BoolInput(\n            name=\"stream\",\n            display_name=\"Stream\",\n            info=\"Whether to stream the response\",\n            value=False,\n            advanced=True,\n        ),\n        SliderInput(\n            name=\"temperature\",\n            display_name=\"Temperature\",\n            value=0.1,\n            info=\"Controls randomness in responses\",\n            range_spec=RangeSpec(min=0, max=1, step=0.01),\n            advanced=True,\n        ),\n    ]\n\n    def build_model(self) -> LanguageModel:\n        provider = self.provider\n        model_name = self.model_name\n        temperature = self.temperature\n        stream = self.stream\n\n        if provider == \"OpenAI\":\n            if not self.api_key:\n                msg = \"OpenAI API key is required when using OpenAI provider\"\n                raise ValueError(msg)\n\n            if model_name in OPENAI_REASONING_MODEL_NAMES:\n                # reasoning models do not support temperature (yet)\n                temperature = None\n\n            return ChatOpenAI(\n                model_name=model_name,\n                temperature=temperature,\n                streaming=stream,\n                openai_api_key=self.api_key,\n            )\n        if provider == \"Anthropic\":\n            if not self.api_key:\n                msg = \"Anthropic API key is required when using Anthropic provider\"\n                raise ValueError(msg)\n            return ChatAnthropic(\n                model=model_name,\n                temperature=temperature,\n                streaming=stream,\n                anthropic_api_key=self.api_key,\n            )\n        if provider == \"Google\":\n            if not self.api_key:\n                msg = \"Google API key is required when using Google provider\"\n                raise ValueError(msg)\n            return ChatGoogleGenerativeAI(\n                model=model_name,\n                temperature=temperature,\n                streaming=stream,\n                google_api_key=self.api_key,\n            )\n        msg = f\"Unknown provider: {provider}\"\n        raise ValueError(msg)\n\n    def update_build_config(self, build_config: dotdict, field_value: Any, field_name: str | None = None) -> dotdict:\n        if field_name == \"provider\":\n            if field_value == \"OpenAI\":\n                build_config[\"model_name\"][\"options\"] = OPENAI_CHAT_MODEL_NAMES + OPENAI_REASONING_MODEL_NAMES\n                build_config[\"model_name\"][\"value\"] = OPENAI_CHAT_MODEL_NAMES[0]\n                build_config[\"api_key\"][\"display_name\"] = \"OpenAI API Key\"\n            elif field_value == \"Anthropic\":\n                build_config[\"model_name\"][\"options\"] = ANTHROPIC_MODELS\n                build_config[\"model_name\"][\"value\"] = ANTHROPIC_MODELS[0]\n                build_config[\"api_key\"][\"display_name\"] = \"Anthropic API Key\"\n            elif field_value == \"Google\":\n                build_config[\"model_name\"][\"options\"] = GOOGLE_GENERATIVE_AI_MODELS\n                build_config[\"model_name\"][\"value\"] = GOOGLE_GENERATIVE_AI_MODELS[0]\n                build_config[\"api_key\"][\"display_name\"] = \"Google API Key\"\n        elif field_name == \"model_name\" and field_value.startswith(\"o1\") and self.provider == \"OpenAI\":\n            # Hide system_message for o1 models - currently unsupported\n            if \"system_message\" in build_config:\n                build_config[\"system_message\"][\"show\"] = False\n        elif field_name == \"model_name\" and not field_value.startswith(\"o1\") and \"system_message\" in build_config:\n            build_config[\"system_message\"][\"show\"] = True\n        return build_config\n"
              },
              "input_value": {
                "_input_type": "MessageInput",
                "advanced": false,
                "display_name": "Input",
                "dynamic": false,
                "info": "The input text to send to the model",
                "input_types": [
                  "Message"
                ],
                "list": false,
                "list_add_label": "Add More",
                "load_from_db": false,
                "name": "input_value",
                "placeholder": "",
                "required": false,
                "show": true,
                "title_case": false,
                "tool_mode": false,
                "trace_as_input": true,
                "trace_as_metadata": true,
                "type": "str",
                "value": ""
              },
              "model_name": {
                "_input_type": "DropdownInput",
                "advanced": false,
                "combobox": false,
                "dialog_inputs": {},
                "display_name": "Model Name",
                "dynamic": false,
                "info": "Select the model to use",
                "name": "model_name",
                "options": [
                  "gpt-4o-mini",
                  "gpt-4o",
                  "gpt-4.1",
                  "gpt-4.1-mini",
                  "gpt-4.1-nano",
                  "gpt-4.5-preview",
                  "gpt-4-turbo",
                  "gpt-4-turbo-preview",
                  "gpt-4",
                  "gpt-3.5-turbo"
                ],
                "options_metadata": [],
                "placeholder": "",
                "required": false,
                "show": true,
                "title_case": false,
                "toggle": false,
                "tool_mode": false,
                "trace_as_metadata": true,
                "type": "str",
                "value": "gpt-4o-mini"
              },
              "provider": {
                "_input_type": "DropdownInput",
                "advanced": false,
                "combobox": false,
                "dialog_inputs": {},
                "display_name": "Model Provider",
                "dynamic": false,
                "info": "Select the model provider",
                "name": "provider",
                "options": [
                  "OpenAI",
                  "Anthropic",
                  "Google"
                ],
                "options_metadata": [
                  {
                    "icon": "OpenAI"
                  },
                  {
                    "icon": "Anthropic"
                  },
                  {
                    "icon": "GoogleGenerativeAI"
                  }
                ],
                "placeholder": "",
                "real_time_refresh": true,
                "required": false,
                "show": true,
                "title_case": false,
                "toggle": false,
                "tool_mode": false,
                "trace_as_metadata": true,
                "type": "str",
                "value": "OpenAI"
              },
              "stream": {
                "_input_type": "BoolInput",
                "advanced": true,
                "display_name": "Stream",
                "dynamic": false,
                "info": "Whether to stream the response",
                "list": false,
                "list_add_label": "Add More",
                "name": "stream",
                "placeholder": "",
                "required": false,
                "show": true,
                "title_case": false,
                "tool_mode": false,
                "trace_as_metadata": true,
                "type": "bool",
                "value": false
              },
              "system_message": {
                "_input_type": "MultilineInput",
                "advanced": false,
                "copy_field": false,
                "display_name": "System Message",
                "dynamic": false,
                "info": "A system message that helps set the behavior of the assistant",
                "input_types": [
                  "Message"
                ],
                "list": false,
                "list_add_label": "Add More",
                "load_from_db": false,
                "multiline": true,
                "name": "system_message",
                "placeholder": "",
                "required": false,
                "show": true,
                "title_case": false,
                "tool_mode": false,
                "trace_as_input": true,
                "trace_as_metadata": true,
                "type": "str",
                "value": ""
              },
              "temperature": {
                "_input_type": "SliderInput",
                "advanced": true,
                "display_name": "Temperature",
                "dynamic": false,
                "info": "Controls randomness in responses",
                "max_label": "",
                "max_label_icon": "",
                "min_label": "",
                "min_label_icon": "",
                "name": "temperature",
                "placeholder": "",
                "range_spec": {
                  "max": 1,
                  "min": 0,
                  "step": 0.01,
                  "step_type": "float"
                },
                "required": false,
                "show": true,
                "slider_buttons": false,
                "slider_buttons_options": [],
                "slider_input": false,
                "title_case": false,
                "tool_mode": false,
                "type": "slider",
                "value": 0.1
              }
            },
            "tool_mode": false
          },
          "selected_output": "text_output",
          "showNode": true,
          "type": "LanguageModelComponent"
        },
        "dragging": false,
        "id": "LanguageModelComponent-sPFGT",
        "measured": {
          "height": 534,
          "width": 320
        },
        "position": {
          "x": 1957.3510719326769,
          "y": 406.3911300579277
        },
        "selected": false,
        "type": "genericNode"
      },
      {
        "data": {
          "id": "note-7A8gW",
          "node": {
            "description": "# Prompt chaining\n\nThis flow demonstrates chaining three prompts and three language models.\nEach prompt is specifically designed to process previous output, with each LLM call building upon previous results\n\n\n## Prerequisites\n\n* [OpenAI API Key](https://platform.openai.com/)\n\n## Quickstart\n\n1. In all **Language Model** components, add your OpenAI API key.\n2. To run the flow, open the **Playground*. An example input is provided, with other suggestions listed below.\n\n    \"The increasing need for secure and user-friendly decentralized finance (DeFi) platforms that make cryptocurrency investments accessible to non-tech-savvy users.\"\n\n    \"The rising popularity of immersive, augmented reality (AR) experiences for remote collaboration and virtual team-building in distributed workforces.\"\n\n    \"The expanding market for smart, IoT-enabled urban farming solutions that allow city dwellers to grow their own food efficiently in small spaces.\"\n\n    \"The emerging demand for AI-powered personal styling and shopping assistants that consider sustainability, body positivity, and individual style preferences.\"\n\n",
            "display_name": "",
            "documentation": "",
            "template": {}
          },
          "type": "note"
        },
        "dragging": false,
        "height": 920,
        "id": "note-7A8gW",
        "measured": {
          "height": 920,
          "width": 521
        },
        "position": {
          "x": 845.3254638400961,
          "y": 367.1115872280161
        },
        "resizing": false,
        "selected": false,
        "type": "noteNode",
        "width": 521
      }
    ],
    "viewport": {
      "x": -277.2451206894975,
      "y": 97.74227843275781,
      "zoom": 0.3918551313771338
    }
  },
  "description": "Connect multiple prompts in sequence where each output becomes the next stage's input, enabling step-by-step text processing.",
  "endpoint_name": null,
  "id": "e1d24fdb-ce84-44ec-937f-1672d8609a35",
  "is_component": false,
  "last_tested_version": "1.5.0",
  "name": "Basic Prompt Chaining",
  "tags": [
    "chatbots"
  ]
}<|MERGE_RESOLUTION|>--- conflicted
+++ resolved
@@ -362,10 +362,6 @@
             "legacy": false,
             "lf_version": "1.5.0",
             "metadata": {
-<<<<<<< HEAD
-              "code_hash": "715a37648834",
-              "module": "lfx.components.input_output.chat.ChatInput"
-=======
               "code_hash": "192913db3453",
               "dependencies": {
                 "dependencies": [
@@ -377,7 +373,6 @@
                 "total_dependencies": 1
               },
               "module": "langflow.components.input_output.chat.ChatInput"
->>>>>>> 0191d1a5
             },
             "output_types": [],
             "outputs": [
@@ -677,10 +672,6 @@
             "legacy": false,
             "lf_version": "1.5.0",
             "metadata": {
-<<<<<<< HEAD
-              "code_hash": "9619107fecd1",
-              "module": "lfx.components.input_output.chat_output.ChatOutput"
-=======
               "code_hash": "6f74e04e39d5",
               "dependencies": {
                 "dependencies": [
@@ -700,7 +691,6 @@
                 "total_dependencies": 3
               },
               "module": "langflow.components.input_output.chat_output.ChatOutput"
->>>>>>> 0191d1a5
             },
             "output_types": [],
             "outputs": [

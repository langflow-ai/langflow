{
  "data": {
    "edges": [
      {
        "data": {
          "sourceHandle": {
            "dataType": "ChatInput",
            "id": "ChatInput-B7vXK",
            "name": "message",
            "output_types": [
              "Message"
            ]
          },
          "targetHandle": {
            "fieldName": "tool_placeholder",
            "id": "Prompt-RcCgD",
            "inputTypes": [
              "Message"
            ],
            "type": "str"
          }
        },
        "id": "reactflow__edge-ChatInput-B7vXKmessage-Prompt-RcCgDtool_placeholder",
        "source": "ChatInput-B7vXK",
        "sourceHandle": "{œdataTypeœ: œChatInputœ, œidœ: œChatInput-B7vXKœ, œnameœ: œmessageœ, œoutput_typesœ: [œMessageœ]}",
        "target": "Prompt-RcCgD",
        "targetHandle": "{œfieldNameœ: œtool_placeholderœ, œidœ: œPrompt-RcCgDœ, œinputTypesœ: [œMessageœ], œtypeœ: œstrœ}",
        "type": "default"
      },
      {
        "data": {
          "sourceHandle": {
            "dataType": "Prompt",
            "id": "Prompt-RcCgD",
            "name": "prompt",
            "output_types": [
              "Message"
            ]
          },
          "targetHandle": {
            "fieldName": "tool_placeholder",
            "id": "Prompt-gxyFu",
            "inputTypes": [
              "Message"
            ],
            "type": "str"
          }
        },
        "id": "reactflow__edge-Prompt-RcCgDprompt-Prompt-gxyFutool_placeholder",
        "source": "Prompt-RcCgD",
        "sourceHandle": "{œdataTypeœ: œPromptœ, œidœ: œPrompt-RcCgDœ, œnameœ: œpromptœ, œoutput_typesœ: [œMessageœ]}",
        "target": "Prompt-gxyFu",
        "targetHandle": "{œfieldNameœ: œtool_placeholderœ, œidœ: œPrompt-gxyFuœ, œinputTypesœ: [œMessageœ], œtypeœ: œstrœ}",
        "type": "default"
      },
      {
        "data": {
          "sourceHandle": {
            "dataType": "Prompt",
            "id": "Prompt-gxyFu",
            "name": "prompt",
            "output_types": [
              "Message"
            ]
          },
          "targetHandle": {
            "fieldName": "tool_placeholder",
            "id": "Prompt-7PuDH",
            "inputTypes": [
              "Message"
            ],
            "type": "str"
          }
        },
        "id": "reactflow__edge-Prompt-gxyFuprompt-Prompt-7PuDHtool_placeholder",
        "source": "Prompt-gxyFu",
        "sourceHandle": "{œdataTypeœ: œPromptœ, œidœ: œPrompt-gxyFuœ, œnameœ: œpromptœ, œoutput_typesœ: [œMessageœ]}",
        "target": "Prompt-7PuDH",
        "targetHandle": "{œfieldNameœ: œtool_placeholderœ, œidœ: œPrompt-7PuDHœ, œinputTypesœ: [œMessageœ], œtypeœ: œstrœ}",
        "type": "default"
      },
      {
        "data": {
          "sourceHandle": {
            "dataType": "Prompt",
            "id": "Prompt-7PuDH",
            "name": "prompt",
            "output_types": [
              "Message"
            ]
          },
          "targetHandle": {
            "fieldName": "input_value",
            "id": "ChatOutput-mc2Rz",
            "inputTypes": [
              "Data",
              "DataFrame",
              "Message"
            ],
            "type": "str"
          }
        },
        "id": "reactflow__edge-Prompt-7PuDHprompt-ChatOutput-mc2Rzinput_value",
        "source": "Prompt-7PuDH",
        "sourceHandle": "{œdataTypeœ: œPromptœ, œidœ: œPrompt-7PuDHœ, œnameœ: œpromptœ, œoutput_typesœ: [œMessageœ]}",
        "target": "ChatOutput-mc2Rz",
        "targetHandle": "{œfieldNameœ: œinput_valueœ, œidœ: œChatOutput-mc2Rzœ, œinputTypesœ: [œDataœ, œDataFrameœ, œMessageœ], œtypeœ: œstrœ}",
        "type": "default"
      }
    ],
    "nodes": [
      {
        "data": {
          "description": "Create a prompt template with dynamic variables.",
          "display_name": "Prompt",
          "id": "Prompt-gxyFu",
          "node": {
            "base_classes": [
              "Message"
            ],
            "beta": false,
            "conditional_paths": [],
            "custom_fields": {
              "template": []
            },
            "description": "Create a prompt template with dynamic variables.",
            "display_name": "Prompt",
            "documentation": "",
            "edited": false,
            "field_order": [
              "template"
            ],
            "frozen": false,
            "icon": "braces",
            "legacy": false,
            "lf_version": "1.5.0",
            "metadata": {},
            "output_types": [],
            "outputs": [
              {
                "allows_loop": false,
                "cache": true,
                "display_name": "Prompt",
                "group_outputs": false,
                "method": "build_prompt",
                "name": "prompt",
                "selected": "Message",
                "tool_mode": true,
                "types": [
                  "Message"
                ],
                "value": "__UNDEFINED__"
              }
            ],
            "pinned": false,
            "template": {
              "_type": "Component",
              "code": {
                "advanced": true,
                "dynamic": true,
                "fileTypes": [],
                "file_path": "",
                "info": "",
                "list": false,
                "load_from_db": false,
                "multiline": true,
                "name": "code",
                "password": false,
                "placeholder": "",
                "required": true,
                "show": true,
                "title_case": false,
                "type": "code",
                "value": "from langflow.base.prompts.api_utils import process_prompt_template\nfrom langflow.custom.custom_component.component import Component\nfrom langflow.inputs.inputs import DefaultPromptField\nfrom langflow.io import MessageTextInput, Output, PromptInput\nfrom langflow.schema.message import Message\nfrom langflow.template.utils import update_template_values\n\n\nclass PromptComponent(Component):\n    display_name: str = \"Prompt\"\n    description: str = \"Create a prompt template with dynamic variables.\"\n    icon = \"braces\"\n    trace_type = \"prompt\"\n    name = \"Prompt\"\n\n    inputs = [\n        PromptInput(name=\"template\", display_name=\"Template\"),\n        MessageTextInput(\n            name=\"tool_placeholder\",\n            display_name=\"Tool Placeholder\",\n            tool_mode=True,\n            advanced=True,\n            info=\"A placeholder input for tool mode.\",\n        ),\n    ]\n\n    outputs = [\n        Output(display_name=\"Prompt\", name=\"prompt\", method=\"build_prompt\"),\n    ]\n\n    async def build_prompt(self) -> Message:\n        prompt = Message.from_template(**self._attributes)\n        self.status = prompt.text\n        return prompt\n\n    def _update_template(self, frontend_node: dict):\n        prompt_template = frontend_node[\"template\"][\"template\"][\"value\"]\n        custom_fields = frontend_node[\"custom_fields\"]\n        frontend_node_template = frontend_node[\"template\"]\n        _ = process_prompt_template(\n            template=prompt_template,\n            name=\"template\",\n            custom_fields=custom_fields,\n            frontend_node_template=frontend_node_template,\n        )\n        return frontend_node\n\n    async def update_frontend_node(self, new_frontend_node: dict, current_frontend_node: dict):\n        \"\"\"This function is called after the code validation is done.\"\"\"\n        frontend_node = await super().update_frontend_node(new_frontend_node, current_frontend_node)\n        template = frontend_node[\"template\"][\"template\"][\"value\"]\n        # Kept it duplicated for backwards compatibility\n        _ = process_prompt_template(\n            template=template,\n            name=\"template\",\n            custom_fields=frontend_node[\"custom_fields\"],\n            frontend_node_template=frontend_node[\"template\"],\n        )\n        # Now that template is updated, we need to grab any values that were set in the current_frontend_node\n        # and update the frontend_node with those values\n        update_template_values(new_template=frontend_node, previous_template=current_frontend_node[\"template\"])\n        return frontend_node\n\n    def _get_fallback_input(self, **kwargs):\n        return DefaultPromptField(**kwargs)\n"
              },
              "template": {
                "_input_type": "PromptInput",
                "advanced": false,
                "display_name": "Template",
                "dynamic": false,
                "info": "",
                "list": false,
                "load_from_db": false,
                "name": "template",
                "placeholder": "",
                "required": false,
                "show": true,
                "title_case": false,
                "tool_mode": false,
                "trace_as_input": true,
                "type": "prompt",
                "value": "You are a seasoned business analyst with a strong background in tech product development and market research. Your analytical skills are unparalleled, allowing you to dissect product concepts and evaluate their market viability with precision. You have a keen eye for identifying potential challenges and opportunities that others might overlook. Your insights have been crucial in shaping successful product strategies for numerous tech companies.\n\nYour task is to:\n\n1. Evaluate the concept in terms of market potential and technical feasibility\n2. Identify two potential challenges for developing this product\n3. Suggest one improvement or expansion to the concept\n\n\nPlease structure your response as follows:\n\nConcept Evaluation:\n[concept_evaluation]\n\nPotential Challenges:\n1. [challenge_1]\n2. [challenge_2]\n...\n\nImprovement Suggestion:\n[improvement_suggestion]\n\nProvide an objective and well-founded analysis, considering market and technological factors in your evaluation.\n"
              },
              "tool_placeholder": {
                "_input_type": "MessageTextInput",
                "advanced": true,
                "display_name": "Tool Placeholder",
                "dynamic": false,
                "info": "A placeholder input for tool mode.",
                "input_types": [
                  "Message"
                ],
                "list": false,
                "load_from_db": false,
                "name": "tool_placeholder",
                "placeholder": "",
                "required": false,
                "show": true,
                "title_case": false,
                "tool_mode": true,
                "trace_as_input": true,
                "trace_as_metadata": true,
                "type": "str",
                "value": ""
              }
            },
            "tool_mode": false
          },
          "selected_output": "prompt",
          "type": "Prompt"
        },
        "dragging": false,
        "id": "Prompt-gxyFu",
        "measured": {
          "height": 260,
          "width": 320
        },
        "position": {
          "x": 1962.3374859019868,
          "y": 1019.10858285748
        },
        "positionAbsolute": {
          "x": 1921.9168573384,
          "y": 1162.4082184281983
        },
        "selected": false,
        "type": "genericNode"
      },
      {
        "data": {
          "id": "ChatInput-B7vXK",
          "node": {
            "base_classes": [
              "Message"
            ],
            "beta": false,
            "category": "inputs",
            "conditional_paths": [],
            "custom_fields": {},
            "description": "Get chat inputs from the Playground.",
            "display_name": "Chat Input",
            "documentation": "",
            "edited": false,
            "field_order": [
              "input_value",
              "should_store_message",
              "sender",
              "sender_name",
              "session_id",
              "files",
              "background_color",
              "chat_icon",
              "text_color"
            ],
            "frozen": false,
            "icon": "MessagesSquare",
            "key": "ChatInput",
            "legacy": false,
            "lf_version": "1.5.0",
            "metadata": {
              "code_hash": "7a26c54d89ed",
              "dependencies": {
                "dependencies": [
                  {
                    "name": "lfx",
                    "version": null
                  }
                ],
                "total_dependencies": 1
              },
              "module": "lfx.components.input_output.chat.ChatInput"
            },
            "output_types": [],
            "outputs": [
              {
                "allows_loop": false,
                "cache": true,
                "display_name": "Chat Message",
                "group_outputs": false,
                "method": "message_response",
                "name": "message",
                "selected": "Message",
                "tool_mode": true,
                "types": [
                  "Message"
                ],
                "value": "__UNDEFINED__"
              }
            ],
            "pinned": false,
            "template": {
              "_type": "Component",
              "code": {
                "advanced": true,
                "dynamic": true,
                "fileTypes": [],
                "file_path": "",
                "info": "",
                "list": false,
                "load_from_db": false,
                "multiline": true,
                "name": "code",
                "password": false,
                "placeholder": "",
                "required": true,
                "show": true,
                "title_case": false,
                "type": "code",
                "value": "from lfx.base.data.utils import IMG_FILE_TYPES, TEXT_FILE_TYPES\nfrom lfx.base.io.chat import ChatComponent\nfrom lfx.inputs.inputs import BoolInput\nfrom lfx.io import (\n    DropdownInput,\n    FileInput,\n    MessageTextInput,\n    MultilineInput,\n    Output,\n)\nfrom lfx.schema.message import Message\nfrom lfx.utils.constants import (\n    MESSAGE_SENDER_AI,\n    MESSAGE_SENDER_NAME_USER,\n    MESSAGE_SENDER_USER,\n)\n\n\nclass ChatInput(ChatComponent):\n    display_name = \"Chat Input\"\n    description = \"Get chat inputs from the Playground.\"\n    documentation: str = \"https://docs.langflow.org/chat-input-and-output\"\n    icon = \"MessagesSquare\"\n    name = \"ChatInput\"\n    minimized = True\n\n    inputs = [\n        MultilineInput(\n            name=\"input_value\",\n            display_name=\"Input Text\",\n            value=\"\",\n            info=\"Message to be passed as input.\",\n            input_types=[],\n        ),\n        BoolInput(\n            name=\"should_store_message\",\n            display_name=\"Store Messages\",\n            info=\"Store the message in the history.\",\n            value=True,\n            advanced=True,\n        ),\n        DropdownInput(\n            name=\"sender\",\n            display_name=\"Sender Type\",\n            options=[MESSAGE_SENDER_AI, MESSAGE_SENDER_USER],\n            value=MESSAGE_SENDER_USER,\n            info=\"Type of sender.\",\n            advanced=True,\n        ),\n        MessageTextInput(\n            name=\"sender_name\",\n            display_name=\"Sender Name\",\n            info=\"Name of the sender.\",\n            value=MESSAGE_SENDER_NAME_USER,\n            advanced=True,\n        ),\n        MessageTextInput(\n            name=\"session_id\",\n            display_name=\"Session ID\",\n            info=\"The session ID of the chat. If empty, the current session ID parameter will be used.\",\n            advanced=True,\n        ),\n        MessageTextInput(\n            name=\"context_id\",\n            display_name=\"Context ID\",\n            info=\"The context ID of the chat. Adds an extra layer to the local memory.\",\n            value=\"\",\n            advanced=True,\n        ),\n        FileInput(\n            name=\"files\",\n            display_name=\"Files\",\n            file_types=TEXT_FILE_TYPES + IMG_FILE_TYPES,\n            info=\"Files to be sent with the message.\",\n            advanced=True,\n            is_list=True,\n            temp_file=True,\n        ),\n    ]\n    outputs = [\n        Output(display_name=\"Chat Message\", name=\"message\", method=\"message_response\"),\n    ]\n\n    async def message_response(self) -> Message:\n        # Ensure files is a list and filter out empty/None values\n        files = self.files if self.files else []\n        if files and not isinstance(files, list):\n            files = [files]\n        # Filter out None/empty values\n        files = [f for f in files if f is not None and f != \"\"]\n\n        session_id = self.session_id or self.graph.session_id or \"\"\n        message = await Message.create(\n            text=self.input_value,\n            sender=self.sender,\n            sender_name=self.sender_name,\n            session_id=session_id,\n            context_id=self.context_id,\n            files=files,\n        )\n        if session_id and isinstance(message, Message) and self.should_store_message:\n            stored_message = await self.send_message(\n                message,\n            )\n            self.message.value = stored_message\n            message = stored_message\n\n        self.status = message\n        return message\n"
              },
              "context_id": {
                "_input_type": "MessageTextInput",
                "advanced": true,
                "display_name": "Context ID",
                "dynamic": false,
                "info": "The context ID of the chat. Adds an extra layer to the local memory.",
                "input_types": [
                  "Message"
                ],
                "list": false,
                "list_add_label": "Add More",
                "load_from_db": false,
                "name": "context_id",
                "placeholder": "",
                "required": false,
                "show": true,
                "title_case": false,
                "tool_mode": false,
                "trace_as_input": true,
                "trace_as_metadata": true,
                "type": "str",
                "value": ""
              },
              "files": {
                "_input_type": "FileInput",
                "advanced": true,
                "display_name": "Files",
                "dynamic": false,
                "fileTypes": [
                  "csv",
                  "json",
                  "pdf",
                  "txt",
                  "md",
                  "mdx",
                  "yaml",
                  "yml",
                  "xml",
                  "html",
                  "htm",
                  "docx",
                  "py",
                  "sh",
                  "sql",
                  "js",
                  "ts",
                  "tsx",
                  "jpg",
                  "jpeg",
                  "png",
                  "bmp",
                  "image"
                ],
                "file_path": "",
                "info": "Files to be sent with the message.",
                "list": true,
                "name": "files",
                "placeholder": "",
                "required": false,
                "show": true,
                "temp_file": true,
                "title_case": false,
                "trace_as_metadata": true,
                "type": "file",
                "value": ""
              },
              "input_value": {
                "_input_type": "MultilineInput",
                "advanced": false,
                "display_name": "Input Text",
                "dynamic": false,
                "info": "Message to be passed as input.",
                "input_types": [],
                "list": false,
                "load_from_db": false,
                "multiline": true,
                "name": "input_value",
                "placeholder": "",
                "required": false,
                "show": true,
                "title_case": false,
                "trace_as_input": true,
                "trace_as_metadata": true,
                "type": "str",
                "value": "The growing demand for personalized, AI-driven mental health support tools that can provide real-time interventions and track long-term emotional well-being."
              },
              "sender": {
                "_input_type": "DropdownInput",
                "advanced": true,
                "combobox": false,
                "display_name": "Sender Type",
                "dynamic": false,
                "info": "Type of sender.",
                "name": "sender",
                "options": [
                  "Machine",
                  "User"
                ],
                "placeholder": "",
                "required": false,
                "show": true,
                "title_case": false,
                "trace_as_metadata": true,
                "type": "str",
                "value": "User"
              },
              "sender_name": {
                "_input_type": "MessageTextInput",
                "advanced": true,
                "display_name": "Sender Name",
                "dynamic": false,
                "info": "Name of the sender.",
                "input_types": [
                  "Message"
                ],
                "list": false,
                "load_from_db": false,
                "name": "sender_name",
                "placeholder": "",
                "required": false,
                "show": true,
                "title_case": false,
                "trace_as_input": true,
                "trace_as_metadata": true,
                "type": "str",
                "value": "User"
              },
              "session_id": {
                "_input_type": "MessageTextInput",
                "advanced": true,
                "display_name": "Session ID",
                "dynamic": false,
                "info": "The session ID of the chat. If empty, the current session ID parameter will be used.",
                "input_types": [
                  "Message"
                ],
                "list": false,
                "load_from_db": false,
                "name": "session_id",
                "placeholder": "",
                "required": false,
                "show": true,
                "title_case": false,
                "trace_as_input": true,
                "trace_as_metadata": true,
                "type": "str",
                "value": ""
              },
              "should_store_message": {
                "_input_type": "BoolInput",
                "advanced": true,
                "display_name": "Store Messages",
                "dynamic": false,
                "info": "Store the message in the history.",
                "list": false,
                "name": "should_store_message",
                "placeholder": "",
                "required": false,
                "show": true,
                "title_case": false,
                "trace_as_metadata": true,
                "type": "bool",
                "value": true
              }
            }
          },
          "selected_output": "message",
          "type": "ChatInput"
        },
        "dragging": false,
        "id": "ChatInput-B7vXK",
        "measured": {
          "height": 234,
          "width": 320
        },
        "position": {
          "x": 1529.0771385757494,
          "y": 435.05894080249993
        },
        "positionAbsolute": {
          "x": 1178.0239685549568,
          "y": 879.9087836229152
        },
        "selected": false,
        "type": "genericNode"
      },
      {
        "data": {
          "description": "Display a chat message in the Playground.",
          "display_name": "Chat Output",
          "id": "ChatOutput-mc2Rz",
          "node": {
            "base_classes": [
              "Message"
            ],
            "beta": false,
            "conditional_paths": [],
            "custom_fields": {},
            "description": "Display a chat message in the Playground.",
            "display_name": "Chat Output",
            "documentation": "",
            "edited": false,
            "field_order": [
              "input_value",
              "should_store_message",
              "sender",
              "sender_name",
              "session_id",
              "data_template",
              "background_color",
              "chat_icon",
              "text_color"
            ],
            "frozen": false,
            "icon": "MessagesSquare",
            "legacy": false,
            "lf_version": "1.5.0",
            "metadata": {
              "code_hash": "8c87e536cca4",
              "dependencies": {
                "dependencies": [
                  {
                    "name": "orjson",
                    "version": "3.10.15"
                  },
                  {
                    "name": "fastapi",
                    "version": "0.123.0"
                  },
                  {
                    "name": "lfx",
                    "version": null
                  }
                ],
                "total_dependencies": 3
              },
              "module": "lfx.components.input_output.chat_output.ChatOutput"
            },
            "output_types": [],
            "outputs": [
              {
                "allows_loop": false,
                "cache": true,
                "display_name": "Output Message",
                "group_outputs": false,
                "method": "message_response",
                "name": "message",
                "selected": "Message",
                "tool_mode": true,
                "types": [
                  "Message"
                ],
                "value": "__UNDEFINED__"
              }
            ],
            "pinned": false,
            "template": {
              "_type": "Component",
              "clean_data": {
                "_input_type": "BoolInput",
                "advanced": true,
                "display_name": "Basic Clean Data",
                "dynamic": false,
                "info": "Whether to clean data before converting to string.",
                "list": false,
                "list_add_label": "Add More",
                "name": "clean_data",
                "placeholder": "",
                "required": false,
                "show": true,
                "title_case": false,
                "tool_mode": false,
                "trace_as_metadata": true,
                "type": "bool",
                "value": true
              },
              "code": {
                "advanced": true,
                "dynamic": true,
                "fileTypes": [],
                "file_path": "",
                "info": "",
                "list": false,
                "load_from_db": false,
                "multiline": true,
                "name": "code",
                "password": false,
                "placeholder": "",
                "required": true,
                "show": true,
                "title_case": false,
                "type": "code",
                "value": "from collections.abc import Generator\nfrom typing import Any\n\nimport orjson\nfrom fastapi.encoders import jsonable_encoder\n\nfrom lfx.base.io.chat import ChatComponent\nfrom lfx.helpers.data import safe_convert\nfrom lfx.inputs.inputs import BoolInput, DropdownInput, HandleInput, MessageTextInput\nfrom lfx.schema.data import Data\nfrom lfx.schema.dataframe import DataFrame\nfrom lfx.schema.message import Message\nfrom lfx.schema.properties import Source\nfrom lfx.template.field.base import Output\nfrom lfx.utils.constants import (\n    MESSAGE_SENDER_AI,\n    MESSAGE_SENDER_NAME_AI,\n    MESSAGE_SENDER_USER,\n)\n\n\nclass ChatOutput(ChatComponent):\n    display_name = \"Chat Output\"\n    description = \"Display a chat message in the Playground.\"\n    documentation: str = \"https://docs.langflow.org/chat-input-and-output\"\n    icon = \"MessagesSquare\"\n    name = \"ChatOutput\"\n    minimized = True\n\n    inputs = [\n        HandleInput(\n            name=\"input_value\",\n            display_name=\"Inputs\",\n            info=\"Message to be passed as output.\",\n            input_types=[\"Data\", \"DataFrame\", \"Message\"],\n            required=True,\n        ),\n        BoolInput(\n            name=\"should_store_message\",\n            display_name=\"Store Messages\",\n            info=\"Store the message in the history.\",\n            value=True,\n            advanced=True,\n        ),\n        DropdownInput(\n            name=\"sender\",\n            display_name=\"Sender Type\",\n            options=[MESSAGE_SENDER_AI, MESSAGE_SENDER_USER],\n            value=MESSAGE_SENDER_AI,\n            advanced=True,\n            info=\"Type of sender.\",\n        ),\n        MessageTextInput(\n            name=\"sender_name\",\n            display_name=\"Sender Name\",\n            info=\"Name of the sender.\",\n            value=MESSAGE_SENDER_NAME_AI,\n            advanced=True,\n        ),\n        MessageTextInput(\n            name=\"session_id\",\n            display_name=\"Session ID\",\n            info=\"The session ID of the chat. If empty, the current session ID parameter will be used.\",\n            advanced=True,\n        ),\n        MessageTextInput(\n            name=\"context_id\",\n            display_name=\"Context ID\",\n            info=\"The context ID of the chat. Adds an extra layer to the local memory.\",\n            value=\"\",\n            advanced=True,\n        ),\n        MessageTextInput(\n            name=\"data_template\",\n            display_name=\"Data Template\",\n            value=\"{text}\",\n            advanced=True,\n            info=\"Template to convert Data to Text. If left empty, it will be dynamically set to the Data's text key.\",\n        ),\n        BoolInput(\n            name=\"clean_data\",\n            display_name=\"Basic Clean Data\",\n            value=True,\n            advanced=True,\n            info=\"Whether to clean data before converting to string.\",\n        ),\n    ]\n    outputs = [\n        Output(\n            display_name=\"Output Message\",\n            name=\"message\",\n            method=\"message_response\",\n        ),\n    ]\n\n    def _build_source(self, id_: str | None, display_name: str | None, source: str | None) -> Source:\n        source_dict = {}\n        if id_:\n            source_dict[\"id\"] = id_\n        if display_name:\n            source_dict[\"display_name\"] = display_name\n        if source:\n            # Handle case where source is a ChatOpenAI object\n            if hasattr(source, \"model_name\"):\n                source_dict[\"source\"] = source.model_name\n            elif hasattr(source, \"model\"):\n                source_dict[\"source\"] = str(source.model)\n            else:\n                source_dict[\"source\"] = str(source)\n        return Source(**source_dict)\n\n    async def message_response(self) -> Message:\n        # First convert the input to string if needed\n        text = self.convert_to_string()\n\n        # Get source properties\n        source, _, display_name, source_id = self.get_properties_from_source_component()\n\n        # Create or use existing Message object\n        if isinstance(self.input_value, Message) and not self.is_connected_to_chat_input():\n            message = self.input_value\n            # Update message properties\n            message.text = text\n            # Preserve existing session_id from the incoming message if it exists\n            existing_session_id = message.session_id\n        else:\n            message = Message(text=text)\n            existing_session_id = None\n\n        # Set message properties\n        message.sender = self.sender\n        message.sender_name = self.sender_name\n        # Preserve session_id from incoming message, or use component/graph session_id\n        message.session_id = (\n            self.session_id or existing_session_id or (self.graph.session_id if hasattr(self, \"graph\") else None) or \"\"\n        )\n        message.context_id = self.context_id\n        message.flow_id = self.graph.flow_id if hasattr(self, \"graph\") else None\n        message.properties.source = self._build_source(source_id, display_name, source)\n\n        # Store message if needed\n        if message.session_id and self.should_store_message:\n            stored_message = await self.send_message(message)\n            self.message.value = stored_message\n            message = stored_message\n\n        self.status = message\n        return message\n\n    def _serialize_data(self, data: Data) -> str:\n        \"\"\"Serialize Data object to JSON string.\"\"\"\n        # Convert data.data to JSON-serializable format\n        serializable_data = jsonable_encoder(data.data)\n        # Serialize with orjson, enabling pretty printing with indentation\n        json_bytes = orjson.dumps(serializable_data, option=orjson.OPT_INDENT_2)\n        # Convert bytes to string and wrap in Markdown code blocks\n        return \"```json\\n\" + json_bytes.decode(\"utf-8\") + \"\\n```\"\n\n    def _validate_input(self) -> None:\n        \"\"\"Validate the input data and raise ValueError if invalid.\"\"\"\n        if self.input_value is None:\n            msg = \"Input data cannot be None\"\n            raise ValueError(msg)\n        if isinstance(self.input_value, list) and not all(\n            isinstance(item, Message | Data | DataFrame | str) for item in self.input_value\n        ):\n            invalid_types = [\n                type(item).__name__\n                for item in self.input_value\n                if not isinstance(item, Message | Data | DataFrame | str)\n            ]\n            msg = f\"Expected Data or DataFrame or Message or str, got {invalid_types}\"\n            raise TypeError(msg)\n        if not isinstance(\n            self.input_value,\n            Message | Data | DataFrame | str | list | Generator | type(None),\n        ):\n            type_name = type(self.input_value).__name__\n            msg = f\"Expected Data or DataFrame or Message or str, Generator or None, got {type_name}\"\n            raise TypeError(msg)\n\n    def convert_to_string(self) -> str | Generator[Any, None, None]:\n        \"\"\"Convert input data to string with proper error handling.\"\"\"\n        self._validate_input()\n        if isinstance(self.input_value, list):\n            clean_data: bool = getattr(self, \"clean_data\", False)\n            return \"\\n\".join([safe_convert(item, clean_data=clean_data) for item in self.input_value])\n        if isinstance(self.input_value, Generator):\n            return self.input_value\n        return safe_convert(self.input_value)\n"
              },
              "context_id": {
                "_input_type": "MessageTextInput",
                "advanced": true,
                "display_name": "Context ID",
                "dynamic": false,
                "info": "The context ID of the chat. Adds an extra layer to the local memory.",
                "input_types": [
                  "Message"
                ],
                "list": false,
                "list_add_label": "Add More",
                "load_from_db": false,
                "name": "context_id",
                "placeholder": "",
                "required": false,
                "show": true,
                "title_case": false,
                "tool_mode": false,
                "trace_as_input": true,
                "trace_as_metadata": true,
                "type": "str",
                "value": ""
              },
              "data_template": {
                "_input_type": "MessageTextInput",
                "advanced": true,
                "display_name": "Data Template",
                "dynamic": false,
                "info": "Template to convert Data to Text. If left empty, it will be dynamically set to the Data's text key.",
                "input_types": [
                  "Message"
                ],
                "list": false,
                "load_from_db": false,
                "name": "data_template",
                "placeholder": "",
                "required": false,
                "show": true,
                "title_case": false,
                "tool_mode": false,
                "trace_as_input": true,
                "trace_as_metadata": true,
                "type": "str",
                "value": "{text}"
              },
              "input_value": {
                "_input_type": "MessageInput",
                "advanced": false,
                "display_name": "Inputs",
                "dynamic": false,
                "info": "Message to be passed as output.",
                "input_types": [
                  "Data",
                  "DataFrame",
                  "Message"
                ],
                "list": false,
                "load_from_db": false,
                "name": "input_value",
                "placeholder": "",
                "required": true,
                "show": true,
                "title_case": false,
                "trace_as_input": true,
                "trace_as_metadata": true,
                "type": "str",
                "value": ""
              },
              "sender": {
                "_input_type": "DropdownInput",
                "advanced": true,
                "combobox": false,
                "display_name": "Sender Type",
                "dynamic": false,
                "info": "Type of sender.",
                "name": "sender",
                "options": [
                  "Machine",
                  "User"
                ],
                "placeholder": "",
                "required": false,
                "show": true,
                "title_case": false,
                "tool_mode": false,
                "trace_as_metadata": true,
                "type": "str",
                "value": "Machine"
              },
              "sender_name": {
                "_input_type": "MessageTextInput",
                "advanced": true,
                "display_name": "Sender Name",
                "dynamic": false,
                "info": "Name of the sender.",
                "input_types": [
                  "Message"
                ],
                "list": false,
                "load_from_db": false,
                "name": "sender_name",
                "placeholder": "",
                "required": false,
                "show": true,
                "title_case": false,
                "tool_mode": false,
                "trace_as_input": true,
                "trace_as_metadata": true,
                "type": "str",
                "value": "AI"
              },
              "session_id": {
                "_input_type": "MessageTextInput",
                "advanced": true,
                "display_name": "Session ID",
                "dynamic": false,
                "info": "The session ID of the chat. If empty, the current session ID parameter will be used.",
                "input_types": [
                  "Message"
                ],
                "list": false,
                "load_from_db": false,
                "name": "session_id",
                "placeholder": "",
                "required": false,
                "show": true,
                "title_case": false,
                "tool_mode": false,
                "trace_as_input": true,
                "trace_as_metadata": true,
                "type": "str",
                "value": ""
              },
              "should_store_message": {
                "_input_type": "BoolInput",
                "advanced": true,
                "display_name": "Store Messages",
                "dynamic": false,
                "info": "Store the message in the history.",
                "list": false,
                "name": "should_store_message",
                "placeholder": "",
                "required": false,
                "show": true,
                "title_case": false,
                "trace_as_metadata": true,
                "type": "bool",
                "value": true
              }
            },
            "tool_mode": false
          },
          "type": "ChatOutput"
        },
        "dragging": false,
        "id": "ChatOutput-mc2Rz",
        "measured": {
          "height": 234,
          "width": 320
        },
        "position": {
          "x": 3253.3744656309145,
          "y": 1265.5039601160156
        },
        "positionAbsolute": {
          "x": 3363.868906129255,
          "y": 1189.5351768654318
        },
        "selected": false,
        "type": "genericNode"
      },
      {
        "data": {
          "description": "Create a prompt template with dynamic variables.",
          "display_name": "Prompt",
          "id": "Prompt-7PuDH",
          "node": {
            "base_classes": [
              "Message"
            ],
            "beta": false,
            "conditional_paths": [],
            "custom_fields": {
              "template": []
            },
            "description": "Create a prompt template with dynamic variables.",
            "display_name": "Prompt",
            "documentation": "",
            "edited": false,
            "field_order": [
              "template"
            ],
            "frozen": false,
            "icon": "braces",
            "legacy": false,
            "lf_version": "1.5.0",
            "metadata": {},
            "output_types": [],
            "outputs": [
              {
                "allows_loop": false,
                "cache": true,
                "display_name": "Prompt",
                "group_outputs": false,
                "method": "build_prompt",
                "name": "prompt",
                "selected": "Message",
                "tool_mode": true,
                "types": [
                  "Message"
                ],
                "value": "__UNDEFINED__"
              }
            ],
            "pinned": false,
            "template": {
              "_type": "Component",
              "code": {
                "advanced": true,
                "dynamic": true,
                "fileTypes": [],
                "file_path": "",
                "info": "",
                "list": false,
                "load_from_db": false,
                "multiline": true,
                "name": "code",
                "password": false,
                "placeholder": "",
                "required": true,
                "show": true,
                "title_case": false,
                "type": "code",
                "value": "from langflow.base.prompts.api_utils import process_prompt_template\nfrom langflow.custom.custom_component.component import Component\nfrom langflow.inputs.inputs import DefaultPromptField\nfrom langflow.io import MessageTextInput, Output, PromptInput\nfrom langflow.schema.message import Message\nfrom langflow.template.utils import update_template_values\n\n\nclass PromptComponent(Component):\n    display_name: str = \"Prompt\"\n    description: str = \"Create a prompt template with dynamic variables.\"\n    icon = \"braces\"\n    trace_type = \"prompt\"\n    name = \"Prompt\"\n\n    inputs = [\n        PromptInput(name=\"template\", display_name=\"Template\"),\n        MessageTextInput(\n            name=\"tool_placeholder\",\n            display_name=\"Tool Placeholder\",\n            tool_mode=True,\n            advanced=True,\n            info=\"A placeholder input for tool mode.\",\n        ),\n    ]\n\n    outputs = [\n        Output(display_name=\"Prompt\", name=\"prompt\", method=\"build_prompt\"),\n    ]\n\n    async def build_prompt(self) -> Message:\n        prompt = Message.from_template(**self._attributes)\n        self.status = prompt.text\n        return prompt\n\n    def _update_template(self, frontend_node: dict):\n        prompt_template = frontend_node[\"template\"][\"template\"][\"value\"]\n        custom_fields = frontend_node[\"custom_fields\"]\n        frontend_node_template = frontend_node[\"template\"]\n        _ = process_prompt_template(\n            template=prompt_template,\n            name=\"template\",\n            custom_fields=custom_fields,\n            frontend_node_template=frontend_node_template,\n        )\n        return frontend_node\n\n    async def update_frontend_node(self, new_frontend_node: dict, current_frontend_node: dict):\n        \"\"\"This function is called after the code validation is done.\"\"\"\n        frontend_node = await super().update_frontend_node(new_frontend_node, current_frontend_node)\n        template = frontend_node[\"template\"][\"template\"][\"value\"]\n        # Kept it duplicated for backwards compatibility\n        _ = process_prompt_template(\n            template=template,\n            name=\"template\",\n            custom_fields=frontend_node[\"custom_fields\"],\n            frontend_node_template=frontend_node[\"template\"],\n        )\n        # Now that template is updated, we need to grab any values that were set in the current_frontend_node\n        # and update the frontend_node with those values\n        update_template_values(new_template=frontend_node, previous_template=current_frontend_node[\"template\"])\n        return frontend_node\n\n    def _get_fallback_input(self, **kwargs):\n        return DefaultPromptField(**kwargs)\n"
              },
              "template": {
                "_input_type": "PromptInput",
                "advanced": false,
                "display_name": "Template",
                "dynamic": false,
                "info": "",
                "list": false,
                "load_from_db": false,
                "name": "template",
                "placeholder": "",
                "required": false,
                "show": true,
                "title_case": false,
                "tool_mode": false,
                "trace_as_input": true,
                "type": "prompt",
                "value": "You are an accomplished product manager with a track record of bringing innovative tech products from concept to market. Your strategic thinking and ability to balance technical feasibility with market demands have resulted in several successful product launches. You excel at distilling complex ideas into clear, actionable plans and have a talent for identifying the most critical features that will drive product adoption and success.\n\nBased on the analysis of the innovative product, create a simplified development plan that includes:\n\n1. Product overview (1-2 sentences)\n2. Three main features to be developed\n3. A basic market launch strategy\n\n\nPlease structure your plan as follows:\n\nProduct Overview:\n[product_overview]\n\nMain Features:\n1. [feature_1]\n2. [feature_2]\n3. [feature_3]\n...\n\nLaunch Strategy:\n[launch_strategy]\n\nYour plan should be concise, realistic, and aligned with the information provided in the previous steps.\n"
              },
              "tool_placeholder": {
                "_input_type": "MessageTextInput",
                "advanced": true,
                "display_name": "Tool Placeholder",
                "dynamic": false,
                "info": "A placeholder input for tool mode.",
                "input_types": [
                  "Message"
                ],
                "list": false,
                "load_from_db": false,
                "name": "tool_placeholder",
                "placeholder": "",
                "required": false,
                "show": true,
                "title_case": false,
                "tool_mode": true,
                "trace_as_input": true,
                "trace_as_metadata": true,
                "type": "str",
                "value": ""
              }
            },
            "tool_mode": false
          },
          "selected_output": "prompt",
          "type": "Prompt"
        },
        "dragging": false,
        "id": "Prompt-7PuDH",
        "measured": {
          "height": 260,
          "width": 320
        },
        "position": {
          "x": 2403.3031998597485,
          "y": 1283.0725170451763
        },
        "positionAbsolute": {
          "x": 2647.8305106628454,
          "y": 1161.2328062686402
        },
        "selected": false,
        "type": "genericNode"
      },
      {
        "data": {
          "description": "Create a prompt template with dynamic variables.",
          "display_name": "Prompt",
          "id": "Prompt-RcCgD",
          "node": {
            "base_classes": [
              "Message"
            ],
            "beta": false,
            "conditional_paths": [],
            "custom_fields": {
              "template": []
            },
            "description": "Create a prompt template with dynamic variables.",
            "display_name": "Prompt",
            "documentation": "",
            "edited": false,
            "field_order": [
              "template"
            ],
            "frozen": false,
            "icon": "braces",
            "legacy": false,
            "lf_version": "1.5.0",
            "metadata": {},
            "output_types": [],
            "outputs": [
              {
                "allows_loop": false,
                "cache": true,
                "display_name": "Prompt",
                "group_outputs": false,
                "method": "build_prompt",
                "name": "prompt",
                "selected": "Message",
                "tool_mode": true,
                "types": [
                  "Message"
                ],
                "value": "__UNDEFINED__"
              }
            ],
            "pinned": false,
            "template": {
              "_type": "Component",
              "code": {
                "advanced": true,
                "dynamic": true,
                "fileTypes": [],
                "file_path": "",
                "info": "",
                "list": false,
                "load_from_db": false,
                "multiline": true,
                "name": "code",
                "password": false,
                "placeholder": "",
                "required": true,
                "show": true,
                "title_case": false,
                "type": "code",
                "value": "from langflow.base.prompts.api_utils import process_prompt_template\nfrom langflow.custom.custom_component.component import Component\nfrom langflow.inputs.inputs import DefaultPromptField\nfrom langflow.io import MessageTextInput, Output, PromptInput\nfrom langflow.schema.message import Message\nfrom langflow.template.utils import update_template_values\n\n\nclass PromptComponent(Component):\n    display_name: str = \"Prompt\"\n    description: str = \"Create a prompt template with dynamic variables.\"\n    icon = \"braces\"\n    trace_type = \"prompt\"\n    name = \"Prompt\"\n\n    inputs = [\n        PromptInput(name=\"template\", display_name=\"Template\"),\n        MessageTextInput(\n            name=\"tool_placeholder\",\n            display_name=\"Tool Placeholder\",\n            tool_mode=True,\n            advanced=True,\n            info=\"A placeholder input for tool mode.\",\n        ),\n    ]\n\n    outputs = [\n        Output(display_name=\"Prompt\", name=\"prompt\", method=\"build_prompt\"),\n    ]\n\n    async def build_prompt(self) -> Message:\n        prompt = Message.from_template(**self._attributes)\n        self.status = prompt.text\n        return prompt\n\n    def _update_template(self, frontend_node: dict):\n        prompt_template = frontend_node[\"template\"][\"template\"][\"value\"]\n        custom_fields = frontend_node[\"custom_fields\"]\n        frontend_node_template = frontend_node[\"template\"]\n        _ = process_prompt_template(\n            template=prompt_template,\n            name=\"template\",\n            custom_fields=custom_fields,\n            frontend_node_template=frontend_node_template,\n        )\n        return frontend_node\n\n    async def update_frontend_node(self, new_frontend_node: dict, current_frontend_node: dict):\n        \"\"\"This function is called after the code validation is done.\"\"\"\n        frontend_node = await super().update_frontend_node(new_frontend_node, current_frontend_node)\n        template = frontend_node[\"template\"][\"template\"][\"value\"]\n        # Kept it duplicated for backwards compatibility\n        _ = process_prompt_template(\n            template=template,\n            name=\"template\",\n            custom_fields=frontend_node[\"custom_fields\"],\n            frontend_node_template=frontend_node[\"template\"],\n        )\n        # Now that template is updated, we need to grab any values that were set in the current_frontend_node\n        # and update the frontend_node with those values\n        update_template_values(new_template=frontend_node, previous_template=current_frontend_node[\"template\"])\n        return frontend_node\n\n    def _get_fallback_input(self, **kwargs):\n        return DefaultPromptField(**kwargs)\n"
              },
              "template": {
                "_input_type": "PromptInput",
                "advanced": false,
                "display_name": "Template",
                "dynamic": false,
                "info": "",
                "list": false,
                "load_from_db": false,
                "name": "template",
                "placeholder": "",
                "required": false,
                "show": true,
                "title_case": false,
                "tool_mode": false,
                "trace_as_input": true,
                "type": "prompt",
                "value": "You are a visionary product innovator at a cutting-edge tech startup. Your expertise lies in identifying emerging market trends and translating them into groundbreaking product concepts. Your creative thinking and deep understanding of technology allow you to envision products that not only meet current needs but also anticipate future demands. Your ideas often challenge conventional thinking and push the boundaries of what's possible with current technology.\n\nPlease create a product concept, providing:\n\n1. Product name\n2. Brief description (2-3 sentences)\n3. Main innovative feature\n4. Target audience\n\nStructure your response like this:\n\nProduct Name: [product_name]\n\nDescription: [product_description]\n\nMain Innovation: [main_innovation]\n\nTarget Audience: [target_audience]\n\nBe creative and bold in your idea, but keep it realistic and aligned with the provided market trend."
              },
              "tool_placeholder": {
                "_input_type": "MessageTextInput",
                "advanced": true,
                "display_name": "Tool Placeholder",
                "dynamic": false,
                "info": "A placeholder input for tool mode.",
                "input_types": [
                  "Message"
                ],
                "list": false,
                "load_from_db": false,
                "name": "tool_placeholder",
                "placeholder": "",
                "required": false,
                "show": true,
                "title_case": false,
                "tool_mode": true,
                "trace_as_input": true,
                "trace_as_metadata": true,
                "type": "str",
                "value": ""
              }
            },
            "tool_mode": false
          },
          "selected_output": "prompt",
          "type": "Prompt"
        },
        "dragging": false,
        "id": "Prompt-RcCgD",
        "measured": {
          "height": 260,
          "width": 320
        },
        "position": {
          "x": 1518.9507061981496,
          "y": 719.6649516157374
        },
        "positionAbsolute": {
          "x": 1178.7099500302636,
          "y": 1167.8586867404465
        },
        "selected": false,
<<<<<<< HEAD
        "type": "genericNode",
        "width": 320
      },
      {
        "data": {
          "id": "LanguageModelComponent-kPnuV",
          "node": {
            "base_classes": [
              "LanguageModel",
              "Message"
            ],
            "beta": false,
            "conditional_paths": [],
            "custom_fields": {},
            "description": "Runs a language model given a specified provider.",
            "display_name": "Language Model",
            "documentation": "",
            "edited": false,
            "field_order": [
              "provider",
              "model_name",
              "api_key",
              "input_value",
              "system_message",
              "stream",
              "temperature"
            ],
            "frozen": false,
            "icon": "brain-circuit",
            "legacy": false,
            "lf_version": "1.5.0",
            "metadata": {
              "code_hash": "bb5f8714781b",
              "dependencies": {
                "dependencies": [
                  {
                    "name": "langchain_anthropic",
                    "version": "0.3.14"
                  },
                  {
                    "name": "langchain_google_genai",
                    "version": "2.0.6"
                  },
                  {
                    "name": "langchain_openai",
                    "version": "0.3.23"
                  },
                  {
                    "name": "lfx",
                    "version": null
                  }
                ],
                "total_dependencies": 4
              },
              "keywords": [
                "model",
                "llm",
                "language model",
                "large language model"
              ],
              "module": "lfx.components.models.language_model.LanguageModelComponent"
            },
            "minimized": false,
            "output_types": [],
            "outputs": [
              {
                "allows_loop": false,
                "cache": true,
                "display_name": "Model Response",
                "group_outputs": false,
                "method": "text_response",
                "name": "text_output",
                "selected": "Message",
                "tool_mode": true,
                "types": [
                  "Message"
                ],
                "value": "__UNDEFINED__"
              },
              {
                "allows_loop": false,
                "cache": true,
                "display_name": "Language Model",
                "group_outputs": false,
                "method": "build_model",
                "name": "model_output",
                "selected": "LanguageModel",
                "tool_mode": true,
                "types": [
                  "LanguageModel"
                ],
                "value": "__UNDEFINED__"
              }
            ],
            "pinned": false,
            "priority": 0,
            "template": {
              "_type": "Component",
              "api_key": {
                "_input_type": "SecretStrInput",
                "advanced": false,
                "display_name": "OpenAI API Key",
                "dynamic": false,
                "info": "Model Provider API key",
                "input_types": [],
                "load_from_db": true,
                "name": "api_key",
                "password": true,
                "placeholder": "",
                "real_time_refresh": true,
                "required": false,
                "show": true,
                "title_case": false,
                "type": "str",
                "value": "OPENAI_API_KEY"
              },
              "code": {
                "advanced": true,
                "dynamic": true,
                "fileTypes": [],
                "file_path": "",
                "info": "",
                "list": false,
                "load_from_db": false,
                "multiline": true,
                "name": "code",
                "password": false,
                "placeholder": "",
                "required": true,
                "show": true,
                "title_case": false,
                "type": "code",
                "value": "from lfx.base.models.model import LCModelComponent\nfrom lfx.base.models.unified_models import (\n    get_language_model_options,\n    get_llm,\n    update_model_options_in_build_config,\n)\nfrom lfx.base.models.watsonx_constants import IBM_WATSONX_URLS\nfrom lfx.field_typing import LanguageModel\nfrom lfx.field_typing.range_spec import RangeSpec\nfrom lfx.inputs.inputs import BoolInput, DropdownInput, StrInput\nfrom lfx.io import MessageInput, ModelInput, MultilineInput, SecretStrInput, SliderInput\n\nDEFAULT_OLLAMA_URL = \"http://localhost:11434\"\n\n\nclass LanguageModelComponent(LCModelComponent):\n    display_name = \"Language Model\"\n    description = \"Runs a language model given a specified provider.\"\n    documentation: str = \"https://docs.langflow.org/components-models\"\n    icon = \"brain-circuit\"\n    category = \"models\"\n    priority = 0  # Set priority to 0 to make it appear first\n\n    inputs = [\n        ModelInput(\n            name=\"model\",\n            display_name=\"Language Model\",\n            info=\"Select your model provider\",\n            real_time_refresh=True,\n            required=True,\n        ),\n        SecretStrInput(\n            name=\"api_key\",\n            display_name=\"API Key\",\n            info=\"Model Provider API key\",\n            required=False,\n            show=True,\n            real_time_refresh=True,\n            advanced=True,\n        ),\n        DropdownInput(\n            name=\"base_url_ibm_watsonx\",\n            display_name=\"watsonx API Endpoint\",\n            info=\"The base URL of the API (IBM watsonx.ai only)\",\n            options=IBM_WATSONX_URLS,\n            value=IBM_WATSONX_URLS[0],\n            show=False,\n            real_time_refresh=True,\n        ),\n        StrInput(\n            name=\"project_id\",\n            display_name=\"watsonx Project ID\",\n            info=\"The project ID associated with the foundation model (IBM watsonx.ai only)\",\n            show=False,\n            required=False,\n        ),\n        MessageInput(\n            name=\"ollama_base_url\",\n            display_name=\"Ollama API URL\",\n            info=f\"Endpoint of the Ollama API (Ollama only). Defaults to {DEFAULT_OLLAMA_URL}\",\n            value=DEFAULT_OLLAMA_URL,\n            show=False,\n            real_time_refresh=True,\n            load_from_db=True,\n        ),\n        MessageInput(\n            name=\"input_value\",\n            display_name=\"Input\",\n            info=\"The input text to send to the model\",\n        ),\n        MultilineInput(\n            name=\"system_message\",\n            display_name=\"System Message\",\n            info=\"A system message that helps set the behavior of the assistant\",\n            advanced=False,\n        ),\n        BoolInput(\n            name=\"stream\",\n            display_name=\"Stream\",\n            info=\"Whether to stream the response\",\n            value=False,\n            advanced=True,\n        ),\n        SliderInput(\n            name=\"temperature\",\n            display_name=\"Temperature\",\n            value=0.1,\n            info=\"Controls randomness in responses\",\n            range_spec=RangeSpec(min=0, max=1, step=0.01),\n            advanced=True,\n        ),\n    ]\n\n    def build_model(self) -> LanguageModel:\n        return get_llm(\n            model=self.model,\n            user_id=self.user_id,\n            api_key=self.api_key,\n            temperature=self.temperature,\n            stream=self.stream,\n            watsonx_url=getattr(self, \"base_url_ibm_watsonx\", None),\n            watsonx_project_id=getattr(self, \"project_id\", None),\n            ollama_base_url=getattr(self, \"ollama_base_url\", None),\n        )\n\n    def update_build_config(self, build_config: dict, field_value: str, field_name: str | None = None):\n        \"\"\"Dynamically update build config with user-filtered model options.\"\"\"\n        # Update model options\n        build_config = update_model_options_in_build_config(\n            component=self,\n            build_config=build_config,\n            cache_key_prefix=\"language_model_options\",\n            get_options_func=get_language_model_options,\n            field_name=field_name,\n            field_value=field_value,\n        )\n\n        # Show/hide provider-specific fields based on selected model\n        if field_name == \"model\" and isinstance(field_value, list) and len(field_value) > 0:\n            selected_model = field_value[0]\n            provider = selected_model.get(\"provider\", \"\")\n\n            # Show/hide watsonx fields\n            is_watsonx = provider == \"IBM WatsonX\"\n            build_config[\"base_url_ibm_watsonx\"][\"show\"] = is_watsonx\n            build_config[\"project_id\"][\"show\"] = is_watsonx\n            build_config[\"base_url_ibm_watsonx\"][\"required\"] = is_watsonx\n            build_config[\"project_id\"][\"required\"] = is_watsonx\n\n            # Show/hide Ollama fields\n            is_ollama = provider == \"Ollama\"\n            build_config[\"ollama_base_url\"][\"show\"] = is_ollama\n\n        return build_config\n"
              },
              "input_value": {
                "_input_type": "MessageInput",
                "advanced": false,
                "display_name": "Input",
                "dynamic": false,
                "info": "The input text to send to the model",
                "input_types": [
                  "Message"
                ],
                "list": false,
                "list_add_label": "Add More",
                "load_from_db": false,
                "name": "input_value",
                "placeholder": "",
                "required": false,
                "show": true,
                "title_case": false,
                "tool_mode": false,
                "trace_as_input": true,
                "trace_as_metadata": true,
                "type": "str",
                "value": ""
              },
              "model_name": {
                "_input_type": "DropdownInput",
                "advanced": false,
                "combobox": false,
                "dialog_inputs": {},
                "display_name": "Model Name",
                "dynamic": false,
                "info": "Select the model to use",
                "name": "model_name",
                "options": [
                  "gpt-4o-mini",
                  "gpt-4o",
                  "gpt-4.1",
                  "gpt-4.1-mini",
                  "gpt-4.1-nano",
                  "gpt-4-turbo",
                  "gpt-4-turbo-preview",
                  "gpt-4",
                  "gpt-3.5-turbo",
                  "gpt-5",
                  "gpt-5-mini",
                  "gpt-5-nano",
                  "gpt-5-chat-latest",
                  "o1",
                  "o3-mini",
                  "o3",
                  "o3-pro",
                  "o4-mini",
                  "o4-mini-high"
                ],
                "options_metadata": [],
                "placeholder": "",
                "required": false,
                "show": true,
                "title_case": false,
                "toggle": false,
                "tool_mode": false,
                "trace_as_metadata": true,
                "type": "str",
                "value": "gpt-4o-mini"
              },
              "provider": {
                "_input_type": "DropdownInput",
                "advanced": false,
                "combobox": false,
                "dialog_inputs": {},
                "display_name": "Model Provider",
                "dynamic": false,
                "info": "Select the model provider",
                "name": "provider",
                "options": [
                  "OpenAI",
                  "Anthropic",
                  "Google"
                ],
                "options_metadata": [
                  {
                    "icon": "OpenAI"
                  },
                  {
                    "icon": "Anthropic"
                  },
                  {
                    "icon": "GoogleGenerativeAI"
                  }
                ],
                "placeholder": "",
                "real_time_refresh": true,
                "required": false,
                "show": true,
                "title_case": false,
                "toggle": false,
                "tool_mode": false,
                "trace_as_metadata": true,
                "type": "str",
                "value": "OpenAI"
              },
              "stream": {
                "_input_type": "BoolInput",
                "advanced": true,
                "display_name": "Stream",
                "dynamic": false,
                "info": "Whether to stream the response",
                "list": false,
                "list_add_label": "Add More",
                "name": "stream",
                "placeholder": "",
                "required": false,
                "show": true,
                "title_case": false,
                "tool_mode": false,
                "trace_as_metadata": true,
                "type": "bool",
                "value": false
              },
              "system_message": {
                "_input_type": "MultilineInput",
                "advanced": false,
                "copy_field": false,
                "display_name": "System Message",
                "dynamic": false,
                "info": "A system message that helps set the behavior of the assistant",
                "input_types": [
                  "Message"
                ],
                "list": false,
                "list_add_label": "Add More",
                "load_from_db": false,
                "multiline": true,
                "name": "system_message",
                "placeholder": "",
                "required": false,
                "show": true,
                "title_case": false,
                "tool_mode": false,
                "trace_as_input": true,
                "trace_as_metadata": true,
                "type": "str",
                "value": ""
              },
              "temperature": {
                "_input_type": "SliderInput",
                "advanced": true,
                "display_name": "Temperature",
                "dynamic": false,
                "info": "Controls randomness in responses",
                "max_label": "",
                "max_label_icon": "",
                "min_label": "",
                "min_label_icon": "",
                "name": "temperature",
                "placeholder": "",
                "range_spec": {
                  "max": 1,
                  "min": 0,
                  "step": 0.01,
                  "step_type": "float"
                },
                "required": false,
                "show": true,
                "slider_buttons": false,
                "slider_buttons_options": [],
                "slider_input": false,
                "title_case": false,
                "tool_mode": false,
                "type": "slider",
                "value": 0.1
              }
            },
            "tool_mode": false
          },
          "selected_output": "text_output",
          "showNode": true,
          "type": "LanguageModelComponent"
        },
        "dragging": false,
        "id": "LanguageModelComponent-kPnuV",
        "measured": {
          "height": 534,
          "width": 320
        },
        "position": {
          "x": 2401.6016531029886,
          "y": 690.864550385179
        },
        "selected": false,
        "type": "genericNode"
      },
      {
        "data": {
          "id": "LanguageModelComponent-k0SIV",
          "node": {
            "base_classes": [
              "LanguageModel",
              "Message"
            ],
            "beta": false,
            "conditional_paths": [],
            "custom_fields": {},
            "description": "Runs a language model given a specified provider.",
            "display_name": "Language Model",
            "documentation": "",
            "edited": false,
            "field_order": [
              "provider",
              "model_name",
              "api_key",
              "input_value",
              "system_message",
              "stream",
              "temperature"
            ],
            "frozen": false,
            "icon": "brain-circuit",
            "legacy": false,
            "lf_version": "1.5.0",
            "metadata": {
              "code_hash": "bb5f8714781b",
              "dependencies": {
                "dependencies": [
                  {
                    "name": "langchain_anthropic",
                    "version": "0.3.14"
                  },
                  {
                    "name": "langchain_google_genai",
                    "version": "2.0.6"
                  },
                  {
                    "name": "langchain_openai",
                    "version": "0.3.23"
                  },
                  {
                    "name": "lfx",
                    "version": null
                  }
                ],
                "total_dependencies": 4
              },
              "keywords": [
                "model",
                "llm",
                "language model",
                "large language model"
              ],
              "module": "lfx.components.models.language_model.LanguageModelComponent"
            },
            "minimized": false,
            "output_types": [],
            "outputs": [
              {
                "allows_loop": false,
                "cache": true,
                "display_name": "Model Response",
                "group_outputs": false,
                "method": "text_response",
                "name": "text_output",
                "selected": "Message",
                "tool_mode": true,
                "types": [
                  "Message"
                ],
                "value": "__UNDEFINED__"
              },
              {
                "allows_loop": false,
                "cache": true,
                "display_name": "Language Model",
                "group_outputs": false,
                "method": "build_model",
                "name": "model_output",
                "selected": "LanguageModel",
                "tool_mode": true,
                "types": [
                  "LanguageModel"
                ],
                "value": "__UNDEFINED__"
              }
            ],
            "pinned": false,
            "priority": 0,
            "template": {
              "_type": "Component",
              "api_key": {
                "_input_type": "SecretStrInput",
                "advanced": false,
                "display_name": "OpenAI API Key",
                "dynamic": false,
                "info": "Model Provider API key",
                "input_types": [],
                "load_from_db": true,
                "name": "api_key",
                "password": true,
                "placeholder": "",
                "real_time_refresh": true,
                "required": false,
                "show": true,
                "title_case": false,
                "type": "str",
                "value": "OPENAI_API_KEY"
              },
              "code": {
                "advanced": true,
                "dynamic": true,
                "fileTypes": [],
                "file_path": "",
                "info": "",
                "list": false,
                "load_from_db": false,
                "multiline": true,
                "name": "code",
                "password": false,
                "placeholder": "",
                "required": true,
                "show": true,
                "title_case": false,
                "type": "code",
                "value": "from lfx.base.models.model import LCModelComponent\nfrom lfx.base.models.unified_models import (\n    get_language_model_options,\n    get_llm,\n    update_model_options_in_build_config,\n)\nfrom lfx.base.models.watsonx_constants import IBM_WATSONX_URLS\nfrom lfx.field_typing import LanguageModel\nfrom lfx.field_typing.range_spec import RangeSpec\nfrom lfx.inputs.inputs import BoolInput, DropdownInput, StrInput\nfrom lfx.io import MessageInput, ModelInput, MultilineInput, SecretStrInput, SliderInput\n\nDEFAULT_OLLAMA_URL = \"http://localhost:11434\"\n\n\nclass LanguageModelComponent(LCModelComponent):\n    display_name = \"Language Model\"\n    description = \"Runs a language model given a specified provider.\"\n    documentation: str = \"https://docs.langflow.org/components-models\"\n    icon = \"brain-circuit\"\n    category = \"models\"\n    priority = 0  # Set priority to 0 to make it appear first\n\n    inputs = [\n        ModelInput(\n            name=\"model\",\n            display_name=\"Language Model\",\n            info=\"Select your model provider\",\n            real_time_refresh=True,\n            required=True,\n        ),\n        SecretStrInput(\n            name=\"api_key\",\n            display_name=\"API Key\",\n            info=\"Model Provider API key\",\n            required=False,\n            show=True,\n            real_time_refresh=True,\n            advanced=True,\n        ),\n        DropdownInput(\n            name=\"base_url_ibm_watsonx\",\n            display_name=\"watsonx API Endpoint\",\n            info=\"The base URL of the API (IBM watsonx.ai only)\",\n            options=IBM_WATSONX_URLS,\n            value=IBM_WATSONX_URLS[0],\n            show=False,\n            real_time_refresh=True,\n        ),\n        StrInput(\n            name=\"project_id\",\n            display_name=\"watsonx Project ID\",\n            info=\"The project ID associated with the foundation model (IBM watsonx.ai only)\",\n            show=False,\n            required=False,\n        ),\n        MessageInput(\n            name=\"ollama_base_url\",\n            display_name=\"Ollama API URL\",\n            info=f\"Endpoint of the Ollama API (Ollama only). Defaults to {DEFAULT_OLLAMA_URL}\",\n            value=DEFAULT_OLLAMA_URL,\n            show=False,\n            real_time_refresh=True,\n            load_from_db=True,\n        ),\n        MessageInput(\n            name=\"input_value\",\n            display_name=\"Input\",\n            info=\"The input text to send to the model\",\n        ),\n        MultilineInput(\n            name=\"system_message\",\n            display_name=\"System Message\",\n            info=\"A system message that helps set the behavior of the assistant\",\n            advanced=False,\n        ),\n        BoolInput(\n            name=\"stream\",\n            display_name=\"Stream\",\n            info=\"Whether to stream the response\",\n            value=False,\n            advanced=True,\n        ),\n        SliderInput(\n            name=\"temperature\",\n            display_name=\"Temperature\",\n            value=0.1,\n            info=\"Controls randomness in responses\",\n            range_spec=RangeSpec(min=0, max=1, step=0.01),\n            advanced=True,\n        ),\n    ]\n\n    def build_model(self) -> LanguageModel:\n        return get_llm(\n            model=self.model,\n            user_id=self.user_id,\n            api_key=self.api_key,\n            temperature=self.temperature,\n            stream=self.stream,\n            watsonx_url=getattr(self, \"base_url_ibm_watsonx\", None),\n            watsonx_project_id=getattr(self, \"project_id\", None),\n            ollama_base_url=getattr(self, \"ollama_base_url\", None),\n        )\n\n    def update_build_config(self, build_config: dict, field_value: str, field_name: str | None = None):\n        \"\"\"Dynamically update build config with user-filtered model options.\"\"\"\n        # Update model options\n        build_config = update_model_options_in_build_config(\n            component=self,\n            build_config=build_config,\n            cache_key_prefix=\"language_model_options\",\n            get_options_func=get_language_model_options,\n            field_name=field_name,\n            field_value=field_value,\n        )\n\n        # Show/hide provider-specific fields based on selected model\n        if field_name == \"model\" and isinstance(field_value, list) and len(field_value) > 0:\n            selected_model = field_value[0]\n            provider = selected_model.get(\"provider\", \"\")\n\n            # Show/hide watsonx fields\n            is_watsonx = provider == \"IBM WatsonX\"\n            build_config[\"base_url_ibm_watsonx\"][\"show\"] = is_watsonx\n            build_config[\"project_id\"][\"show\"] = is_watsonx\n            build_config[\"base_url_ibm_watsonx\"][\"required\"] = is_watsonx\n            build_config[\"project_id\"][\"required\"] = is_watsonx\n\n            # Show/hide Ollama fields\n            is_ollama = provider == \"Ollama\"\n            build_config[\"ollama_base_url\"][\"show\"] = is_ollama\n\n        return build_config\n"
              },
              "input_value": {
                "_input_type": "MessageInput",
                "advanced": false,
                "display_name": "Input",
                "dynamic": false,
                "info": "The input text to send to the model",
                "input_types": [
                  "Message"
                ],
                "list": false,
                "list_add_label": "Add More",
                "load_from_db": false,
                "name": "input_value",
                "placeholder": "",
                "required": false,
                "show": true,
                "title_case": false,
                "tool_mode": false,
                "trace_as_input": true,
                "trace_as_metadata": true,
                "type": "str",
                "value": ""
              },
              "model_name": {
                "_input_type": "DropdownInput",
                "advanced": false,
                "combobox": false,
                "dialog_inputs": {},
                "display_name": "Model Name",
                "dynamic": false,
                "info": "Select the model to use",
                "name": "model_name",
                "options": [
                  "gpt-4o-mini",
                  "gpt-4o",
                  "gpt-4.1",
                  "gpt-4.1-mini",
                  "gpt-4.1-nano",
                  "gpt-4-turbo",
                  "gpt-4-turbo-preview",
                  "gpt-4",
                  "gpt-3.5-turbo",
                  "gpt-5",
                  "gpt-5-mini",
                  "gpt-5-nano",
                  "gpt-5-chat-latest",
                  "o1",
                  "o3-mini",
                  "o3",
                  "o3-pro",
                  "o4-mini",
                  "o4-mini-high"
                ],
                "options_metadata": [],
                "placeholder": "",
                "required": false,
                "show": true,
                "title_case": false,
                "toggle": false,
                "tool_mode": false,
                "trace_as_metadata": true,
                "type": "str",
                "value": "gpt-4o-mini"
              },
              "provider": {
                "_input_type": "DropdownInput",
                "advanced": false,
                "combobox": false,
                "dialog_inputs": {},
                "display_name": "Model Provider",
                "dynamic": false,
                "info": "Select the model provider",
                "name": "provider",
                "options": [
                  "OpenAI",
                  "Anthropic",
                  "Google"
                ],
                "options_metadata": [
                  {
                    "icon": "OpenAI"
                  },
                  {
                    "icon": "Anthropic"
                  },
                  {
                    "icon": "GoogleGenerativeAI"
                  }
                ],
                "placeholder": "",
                "real_time_refresh": true,
                "required": false,
                "show": true,
                "title_case": false,
                "toggle": false,
                "tool_mode": false,
                "trace_as_metadata": true,
                "type": "str",
                "value": "OpenAI"
              },
              "stream": {
                "_input_type": "BoolInput",
                "advanced": true,
                "display_name": "Stream",
                "dynamic": false,
                "info": "Whether to stream the response",
                "list": false,
                "list_add_label": "Add More",
                "name": "stream",
                "placeholder": "",
                "required": false,
                "show": true,
                "title_case": false,
                "tool_mode": false,
                "trace_as_metadata": true,
                "type": "bool",
                "value": false
              },
              "system_message": {
                "_input_type": "MultilineInput",
                "advanced": false,
                "copy_field": false,
                "display_name": "System Message",
                "dynamic": false,
                "info": "A system message that helps set the behavior of the assistant",
                "input_types": [
                  "Message"
                ],
                "list": false,
                "list_add_label": "Add More",
                "load_from_db": false,
                "multiline": true,
                "name": "system_message",
                "placeholder": "",
                "required": false,
                "show": true,
                "title_case": false,
                "tool_mode": false,
                "trace_as_input": true,
                "trace_as_metadata": true,
                "type": "str",
                "value": ""
              },
              "temperature": {
                "_input_type": "SliderInput",
                "advanced": true,
                "display_name": "Temperature",
                "dynamic": false,
                "info": "Controls randomness in responses",
                "max_label": "",
                "max_label_icon": "",
                "min_label": "",
                "min_label_icon": "",
                "name": "temperature",
                "placeholder": "",
                "range_spec": {
                  "max": 1,
                  "min": 0,
                  "step": 0.01,
                  "step_type": "float"
                },
                "required": false,
                "show": true,
                "slider_buttons": false,
                "slider_buttons_options": [],
                "slider_input": false,
                "title_case": false,
                "tool_mode": false,
                "type": "slider",
                "value": 0.1
              }
            },
            "tool_mode": false
          },
          "selected_output": "text_output",
          "showNode": true,
          "type": "LanguageModelComponent"
        },
        "dragging": false,
        "id": "LanguageModelComponent-k0SIV",
        "measured": {
          "height": 534,
          "width": 320
        },
        "position": {
          "x": 2836.5657382114464,
          "y": 950.0578222812694
        },
        "selected": false,
        "type": "genericNode"
      },
      {
        "data": {
          "id": "LanguageModelComponent-sPFGT",
          "node": {
            "base_classes": [
              "LanguageModel",
              "Message"
            ],
            "beta": false,
            "conditional_paths": [],
            "custom_fields": {},
            "description": "Runs a language model given a specified provider.",
            "display_name": "Language Model",
            "documentation": "",
            "edited": false,
            "field_order": [
              "provider",
              "model_name",
              "api_key",
              "input_value",
              "system_message",
              "stream",
              "temperature"
            ],
            "frozen": false,
            "icon": "brain-circuit",
            "legacy": false,
            "metadata": {
              "code_hash": "bb5f8714781b",
              "dependencies": {
                "dependencies": [
                  {
                    "name": "langchain_anthropic",
                    "version": "0.3.14"
                  },
                  {
                    "name": "langchain_google_genai",
                    "version": "2.0.6"
                  },
                  {
                    "name": "langchain_openai",
                    "version": "0.3.23"
                  },
                  {
                    "name": "lfx",
                    "version": null
                  }
                ],
                "total_dependencies": 4
              },
              "keywords": [
                "model",
                "llm",
                "language model",
                "large language model"
              ],
              "module": "lfx.components.models.language_model.LanguageModelComponent"
            },
            "minimized": false,
            "output_types": [],
            "outputs": [
              {
                "allows_loop": false,
                "cache": true,
                "display_name": "Model Response",
                "group_outputs": false,
                "method": "text_response",
                "name": "text_output",
                "selected": "Message",
                "tool_mode": true,
                "types": [
                  "Message"
                ],
                "value": "__UNDEFINED__"
              },
              {
                "allows_loop": false,
                "cache": true,
                "display_name": "Language Model",
                "group_outputs": false,
                "method": "build_model",
                "name": "model_output",
                "selected": "LanguageModel",
                "tool_mode": true,
                "types": [
                  "LanguageModel"
                ],
                "value": "__UNDEFINED__"
              }
            ],
            "pinned": false,
            "priority": 0,
            "template": {
              "_type": "Component",
              "api_key": {
                "_input_type": "SecretStrInput",
                "advanced": false,
                "display_name": "OpenAI API Key",
                "dynamic": false,
                "info": "Model Provider API key",
                "input_types": [],
                "load_from_db": true,
                "name": "api_key",
                "password": true,
                "placeholder": "",
                "real_time_refresh": true,
                "required": false,
                "show": true,
                "title_case": false,
                "type": "str",
                "value": "OPENAI_API_KEY"
              },
              "code": {
                "advanced": true,
                "dynamic": true,
                "fileTypes": [],
                "file_path": "",
                "info": "",
                "list": false,
                "load_from_db": false,
                "multiline": true,
                "name": "code",
                "password": false,
                "placeholder": "",
                "required": true,
                "show": true,
                "title_case": false,
                "type": "code",
                "value": "from lfx.base.models.model import LCModelComponent\nfrom lfx.base.models.unified_models import (\n    get_language_model_options,\n    get_llm,\n    update_model_options_in_build_config,\n)\nfrom lfx.base.models.watsonx_constants import IBM_WATSONX_URLS\nfrom lfx.field_typing import LanguageModel\nfrom lfx.field_typing.range_spec import RangeSpec\nfrom lfx.inputs.inputs import BoolInput, DropdownInput, StrInput\nfrom lfx.io import MessageInput, ModelInput, MultilineInput, SecretStrInput, SliderInput\n\nDEFAULT_OLLAMA_URL = \"http://localhost:11434\"\n\n\nclass LanguageModelComponent(LCModelComponent):\n    display_name = \"Language Model\"\n    description = \"Runs a language model given a specified provider.\"\n    documentation: str = \"https://docs.langflow.org/components-models\"\n    icon = \"brain-circuit\"\n    category = \"models\"\n    priority = 0  # Set priority to 0 to make it appear first\n\n    inputs = [\n        ModelInput(\n            name=\"model\",\n            display_name=\"Language Model\",\n            info=\"Select your model provider\",\n            real_time_refresh=True,\n            required=True,\n        ),\n        SecretStrInput(\n            name=\"api_key\",\n            display_name=\"API Key\",\n            info=\"Model Provider API key\",\n            required=False,\n            show=True,\n            real_time_refresh=True,\n            advanced=True,\n        ),\n        DropdownInput(\n            name=\"base_url_ibm_watsonx\",\n            display_name=\"watsonx API Endpoint\",\n            info=\"The base URL of the API (IBM watsonx.ai only)\",\n            options=IBM_WATSONX_URLS,\n            value=IBM_WATSONX_URLS[0],\n            show=False,\n            real_time_refresh=True,\n        ),\n        StrInput(\n            name=\"project_id\",\n            display_name=\"watsonx Project ID\",\n            info=\"The project ID associated with the foundation model (IBM watsonx.ai only)\",\n            show=False,\n            required=False,\n        ),\n        MessageInput(\n            name=\"ollama_base_url\",\n            display_name=\"Ollama API URL\",\n            info=f\"Endpoint of the Ollama API (Ollama only). Defaults to {DEFAULT_OLLAMA_URL}\",\n            value=DEFAULT_OLLAMA_URL,\n            show=False,\n            real_time_refresh=True,\n            load_from_db=True,\n        ),\n        MessageInput(\n            name=\"input_value\",\n            display_name=\"Input\",\n            info=\"The input text to send to the model\",\n        ),\n        MultilineInput(\n            name=\"system_message\",\n            display_name=\"System Message\",\n            info=\"A system message that helps set the behavior of the assistant\",\n            advanced=False,\n        ),\n        BoolInput(\n            name=\"stream\",\n            display_name=\"Stream\",\n            info=\"Whether to stream the response\",\n            value=False,\n            advanced=True,\n        ),\n        SliderInput(\n            name=\"temperature\",\n            display_name=\"Temperature\",\n            value=0.1,\n            info=\"Controls randomness in responses\",\n            range_spec=RangeSpec(min=0, max=1, step=0.01),\n            advanced=True,\n        ),\n    ]\n\n    def build_model(self) -> LanguageModel:\n        return get_llm(\n            model=self.model,\n            user_id=self.user_id,\n            api_key=self.api_key,\n            temperature=self.temperature,\n            stream=self.stream,\n            watsonx_url=getattr(self, \"base_url_ibm_watsonx\", None),\n            watsonx_project_id=getattr(self, \"project_id\", None),\n            ollama_base_url=getattr(self, \"ollama_base_url\", None),\n        )\n\n    def update_build_config(self, build_config: dict, field_value: str, field_name: str | None = None):\n        \"\"\"Dynamically update build config with user-filtered model options.\"\"\"\n        # Update model options\n        build_config = update_model_options_in_build_config(\n            component=self,\n            build_config=build_config,\n            cache_key_prefix=\"language_model_options\",\n            get_options_func=get_language_model_options,\n            field_name=field_name,\n            field_value=field_value,\n        )\n\n        # Show/hide provider-specific fields based on selected model\n        if field_name == \"model\" and isinstance(field_value, list) and len(field_value) > 0:\n            selected_model = field_value[0]\n            provider = selected_model.get(\"provider\", \"\")\n\n            # Show/hide watsonx fields\n            is_watsonx = provider == \"IBM WatsonX\"\n            build_config[\"base_url_ibm_watsonx\"][\"show\"] = is_watsonx\n            build_config[\"project_id\"][\"show\"] = is_watsonx\n            build_config[\"base_url_ibm_watsonx\"][\"required\"] = is_watsonx\n            build_config[\"project_id\"][\"required\"] = is_watsonx\n\n            # Show/hide Ollama fields\n            is_ollama = provider == \"Ollama\"\n            build_config[\"ollama_base_url\"][\"show\"] = is_ollama\n\n        return build_config\n"
              },
              "input_value": {
                "_input_type": "MessageInput",
                "advanced": false,
                "display_name": "Input",
                "dynamic": false,
                "info": "The input text to send to the model",
                "input_types": [
                  "Message"
                ],
                "list": false,
                "list_add_label": "Add More",
                "load_from_db": false,
                "name": "input_value",
                "placeholder": "",
                "required": false,
                "show": true,
                "title_case": false,
                "tool_mode": false,
                "trace_as_input": true,
                "trace_as_metadata": true,
                "type": "str",
                "value": ""
              },
              "model_name": {
                "_input_type": "DropdownInput",
                "advanced": false,
                "combobox": false,
                "dialog_inputs": {},
                "display_name": "Model Name",
                "dynamic": false,
                "info": "Select the model to use",
                "name": "model_name",
                "options": [
                  "gpt-4o-mini",
                  "gpt-4o",
                  "gpt-4.1",
                  "gpt-4.1-mini",
                  "gpt-4.1-nano",
                  "gpt-4-turbo",
                  "gpt-4-turbo-preview",
                  "gpt-4",
                  "gpt-3.5-turbo",
                  "gpt-5",
                  "gpt-5-mini",
                  "gpt-5-nano",
                  "gpt-5-chat-latest",
                  "o1",
                  "o3-mini",
                  "o3",
                  "o3-pro",
                  "o4-mini",
                  "o4-mini-high"
                ],
                "options_metadata": [],
                "placeholder": "",
                "required": false,
                "show": true,
                "title_case": false,
                "toggle": false,
                "tool_mode": false,
                "trace_as_metadata": true,
                "type": "str",
                "value": "gpt-4o-mini"
              },
              "provider": {
                "_input_type": "DropdownInput",
                "advanced": false,
                "combobox": false,
                "dialog_inputs": {},
                "display_name": "Model Provider",
                "dynamic": false,
                "info": "Select the model provider",
                "name": "provider",
                "options": [
                  "OpenAI",
                  "Anthropic",
                  "Google"
                ],
                "options_metadata": [
                  {
                    "icon": "OpenAI"
                  },
                  {
                    "icon": "Anthropic"
                  },
                  {
                    "icon": "GoogleGenerativeAI"
                  }
                ],
                "placeholder": "",
                "real_time_refresh": true,
                "required": false,
                "show": true,
                "title_case": false,
                "toggle": false,
                "tool_mode": false,
                "trace_as_metadata": true,
                "type": "str",
                "value": "OpenAI"
              },
              "stream": {
                "_input_type": "BoolInput",
                "advanced": true,
                "display_name": "Stream",
                "dynamic": false,
                "info": "Whether to stream the response",
                "list": false,
                "list_add_label": "Add More",
                "name": "stream",
                "placeholder": "",
                "required": false,
                "show": true,
                "title_case": false,
                "tool_mode": false,
                "trace_as_metadata": true,
                "type": "bool",
                "value": false
              },
              "system_message": {
                "_input_type": "MultilineInput",
                "advanced": false,
                "copy_field": false,
                "display_name": "System Message",
                "dynamic": false,
                "info": "A system message that helps set the behavior of the assistant",
                "input_types": [
                  "Message"
                ],
                "list": false,
                "list_add_label": "Add More",
                "load_from_db": false,
                "multiline": true,
                "name": "system_message",
                "placeholder": "",
                "required": false,
                "show": true,
                "title_case": false,
                "tool_mode": false,
                "trace_as_input": true,
                "trace_as_metadata": true,
                "type": "str",
                "value": ""
              },
              "temperature": {
                "_input_type": "SliderInput",
                "advanced": true,
                "display_name": "Temperature",
                "dynamic": false,
                "info": "Controls randomness in responses",
                "max_label": "",
                "max_label_icon": "",
                "min_label": "",
                "min_label_icon": "",
                "name": "temperature",
                "placeholder": "",
                "range_spec": {
                  "max": 1,
                  "min": 0,
                  "step": 0.01,
                  "step_type": "float"
                },
                "required": false,
                "show": true,
                "slider_buttons": false,
                "slider_buttons_options": [],
                "slider_input": false,
                "title_case": false,
                "tool_mode": false,
                "type": "slider",
                "value": 0.1
              }
            },
            "tool_mode": false
          },
          "selected_output": "text_output",
          "showNode": true,
          "type": "LanguageModelComponent"
        },
        "dragging": false,
        "id": "LanguageModelComponent-sPFGT",
        "measured": {
          "height": 534,
          "width": 320
        },
        "position": {
          "x": 1957.3510719326769,
          "y": 406.3911300579277
        },
        "selected": false,
=======
>>>>>>> bd29a42b
        "type": "genericNode"
      },
      {
        "data": {
          "id": "note-7A8gW",
          "node": {
            "description": "# Prompt chaining\n\nThis flow demonstrates chaining three prompts and three language models.\nEach prompt is specifically designed to process previous output, with each LLM call building upon previous results\n\n\n## Prerequisites\n\n* [OpenAI API Key](https://platform.openai.com/)\n\n## Quickstart\n\n1. In all **Language Model** components, add your OpenAI API key.\n2. To run the flow, open the **Playground*. An example input is provided, with other suggestions listed below.\n\n    \"The increasing need for secure and user-friendly decentralized finance (DeFi) platforms that make cryptocurrency investments accessible to non-tech-savvy users.\"\n\n    \"The rising popularity of immersive, augmented reality (AR) experiences for remote collaboration and virtual team-building in distributed workforces.\"\n\n    \"The expanding market for smart, IoT-enabled urban farming solutions that allow city dwellers to grow their own food efficiently in small spaces.\"\n\n    \"The emerging demand for AI-powered personal styling and shopping assistants that consider sustainability, body positivity, and individual style preferences.\"\n\n",
            "display_name": "",
            "documentation": "",
            "template": {}
          },
          "type": "note"
        },
        "dragging": false,
        "height": 920,
        "id": "note-7A8gW",
        "measured": {
          "height": 920,
          "width": 521
        },
        "position": {
          "x": 845.3254638400961,
          "y": 367.1115872280161
        },
        "resizing": false,
        "selected": false,
        "type": "noteNode",
        "width": 521
      }
    ],
    "viewport": {
      "x": -277.2451206894975,
      "y": 97.74227843275781,
      "zoom": 0.3918551313771338
    }
  },
  "description": "Connect multiple prompts in sequence where each output becomes the next stage's input, enabling step-by-step text processing.",
  "endpoint_name": null,
  "id": "e1d24fdb-ce84-44ec-937f-1672d8609a35",
  "is_component": false,
  "last_tested_version": "1.5.0",
  "name": "Basic Prompt Chaining",
  "tags": [
    "chatbots"
  ]
}<|MERGE_RESOLUTION|>--- conflicted
+++ resolved
@@ -1035,975 +1035,6 @@
           "y": 1167.8586867404465
         },
         "selected": false,
-<<<<<<< HEAD
-        "type": "genericNode",
-        "width": 320
-      },
-      {
-        "data": {
-          "id": "LanguageModelComponent-kPnuV",
-          "node": {
-            "base_classes": [
-              "LanguageModel",
-              "Message"
-            ],
-            "beta": false,
-            "conditional_paths": [],
-            "custom_fields": {},
-            "description": "Runs a language model given a specified provider.",
-            "display_name": "Language Model",
-            "documentation": "",
-            "edited": false,
-            "field_order": [
-              "provider",
-              "model_name",
-              "api_key",
-              "input_value",
-              "system_message",
-              "stream",
-              "temperature"
-            ],
-            "frozen": false,
-            "icon": "brain-circuit",
-            "legacy": false,
-            "lf_version": "1.5.0",
-            "metadata": {
-              "code_hash": "bb5f8714781b",
-              "dependencies": {
-                "dependencies": [
-                  {
-                    "name": "langchain_anthropic",
-                    "version": "0.3.14"
-                  },
-                  {
-                    "name": "langchain_google_genai",
-                    "version": "2.0.6"
-                  },
-                  {
-                    "name": "langchain_openai",
-                    "version": "0.3.23"
-                  },
-                  {
-                    "name": "lfx",
-                    "version": null
-                  }
-                ],
-                "total_dependencies": 4
-              },
-              "keywords": [
-                "model",
-                "llm",
-                "language model",
-                "large language model"
-              ],
-              "module": "lfx.components.models.language_model.LanguageModelComponent"
-            },
-            "minimized": false,
-            "output_types": [],
-            "outputs": [
-              {
-                "allows_loop": false,
-                "cache": true,
-                "display_name": "Model Response",
-                "group_outputs": false,
-                "method": "text_response",
-                "name": "text_output",
-                "selected": "Message",
-                "tool_mode": true,
-                "types": [
-                  "Message"
-                ],
-                "value": "__UNDEFINED__"
-              },
-              {
-                "allows_loop": false,
-                "cache": true,
-                "display_name": "Language Model",
-                "group_outputs": false,
-                "method": "build_model",
-                "name": "model_output",
-                "selected": "LanguageModel",
-                "tool_mode": true,
-                "types": [
-                  "LanguageModel"
-                ],
-                "value": "__UNDEFINED__"
-              }
-            ],
-            "pinned": false,
-            "priority": 0,
-            "template": {
-              "_type": "Component",
-              "api_key": {
-                "_input_type": "SecretStrInput",
-                "advanced": false,
-                "display_name": "OpenAI API Key",
-                "dynamic": false,
-                "info": "Model Provider API key",
-                "input_types": [],
-                "load_from_db": true,
-                "name": "api_key",
-                "password": true,
-                "placeholder": "",
-                "real_time_refresh": true,
-                "required": false,
-                "show": true,
-                "title_case": false,
-                "type": "str",
-                "value": "OPENAI_API_KEY"
-              },
-              "code": {
-                "advanced": true,
-                "dynamic": true,
-                "fileTypes": [],
-                "file_path": "",
-                "info": "",
-                "list": false,
-                "load_from_db": false,
-                "multiline": true,
-                "name": "code",
-                "password": false,
-                "placeholder": "",
-                "required": true,
-                "show": true,
-                "title_case": false,
-                "type": "code",
-                "value": "from lfx.base.models.model import LCModelComponent\nfrom lfx.base.models.unified_models import (\n    get_language_model_options,\n    get_llm,\n    update_model_options_in_build_config,\n)\nfrom lfx.base.models.watsonx_constants import IBM_WATSONX_URLS\nfrom lfx.field_typing import LanguageModel\nfrom lfx.field_typing.range_spec import RangeSpec\nfrom lfx.inputs.inputs import BoolInput, DropdownInput, StrInput\nfrom lfx.io import MessageInput, ModelInput, MultilineInput, SecretStrInput, SliderInput\n\nDEFAULT_OLLAMA_URL = \"http://localhost:11434\"\n\n\nclass LanguageModelComponent(LCModelComponent):\n    display_name = \"Language Model\"\n    description = \"Runs a language model given a specified provider.\"\n    documentation: str = \"https://docs.langflow.org/components-models\"\n    icon = \"brain-circuit\"\n    category = \"models\"\n    priority = 0  # Set priority to 0 to make it appear first\n\n    inputs = [\n        ModelInput(\n            name=\"model\",\n            display_name=\"Language Model\",\n            info=\"Select your model provider\",\n            real_time_refresh=True,\n            required=True,\n        ),\n        SecretStrInput(\n            name=\"api_key\",\n            display_name=\"API Key\",\n            info=\"Model Provider API key\",\n            required=False,\n            show=True,\n            real_time_refresh=True,\n            advanced=True,\n        ),\n        DropdownInput(\n            name=\"base_url_ibm_watsonx\",\n            display_name=\"watsonx API Endpoint\",\n            info=\"The base URL of the API (IBM watsonx.ai only)\",\n            options=IBM_WATSONX_URLS,\n            value=IBM_WATSONX_URLS[0],\n            show=False,\n            real_time_refresh=True,\n        ),\n        StrInput(\n            name=\"project_id\",\n            display_name=\"watsonx Project ID\",\n            info=\"The project ID associated with the foundation model (IBM watsonx.ai only)\",\n            show=False,\n            required=False,\n        ),\n        MessageInput(\n            name=\"ollama_base_url\",\n            display_name=\"Ollama API URL\",\n            info=f\"Endpoint of the Ollama API (Ollama only). Defaults to {DEFAULT_OLLAMA_URL}\",\n            value=DEFAULT_OLLAMA_URL,\n            show=False,\n            real_time_refresh=True,\n            load_from_db=True,\n        ),\n        MessageInput(\n            name=\"input_value\",\n            display_name=\"Input\",\n            info=\"The input text to send to the model\",\n        ),\n        MultilineInput(\n            name=\"system_message\",\n            display_name=\"System Message\",\n            info=\"A system message that helps set the behavior of the assistant\",\n            advanced=False,\n        ),\n        BoolInput(\n            name=\"stream\",\n            display_name=\"Stream\",\n            info=\"Whether to stream the response\",\n            value=False,\n            advanced=True,\n        ),\n        SliderInput(\n            name=\"temperature\",\n            display_name=\"Temperature\",\n            value=0.1,\n            info=\"Controls randomness in responses\",\n            range_spec=RangeSpec(min=0, max=1, step=0.01),\n            advanced=True,\n        ),\n    ]\n\n    def build_model(self) -> LanguageModel:\n        return get_llm(\n            model=self.model,\n            user_id=self.user_id,\n            api_key=self.api_key,\n            temperature=self.temperature,\n            stream=self.stream,\n            watsonx_url=getattr(self, \"base_url_ibm_watsonx\", None),\n            watsonx_project_id=getattr(self, \"project_id\", None),\n            ollama_base_url=getattr(self, \"ollama_base_url\", None),\n        )\n\n    def update_build_config(self, build_config: dict, field_value: str, field_name: str | None = None):\n        \"\"\"Dynamically update build config with user-filtered model options.\"\"\"\n        # Update model options\n        build_config = update_model_options_in_build_config(\n            component=self,\n            build_config=build_config,\n            cache_key_prefix=\"language_model_options\",\n            get_options_func=get_language_model_options,\n            field_name=field_name,\n            field_value=field_value,\n        )\n\n        # Show/hide provider-specific fields based on selected model\n        if field_name == \"model\" and isinstance(field_value, list) and len(field_value) > 0:\n            selected_model = field_value[0]\n            provider = selected_model.get(\"provider\", \"\")\n\n            # Show/hide watsonx fields\n            is_watsonx = provider == \"IBM WatsonX\"\n            build_config[\"base_url_ibm_watsonx\"][\"show\"] = is_watsonx\n            build_config[\"project_id\"][\"show\"] = is_watsonx\n            build_config[\"base_url_ibm_watsonx\"][\"required\"] = is_watsonx\n            build_config[\"project_id\"][\"required\"] = is_watsonx\n\n            # Show/hide Ollama fields\n            is_ollama = provider == \"Ollama\"\n            build_config[\"ollama_base_url\"][\"show\"] = is_ollama\n\n        return build_config\n"
-              },
-              "input_value": {
-                "_input_type": "MessageInput",
-                "advanced": false,
-                "display_name": "Input",
-                "dynamic": false,
-                "info": "The input text to send to the model",
-                "input_types": [
-                  "Message"
-                ],
-                "list": false,
-                "list_add_label": "Add More",
-                "load_from_db": false,
-                "name": "input_value",
-                "placeholder": "",
-                "required": false,
-                "show": true,
-                "title_case": false,
-                "tool_mode": false,
-                "trace_as_input": true,
-                "trace_as_metadata": true,
-                "type": "str",
-                "value": ""
-              },
-              "model_name": {
-                "_input_type": "DropdownInput",
-                "advanced": false,
-                "combobox": false,
-                "dialog_inputs": {},
-                "display_name": "Model Name",
-                "dynamic": false,
-                "info": "Select the model to use",
-                "name": "model_name",
-                "options": [
-                  "gpt-4o-mini",
-                  "gpt-4o",
-                  "gpt-4.1",
-                  "gpt-4.1-mini",
-                  "gpt-4.1-nano",
-                  "gpt-4-turbo",
-                  "gpt-4-turbo-preview",
-                  "gpt-4",
-                  "gpt-3.5-turbo",
-                  "gpt-5",
-                  "gpt-5-mini",
-                  "gpt-5-nano",
-                  "gpt-5-chat-latest",
-                  "o1",
-                  "o3-mini",
-                  "o3",
-                  "o3-pro",
-                  "o4-mini",
-                  "o4-mini-high"
-                ],
-                "options_metadata": [],
-                "placeholder": "",
-                "required": false,
-                "show": true,
-                "title_case": false,
-                "toggle": false,
-                "tool_mode": false,
-                "trace_as_metadata": true,
-                "type": "str",
-                "value": "gpt-4o-mini"
-              },
-              "provider": {
-                "_input_type": "DropdownInput",
-                "advanced": false,
-                "combobox": false,
-                "dialog_inputs": {},
-                "display_name": "Model Provider",
-                "dynamic": false,
-                "info": "Select the model provider",
-                "name": "provider",
-                "options": [
-                  "OpenAI",
-                  "Anthropic",
-                  "Google"
-                ],
-                "options_metadata": [
-                  {
-                    "icon": "OpenAI"
-                  },
-                  {
-                    "icon": "Anthropic"
-                  },
-                  {
-                    "icon": "GoogleGenerativeAI"
-                  }
-                ],
-                "placeholder": "",
-                "real_time_refresh": true,
-                "required": false,
-                "show": true,
-                "title_case": false,
-                "toggle": false,
-                "tool_mode": false,
-                "trace_as_metadata": true,
-                "type": "str",
-                "value": "OpenAI"
-              },
-              "stream": {
-                "_input_type": "BoolInput",
-                "advanced": true,
-                "display_name": "Stream",
-                "dynamic": false,
-                "info": "Whether to stream the response",
-                "list": false,
-                "list_add_label": "Add More",
-                "name": "stream",
-                "placeholder": "",
-                "required": false,
-                "show": true,
-                "title_case": false,
-                "tool_mode": false,
-                "trace_as_metadata": true,
-                "type": "bool",
-                "value": false
-              },
-              "system_message": {
-                "_input_type": "MultilineInput",
-                "advanced": false,
-                "copy_field": false,
-                "display_name": "System Message",
-                "dynamic": false,
-                "info": "A system message that helps set the behavior of the assistant",
-                "input_types": [
-                  "Message"
-                ],
-                "list": false,
-                "list_add_label": "Add More",
-                "load_from_db": false,
-                "multiline": true,
-                "name": "system_message",
-                "placeholder": "",
-                "required": false,
-                "show": true,
-                "title_case": false,
-                "tool_mode": false,
-                "trace_as_input": true,
-                "trace_as_metadata": true,
-                "type": "str",
-                "value": ""
-              },
-              "temperature": {
-                "_input_type": "SliderInput",
-                "advanced": true,
-                "display_name": "Temperature",
-                "dynamic": false,
-                "info": "Controls randomness in responses",
-                "max_label": "",
-                "max_label_icon": "",
-                "min_label": "",
-                "min_label_icon": "",
-                "name": "temperature",
-                "placeholder": "",
-                "range_spec": {
-                  "max": 1,
-                  "min": 0,
-                  "step": 0.01,
-                  "step_type": "float"
-                },
-                "required": false,
-                "show": true,
-                "slider_buttons": false,
-                "slider_buttons_options": [],
-                "slider_input": false,
-                "title_case": false,
-                "tool_mode": false,
-                "type": "slider",
-                "value": 0.1
-              }
-            },
-            "tool_mode": false
-          },
-          "selected_output": "text_output",
-          "showNode": true,
-          "type": "LanguageModelComponent"
-        },
-        "dragging": false,
-        "id": "LanguageModelComponent-kPnuV",
-        "measured": {
-          "height": 534,
-          "width": 320
-        },
-        "position": {
-          "x": 2401.6016531029886,
-          "y": 690.864550385179
-        },
-        "selected": false,
-        "type": "genericNode"
-      },
-      {
-        "data": {
-          "id": "LanguageModelComponent-k0SIV",
-          "node": {
-            "base_classes": [
-              "LanguageModel",
-              "Message"
-            ],
-            "beta": false,
-            "conditional_paths": [],
-            "custom_fields": {},
-            "description": "Runs a language model given a specified provider.",
-            "display_name": "Language Model",
-            "documentation": "",
-            "edited": false,
-            "field_order": [
-              "provider",
-              "model_name",
-              "api_key",
-              "input_value",
-              "system_message",
-              "stream",
-              "temperature"
-            ],
-            "frozen": false,
-            "icon": "brain-circuit",
-            "legacy": false,
-            "lf_version": "1.5.0",
-            "metadata": {
-              "code_hash": "bb5f8714781b",
-              "dependencies": {
-                "dependencies": [
-                  {
-                    "name": "langchain_anthropic",
-                    "version": "0.3.14"
-                  },
-                  {
-                    "name": "langchain_google_genai",
-                    "version": "2.0.6"
-                  },
-                  {
-                    "name": "langchain_openai",
-                    "version": "0.3.23"
-                  },
-                  {
-                    "name": "lfx",
-                    "version": null
-                  }
-                ],
-                "total_dependencies": 4
-              },
-              "keywords": [
-                "model",
-                "llm",
-                "language model",
-                "large language model"
-              ],
-              "module": "lfx.components.models.language_model.LanguageModelComponent"
-            },
-            "minimized": false,
-            "output_types": [],
-            "outputs": [
-              {
-                "allows_loop": false,
-                "cache": true,
-                "display_name": "Model Response",
-                "group_outputs": false,
-                "method": "text_response",
-                "name": "text_output",
-                "selected": "Message",
-                "tool_mode": true,
-                "types": [
-                  "Message"
-                ],
-                "value": "__UNDEFINED__"
-              },
-              {
-                "allows_loop": false,
-                "cache": true,
-                "display_name": "Language Model",
-                "group_outputs": false,
-                "method": "build_model",
-                "name": "model_output",
-                "selected": "LanguageModel",
-                "tool_mode": true,
-                "types": [
-                  "LanguageModel"
-                ],
-                "value": "__UNDEFINED__"
-              }
-            ],
-            "pinned": false,
-            "priority": 0,
-            "template": {
-              "_type": "Component",
-              "api_key": {
-                "_input_type": "SecretStrInput",
-                "advanced": false,
-                "display_name": "OpenAI API Key",
-                "dynamic": false,
-                "info": "Model Provider API key",
-                "input_types": [],
-                "load_from_db": true,
-                "name": "api_key",
-                "password": true,
-                "placeholder": "",
-                "real_time_refresh": true,
-                "required": false,
-                "show": true,
-                "title_case": false,
-                "type": "str",
-                "value": "OPENAI_API_KEY"
-              },
-              "code": {
-                "advanced": true,
-                "dynamic": true,
-                "fileTypes": [],
-                "file_path": "",
-                "info": "",
-                "list": false,
-                "load_from_db": false,
-                "multiline": true,
-                "name": "code",
-                "password": false,
-                "placeholder": "",
-                "required": true,
-                "show": true,
-                "title_case": false,
-                "type": "code",
-                "value": "from lfx.base.models.model import LCModelComponent\nfrom lfx.base.models.unified_models import (\n    get_language_model_options,\n    get_llm,\n    update_model_options_in_build_config,\n)\nfrom lfx.base.models.watsonx_constants import IBM_WATSONX_URLS\nfrom lfx.field_typing import LanguageModel\nfrom lfx.field_typing.range_spec import RangeSpec\nfrom lfx.inputs.inputs import BoolInput, DropdownInput, StrInput\nfrom lfx.io import MessageInput, ModelInput, MultilineInput, SecretStrInput, SliderInput\n\nDEFAULT_OLLAMA_URL = \"http://localhost:11434\"\n\n\nclass LanguageModelComponent(LCModelComponent):\n    display_name = \"Language Model\"\n    description = \"Runs a language model given a specified provider.\"\n    documentation: str = \"https://docs.langflow.org/components-models\"\n    icon = \"brain-circuit\"\n    category = \"models\"\n    priority = 0  # Set priority to 0 to make it appear first\n\n    inputs = [\n        ModelInput(\n            name=\"model\",\n            display_name=\"Language Model\",\n            info=\"Select your model provider\",\n            real_time_refresh=True,\n            required=True,\n        ),\n        SecretStrInput(\n            name=\"api_key\",\n            display_name=\"API Key\",\n            info=\"Model Provider API key\",\n            required=False,\n            show=True,\n            real_time_refresh=True,\n            advanced=True,\n        ),\n        DropdownInput(\n            name=\"base_url_ibm_watsonx\",\n            display_name=\"watsonx API Endpoint\",\n            info=\"The base URL of the API (IBM watsonx.ai only)\",\n            options=IBM_WATSONX_URLS,\n            value=IBM_WATSONX_URLS[0],\n            show=False,\n            real_time_refresh=True,\n        ),\n        StrInput(\n            name=\"project_id\",\n            display_name=\"watsonx Project ID\",\n            info=\"The project ID associated with the foundation model (IBM watsonx.ai only)\",\n            show=False,\n            required=False,\n        ),\n        MessageInput(\n            name=\"ollama_base_url\",\n            display_name=\"Ollama API URL\",\n            info=f\"Endpoint of the Ollama API (Ollama only). Defaults to {DEFAULT_OLLAMA_URL}\",\n            value=DEFAULT_OLLAMA_URL,\n            show=False,\n            real_time_refresh=True,\n            load_from_db=True,\n        ),\n        MessageInput(\n            name=\"input_value\",\n            display_name=\"Input\",\n            info=\"The input text to send to the model\",\n        ),\n        MultilineInput(\n            name=\"system_message\",\n            display_name=\"System Message\",\n            info=\"A system message that helps set the behavior of the assistant\",\n            advanced=False,\n        ),\n        BoolInput(\n            name=\"stream\",\n            display_name=\"Stream\",\n            info=\"Whether to stream the response\",\n            value=False,\n            advanced=True,\n        ),\n        SliderInput(\n            name=\"temperature\",\n            display_name=\"Temperature\",\n            value=0.1,\n            info=\"Controls randomness in responses\",\n            range_spec=RangeSpec(min=0, max=1, step=0.01),\n            advanced=True,\n        ),\n    ]\n\n    def build_model(self) -> LanguageModel:\n        return get_llm(\n            model=self.model,\n            user_id=self.user_id,\n            api_key=self.api_key,\n            temperature=self.temperature,\n            stream=self.stream,\n            watsonx_url=getattr(self, \"base_url_ibm_watsonx\", None),\n            watsonx_project_id=getattr(self, \"project_id\", None),\n            ollama_base_url=getattr(self, \"ollama_base_url\", None),\n        )\n\n    def update_build_config(self, build_config: dict, field_value: str, field_name: str | None = None):\n        \"\"\"Dynamically update build config with user-filtered model options.\"\"\"\n        # Update model options\n        build_config = update_model_options_in_build_config(\n            component=self,\n            build_config=build_config,\n            cache_key_prefix=\"language_model_options\",\n            get_options_func=get_language_model_options,\n            field_name=field_name,\n            field_value=field_value,\n        )\n\n        # Show/hide provider-specific fields based on selected model\n        if field_name == \"model\" and isinstance(field_value, list) and len(field_value) > 0:\n            selected_model = field_value[0]\n            provider = selected_model.get(\"provider\", \"\")\n\n            # Show/hide watsonx fields\n            is_watsonx = provider == \"IBM WatsonX\"\n            build_config[\"base_url_ibm_watsonx\"][\"show\"] = is_watsonx\n            build_config[\"project_id\"][\"show\"] = is_watsonx\n            build_config[\"base_url_ibm_watsonx\"][\"required\"] = is_watsonx\n            build_config[\"project_id\"][\"required\"] = is_watsonx\n\n            # Show/hide Ollama fields\n            is_ollama = provider == \"Ollama\"\n            build_config[\"ollama_base_url\"][\"show\"] = is_ollama\n\n        return build_config\n"
-              },
-              "input_value": {
-                "_input_type": "MessageInput",
-                "advanced": false,
-                "display_name": "Input",
-                "dynamic": false,
-                "info": "The input text to send to the model",
-                "input_types": [
-                  "Message"
-                ],
-                "list": false,
-                "list_add_label": "Add More",
-                "load_from_db": false,
-                "name": "input_value",
-                "placeholder": "",
-                "required": false,
-                "show": true,
-                "title_case": false,
-                "tool_mode": false,
-                "trace_as_input": true,
-                "trace_as_metadata": true,
-                "type": "str",
-                "value": ""
-              },
-              "model_name": {
-                "_input_type": "DropdownInput",
-                "advanced": false,
-                "combobox": false,
-                "dialog_inputs": {},
-                "display_name": "Model Name",
-                "dynamic": false,
-                "info": "Select the model to use",
-                "name": "model_name",
-                "options": [
-                  "gpt-4o-mini",
-                  "gpt-4o",
-                  "gpt-4.1",
-                  "gpt-4.1-mini",
-                  "gpt-4.1-nano",
-                  "gpt-4-turbo",
-                  "gpt-4-turbo-preview",
-                  "gpt-4",
-                  "gpt-3.5-turbo",
-                  "gpt-5",
-                  "gpt-5-mini",
-                  "gpt-5-nano",
-                  "gpt-5-chat-latest",
-                  "o1",
-                  "o3-mini",
-                  "o3",
-                  "o3-pro",
-                  "o4-mini",
-                  "o4-mini-high"
-                ],
-                "options_metadata": [],
-                "placeholder": "",
-                "required": false,
-                "show": true,
-                "title_case": false,
-                "toggle": false,
-                "tool_mode": false,
-                "trace_as_metadata": true,
-                "type": "str",
-                "value": "gpt-4o-mini"
-              },
-              "provider": {
-                "_input_type": "DropdownInput",
-                "advanced": false,
-                "combobox": false,
-                "dialog_inputs": {},
-                "display_name": "Model Provider",
-                "dynamic": false,
-                "info": "Select the model provider",
-                "name": "provider",
-                "options": [
-                  "OpenAI",
-                  "Anthropic",
-                  "Google"
-                ],
-                "options_metadata": [
-                  {
-                    "icon": "OpenAI"
-                  },
-                  {
-                    "icon": "Anthropic"
-                  },
-                  {
-                    "icon": "GoogleGenerativeAI"
-                  }
-                ],
-                "placeholder": "",
-                "real_time_refresh": true,
-                "required": false,
-                "show": true,
-                "title_case": false,
-                "toggle": false,
-                "tool_mode": false,
-                "trace_as_metadata": true,
-                "type": "str",
-                "value": "OpenAI"
-              },
-              "stream": {
-                "_input_type": "BoolInput",
-                "advanced": true,
-                "display_name": "Stream",
-                "dynamic": false,
-                "info": "Whether to stream the response",
-                "list": false,
-                "list_add_label": "Add More",
-                "name": "stream",
-                "placeholder": "",
-                "required": false,
-                "show": true,
-                "title_case": false,
-                "tool_mode": false,
-                "trace_as_metadata": true,
-                "type": "bool",
-                "value": false
-              },
-              "system_message": {
-                "_input_type": "MultilineInput",
-                "advanced": false,
-                "copy_field": false,
-                "display_name": "System Message",
-                "dynamic": false,
-                "info": "A system message that helps set the behavior of the assistant",
-                "input_types": [
-                  "Message"
-                ],
-                "list": false,
-                "list_add_label": "Add More",
-                "load_from_db": false,
-                "multiline": true,
-                "name": "system_message",
-                "placeholder": "",
-                "required": false,
-                "show": true,
-                "title_case": false,
-                "tool_mode": false,
-                "trace_as_input": true,
-                "trace_as_metadata": true,
-                "type": "str",
-                "value": ""
-              },
-              "temperature": {
-                "_input_type": "SliderInput",
-                "advanced": true,
-                "display_name": "Temperature",
-                "dynamic": false,
-                "info": "Controls randomness in responses",
-                "max_label": "",
-                "max_label_icon": "",
-                "min_label": "",
-                "min_label_icon": "",
-                "name": "temperature",
-                "placeholder": "",
-                "range_spec": {
-                  "max": 1,
-                  "min": 0,
-                  "step": 0.01,
-                  "step_type": "float"
-                },
-                "required": false,
-                "show": true,
-                "slider_buttons": false,
-                "slider_buttons_options": [],
-                "slider_input": false,
-                "title_case": false,
-                "tool_mode": false,
-                "type": "slider",
-                "value": 0.1
-              }
-            },
-            "tool_mode": false
-          },
-          "selected_output": "text_output",
-          "showNode": true,
-          "type": "LanguageModelComponent"
-        },
-        "dragging": false,
-        "id": "LanguageModelComponent-k0SIV",
-        "measured": {
-          "height": 534,
-          "width": 320
-        },
-        "position": {
-          "x": 2836.5657382114464,
-          "y": 950.0578222812694
-        },
-        "selected": false,
-        "type": "genericNode"
-      },
-      {
-        "data": {
-          "id": "LanguageModelComponent-sPFGT",
-          "node": {
-            "base_classes": [
-              "LanguageModel",
-              "Message"
-            ],
-            "beta": false,
-            "conditional_paths": [],
-            "custom_fields": {},
-            "description": "Runs a language model given a specified provider.",
-            "display_name": "Language Model",
-            "documentation": "",
-            "edited": false,
-            "field_order": [
-              "provider",
-              "model_name",
-              "api_key",
-              "input_value",
-              "system_message",
-              "stream",
-              "temperature"
-            ],
-            "frozen": false,
-            "icon": "brain-circuit",
-            "legacy": false,
-            "metadata": {
-              "code_hash": "bb5f8714781b",
-              "dependencies": {
-                "dependencies": [
-                  {
-                    "name": "langchain_anthropic",
-                    "version": "0.3.14"
-                  },
-                  {
-                    "name": "langchain_google_genai",
-                    "version": "2.0.6"
-                  },
-                  {
-                    "name": "langchain_openai",
-                    "version": "0.3.23"
-                  },
-                  {
-                    "name": "lfx",
-                    "version": null
-                  }
-                ],
-                "total_dependencies": 4
-              },
-              "keywords": [
-                "model",
-                "llm",
-                "language model",
-                "large language model"
-              ],
-              "module": "lfx.components.models.language_model.LanguageModelComponent"
-            },
-            "minimized": false,
-            "output_types": [],
-            "outputs": [
-              {
-                "allows_loop": false,
-                "cache": true,
-                "display_name": "Model Response",
-                "group_outputs": false,
-                "method": "text_response",
-                "name": "text_output",
-                "selected": "Message",
-                "tool_mode": true,
-                "types": [
-                  "Message"
-                ],
-                "value": "__UNDEFINED__"
-              },
-              {
-                "allows_loop": false,
-                "cache": true,
-                "display_name": "Language Model",
-                "group_outputs": false,
-                "method": "build_model",
-                "name": "model_output",
-                "selected": "LanguageModel",
-                "tool_mode": true,
-                "types": [
-                  "LanguageModel"
-                ],
-                "value": "__UNDEFINED__"
-              }
-            ],
-            "pinned": false,
-            "priority": 0,
-            "template": {
-              "_type": "Component",
-              "api_key": {
-                "_input_type": "SecretStrInput",
-                "advanced": false,
-                "display_name": "OpenAI API Key",
-                "dynamic": false,
-                "info": "Model Provider API key",
-                "input_types": [],
-                "load_from_db": true,
-                "name": "api_key",
-                "password": true,
-                "placeholder": "",
-                "real_time_refresh": true,
-                "required": false,
-                "show": true,
-                "title_case": false,
-                "type": "str",
-                "value": "OPENAI_API_KEY"
-              },
-              "code": {
-                "advanced": true,
-                "dynamic": true,
-                "fileTypes": [],
-                "file_path": "",
-                "info": "",
-                "list": false,
-                "load_from_db": false,
-                "multiline": true,
-                "name": "code",
-                "password": false,
-                "placeholder": "",
-                "required": true,
-                "show": true,
-                "title_case": false,
-                "type": "code",
-                "value": "from lfx.base.models.model import LCModelComponent\nfrom lfx.base.models.unified_models import (\n    get_language_model_options,\n    get_llm,\n    update_model_options_in_build_config,\n)\nfrom lfx.base.models.watsonx_constants import IBM_WATSONX_URLS\nfrom lfx.field_typing import LanguageModel\nfrom lfx.field_typing.range_spec import RangeSpec\nfrom lfx.inputs.inputs import BoolInput, DropdownInput, StrInput\nfrom lfx.io import MessageInput, ModelInput, MultilineInput, SecretStrInput, SliderInput\n\nDEFAULT_OLLAMA_URL = \"http://localhost:11434\"\n\n\nclass LanguageModelComponent(LCModelComponent):\n    display_name = \"Language Model\"\n    description = \"Runs a language model given a specified provider.\"\n    documentation: str = \"https://docs.langflow.org/components-models\"\n    icon = \"brain-circuit\"\n    category = \"models\"\n    priority = 0  # Set priority to 0 to make it appear first\n\n    inputs = [\n        ModelInput(\n            name=\"model\",\n            display_name=\"Language Model\",\n            info=\"Select your model provider\",\n            real_time_refresh=True,\n            required=True,\n        ),\n        SecretStrInput(\n            name=\"api_key\",\n            display_name=\"API Key\",\n            info=\"Model Provider API key\",\n            required=False,\n            show=True,\n            real_time_refresh=True,\n            advanced=True,\n        ),\n        DropdownInput(\n            name=\"base_url_ibm_watsonx\",\n            display_name=\"watsonx API Endpoint\",\n            info=\"The base URL of the API (IBM watsonx.ai only)\",\n            options=IBM_WATSONX_URLS,\n            value=IBM_WATSONX_URLS[0],\n            show=False,\n            real_time_refresh=True,\n        ),\n        StrInput(\n            name=\"project_id\",\n            display_name=\"watsonx Project ID\",\n            info=\"The project ID associated with the foundation model (IBM watsonx.ai only)\",\n            show=False,\n            required=False,\n        ),\n        MessageInput(\n            name=\"ollama_base_url\",\n            display_name=\"Ollama API URL\",\n            info=f\"Endpoint of the Ollama API (Ollama only). Defaults to {DEFAULT_OLLAMA_URL}\",\n            value=DEFAULT_OLLAMA_URL,\n            show=False,\n            real_time_refresh=True,\n            load_from_db=True,\n        ),\n        MessageInput(\n            name=\"input_value\",\n            display_name=\"Input\",\n            info=\"The input text to send to the model\",\n        ),\n        MultilineInput(\n            name=\"system_message\",\n            display_name=\"System Message\",\n            info=\"A system message that helps set the behavior of the assistant\",\n            advanced=False,\n        ),\n        BoolInput(\n            name=\"stream\",\n            display_name=\"Stream\",\n            info=\"Whether to stream the response\",\n            value=False,\n            advanced=True,\n        ),\n        SliderInput(\n            name=\"temperature\",\n            display_name=\"Temperature\",\n            value=0.1,\n            info=\"Controls randomness in responses\",\n            range_spec=RangeSpec(min=0, max=1, step=0.01),\n            advanced=True,\n        ),\n    ]\n\n    def build_model(self) -> LanguageModel:\n        return get_llm(\n            model=self.model,\n            user_id=self.user_id,\n            api_key=self.api_key,\n            temperature=self.temperature,\n            stream=self.stream,\n            watsonx_url=getattr(self, \"base_url_ibm_watsonx\", None),\n            watsonx_project_id=getattr(self, \"project_id\", None),\n            ollama_base_url=getattr(self, \"ollama_base_url\", None),\n        )\n\n    def update_build_config(self, build_config: dict, field_value: str, field_name: str | None = None):\n        \"\"\"Dynamically update build config with user-filtered model options.\"\"\"\n        # Update model options\n        build_config = update_model_options_in_build_config(\n            component=self,\n            build_config=build_config,\n            cache_key_prefix=\"language_model_options\",\n            get_options_func=get_language_model_options,\n            field_name=field_name,\n            field_value=field_value,\n        )\n\n        # Show/hide provider-specific fields based on selected model\n        if field_name == \"model\" and isinstance(field_value, list) and len(field_value) > 0:\n            selected_model = field_value[0]\n            provider = selected_model.get(\"provider\", \"\")\n\n            # Show/hide watsonx fields\n            is_watsonx = provider == \"IBM WatsonX\"\n            build_config[\"base_url_ibm_watsonx\"][\"show\"] = is_watsonx\n            build_config[\"project_id\"][\"show\"] = is_watsonx\n            build_config[\"base_url_ibm_watsonx\"][\"required\"] = is_watsonx\n            build_config[\"project_id\"][\"required\"] = is_watsonx\n\n            # Show/hide Ollama fields\n            is_ollama = provider == \"Ollama\"\n            build_config[\"ollama_base_url\"][\"show\"] = is_ollama\n\n        return build_config\n"
-              },
-              "input_value": {
-                "_input_type": "MessageInput",
-                "advanced": false,
-                "display_name": "Input",
-                "dynamic": false,
-                "info": "The input text to send to the model",
-                "input_types": [
-                  "Message"
-                ],
-                "list": false,
-                "list_add_label": "Add More",
-                "load_from_db": false,
-                "name": "input_value",
-                "placeholder": "",
-                "required": false,
-                "show": true,
-                "title_case": false,
-                "tool_mode": false,
-                "trace_as_input": true,
-                "trace_as_metadata": true,
-                "type": "str",
-                "value": ""
-              },
-              "model_name": {
-                "_input_type": "DropdownInput",
-                "advanced": false,
-                "combobox": false,
-                "dialog_inputs": {},
-                "display_name": "Model Name",
-                "dynamic": false,
-                "info": "Select the model to use",
-                "name": "model_name",
-                "options": [
-                  "gpt-4o-mini",
-                  "gpt-4o",
-                  "gpt-4.1",
-                  "gpt-4.1-mini",
-                  "gpt-4.1-nano",
-                  "gpt-4-turbo",
-                  "gpt-4-turbo-preview",
-                  "gpt-4",
-                  "gpt-3.5-turbo",
-                  "gpt-5",
-                  "gpt-5-mini",
-                  "gpt-5-nano",
-                  "gpt-5-chat-latest",
-                  "o1",
-                  "o3-mini",
-                  "o3",
-                  "o3-pro",
-                  "o4-mini",
-                  "o4-mini-high"
-                ],
-                "options_metadata": [],
-                "placeholder": "",
-                "required": false,
-                "show": true,
-                "title_case": false,
-                "toggle": false,
-                "tool_mode": false,
-                "trace_as_metadata": true,
-                "type": "str",
-                "value": "gpt-4o-mini"
-              },
-              "provider": {
-                "_input_type": "DropdownInput",
-                "advanced": false,
-                "combobox": false,
-                "dialog_inputs": {},
-                "display_name": "Model Provider",
-                "dynamic": false,
-                "info": "Select the model provider",
-                "name": "provider",
-                "options": [
-                  "OpenAI",
-                  "Anthropic",
-                  "Google"
-                ],
-                "options_metadata": [
-                  {
-                    "icon": "OpenAI"
-                  },
-                  {
-                    "icon": "Anthropic"
-                  },
-                  {
-                    "icon": "GoogleGenerativeAI"
-                  }
-                ],
-                "placeholder": "",
-                "real_time_refresh": true,
-                "required": false,
-                "show": true,
-                "title_case": false,
-                "toggle": false,
-                "tool_mode": false,
-                "trace_as_metadata": true,
-                "type": "str",
-                "value": "OpenAI"
-              },
-              "stream": {
-                "_input_type": "BoolInput",
-                "advanced": true,
-                "display_name": "Stream",
-                "dynamic": false,
-                "info": "Whether to stream the response",
-                "list": false,
-                "list_add_label": "Add More",
-                "name": "stream",
-                "placeholder": "",
-                "required": false,
-                "show": true,
-                "title_case": false,
-                "tool_mode": false,
-                "trace_as_metadata": true,
-                "type": "bool",
-                "value": false
-              },
-              "system_message": {
-                "_input_type": "MultilineInput",
-                "advanced": false,
-                "copy_field": false,
-                "display_name": "System Message",
-                "dynamic": false,
-                "info": "A system message that helps set the behavior of the assistant",
-                "input_types": [
-                  "Message"
-                ],
-                "list": false,
-                "list_add_label": "Add More",
-                "load_from_db": false,
-                "multiline": true,
-                "name": "system_message",
-                "placeholder": "",
-                "required": false,
-                "show": true,
-                "title_case": false,
-                "tool_mode": false,
-                "trace_as_input": true,
-                "trace_as_metadata": true,
-                "type": "str",
-                "value": ""
-              },
-              "temperature": {
-                "_input_type": "SliderInput",
-                "advanced": true,
-                "display_name": "Temperature",
-                "dynamic": false,
-                "info": "Controls randomness in responses",
-                "max_label": "",
-                "max_label_icon": "",
-                "min_label": "",
-                "min_label_icon": "",
-                "name": "temperature",
-                "placeholder": "",
-                "range_spec": {
-                  "max": 1,
-                  "min": 0,
-                  "step": 0.01,
-                  "step_type": "float"
-                },
-                "required": false,
-                "show": true,
-                "slider_buttons": false,
-                "slider_buttons_options": [],
-                "slider_input": false,
-                "title_case": false,
-                "tool_mode": false,
-                "type": "slider",
-                "value": 0.1
-              }
-            },
-            "tool_mode": false
-          },
-          "selected_output": "text_output",
-          "showNode": true,
-          "type": "LanguageModelComponent"
-        },
-        "dragging": false,
-        "id": "LanguageModelComponent-sPFGT",
-        "measured": {
-          "height": 534,
-          "width": 320
-        },
-        "position": {
-          "x": 1957.3510719326769,
-          "y": 406.3911300579277
-        },
-        "selected": false,
-=======
->>>>>>> bd29a42b
         "type": "genericNode"
       },
       {

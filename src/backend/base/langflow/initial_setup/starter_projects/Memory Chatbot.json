{
  "data": {
    "edges": [
      {
        "animated": false,
        "className": "",
        "data": {
          "sourceHandle": {
            "dataType": "ChatInput",
            "id": "ChatInput-eDYbL",
            "name": "message",
            "output_types": [
              "Message"
            ]
          },
          "targetHandle": {
            "fieldName": "input_value",
            "id": "OpenAIModel-qzjHp",
            "inputTypes": [
              "Message"
            ],
            "type": "str"
          }
        },
        "id": "reactflow__edge-ChatInput-eDYbL{œdataTypeœ:œChatInputœ,œidœ:œChatInput-eDYbLœ,œnameœ:œmessageœ,œoutput_typesœ:[œMessageœ]}-OpenAIModel-qzjHp{œfieldNameœ:œinput_valueœ,œidœ:œOpenAIModel-qzjHpœ,œinputTypesœ:[œMessageœ],œtypeœ:œstrœ}",
        "selected": false,
        "source": "ChatInput-eDYbL",
        "sourceHandle": "{œdataTypeœ: œChatInputœ, œidœ: œChatInput-eDYbLœ, œnameœ: œmessageœ, œoutput_typesœ: [œMessageœ]}",
        "target": "OpenAIModel-qzjHp",
        "targetHandle": "{œfieldNameœ: œinput_valueœ, œidœ: œOpenAIModel-qzjHpœ, œinputTypesœ: [œMessageœ], œtypeœ: œstrœ}"
      },
      {
        "animated": false,
        "className": "",
        "data": {
          "sourceHandle": {
            "dataType": "Prompt",
            "id": "Prompt-8myjK",
            "name": "prompt",
            "output_types": [
              "Message"
            ]
          },
          "targetHandle": {
            "fieldName": "system_message",
            "id": "OpenAIModel-qzjHp",
            "inputTypes": [
              "Message"
            ],
            "type": "str"
          }
        },
        "id": "reactflow__edge-Prompt-8myjK{œdataTypeœ:œPromptœ,œidœ:œPrompt-8myjKœ,œnameœ:œpromptœ,œoutput_typesœ:[œMessageœ]}-OpenAIModel-qzjHp{œfieldNameœ:œsystem_messageœ,œidœ:œOpenAIModel-qzjHpœ,œinputTypesœ:[œMessageœ],œtypeœ:œstrœ}",
        "selected": false,
        "source": "Prompt-8myjK",
        "sourceHandle": "{œdataTypeœ: œPromptœ, œidœ: œPrompt-8myjKœ, œnameœ: œpromptœ, œoutput_typesœ: [œMessageœ]}",
        "target": "OpenAIModel-qzjHp",
        "targetHandle": "{œfieldNameœ: œsystem_messageœ, œidœ: œOpenAIModel-qzjHpœ, œinputTypesœ: [œMessageœ], œtypeœ: œstrœ}"
      },
      {
        "animated": false,
        "className": "",
        "data": {
          "sourceHandle": {
            "dataType": "OpenAIModel",
            "id": "OpenAIModel-qzjHp",
            "name": "text_output",
            "output_types": [
              "Message"
            ]
          },
          "targetHandle": {
            "fieldName": "input_value",
            "id": "ChatOutput-IuWNo",
            "inputTypes": [
              "Data",
              "DataFrame",
              "Message"
            ],
            "type": "str"
          }
        },
        "id": "reactflow__edge-OpenAIModel-qzjHp{œdataTypeœ:œOpenAIModelœ,œidœ:œOpenAIModel-qzjHpœ,œnameœ:œtext_outputœ,œoutput_typesœ:[œMessageœ]}-ChatOutput-IuWNo{œfieldNameœ:œinput_valueœ,œidœ:œChatOutput-IuWNoœ,œinputTypesœ:[œDataœ,œDataFrameœ,œMessageœ],œtypeœ:œstrœ}",
        "selected": false,
        "source": "OpenAIModel-qzjHp",
        "sourceHandle": "{œdataTypeœ: œOpenAIModelœ, œidœ: œOpenAIModel-qzjHpœ, œnameœ: œtext_outputœ, œoutput_typesœ: [œMessageœ]}",
        "target": "ChatOutput-IuWNo",
        "targetHandle": "{œfieldNameœ: œinput_valueœ, œidœ: œChatOutput-IuWNoœ, œinputTypesœ: [œDataœ, œDataFrameœ, œMessageœ], œtypeœ: œstrœ}"
      },
      {
        "data": {
          "sourceHandle": {
            "dataType": "Memory",
            "id": "Memory-iRurL",
            "name": "messages_text",
            "output_types": [
              "Message"
            ]
          },
          "targetHandle": {
            "fieldName": "memory",
            "id": "Prompt-8myjK",
            "inputTypes": [
              "Message",
              "Text"
            ],
            "type": "str"
          }
        },
        "id": "xy-edge__Memory-iRurL{œdataTypeœ:œMemoryœ,œidœ:œMemory-iRurLœ,œnameœ:œmessages_textœ,œoutput_typesœ:[œMessageœ]}-Prompt-8myjK{œfieldNameœ:œmemoryœ,œidœ:œPrompt-8myjKœ,œinputTypesœ:[œMessageœ,œTextœ],œtypeœ:œstrœ}",
        "source": "Memory-iRurL",
        "sourceHandle": "{œdataTypeœ: œMemoryœ, œidœ: œMemory-iRurLœ, œnameœ: œmessages_textœ, œoutput_typesœ: [œMessageœ]}",
        "target": "Prompt-8myjK",
        "targetHandle": "{œfieldNameœ: œmemoryœ, œidœ: œPrompt-8myjKœ, œinputTypesœ: [œMessageœ, œTextœ], œtypeœ: œstrœ}"
      }
    ],
    "nodes": [
      {
        "data": {
          "id": "ChatInput-eDYbL",
          "node": {
            "base_classes": [
              "Message"
            ],
            "beta": false,
            "conditional_paths": [],
            "custom_fields": {},
            "description": "Get chat inputs from the Playground.",
            "display_name": "Chat Input",
            "documentation": "",
            "edited": false,
            "field_order": [
              "input_value",
              "should_store_message",
              "sender",
              "sender_name",
              "session_id",
              "files",
              "background_color",
              "chat_icon",
              "text_color"
            ],
            "frozen": false,
            "icon": "MessagesSquare",
            "legacy": false,
            "lf_version": "1.0.19.post2",
            "metadata": {},
            "output_types": [],
            "outputs": [
              {
                "allows_loop": false,
                "cache": true,
                "display_name": "Chat Message",
                "group_outputs": false,
                "method": "message_response",
                "name": "message",
                "selected": "Message",
                "tool_mode": true,
                "types": [
                  "Message"
                ],
                "value": "__UNDEFINED__"
              }
            ],
            "pinned": false,
            "template": {
              "_type": "Component",
              "background_color": {
                "_input_type": "MessageTextInput",
                "advanced": true,
                "display_name": "Background Color",
                "dynamic": false,
                "info": "The background color of the icon.",
                "input_types": [
                  "Message"
                ],
                "list": false,
                "load_from_db": false,
                "name": "background_color",
                "placeholder": "",
                "required": false,
                "show": true,
                "title_case": false,
                "tool_mode": false,
                "trace_as_input": true,
                "trace_as_metadata": true,
                "type": "str",
                "value": ""
              },
              "chat_icon": {
                "_input_type": "MessageTextInput",
                "advanced": true,
                "display_name": "Icon",
                "dynamic": false,
                "info": "The icon of the message.",
                "input_types": [
                  "Message"
                ],
                "list": false,
                "load_from_db": false,
                "name": "chat_icon",
                "placeholder": "",
                "required": false,
                "show": true,
                "title_case": false,
                "tool_mode": false,
                "trace_as_input": true,
                "trace_as_metadata": true,
                "type": "str",
                "value": ""
              },
              "code": {
                "advanced": true,
                "dynamic": true,
                "fileTypes": [],
                "file_path": "",
                "info": "",
                "list": false,
                "load_from_db": false,
                "multiline": true,
                "name": "code",
                "password": false,
                "placeholder": "",
                "required": true,
                "show": true,
                "title_case": false,
                "type": "code",
                "value": "from langflow.base.data.utils import IMG_FILE_TYPES, TEXT_FILE_TYPES\nfrom langflow.base.io.chat import ChatComponent\nfrom langflow.inputs.inputs import BoolInput\nfrom langflow.io import (\n    DropdownInput,\n    FileInput,\n    MessageTextInput,\n    MultilineInput,\n    Output,\n)\nfrom langflow.schema.message import Message\nfrom langflow.utils.constants import (\n    MESSAGE_SENDER_AI,\n    MESSAGE_SENDER_NAME_USER,\n    MESSAGE_SENDER_USER,\n)\n\n\nclass ChatInput(ChatComponent):\n    display_name = \"Chat Input\"\n    description = \"Get chat inputs from the Playground.\"\n    icon = \"MessagesSquare\"\n    name = \"ChatInput\"\n    minimized = True\n\n    inputs = [\n        MultilineInput(\n            name=\"input_value\",\n            display_name=\"Input Text\",\n            value=\"\",\n            info=\"Message to be passed as input.\",\n            input_types=[],\n        ),\n        BoolInput(\n            name=\"should_store_message\",\n            display_name=\"Store Messages\",\n            info=\"Store the message in the history.\",\n            value=True,\n            advanced=True,\n        ),\n        DropdownInput(\n            name=\"sender\",\n            display_name=\"Sender Type\",\n            options=[MESSAGE_SENDER_AI, MESSAGE_SENDER_USER],\n            value=MESSAGE_SENDER_USER,\n            info=\"Type of sender.\",\n            advanced=True,\n        ),\n        MessageTextInput(\n            name=\"sender_name\",\n            display_name=\"Sender Name\",\n            info=\"Name of the sender.\",\n            value=MESSAGE_SENDER_NAME_USER,\n            advanced=True,\n        ),\n        MessageTextInput(\n            name=\"session_id\",\n            display_name=\"Session ID\",\n            info=\"The session ID of the chat. If empty, the current session ID parameter will be used.\",\n            advanced=True,\n        ),\n        FileInput(\n            name=\"files\",\n            display_name=\"Files\",\n            file_types=TEXT_FILE_TYPES + IMG_FILE_TYPES,\n            info=\"Files to be sent with the message.\",\n            advanced=True,\n            is_list=True,\n            temp_file=True,\n        ),\n        MessageTextInput(\n            name=\"background_color\",\n            display_name=\"Background Color\",\n            info=\"The background color of the icon.\",\n            advanced=True,\n        ),\n        MessageTextInput(\n            name=\"chat_icon\",\n            display_name=\"Icon\",\n            info=\"The icon of the message.\",\n            advanced=True,\n        ),\n        MessageTextInput(\n            name=\"text_color\",\n            display_name=\"Text Color\",\n            info=\"The text color of the name\",\n            advanced=True,\n        ),\n    ]\n    outputs = [\n        Output(display_name=\"Chat Message\", name=\"message\", method=\"message_response\"),\n    ]\n\n    async def message_response(self) -> Message:\n        background_color = self.background_color\n        text_color = self.text_color\n        icon = self.chat_icon\n\n        message = await Message.create(\n            text=self.input_value,\n            sender=self.sender,\n            sender_name=self.sender_name,\n            session_id=self.session_id,\n            files=self.files,\n            properties={\n                \"background_color\": background_color,\n                \"text_color\": text_color,\n                \"icon\": icon,\n            },\n        )\n        if self.session_id and isinstance(message, Message) and self.should_store_message:\n            stored_message = await self.send_message(\n                message,\n            )\n            self.message.value = stored_message\n            message = stored_message\n\n        self.status = message\n        return message\n"
              },
              "files": {
                "_input_type": "FileInput",
                "advanced": true,
                "display_name": "Files",
                "dynamic": false,
                "fileTypes": [
                  "txt",
                  "md",
                  "mdx",
                  "csv",
                  "json",
                  "yaml",
                  "yml",
                  "xml",
                  "html",
                  "htm",
                  "pdf",
                  "docx",
                  "py",
                  "sh",
                  "sql",
                  "js",
                  "ts",
                  "tsx",
                  "jpg",
                  "jpeg",
                  "png",
                  "bmp",
                  "image"
                ],
                "file_path": "",
                "info": "Files to be sent with the message.",
                "list": true,
                "name": "files",
                "placeholder": "",
                "required": false,
                "show": true,
                "temp_file": true,
                "title_case": false,
                "trace_as_metadata": true,
                "type": "file",
                "value": ""
              },
              "input_value": {
                "_input_type": "MultilineInput",
                "advanced": false,
                "display_name": "Input Text",
                "dynamic": false,
                "info": "Message to be passed as input.",
                "input_types": [],
                "list": false,
                "load_from_db": false,
                "multiline": true,
                "name": "input_value",
                "placeholder": "",
                "required": false,
                "show": true,
                "title_case": false,
                "tool_mode": false,
                "trace_as_input": true,
                "trace_as_metadata": true,
                "type": "str",
                "value": "what is my name"
              },
              "sender": {
                "_input_type": "DropdownInput",
                "advanced": true,
                "combobox": false,
                "display_name": "Sender Type",
                "dynamic": false,
                "info": "Type of sender.",
                "name": "sender",
                "options": [
                  "Machine",
                  "User"
                ],
                "placeholder": "",
                "required": false,
                "show": true,
                "title_case": false,
                "tool_mode": false,
                "trace_as_metadata": true,
                "type": "str",
                "value": "User"
              },
              "sender_name": {
                "_input_type": "MessageTextInput",
                "advanced": true,
                "display_name": "Sender Name",
                "dynamic": false,
                "info": "Name of the sender.",
                "input_types": [
                  "Message"
                ],
                "list": false,
                "load_from_db": false,
                "name": "sender_name",
                "placeholder": "",
                "required": false,
                "show": true,
                "title_case": false,
                "tool_mode": false,
                "trace_as_input": true,
                "trace_as_metadata": true,
                "type": "str",
                "value": "User"
              },
              "session_id": {
                "_input_type": "MessageTextInput",
                "advanced": true,
                "display_name": "Session ID",
                "dynamic": false,
                "info": "The session ID of the chat. If empty, the current session ID parameter will be used.",
                "input_types": [
                  "Message"
                ],
                "list": false,
                "load_from_db": false,
                "name": "session_id",
                "placeholder": "",
                "required": false,
                "show": true,
                "title_case": false,
                "tool_mode": false,
                "trace_as_input": true,
                "trace_as_metadata": true,
                "type": "str",
                "value": ""
              },
              "should_store_message": {
                "_input_type": "BoolInput",
                "advanced": true,
                "display_name": "Store Messages",
                "dynamic": false,
                "info": "Store the message in the history.",
                "list": false,
                "name": "should_store_message",
                "placeholder": "",
                "required": false,
                "show": true,
                "title_case": false,
                "trace_as_metadata": true,
                "type": "bool",
                "value": true
              },
              "text_color": {
                "_input_type": "MessageTextInput",
                "advanced": true,
                "display_name": "Text Color",
                "dynamic": false,
                "info": "The text color of the name",
                "input_types": [
                  "Message"
                ],
                "list": false,
                "load_from_db": false,
                "name": "text_color",
                "placeholder": "",
                "required": false,
                "show": true,
                "title_case": false,
                "tool_mode": false,
                "trace_as_input": true,
                "trace_as_metadata": true,
                "type": "str",
                "value": ""
              }
            },
            "tool_mode": false
          },
          "selected_output": "message",
          "type": "ChatInput"
        },
        "dragging": false,
        "height": 234,
        "id": "ChatInput-eDYbL",
        "measured": {
          "height": 234,
          "width": 320
        },
        "position": {
          "x": 2321.5543981677606,
          "y": 374.0457826421628
        },
        "positionAbsolute": {
          "x": 2321.5543981677606,
          "y": 374.0457826421628
        },
        "selected": false,
        "type": "genericNode",
        "width": 320
      },
      {
        "data": {
          "description": "Display a chat message in the Playground.",
          "display_name": "Chat Output",
          "id": "ChatOutput-IuWNo",
          "node": {
            "base_classes": [
              "Message"
            ],
            "beta": false,
            "conditional_paths": [],
            "custom_fields": {},
            "description": "Display a chat message in the Playground.",
            "display_name": "Chat Output",
            "documentation": "",
            "edited": false,
            "field_order": [
              "input_value",
              "should_store_message",
              "sender",
              "sender_name",
              "session_id",
              "data_template",
              "background_color",
              "chat_icon",
              "text_color"
            ],
            "frozen": false,
            "icon": "MessagesSquare",
            "legacy": false,
            "lf_version": "1.0.19.post2",
            "metadata": {},
            "output_types": [],
            "outputs": [
              {
                "allows_loop": false,
                "cache": true,
                "display_name": "Output Message",
                "group_outputs": false,
                "method": "message_response",
                "name": "message",
                "selected": "Message",
                "tool_mode": true,
                "types": [
                  "Message"
                ],
                "value": "__UNDEFINED__"
              }
            ],
            "pinned": false,
            "template": {
              "_type": "Component",
              "background_color": {
                "_input_type": "MessageTextInput",
                "advanced": true,
                "display_name": "Background Color",
                "dynamic": false,
                "info": "The background color of the icon.",
                "input_types": [
                  "Message"
                ],
                "list": false,
                "load_from_db": false,
                "name": "background_color",
                "placeholder": "",
                "required": false,
                "show": true,
                "title_case": false,
                "tool_mode": false,
                "trace_as_input": true,
                "trace_as_metadata": true,
                "type": "str",
                "value": ""
              },
              "chat_icon": {
                "_input_type": "MessageTextInput",
                "advanced": true,
                "display_name": "Icon",
                "dynamic": false,
                "info": "The icon of the message.",
                "input_types": [
                  "Message"
                ],
                "list": false,
                "load_from_db": false,
                "name": "chat_icon",
                "placeholder": "",
                "required": false,
                "show": true,
                "title_case": false,
                "tool_mode": false,
                "trace_as_input": true,
                "trace_as_metadata": true,
                "type": "str",
                "value": ""
              },
              "clean_data": {
                "_input_type": "BoolInput",
                "advanced": true,
                "display_name": "Basic Clean Data",
                "dynamic": false,
                "info": "Whether to clean the data",
                "list": false,
                "list_add_label": "Add More",
                "name": "clean_data",
                "placeholder": "",
                "required": false,
                "show": true,
                "title_case": false,
                "tool_mode": false,
                "trace_as_metadata": true,
                "type": "bool",
                "value": true
              },
              "code": {
                "advanced": true,
                "dynamic": true,
                "fileTypes": [],
                "file_path": "",
                "info": "",
                "list": false,
                "load_from_db": false,
                "multiline": true,
                "name": "code",
                "password": false,
                "placeholder": "",
                "required": true,
                "show": true,
                "title_case": false,
                "type": "code",
                "value": "from collections.abc import Generator\nfrom typing import Any\n\nimport orjson\nfrom fastapi.encoders import jsonable_encoder\n\nfrom langflow.base.io.chat import ChatComponent\nfrom langflow.helpers.data import safe_convert\nfrom langflow.inputs.inputs import BoolInput, DropdownInput, HandleInput, MessageTextInput\nfrom langflow.schema.data import Data\nfrom langflow.schema.dataframe import DataFrame\nfrom langflow.schema.message import Message\nfrom langflow.schema.properties import Source\nfrom langflow.template.field.base import Output\nfrom langflow.utils.constants import (\n    MESSAGE_SENDER_AI,\n    MESSAGE_SENDER_NAME_AI,\n    MESSAGE_SENDER_USER,\n)\n\n\nclass ChatOutput(ChatComponent):\n    display_name = \"Chat Output\"\n    description = \"Display a chat message in the Playground.\"\n    icon = \"MessagesSquare\"\n    name = \"ChatOutput\"\n    minimized = True\n\n    inputs = [\n        HandleInput(\n            name=\"input_value\",\n            display_name=\"Inputs\",\n            info=\"Message to be passed as output.\",\n            input_types=[\"Data\", \"DataFrame\", \"Message\"],\n            required=True,\n        ),\n        BoolInput(\n            name=\"should_store_message\",\n            display_name=\"Store Messages\",\n            info=\"Store the message in the history.\",\n            value=True,\n            advanced=True,\n        ),\n        DropdownInput(\n            name=\"sender\",\n            display_name=\"Sender Type\",\n            options=[MESSAGE_SENDER_AI, MESSAGE_SENDER_USER],\n            value=MESSAGE_SENDER_AI,\n            advanced=True,\n            info=\"Type of sender.\",\n        ),\n        MessageTextInput(\n            name=\"sender_name\",\n            display_name=\"Sender Name\",\n            info=\"Name of the sender.\",\n            value=MESSAGE_SENDER_NAME_AI,\n            advanced=True,\n        ),\n        MessageTextInput(\n            name=\"session_id\",\n            display_name=\"Session ID\",\n            info=\"The session ID of the chat. If empty, the current session ID parameter will be used.\",\n            advanced=True,\n        ),\n        MessageTextInput(\n            name=\"data_template\",\n            display_name=\"Data Template\",\n            value=\"{text}\",\n            advanced=True,\n            info=\"Template to convert Data to Text. If left empty, it will be dynamically set to the Data's text key.\",\n        ),\n        MessageTextInput(\n            name=\"background_color\",\n            display_name=\"Background Color\",\n            info=\"The background color of the icon.\",\n            advanced=True,\n        ),\n        MessageTextInput(\n            name=\"chat_icon\",\n            display_name=\"Icon\",\n            info=\"The icon of the message.\",\n            advanced=True,\n        ),\n        MessageTextInput(\n            name=\"text_color\",\n            display_name=\"Text Color\",\n            info=\"The text color of the name\",\n            advanced=True,\n        ),\n        BoolInput(\n            name=\"clean_data\",\n            display_name=\"Basic Clean Data\",\n            value=True,\n            info=\"Whether to clean the data\",\n            advanced=True,\n        ),\n    ]\n    outputs = [\n        Output(\n            display_name=\"Output Message\",\n            name=\"message\",\n            method=\"message_response\",\n        ),\n    ]\n\n    def _build_source(self, id_: str | None, display_name: str | None, source: str | None) -> Source:\n        source_dict = {}\n        if id_:\n            source_dict[\"id\"] = id_\n        if display_name:\n            source_dict[\"display_name\"] = display_name\n        if source:\n            # Handle case where source is a ChatOpenAI object\n            if hasattr(source, \"model_name\"):\n                source_dict[\"source\"] = source.model_name\n            elif hasattr(source, \"model\"):\n                source_dict[\"source\"] = str(source.model)\n            else:\n                source_dict[\"source\"] = str(source)\n        return Source(**source_dict)\n\n    async def message_response(self) -> Message:\n        # First convert the input to string if needed\n        text = self.convert_to_string()\n\n        # Get source properties\n        source, icon, display_name, source_id = self.get_properties_from_source_component()\n        background_color = self.background_color\n        text_color = self.text_color\n        if self.chat_icon:\n            icon = self.chat_icon\n\n        # Create or use existing Message object\n        if isinstance(self.input_value, Message):\n            message = self.input_value\n            # Update message properties\n            message.text = text\n        else:\n            message = Message(text=text)\n\n        # Set message properties\n        message.sender = self.sender\n        message.sender_name = self.sender_name\n        message.session_id = self.session_id\n        message.flow_id = self.graph.flow_id if hasattr(self, \"graph\") else None\n        message.properties.source = self._build_source(source_id, display_name, source)\n        message.properties.icon = icon\n        message.properties.background_color = background_color\n        message.properties.text_color = text_color\n\n        # Store message if needed\n        if self.session_id and self.should_store_message:\n            stored_message = await self.send_message(message)\n            self.message.value = stored_message\n            message = stored_message\n\n        self.status = message\n        return message\n\n    def _serialize_data(self, data: Data) -> str:\n        \"\"\"Serialize Data object to JSON string.\"\"\"\n        # Convert data.data to JSON-serializable format\n        serializable_data = jsonable_encoder(data.data)\n        # Serialize with orjson, enabling pretty printing with indentation\n        json_bytes = orjson.dumps(serializable_data, option=orjson.OPT_INDENT_2)\n        # Convert bytes to string and wrap in Markdown code blocks\n        return \"```json\\n\" + json_bytes.decode(\"utf-8\") + \"\\n```\"\n\n    def _validate_input(self) -> None:\n        \"\"\"Validate the input data and raise ValueError if invalid.\"\"\"\n        if self.input_value is None:\n            msg = \"Input data cannot be None\"\n            raise ValueError(msg)\n        if isinstance(self.input_value, list) and not all(\n            isinstance(item, Message | Data | DataFrame | str) for item in self.input_value\n        ):\n            invalid_types = [\n                type(item).__name__\n                for item in self.input_value\n                if not isinstance(item, Message | Data | DataFrame | str)\n            ]\n            msg = f\"Expected Data or DataFrame or Message or str, got {invalid_types}\"\n            raise TypeError(msg)\n        if not isinstance(\n            self.input_value,\n            Message | Data | DataFrame | str | list | Generator | type(None),\n        ):\n            type_name = type(self.input_value).__name__\n            msg = f\"Expected Data or DataFrame or Message or str, Generator or None, got {type_name}\"\n            raise TypeError(msg)\n\n    def convert_to_string(self) -> str | Generator[Any, None, None]:\n        \"\"\"Convert input data to string with proper error handling.\"\"\"\n        self._validate_input()\n        if isinstance(self.input_value, list):\n            return \"\\n\".join([safe_convert(item, clean_data=self.clean_data) for item in self.input_value])\n        if isinstance(self.input_value, Generator):\n            return self.input_value\n        return safe_convert(self.input_value)\n"
              },
              "data_template": {
                "_input_type": "MessageTextInput",
                "advanced": true,
                "display_name": "Data Template",
                "dynamic": false,
                "info": "Template to convert Data to Text. If left empty, it will be dynamically set to the Data's text key.",
                "input_types": [
                  "Message"
                ],
                "list": false,
                "load_from_db": false,
                "name": "data_template",
                "placeholder": "",
                "required": false,
                "show": true,
                "title_case": false,
                "tool_mode": false,
                "trace_as_input": true,
                "trace_as_metadata": true,
                "type": "str",
                "value": "{text}"
              },
              "input_value": {
                "_input_type": "MessageInput",
                "advanced": false,
                "display_name": "Inputs",
                "dynamic": false,
                "info": "Message to be passed as output.",
                "input_types": [
                  "Data",
                  "DataFrame",
                  "Message"
                ],
                "list": false,
                "load_from_db": false,
                "name": "input_value",
                "placeholder": "",
                "required": true,
                "show": true,
                "title_case": false,
                "trace_as_input": true,
                "trace_as_metadata": true,
                "type": "str",
                "value": ""
              },
              "sender": {
                "_input_type": "DropdownInput",
                "advanced": true,
                "combobox": false,
                "display_name": "Sender Type",
                "dynamic": false,
                "info": "Type of sender.",
                "name": "sender",
                "options": [
                  "Machine",
                  "User"
                ],
                "placeholder": "",
                "required": false,
                "show": true,
                "title_case": false,
                "tool_mode": false,
                "trace_as_metadata": true,
                "type": "str",
                "value": "Machine"
              },
              "sender_name": {
                "_input_type": "MessageTextInput",
                "advanced": true,
                "display_name": "Sender Name",
                "dynamic": false,
                "info": "Name of the sender.",
                "input_types": [
                  "Message"
                ],
                "list": false,
                "load_from_db": false,
                "name": "sender_name",
                "placeholder": "",
                "required": false,
                "show": true,
                "title_case": false,
                "tool_mode": false,
                "trace_as_input": true,
                "trace_as_metadata": true,
                "type": "str",
                "value": "AI"
              },
              "session_id": {
                "_input_type": "MessageTextInput",
                "advanced": true,
                "display_name": "Session ID",
                "dynamic": false,
                "info": "The session ID of the chat. If empty, the current session ID parameter will be used.",
                "input_types": [
                  "Message"
                ],
                "list": false,
                "load_from_db": false,
                "name": "session_id",
                "placeholder": "",
                "required": false,
                "show": true,
                "title_case": false,
                "tool_mode": false,
                "trace_as_input": true,
                "trace_as_metadata": true,
                "type": "str",
                "value": ""
              },
              "should_store_message": {
                "_input_type": "BoolInput",
                "advanced": true,
                "display_name": "Store Messages",
                "dynamic": false,
                "info": "Store the message in the history.",
                "list": false,
                "name": "should_store_message",
                "placeholder": "",
                "required": false,
                "show": true,
                "title_case": false,
                "trace_as_metadata": true,
                "type": "bool",
                "value": true
              },
              "text_color": {
                "_input_type": "MessageTextInput",
                "advanced": true,
                "display_name": "Text Color",
                "dynamic": false,
                "info": "The text color of the name",
                "input_types": [
                  "Message"
                ],
                "list": false,
                "load_from_db": false,
                "name": "text_color",
                "placeholder": "",
                "required": false,
                "show": true,
                "title_case": false,
                "tool_mode": false,
                "trace_as_input": true,
                "trace_as_metadata": true,
                "type": "str",
                "value": ""
              }
            },
            "tool_mode": false
          },
          "type": "ChatOutput"
        },
        "dragging": true,
        "height": 234,
        "id": "ChatOutput-IuWNo",
        "measured": {
          "height": 234,
          "width": 320
        },
        "position": {
          "x": 3113.9880204333917,
          "y": 769.7618411016429
        },
        "positionAbsolute": {
          "x": 3101.965731391458,
          "y": 776.4408905693839
        },
        "selected": false,
        "type": "genericNode",
        "width": 320
      },
      {
        "data": {
          "id": "note-QebQO",
          "node": {
            "description": "# Memory Chatbot\n\nA flexible chatbot implementation featuring advanced conversation memory capabilities. This serves as a foundational tool for building chat experiences with persistent context.\n\n## Core Components\n\n1. **Chat Input**\n   - Accepts user messages\n   - Configures conversation storage\n   - Tracks session identity\n\n2. **Chat Memory**\n   - Stores and retrieves up to 100 previous messages\n   - Maintains conversation context\n   - Tracks separate chat sessions\n   - Preserves sender information and message order\n\n3. **Prompt**\n   - Creates dynamic prompt templates\n   - Integrates memory into conversation flow\n\n4. **OpenAI**\n   - Processes user input with context\n   - Accesses conversation history\n   - Includes options for model configuration and API key setup\n\n5. **Chat Output**\n   - Displays formatted responses\n   - Maintains conversation flow\n   - Syncs with memory storage\n\n## Memory Features\n\n- Stores message history\n- Plans conversation trajectory\n- Differentiates between chat sessions\n- Preserves sender and message metadata\n\n## Quick Start\n\n1. **Initialize** with a clear session ID\n2. **Enter** message in Chat Input\n3. **AI Processes** with context from memory\n4. **Response** appears in Chat Output\n5. Context remains available for follow-ups\n\nThis robust system demonstrates thorough memory integration with minimal complexity. 🧠💬\n",
            "display_name": "",
            "documentation": "",
            "template": {}
          },
          "type": "note"
        },
        "dragging": false,
        "height": 736,
        "id": "note-QebQO",
        "measured": {
          "height": 736,
          "width": 325
        },
        "position": {
          "x": 1512.8976594415833,
          "y": 312.9558305744385
        },
        "positionAbsolute": {
          "x": 1512.8976594415833,
          "y": 312.9558305744385
        },
        "resizing": false,
        "selected": false,
        "style": {
          "height": 736,
          "width": 324
        },
        "type": "noteNode",
        "width": 324
      },
      {
        "data": {
          "id": "note-6IjAD",
          "node": {
            "description": "## Get Your OpenAI API Key\n\n**Steps**:\n\n1. **Visit** [OpenAI's API Key Page](https://platform.openai.com/api-keys).\n\n2. **Log In/Sign Up**:\n   - Log in or create a new OpenAI account.\n\n3. **Generate API Key**:\n   - Click \"Create New Secret Key\" to obtain your key.\n\n4. **Store Your Key Securely**:\n   - Note it down as it will only display once.\n\n5. **Enter API Key**:\n   - Input your key in the OpenAI API Key field within the component setup.\n\nKeep your key safe and manage it responsibly!",
            "display_name": "",
            "documentation": "",
            "template": {
              "backgroundColor": "rose"
            }
          },
          "type": "note"
        },
        "dragging": false,
        "height": 325,
        "id": "note-6IjAD",
        "measured": {
          "height": 325,
          "width": 326
        },
        "position": {
          "x": 2727.7060397092964,
          "y": 115.42518754847691
        },
        "positionAbsolute": {
          "x": 2727.7060397092964,
          "y": 115.42518754847691
        },
        "selected": false,
        "type": "noteNode",
        "width": 325
      },
      {
        "data": {
          "id": "Prompt-8myjK",
          "node": {
            "base_classes": [
              "Message"
            ],
            "beta": false,
            "conditional_paths": [],
            "custom_fields": {
              "template": [
                "memory"
              ]
            },
            "description": "Create a prompt template with dynamic variables.",
            "display_name": "Prompt",
            "documentation": "",
            "edited": false,
            "error": null,
            "field_order": [
              "template"
            ],
            "frozen": false,
            "full_path": null,
            "icon": "braces",
            "is_composition": null,
            "is_input": null,
            "is_output": null,
            "legacy": false,
            "lf_version": "1.0.19.post2",
            "metadata": {},
            "name": "",
            "output_types": [],
            "outputs": [
              {
                "allows_loop": false,
                "cache": true,
                "display_name": "Prompt",
                "group_outputs": false,
                "method": "build_prompt",
                "name": "prompt",
                "selected": "Message",
                "tool_mode": true,
                "types": [
                  "Message"
                ],
                "value": "__UNDEFINED__"
              }
            ],
            "pinned": false,
            "template": {
              "_type": "Component",
              "code": {
                "advanced": true,
                "dynamic": true,
                "fileTypes": [],
                "file_path": "",
                "info": "",
                "list": false,
                "load_from_db": false,
                "multiline": true,
                "name": "code",
                "password": false,
                "placeholder": "",
                "required": true,
                "show": true,
                "title_case": false,
                "type": "code",
                "value": "from langflow.base.prompts.api_utils import process_prompt_template\nfrom langflow.custom.custom_component.component import Component\nfrom langflow.inputs.inputs import DefaultPromptField\nfrom langflow.io import MessageTextInput, Output, PromptInput\nfrom langflow.schema.message import Message\nfrom langflow.template.utils import update_template_values\n\n\nclass PromptComponent(Component):\n    display_name: str = \"Prompt\"\n    description: str = \"Create a prompt template with dynamic variables.\"\n    icon = \"braces\"\n    trace_type = \"prompt\"\n    name = \"Prompt\"\n\n    inputs = [\n        PromptInput(name=\"template\", display_name=\"Template\"),\n        MessageTextInput(\n            name=\"tool_placeholder\",\n            display_name=\"Tool Placeholder\",\n            tool_mode=True,\n            advanced=True,\n            info=\"A placeholder input for tool mode.\",\n        ),\n    ]\n\n    outputs = [\n        Output(display_name=\"Prompt\", name=\"prompt\", method=\"build_prompt\"),\n    ]\n\n    async def build_prompt(self) -> Message:\n        prompt = Message.from_template(**self._attributes)\n        self.status = prompt.text\n        return prompt\n\n    def _update_template(self, frontend_node: dict):\n        prompt_template = frontend_node[\"template\"][\"template\"][\"value\"]\n        custom_fields = frontend_node[\"custom_fields\"]\n        frontend_node_template = frontend_node[\"template\"]\n        _ = process_prompt_template(\n            template=prompt_template,\n            name=\"template\",\n            custom_fields=custom_fields,\n            frontend_node_template=frontend_node_template,\n        )\n        return frontend_node\n\n    async def update_frontend_node(self, new_frontend_node: dict, current_frontend_node: dict):\n        \"\"\"This function is called after the code validation is done.\"\"\"\n        frontend_node = await super().update_frontend_node(new_frontend_node, current_frontend_node)\n        template = frontend_node[\"template\"][\"template\"][\"value\"]\n        # Kept it duplicated for backwards compatibility\n        _ = process_prompt_template(\n            template=template,\n            name=\"template\",\n            custom_fields=frontend_node[\"custom_fields\"],\n            frontend_node_template=frontend_node[\"template\"],\n        )\n        # Now that template is updated, we need to grab any values that were set in the current_frontend_node\n        # and update the frontend_node with those values\n        update_template_values(new_template=frontend_node, previous_template=current_frontend_node[\"template\"])\n        return frontend_node\n\n    def _get_fallback_input(self, **kwargs):\n        return DefaultPromptField(**kwargs)\n"
              },
              "memory": {
                "advanced": false,
                "display_name": "memory",
                "dynamic": false,
                "field_type": "str",
                "fileTypes": [],
                "file_path": "",
                "info": "",
                "input_types": [
                  "Message",
                  "Text"
                ],
                "list": false,
                "load_from_db": false,
                "multiline": true,
                "name": "memory",
                "placeholder": "",
                "required": false,
                "show": true,
                "title_case": false,
                "type": "str",
                "value": ""
              },
              "template": {
                "_input_type": "PromptInput",
                "advanced": false,
                "display_name": "Template",
                "dynamic": false,
                "info": "",
                "list": false,
                "name": "template",
                "placeholder": "",
                "required": false,
                "show": true,
                "title_case": false,
                "tool_mode": false,
                "trace_as_input": true,
                "type": "prompt",
                "value": "You are a helpful assistant that answer questions.\n\nUse markdown to format your answer, properly embedding images and urls.\n\nHistory: \n\n{memory}\n"
              },
              "tool_placeholder": {
                "_input_type": "MessageTextInput",
                "advanced": true,
                "display_name": "Tool Placeholder",
                "dynamic": false,
                "info": "A placeholder input for tool mode.",
                "input_types": [
                  "Message"
                ],
                "list": false,
                "load_from_db": false,
                "name": "tool_placeholder",
                "placeholder": "",
                "required": false,
                "show": true,
                "title_case": false,
                "tool_mode": true,
                "trace_as_input": true,
                "trace_as_metadata": true,
                "type": "str",
                "value": ""
              }
            },
            "tool_mode": false
          },
          "selected_output": "prompt",
          "type": "Prompt"
        },
        "dragging": false,
        "height": 347,
        "id": "Prompt-8myjK",
        "measured": {
          "height": 347,
          "width": 320
        },
        "position": {
          "x": 2327.422938009026,
          "y": 675.992123914672
        },
        "positionAbsolute": {
          "x": 2327.422938009026,
          "y": 675.992123914672
        },
        "selected": false,
        "type": "genericNode",
        "width": 320
      },
      {
        "data": {
          "id": "OpenAIModel-qzjHp",
          "node": {
            "base_classes": [
              "LanguageModel",
              "Message"
            ],
            "beta": false,
            "category": "models",
            "conditional_paths": [],
            "custom_fields": {},
            "description": "Generates text using OpenAI LLMs.",
            "display_name": "OpenAI",
            "documentation": "",
            "edited": false,
            "field_order": [
              "input_value",
              "system_message",
              "stream",
              "max_tokens",
              "model_kwargs",
              "json_mode",
              "model_name",
              "openai_api_base",
              "api_key",
              "temperature",
              "seed"
            ],
            "frozen": false,
            "icon": "OpenAI",
            "key": "OpenAIModel",
            "legacy": false,
            "metadata": {
              "keywords": [
                "model",
                "llm",
                "language model",
                "large language model"
              ]
            },
            "minimized": false,
            "output_types": [],
            "outputs": [
              {
                "allows_loop": false,
                "cache": true,
                "display_name": "Model Response",
                "group_outputs": false,
                "method": "text_response",
                "name": "text_output",
                "selected": "Message",
                "tool_mode": true,
                "types": [
                  "Message"
                ],
                "value": "__UNDEFINED__"
              },
              {
                "allows_loop": false,
                "cache": true,
                "display_name": "Language Model",
                "group_outputs": false,
                "method": "build_model",
                "name": "model_output",
                "selected": "LanguageModel",
                "tool_mode": true,
                "types": [
                  "LanguageModel"
                ],
                "value": "__UNDEFINED__"
              }
            ],
            "pinned": false,
            "score": 0.14285714285714285,
            "template": {
              "_type": "Component",
              "api_key": {
                "_input_type": "SecretStrInput",
                "advanced": false,
                "display_name": "OpenAI API Key",
                "dynamic": false,
                "info": "The OpenAI API Key to use for the OpenAI model.",
                "input_types": [],
                "load_from_db": false,
                "name": "api_key",
                "password": true,
                "placeholder": "",
                "required": true,
                "show": true,
                "title_case": false,
                "type": "str",
                "value": ""
              },
              "code": {
                "advanced": true,
                "dynamic": true,
                "fileTypes": [],
                "file_path": "",
                "info": "",
                "list": false,
                "load_from_db": false,
                "multiline": true,
                "name": "code",
                "password": false,
                "placeholder": "",
                "required": true,
                "show": true,
                "title_case": false,
                "type": "code",
                "value": "from typing import Any\n\nfrom langchain_openai import ChatOpenAI\nfrom pydantic.v1 import SecretStr\n\nfrom langflow.base.models.model import LCModelComponent\nfrom langflow.base.models.openai_constants import (\n    OPENAI_MODEL_NAMES,\n    OPENAI_REASONING_MODEL_NAMES,\n)\nfrom langflow.field_typing import LanguageModel\nfrom langflow.field_typing.range_spec import RangeSpec\nfrom langflow.inputs.inputs import BoolInput, DictInput, DropdownInput, IntInput, SecretStrInput, SliderInput, StrInput\nfrom langflow.logging import logger\n\n\nclass OpenAIModelComponent(LCModelComponent):\n    display_name = \"OpenAI\"\n    description = \"Generates text using OpenAI LLMs.\"\n    icon = \"OpenAI\"\n    name = \"OpenAIModel\"\n\n    inputs = [\n        *LCModelComponent._base_inputs,\n        IntInput(\n            name=\"max_tokens\",\n            display_name=\"Max Tokens\",\n            advanced=True,\n            info=\"The maximum number of tokens to generate. Set to 0 for unlimited tokens.\",\n            range_spec=RangeSpec(min=0, max=128000),\n        ),\n        DictInput(\n            name=\"model_kwargs\",\n            display_name=\"Model Kwargs\",\n            advanced=True,\n            info=\"Additional keyword arguments to pass to the model.\",\n        ),\n        BoolInput(\n            name=\"json_mode\",\n            display_name=\"JSON Mode\",\n            advanced=True,\n            info=\"If True, it will output JSON regardless of passing a schema.\",\n        ),\n        DropdownInput(\n            name=\"model_name\",\n            display_name=\"Model Name\",\n            advanced=False,\n            options=OPENAI_MODEL_NAMES + OPENAI_REASONING_MODEL_NAMES,\n            value=OPENAI_MODEL_NAMES[1],\n            combobox=True,\n            real_time_refresh=True,\n        ),\n        StrInput(\n            name=\"openai_api_base\",\n            display_name=\"OpenAI API Base\",\n            advanced=True,\n            info=\"The base URL of the OpenAI API. \"\n            \"Defaults to https://api.openai.com/v1. \"\n            \"You can change this to use other APIs like JinaChat, LocalAI and Prem.\",\n        ),\n        SecretStrInput(\n            name=\"api_key\",\n            display_name=\"OpenAI API Key\",\n            info=\"The OpenAI API Key to use for the OpenAI model.\",\n            advanced=False,\n            value=\"OPENAI_API_KEY\",\n            required=True,\n        ),\n        SliderInput(\n            name=\"temperature\",\n            display_name=\"Temperature\",\n            value=0.1,\n            range_spec=RangeSpec(min=0, max=1, step=0.01),\n            show=True,\n        ),\n        IntInput(\n            name=\"seed\",\n            display_name=\"Seed\",\n            info=\"The seed controls the reproducibility of the job.\",\n            advanced=True,\n            value=1,\n        ),\n        IntInput(\n            name=\"max_retries\",\n            display_name=\"Max Retries\",\n            info=\"The maximum number of retries to make when generating.\",\n            advanced=True,\n            value=5,\n        ),\n        IntInput(\n            name=\"timeout\",\n            display_name=\"Timeout\",\n            info=\"The timeout for requests to OpenAI completion API.\",\n            advanced=True,\n            value=700,\n        ),\n    ]\n\n    def build_model(self) -> LanguageModel:  # type: ignore[type-var]\n        parameters = {\n            \"api_key\": SecretStr(self.api_key).get_secret_value() if self.api_key else None,\n            \"model_name\": self.model_name,\n            \"max_tokens\": self.max_tokens or None,\n            \"model_kwargs\": self.model_kwargs or {},\n            \"base_url\": self.openai_api_base or \"https://api.openai.com/v1\",\n            \"seed\": self.seed,\n            \"max_retries\": self.max_retries,\n            \"timeout\": self.timeout,\n            \"temperature\": self.temperature if self.temperature is not None else 0.1,\n        }\n\n        logger.info(f\"Model name: {self.model_name}\")\n        if self.model_name in OPENAI_REASONING_MODEL_NAMES:\n            logger.info(\"Getting reasoning model parameters\")\n            parameters.pop(\"temperature\")\n            parameters.pop(\"seed\")\n        output = ChatOpenAI(**parameters)\n        if self.json_mode:\n            output = output.bind(response_format={\"type\": \"json_object\"})\n\n        return output\n\n    def _get_exception_message(self, e: Exception):\n        \"\"\"Get a message from an OpenAI exception.\n\n        Args:\n            e (Exception): The exception to get the message from.\n\n        Returns:\n            str: The message from the exception.\n        \"\"\"\n        try:\n            from openai import BadRequestError\n        except ImportError:\n            return None\n        if isinstance(e, BadRequestError):\n            message = e.body.get(\"message\")\n            if message:\n                return message\n        return None\n\n    def update_build_config(self, build_config: dict, field_value: Any, field_name: str | None = None) -> dict:\n        if field_name in {\"base_url\", \"model_name\", \"api_key\"} and field_value in OPENAI_REASONING_MODEL_NAMES:\n            build_config[\"temperature\"][\"show\"] = False\n            build_config[\"seed\"][\"show\"] = False\n        if field_name in {\"base_url\", \"model_name\", \"api_key\"} and field_value in OPENAI_MODEL_NAMES:\n            build_config[\"temperature\"][\"show\"] = True\n            build_config[\"seed\"][\"show\"] = True\n        return build_config\n"
              },
              "input_value": {
                "_input_type": "MessageInput",
                "advanced": false,
                "display_name": "Input",
                "dynamic": false,
                "info": "",
                "input_types": [
                  "Message"
                ],
                "list": false,
                "list_add_label": "Add More",
                "load_from_db": false,
                "name": "input_value",
                "placeholder": "",
                "required": false,
                "show": true,
                "title_case": false,
                "tool_mode": false,
                "trace_as_input": true,
                "trace_as_metadata": true,
                "type": "str",
                "value": ""
              },
              "json_mode": {
                "_input_type": "BoolInput",
                "advanced": true,
                "display_name": "JSON Mode",
                "dynamic": false,
                "info": "If True, it will output JSON regardless of passing a schema.",
                "list": false,
                "list_add_label": "Add More",
                "name": "json_mode",
                "placeholder": "",
                "required": false,
                "show": true,
                "title_case": false,
                "tool_mode": false,
                "trace_as_metadata": true,
                "type": "bool",
                "value": false
              },
              "max_retries": {
                "_input_type": "IntInput",
                "advanced": true,
                "display_name": "Max Retries",
                "dynamic": false,
                "info": "The maximum number of retries to make when generating.",
                "list": false,
                "list_add_label": "Add More",
                "name": "max_retries",
                "placeholder": "",
                "required": false,
                "show": true,
                "title_case": false,
                "tool_mode": false,
                "trace_as_metadata": true,
                "type": "int",
                "value": 5
              },
              "max_tokens": {
                "_input_type": "IntInput",
                "advanced": true,
                "display_name": "Max Tokens",
                "dynamic": false,
                "info": "The maximum number of tokens to generate. Set to 0 for unlimited tokens.",
                "list": false,
                "list_add_label": "Add More",
                "name": "max_tokens",
                "placeholder": "",
                "range_spec": {
                  "max": 128000,
                  "min": 0,
                  "step": 0.1,
                  "step_type": "float"
                },
                "required": false,
                "show": true,
                "title_case": false,
                "tool_mode": false,
                "trace_as_metadata": true,
                "type": "int",
                "value": ""
              },
              "model_kwargs": {
                "_input_type": "DictInput",
                "advanced": true,
                "display_name": "Model Kwargs",
                "dynamic": false,
                "info": "Additional keyword arguments to pass to the model.",
                "list": false,
                "list_add_label": "Add More",
                "name": "model_kwargs",
                "placeholder": "",
                "required": false,
                "show": true,
                "title_case": false,
                "tool_mode": false,
                "trace_as_input": true,
                "type": "dict",
                "value": {}
              },
              "model_name": {
                "_input_type": "DropdownInput",
                "advanced": false,
                "combobox": true,
                "dialog_inputs": {},
                "display_name": "Model Name",
                "dynamic": false,
                "info": "",
                "name": "model_name",
                "options": [
                  "gpt-4o-mini",
                  "gpt-4o",
                  "gpt-4.1",
                  "gpt-4.1-mini",
                  "gpt-4.1-nano",
                  "gpt-4.5-preview",
                  "gpt-4-turbo",
                  "gpt-4-turbo-preview",
                  "gpt-4",
                  "gpt-3.5-turbo",
                  "o1"
                ],
                "options_metadata": [],
                "placeholder": "",
                "required": false,
                "show": true,
                "title_case": false,
                "tool_mode": false,
                "trace_as_metadata": true,
                "type": "str",
                "value": "gpt-4.1-mini"
              },
              "openai_api_base": {
                "_input_type": "StrInput",
                "advanced": true,
                "display_name": "OpenAI API Base",
                "dynamic": false,
                "info": "The base URL of the OpenAI API. Defaults to https://api.openai.com/v1. You can change this to use other APIs like JinaChat, LocalAI and Prem.",
                "list": false,
                "list_add_label": "Add More",
                "load_from_db": false,
                "name": "openai_api_base",
                "placeholder": "",
                "required": false,
                "show": true,
                "title_case": false,
                "tool_mode": false,
                "trace_as_metadata": true,
                "type": "str",
                "value": ""
              },
              "seed": {
                "_input_type": "IntInput",
                "advanced": true,
                "display_name": "Seed",
                "dynamic": false,
                "info": "The seed controls the reproducibility of the job.",
                "list": false,
                "list_add_label": "Add More",
                "name": "seed",
                "placeholder": "",
                "required": false,
                "show": true,
                "title_case": false,
                "tool_mode": false,
                "trace_as_metadata": true,
                "type": "int",
                "value": 1
              },
              "stream": {
                "_input_type": "BoolInput",
                "advanced": true,
                "display_name": "Stream",
                "dynamic": false,
                "info": "Stream the response from the model. Streaming works only in Chat.",
                "list": false,
                "list_add_label": "Add More",
                "name": "stream",
                "placeholder": "",
                "required": false,
                "show": true,
                "title_case": false,
                "tool_mode": false,
                "trace_as_metadata": true,
                "type": "bool",
                "value": false
              },
              "system_message": {
                "_input_type": "MultilineInput",
                "advanced": false,
                "display_name": "System Message",
                "dynamic": false,
                "info": "System message to pass to the model.",
                "input_types": [
                  "Message"
                ],
                "list": false,
                "list_add_label": "Add More",
                "load_from_db": false,
                "multiline": true,
                "name": "system_message",
                "placeholder": "",
                "required": false,
                "show": true,
                "title_case": false,
                "tool_mode": false,
                "trace_as_input": true,
                "trace_as_metadata": true,
                "type": "str",
                "value": ""
              },
              "temperature": {
                "_input_type": "SliderInput",
                "advanced": false,
                "display_name": "Temperature",
                "dynamic": false,
                "info": "",
                "max_label": "",
                "max_label_icon": "",
                "min_label": "",
                "min_label_icon": "",
                "name": "temperature",
                "placeholder": "",
                "range_spec": {
                  "max": 1,
                  "min": 0,
                  "step": 0.01,
                  "step_type": "float"
                },
                "required": false,
                "show": true,
                "slider_buttons": false,
                "slider_buttons_options": [],
                "slider_input": false,
                "title_case": false,
                "tool_mode": false,
                "type": "slider",
                "value": 0.1
              },
              "timeout": {
                "_input_type": "IntInput",
                "advanced": true,
                "display_name": "Timeout",
                "dynamic": false,
                "info": "The timeout for requests to OpenAI completion API.",
                "list": false,
                "list_add_label": "Add More",
                "name": "timeout",
                "placeholder": "",
                "required": false,
                "show": true,
                "title_case": false,
                "tool_mode": false,
                "trace_as_metadata": true,
                "type": "int",
                "value": 700
              }
            },
            "tool_mode": false
          },
          "selected_output": "text_output",
          "showNode": true,
          "type": "OpenAIModel"
        },
        "dragging": false,
        "id": "OpenAIModel-qzjHp",
        "measured": {
          "height": 540,
          "width": 320
        },
        "position": {
          "x": 2726.7429097065215,
          "y": 460.96432586131795
        },
<<<<<<< HEAD
        "selected": true,
=======
        "selected": false,
        "type": "genericNode"
      },
      {
        "data": {
          "id": "TypeConverterComponent-6PlBG",
          "node": {
            "base_classes": [
              "Message"
            ],
            "beta": false,
            "conditional_paths": [],
            "custom_fields": {},
            "description": "Convert between different types (Message, Data, DataFrame)",
            "display_name": "Type Convert",
            "documentation": "",
            "edited": false,
            "field_order": [
              "input_data",
              "output_type"
            ],
            "frozen": false,
            "icon": "repeat",
            "legacy": false,
            "metadata": {},
            "minimized": false,
            "output_types": [],
            "outputs": [
              {
                "allows_loop": false,
                "cache": true,
                "display_name": "Message Output",
                "group_outputs": false,
                "method": "convert_to_message",
                "name": "message_output",
                "selected": "Message",
                "tool_mode": true,
                "types": [
                  "Message"
                ],
                "value": "__UNDEFINED__"
              }
            ],
            "pinned": false,
            "template": {
              "_type": "Component",
              "code": {
                "advanced": true,
                "dynamic": true,
                "fileTypes": [],
                "file_path": "",
                "info": "",
                "list": false,
                "load_from_db": false,
                "multiline": true,
                "name": "code",
                "password": false,
                "placeholder": "",
                "required": true,
                "show": true,
                "title_case": false,
                "type": "code",
                "value": "from typing import Any\n\nfrom langflow.custom import Component\nfrom langflow.io import HandleInput, Output, TabInput\nfrom langflow.schema import Data, DataFrame, Message\n\n\ndef convert_to_message(v) -> Message:\n    \"\"\"Convert input to Message type.\n\n    Args:\n        v: Input to convert (Message, Data, DataFrame, or dict)\n\n    Returns:\n        Message: Converted Message object\n    \"\"\"\n    return v if isinstance(v, Message) else v.to_message()\n\n\ndef convert_to_data(v: DataFrame | Data | Message | dict) -> Data:\n    \"\"\"Convert input to Data type.\n\n    Args:\n        v: Input to convert (Message, Data, DataFrame, or dict)\n\n    Returns:\n        Data: Converted Data object\n    \"\"\"\n    if isinstance(v, dict):\n        return Data(v)\n    return v if isinstance(v, Data) else v.to_data()\n\n\ndef convert_to_dataframe(v: DataFrame | Data | Message | dict) -> DataFrame:\n    \"\"\"Convert input to DataFrame type.\n\n    Args:\n        v: Input to convert (Message, Data, DataFrame, or dict)\n\n    Returns:\n        DataFrame: Converted DataFrame object\n    \"\"\"\n    if isinstance(v, dict):\n        return DataFrame([v])\n    return v if isinstance(v, DataFrame) else v.to_dataframe()\n\n\nclass TypeConverterComponent(Component):\n    display_name = \"Type Convert\"\n    description = \"Convert between different types (Message, Data, DataFrame)\"\n    icon = \"repeat\"\n\n    inputs = [\n        HandleInput(\n            name=\"input_data\",\n            display_name=\"Input\",\n            input_types=[\"Message\", \"Data\", \"DataFrame\"],\n            info=\"Accept Message, Data or DataFrame as input\",\n            required=True,\n        ),\n        TabInput(\n            name=\"output_type\",\n            display_name=\"Output Type\",\n            options=[\"Message\", \"Data\", \"DataFrame\"],\n            info=\"Select the desired output data type\",\n            real_time_refresh=True,\n            value=\"Message\",\n        ),\n    ]\n\n    outputs = [\n        Output(\n            display_name=\"Message Output\",\n            name=\"message_output\",\n            method=\"convert_to_message\",\n        )\n    ]\n\n    def update_outputs(self, frontend_node: dict, field_name: str, field_value: Any) -> dict:\n        \"\"\"Dynamically show only the relevant output based on the selected output type.\"\"\"\n        if field_name == \"output_type\":\n            # Start with empty outputs\n            frontend_node[\"outputs\"] = []\n\n            # Add only the selected output type\n            if field_value == \"Message\":\n                frontend_node[\"outputs\"].append(\n                    Output(\n                        display_name=\"Message Output\",\n                        name=\"message_output\",\n                        method=\"convert_to_message\",\n                    ).to_dict()\n                )\n            elif field_value == \"Data\":\n                frontend_node[\"outputs\"].append(\n                    Output(\n                        display_name=\"Data Output\",\n                        name=\"data_output\",\n                        method=\"convert_to_data\",\n                    ).to_dict()\n                )\n            elif field_value == \"DataFrame\":\n                frontend_node[\"outputs\"].append(\n                    Output(\n                        display_name=\"DataFrame Output\",\n                        name=\"dataframe_output\",\n                        method=\"convert_to_dataframe\",\n                    ).to_dict()\n                )\n\n        return frontend_node\n\n    def convert_to_message(self) -> Message:\n        \"\"\"Convert input to Message type.\"\"\"\n        input_value = self.input_data[0] if isinstance(self.input_data, list) else self.input_data\n\n        # Handle string input by converting to Message first\n        if isinstance(input_value, str):\n            input_value = Message(text=input_value)\n\n        return convert_to_message(input_value)\n\n    def convert_to_data(self) -> Data:\n        \"\"\"Convert input to Data type.\"\"\"\n        input_value = self.input_data[0] if isinstance(self.input_data, list) else self.input_data\n\n        # Handle string input by converting to Message first\n        if isinstance(input_value, str):\n            input_value = Message(text=input_value)\n\n        return convert_to_data(input_value)\n\n    def convert_to_dataframe(self) -> DataFrame:\n        \"\"\"Convert input to DataFrame type.\"\"\"\n        input_value = self.input_data[0] if isinstance(self.input_data, list) else self.input_data\n\n        # Handle string input by converting to Message first\n        if isinstance(input_value, str):\n            input_value = Message(text=input_value)\n\n        return convert_to_dataframe(input_value)\n"
              },
              "input_data": {
                "_input_type": "HandleInput",
                "advanced": false,
                "display_name": "Input",
                "dynamic": false,
                "info": "Accept Message, Data or DataFrame as input",
                "input_types": [
                  "Message",
                  "Data",
                  "DataFrame"
                ],
                "list": false,
                "list_add_label": "Add More",
                "name": "input_data",
                "placeholder": "",
                "required": true,
                "show": true,
                "title_case": false,
                "trace_as_metadata": true,
                "type": "other",
                "value": ""
              },
              "output_type": {
                "_input_type": "TabInput",
                "advanced": false,
                "display_name": "Output Type",
                "dynamic": false,
                "info": "Select the desired output data type",
                "name": "output_type",
                "options": [
                  "Message",
                  "Data",
                  "DataFrame"
                ],
                "placeholder": "",
                "real_time_refresh": true,
                "required": false,
                "show": true,
                "title_case": false,
                "tool_mode": false,
                "trace_as_metadata": true,
                "type": "tab",
                "value": "Message"
              }
            },
            "tool_mode": false
          },
          "selected_output": "message_output",
          "showNode": true,
          "type": "TypeConverterComponent"
        },
        "dragging": false,
        "id": "TypeConverterComponent-6PlBG",
        "measured": {
          "height": 261,
          "width": 320
        },
        "position": {
          "x": 2015.8179098384944,
          "y": 984.8081816210474
        },
        "selected": false,
>>>>>>> f091d637
        "type": "genericNode"
      },
      {
        "data": {
          "id": "Memory-iRurL",
          "node": {
            "base_classes": [
              "DataFrame"
            ],
            "beta": false,
            "category": "helpers",
            "conditional_paths": [],
            "custom_fields": {},
            "description": "Stores or retrieves stored chat messages from Langflow tables or an external memory.",
            "display_name": "Message History",
            "documentation": "",
            "edited": false,
            "field_order": [
              "mode",
              "message",
              "memory",
              "sender",
              "sender_name",
              "n_messages",
              "session_id",
              "order",
              "template"
            ],
            "frozen": false,
            "icon": "message-square-more",
            "key": "Memory",
            "legacy": false,
            "metadata": {},
            "minimized": false,
            "output_types": [],
            "outputs": [
              {
                "allows_loop": false,
                "cache": true,
                "display_name": "Message",
                "group_outputs": false,
                "method": "retrieve_messages_as_text",
                "name": "messages_text",
                "selected": "Message",
                "tool_mode": true,
                "types": [
                  "Message"
                ],
                "value": "__UNDEFINED__"
              },
              {
                "allows_loop": false,
                "cache": true,
                "display_name": "Dataframe",
                "group_outputs": false,
                "method": "retrieve_messages_dataframe",
                "name": "dataframe",
                "selected": "DataFrame",
                "tool_mode": true,
                "types": [
                  "DataFrame"
                ],
                "value": "__UNDEFINED__"
              }
            ],
            "pinned": false,
            "score": 0.007568328950209746,
            "template": {
              "_type": "Component",
              "code": {
                "advanced": true,
                "dynamic": true,
                "fileTypes": [],
                "file_path": "",
                "info": "",
                "list": false,
                "load_from_db": false,
                "multiline": true,
                "name": "code",
                "password": false,
                "placeholder": "",
                "required": true,
                "show": true,
                "title_case": false,
                "type": "code",
                "value": "from typing import Any, cast\n\nfrom langflow.custom.custom_component.component import Component\nfrom langflow.helpers.data import data_to_text\nfrom langflow.inputs.inputs import DropdownInput, HandleInput, IntInput, MessageTextInput, MultilineInput, TabInput\nfrom langflow.memory import aget_messages, astore_message\nfrom langflow.schema.data import Data\nfrom langflow.schema.dataframe import DataFrame\nfrom langflow.schema.dotdict import dotdict\nfrom langflow.schema.message import Message\nfrom langflow.template.field.base import Output\nfrom langflow.utils.component_utils import set_current_fields, set_field_display\nfrom langflow.utils.constants import MESSAGE_SENDER_AI, MESSAGE_SENDER_NAME_AI, MESSAGE_SENDER_USER\n\n\nclass MemoryComponent(Component):\n    display_name = \"Message History\"\n    description = \"Stores or retrieves stored chat messages from Langflow tables or an external memory.\"\n    icon = \"message-square-more\"\n    name = \"Memory\"\n    default_keys = [\"mode\", \"memory\"]\n    mode_config = {\n        \"Store\": [\"message\", \"memory\", \"sender\", \"sender_name\", \"session_id\"],\n        \"Retrieve\": [\"n_messages\", \"order\", \"template\", \"memory\"],\n    }\n\n    inputs = [\n        TabInput(\n            name=\"mode\",\n            display_name=\"Mode\",\n            options=[\"Retrieve\", \"Store\"],\n            value=\"Retrieve\",\n            info=\"Operation mode: Store messages or Retrieve messages.\",\n            real_time_refresh=True,\n        ),\n        MessageTextInput(\n            name=\"message\",\n            display_name=\"Message\",\n            info=\"The chat message to be stored.\",\n            tool_mode=True,\n            dynamic=True,\n            show=False,\n        ),\n        HandleInput(\n            name=\"memory\",\n            display_name=\"External Memory\",\n            input_types=[\"Memory\"],\n            info=\"Retrieve messages from an external memory. If empty, it will use the Langflow tables.\",\n            advanced=True,\n        ),\n        DropdownInput(\n            name=\"sender_type\",\n            display_name=\"Sender Type\",\n            options=[MESSAGE_SENDER_AI, MESSAGE_SENDER_USER, \"Machine and User\"],\n            value=\"Machine and User\",\n            info=\"Filter by sender type.\",\n            advanced=True,\n        ),\n        MessageTextInput(\n            name=\"sender\",\n            display_name=\"Sender\",\n            info=\"The sender of the message. Might be Machine or User. \"\n            \"If empty, the current sender parameter will be used.\",\n            advanced=True,\n        ),\n        MessageTextInput(\n            name=\"sender_name\",\n            display_name=\"Sender Name\",\n            info=\"Filter by sender name.\",\n            advanced=True,\n            show=False,\n        ),\n        IntInput(\n            name=\"n_messages\",\n            display_name=\"Number of Messages\",\n            value=100,\n            info=\"Number of messages to retrieve.\",\n            advanced=True,\n            show=False,\n        ),\n        MessageTextInput(\n            name=\"session_id\",\n            display_name=\"Session ID\",\n            info=\"The session ID of the chat. If empty, the current session ID parameter will be used.\",\n            value=\"\",\n            advanced=True,\n        ),\n        DropdownInput(\n            name=\"order\",\n            display_name=\"Order\",\n            options=[\"Ascending\", \"Descending\"],\n            value=\"Ascending\",\n            info=\"Order of the messages.\",\n            advanced=True,\n            tool_mode=True,\n            required=True,\n        ),\n        MultilineInput(\n            name=\"template\",\n            display_name=\"Template\",\n            info=\"The template to use for formatting the data. \"\n            \"It can contain the keys {text}, {sender} or any other key in the message data.\",\n            value=\"{sender_name}: {text}\",\n            advanced=True,\n            show=False,\n        ),\n    ]\n\n    outputs = [\n        Output(display_name=\"Message\", name=\"messages_text\", method=\"retrieve_messages_as_text\", dynamic=True),\n        Output(display_name=\"Dataframe\", name=\"dataframe\", method=\"retrieve_messages_dataframe\", dynamic=True),\n    ]\n\n    def update_outputs(self, frontend_node: dict, field_name: str, field_value: Any) -> dict:\n        \"\"\"Dynamically show only the relevant output based on the selected output type.\"\"\"\n        if field_name == \"mode\":\n            # Start with empty outputs\n            frontend_node[\"outputs\"] = []\n            if field_value == \"Store\":\n                frontend_node[\"outputs\"] = [\n                    Output(\n                        display_name=\"Stored Messages\",\n                        name=\"stored_messages\",\n                        method=\"store_message\",\n                        hidden=True,\n                        dynamic=True,\n                    )\n                ]\n            if field_value == \"Retrieve\":\n                frontend_node[\"outputs\"] = [\n                    Output(\n                        display_name=\"Messages\", name=\"messages_text\", method=\"retrieve_messages_as_text\", dynamic=True\n                    ),\n                    Output(\n                        display_name=\"Dataframe\", name=\"dataframe\", method=\"retrieve_messages_dataframe\", dynamic=True\n                    ),\n                ]\n        return frontend_node\n\n    async def store_message(self) -> Message:\n        message = Message(text=self.message) if isinstance(self.message, str) else self.message\n\n        message.session_id = self.session_id or message.session_id\n        message.sender = self.sender or message.sender or MESSAGE_SENDER_AI\n        message.sender_name = self.sender_name or message.sender_name or MESSAGE_SENDER_NAME_AI\n\n        stored_messages: list[Message] = []\n\n        if self.memory:\n            self.memory.session_id = message.session_id\n            lc_message = message.to_lc_message()\n            await self.memory.aadd_messages([lc_message])\n\n            stored_messages = await self.memory.aget_messages() or []\n\n            stored_messages = [Message.from_lc_message(m) for m in stored_messages] if stored_messages else []\n\n            if message.sender:\n                stored_messages = [m for m in stored_messages if m.sender == message.sender]\n        else:\n            await astore_message(message, flow_id=self.graph.flow_id)\n            stored_messages = (\n                await aget_messages(\n                    session_id=message.session_id, sender_name=message.sender_name, sender=message.sender\n                )\n                or []\n            )\n\n        if not stored_messages:\n            msg = \"No messages were stored. Please ensure that the session ID and sender are properly set.\"\n            raise ValueError(msg)\n\n        stored_message = stored_messages[0]\n        self.status = stored_message\n        return stored_message\n\n    async def retrieve_messages(self) -> Data:\n        sender_type = self.sender_type\n        sender_name = self.sender_name\n        session_id = self.session_id\n        n_messages = self.n_messages\n        order = \"DESC\" if self.order == \"Descending\" else \"ASC\"\n\n        if sender_type == \"Machine and User\":\n            sender_type = None\n\n        if self.memory and not hasattr(self.memory, \"aget_messages\"):\n            memory_name = type(self.memory).__name__\n            err_msg = f\"External Memory object ({memory_name}) must have 'aget_messages' method.\"\n            raise AttributeError(err_msg)\n        # Check if n_messages is None or 0\n        if n_messages == 0:\n            stored = []\n        elif self.memory:\n            # override session_id\n            self.memory.session_id = session_id\n\n            stored = await self.memory.aget_messages()\n            # langchain memories are supposed to return messages in ascending order\n            if order == \"DESC\":\n                stored = stored[::-1]\n            if n_messages:\n                stored = stored[:n_messages]\n            stored = [Message.from_lc_message(m) for m in stored]\n            if sender_type:\n                expected_type = MESSAGE_SENDER_AI if sender_type == MESSAGE_SENDER_AI else MESSAGE_SENDER_USER\n                stored = [m for m in stored if m.type == expected_type]\n        else:\n            stored = await aget_messages(\n                sender=sender_type,\n                sender_name=sender_name,\n                session_id=session_id,\n                limit=n_messages,\n                order=order,\n            )\n        self.status = stored\n        return cast(Data, stored)\n\n    async def retrieve_messages_as_text(self) -> Message:\n        stored_text = data_to_text(self.template, await self.retrieve_messages())\n        self.status = stored_text\n        return Message(text=stored_text)\n\n    async def retrieve_messages_dataframe(self) -> DataFrame:\n        \"\"\"Convert the retrieved messages into a DataFrame.\n\n        Returns:\n            DataFrame: A DataFrame containing the message data.\n        \"\"\"\n        messages = await self.retrieve_messages()\n        return DataFrame(messages)\n\n    def update_build_config(\n        self,\n        build_config: dotdict,\n        field_value: Any,  # noqa: ARG002\n        field_name: str | None = None,  # noqa: ARG002\n    ) -> dotdict:\n        return set_current_fields(\n            build_config=build_config,\n            action_fields=self.mode_config,\n            selected_action=build_config[\"mode\"][\"value\"],\n            default_fields=self.default_keys,\n            func=set_field_display,\n        )\n"
              },
              "memory": {
                "_input_type": "HandleInput",
                "advanced": true,
                "display_name": "External Memory",
                "dynamic": false,
                "info": "Retrieve messages from an external memory. If empty, it will use the Langflow tables.",
                "input_types": [
                  "Memory"
                ],
                "list": false,
                "list_add_label": "Add More",
                "name": "memory",
                "placeholder": "",
                "required": false,
                "show": true,
                "title_case": false,
                "trace_as_metadata": true,
                "type": "other",
                "value": ""
              },
              "message": {
                "_input_type": "MessageTextInput",
                "advanced": false,
                "display_name": "Message",
                "dynamic": true,
                "info": "The chat message to be stored.",
                "input_types": [
                  "Message"
                ],
                "list": false,
                "list_add_label": "Add More",
                "load_from_db": false,
                "name": "message",
                "placeholder": "",
                "required": false,
                "show": false,
                "title_case": false,
                "tool_mode": true,
                "trace_as_input": true,
                "trace_as_metadata": true,
                "type": "str",
                "value": ""
              },
              "mode": {
                "_input_type": "TabInput",
                "advanced": false,
                "display_name": "Mode",
                "dynamic": false,
                "info": "Operation mode: Store messages or Retrieve messages.",
                "name": "mode",
                "options": [
                  "Retrieve",
                  "Store"
                ],
                "placeholder": "",
                "real_time_refresh": true,
                "required": false,
                "show": true,
                "title_case": false,
                "tool_mode": false,
                "trace_as_metadata": true,
                "type": "tab",
                "value": "Retrieve"
              },
              "n_messages": {
                "_input_type": "IntInput",
                "advanced": true,
                "display_name": "Number of Messages",
                "dynamic": false,
                "info": "Number of messages to retrieve.",
                "list": false,
                "list_add_label": "Add More",
                "name": "n_messages",
                "placeholder": "",
                "required": false,
                "show": true,
                "title_case": false,
                "tool_mode": false,
                "trace_as_metadata": true,
                "type": "int",
                "value": 100
              },
              "order": {
                "_input_type": "DropdownInput",
                "advanced": true,
                "combobox": false,
                "dialog_inputs": {},
                "display_name": "Order",
                "dynamic": false,
                "info": "Order of the messages.",
                "name": "order",
                "options": [
                  "Ascending",
                  "Descending"
                ],
                "options_metadata": [],
                "placeholder": "",
                "required": true,
                "show": true,
                "title_case": false,
                "toggle": false,
                "tool_mode": true,
                "trace_as_metadata": true,
                "type": "str",
                "value": "Ascending"
              },
              "sender": {
                "_input_type": "DropdownInput",
                "advanced": true,
                "combobox": false,
                "dialog_inputs": {},
                "display_name": "Sender",
                "dynamic": false,
                "info": "The sender of the message. Might be Machine or User. If empty, the current sender parameter will be used.",
                "name": "sender",
                "options": [
                  "Machine",
                  "User",
                  "Machine and User"
                ],
                "options_metadata": [],
                "placeholder": "",
                "required": false,
                "show": false,
                "title_case": false,
                "toggle": false,
                "tool_mode": false,
                "trace_as_metadata": true,
                "type": "str",
                "value": "Machine and User"
              },
              "sender_name": {
                "_input_type": "MessageTextInput",
                "advanced": true,
                "display_name": "Sender Name",
                "dynamic": false,
                "info": "Filter by sender name.",
                "input_types": [
                  "Message"
                ],
                "list": false,
                "list_add_label": "Add More",
                "load_from_db": false,
                "name": "sender_name",
                "placeholder": "",
                "required": false,
                "show": false,
                "title_case": false,
                "tool_mode": false,
                "trace_as_input": true,
                "trace_as_metadata": true,
                "type": "str",
                "value": ""
              },
              "sender_type": {
                "_input_type": "DropdownInput",
                "advanced": true,
                "combobox": false,
                "dialog_inputs": {},
                "display_name": "Sender Type",
                "dynamic": false,
                "info": "Filter by sender type.",
                "name": "sender_type",
                "options": [
                  "Machine",
                  "User",
                  "Machine and User"
                ],
                "options_metadata": [],
                "placeholder": "",
                "required": false,
                "show": true,
                "title_case": false,
                "toggle": false,
                "tool_mode": false,
                "trace_as_metadata": true,
                "type": "str",
                "value": "Machine and User"
              },
              "session_id": {
                "_input_type": "MessageTextInput",
                "advanced": true,
                "display_name": "Session ID",
                "dynamic": false,
                "info": "The session ID of the chat. If empty, the current session ID parameter will be used.",
                "input_types": [
                  "Message"
                ],
                "list": false,
                "list_add_label": "Add More",
                "load_from_db": false,
                "name": "session_id",
                "placeholder": "",
                "required": false,
                "show": false,
                "title_case": false,
                "tool_mode": false,
                "trace_as_input": true,
                "trace_as_metadata": true,
                "type": "str",
                "value": ""
              },
              "template": {
                "_input_type": "MultilineInput",
                "advanced": true,
                "copy_field": false,
                "display_name": "Template",
                "dynamic": false,
                "info": "The template to use for formatting the data. It can contain the keys {text}, {sender} or any other key in the message data.",
                "input_types": [
                  "Message"
                ],
                "list": false,
                "list_add_label": "Add More",
                "load_from_db": false,
                "multiline": true,
                "name": "template",
                "placeholder": "",
                "required": false,
                "show": true,
                "title_case": false,
                "tool_mode": false,
                "trace_as_input": true,
                "trace_as_metadata": true,
                "type": "str",
                "value": "{sender_name}: {text}"
              }
            },
            "tool_mode": false
          },
          "selected_output": "dataframe",
          "showNode": true,
          "type": "Memory"
        },
        "dragging": false,
        "id": "Memory-iRurL",
        "measured": {
          "height": 218,
          "width": 320
        },
        "position": {
          "x": 1895.0400292017862,
          "y": 711.628052487905
        },
        "selected": false,
        "type": "genericNode"
      }
    ],
    "viewport": {
      "x": -968.0283177573408,
      "y": 68.21728953680281,
      "zoom": 0.6288762674672305
    }
  },
  "description": "Create a chatbot that saves and references previous messages, enabling the model to maintain context throughout the conversation.",
  "endpoint_name": null,
  "id": "ed498ee4-10b1-44ef-b436-55fc7f0216bb",
  "is_component": false,
  "last_tested_version": "1.4.3",
  "name": "Memory Chatbot",
  "tags": [
    "chatbots",
    "openai",
    "assistants"
  ]
}<|MERGE_RESOLUTION|>--- conflicted
+++ resolved
@@ -7,7 +7,7 @@
         "data": {
           "sourceHandle": {
             "dataType": "ChatInput",
-            "id": "ChatInput-eDYbL",
+            "id": "ChatInput-Mqzss",
             "name": "message",
             "output_types": [
               "Message"
@@ -15,19 +15,19 @@
           },
           "targetHandle": {
             "fieldName": "input_value",
-            "id": "OpenAIModel-qzjHp",
+            "id": "OpenAIModel-gXjiP",
             "inputTypes": [
               "Message"
             ],
             "type": "str"
           }
         },
-        "id": "reactflow__edge-ChatInput-eDYbL{œdataTypeœ:œChatInputœ,œidœ:œChatInput-eDYbLœ,œnameœ:œmessageœ,œoutput_typesœ:[œMessageœ]}-OpenAIModel-qzjHp{œfieldNameœ:œinput_valueœ,œidœ:œOpenAIModel-qzjHpœ,œinputTypesœ:[œMessageœ],œtypeœ:œstrœ}",
+        "id": "reactflow__edge-ChatInput-Mqzss{œdataTypeœ:œChatInputœ,œidœ:œChatInput-Mqzssœ,œnameœ:œmessageœ,œoutput_typesœ:[œMessageœ]}-OpenAIModel-gXjiP{œfieldNameœ:œinput_valueœ,œidœ:œOpenAIModel-gXjiPœ,œinputTypesœ:[œMessageœ],œtypeœ:œstrœ}",
         "selected": false,
-        "source": "ChatInput-eDYbL",
-        "sourceHandle": "{œdataTypeœ: œChatInputœ, œidœ: œChatInput-eDYbLœ, œnameœ: œmessageœ, œoutput_typesœ: [œMessageœ]}",
-        "target": "OpenAIModel-qzjHp",
-        "targetHandle": "{œfieldNameœ: œinput_valueœ, œidœ: œOpenAIModel-qzjHpœ, œinputTypesœ: [œMessageœ], œtypeœ: œstrœ}"
+        "source": "ChatInput-Mqzss",
+        "sourceHandle": "{œdataTypeœ: œChatInputœ, œidœ: œChatInput-Mqzssœ, œnameœ: œmessageœ, œoutput_typesœ: [œMessageœ]}",
+        "target": "OpenAIModel-gXjiP",
+        "targetHandle": "{œfieldNameœ: œinput_valueœ, œidœ: œOpenAIModel-gXjiPœ, œinputTypesœ: [œMessageœ], œtypeœ: œstrœ}"
       },
       {
         "animated": false,
@@ -35,7 +35,7 @@
         "data": {
           "sourceHandle": {
             "dataType": "Prompt",
-            "id": "Prompt-8myjK",
+            "id": "Prompt-mtnlM",
             "name": "prompt",
             "output_types": [
               "Message"
@@ -43,19 +43,19 @@
           },
           "targetHandle": {
             "fieldName": "system_message",
-            "id": "OpenAIModel-qzjHp",
+            "id": "OpenAIModel-gXjiP",
             "inputTypes": [
               "Message"
             ],
             "type": "str"
           }
         },
-        "id": "reactflow__edge-Prompt-8myjK{œdataTypeœ:œPromptœ,œidœ:œPrompt-8myjKœ,œnameœ:œpromptœ,œoutput_typesœ:[œMessageœ]}-OpenAIModel-qzjHp{œfieldNameœ:œsystem_messageœ,œidœ:œOpenAIModel-qzjHpœ,œinputTypesœ:[œMessageœ],œtypeœ:œstrœ}",
+        "id": "reactflow__edge-Prompt-mtnlM{œdataTypeœ:œPromptœ,œidœ:œPrompt-mtnlMœ,œnameœ:œpromptœ,œoutput_typesœ:[œMessageœ]}-OpenAIModel-gXjiP{œfieldNameœ:œsystem_messageœ,œidœ:œOpenAIModel-gXjiPœ,œinputTypesœ:[œMessageœ],œtypeœ:œstrœ}",
         "selected": false,
-        "source": "Prompt-8myjK",
-        "sourceHandle": "{œdataTypeœ: œPromptœ, œidœ: œPrompt-8myjKœ, œnameœ: œpromptœ, œoutput_typesœ: [œMessageœ]}",
-        "target": "OpenAIModel-qzjHp",
-        "targetHandle": "{œfieldNameœ: œsystem_messageœ, œidœ: œOpenAIModel-qzjHpœ, œinputTypesœ: [œMessageœ], œtypeœ: œstrœ}"
+        "source": "Prompt-mtnlM",
+        "sourceHandle": "{œdataTypeœ: œPromptœ, œidœ: œPrompt-mtnlMœ, œnameœ: œpromptœ, œoutput_typesœ: [œMessageœ]}",
+        "target": "OpenAIModel-gXjiP",
+        "targetHandle": "{œfieldNameœ: œsystem_messageœ, œidœ: œOpenAIModel-gXjiPœ, œinputTypesœ: [œMessageœ], œtypeœ: œstrœ}"
       },
       {
         "animated": false,
@@ -63,7 +63,7 @@
         "data": {
           "sourceHandle": {
             "dataType": "OpenAIModel",
-            "id": "OpenAIModel-qzjHp",
+            "id": "OpenAIModel-gXjiP",
             "name": "text_output",
             "output_types": [
               "Message"
@@ -71,7 +71,7 @@
           },
           "targetHandle": {
             "fieldName": "input_value",
-            "id": "ChatOutput-IuWNo",
+            "id": "ChatOutput-Er0pP",
             "inputTypes": [
               "Data",
               "DataFrame",
@@ -80,26 +80,28 @@
             "type": "str"
           }
         },
-        "id": "reactflow__edge-OpenAIModel-qzjHp{œdataTypeœ:œOpenAIModelœ,œidœ:œOpenAIModel-qzjHpœ,œnameœ:œtext_outputœ,œoutput_typesœ:[œMessageœ]}-ChatOutput-IuWNo{œfieldNameœ:œinput_valueœ,œidœ:œChatOutput-IuWNoœ,œinputTypesœ:[œDataœ,œDataFrameœ,œMessageœ],œtypeœ:œstrœ}",
+        "id": "reactflow__edge-OpenAIModel-gXjiP{œdataTypeœ:œOpenAIModelœ,œidœ:œOpenAIModel-gXjiPœ,œnameœ:œtext_outputœ,œoutput_typesœ:[œMessageœ]}-ChatOutput-Er0pP{œfieldNameœ:œinput_valueœ,œidœ:œChatOutput-Er0pPœ,œinputTypesœ:[œDataœ,œDataFrameœ,œMessageœ],œtypeœ:œstrœ}",
         "selected": false,
-        "source": "OpenAIModel-qzjHp",
-        "sourceHandle": "{œdataTypeœ: œOpenAIModelœ, œidœ: œOpenAIModel-qzjHpœ, œnameœ: œtext_outputœ, œoutput_typesœ: [œMessageœ]}",
-        "target": "ChatOutput-IuWNo",
-        "targetHandle": "{œfieldNameœ: œinput_valueœ, œidœ: œChatOutput-IuWNoœ, œinputTypesœ: [œDataœ, œDataFrameœ, œMessageœ], œtypeœ: œstrœ}"
+        "source": "OpenAIModel-gXjiP",
+        "sourceHandle": "{œdataTypeœ: œOpenAIModelœ, œidœ: œOpenAIModel-gXjiPœ, œnameœ: œtext_outputœ, œoutput_typesœ: [œMessageœ]}",
+        "target": "ChatOutput-Er0pP",
+        "targetHandle": "{œfieldNameœ: œinput_valueœ, œidœ: œChatOutput-Er0pPœ, œinputTypesœ: [œDataœ, œDataFrameœ, œMessageœ], œtypeœ: œstrœ}"
       },
       {
+        "animated": false,
+        "className": "",
         "data": {
           "sourceHandle": {
-            "dataType": "Memory",
-            "id": "Memory-iRurL",
-            "name": "messages_text",
+            "dataType": "TypeConverterComponent",
+            "id": "TypeConverterComponent-6PlBG",
+            "name": "message_output",
             "output_types": [
               "Message"
             ]
           },
           "targetHandle": {
             "fieldName": "memory",
-            "id": "Prompt-8myjK",
+            "id": "Prompt-mtnlM",
             "inputTypes": [
               "Message",
               "Text"
@@ -107,17 +109,45 @@
             "type": "str"
           }
         },
-        "id": "xy-edge__Memory-iRurL{œdataTypeœ:œMemoryœ,œidœ:œMemory-iRurLœ,œnameœ:œmessages_textœ,œoutput_typesœ:[œMessageœ]}-Prompt-8myjK{œfieldNameœ:œmemoryœ,œidœ:œPrompt-8myjKœ,œinputTypesœ:[œMessageœ,œTextœ],œtypeœ:œstrœ}",
-        "source": "Memory-iRurL",
-        "sourceHandle": "{œdataTypeœ: œMemoryœ, œidœ: œMemory-iRurLœ, œnameœ: œmessages_textœ, œoutput_typesœ: [œMessageœ]}",
-        "target": "Prompt-8myjK",
-        "targetHandle": "{œfieldNameœ: œmemoryœ, œidœ: œPrompt-8myjKœ, œinputTypesœ: [œMessageœ, œTextœ], œtypeœ: œstrœ}"
+        "id": "reactflow__edge-TypeConverterComponent-6PlBG{œdataTypeœ:œTypeConverterComponentœ,œidœ:œTypeConverterComponent-6PlBGœ,œnameœ:œmessage_outputœ,œoutput_typesœ:[œMessageœ]}-Prompt-mtnlM{œfieldNameœ:œmemoryœ,œidœ:œPrompt-mtnlMœ,œinputTypesœ:[œMessageœ,œTextœ],œtypeœ:œstrœ}",
+        "selected": false,
+        "source": "TypeConverterComponent-6PlBG",
+        "sourceHandle": "{œdataTypeœ: œTypeConverterComponentœ, œidœ: œTypeConverterComponent-6PlBGœ, œnameœ: œmessage_outputœ, œoutput_typesœ: [œMessageœ]}",
+        "target": "Prompt-mtnlM",
+        "targetHandle": "{œfieldNameœ: œmemoryœ, œidœ: œPrompt-mtnlMœ, œinputTypesœ: [œMessageœ, œTextœ], œtypeœ: œstrœ}"
+      },
+      {
+        "data": {
+          "sourceHandle": {
+            "dataType": "Memory",
+            "id": "Memory-OBr5W",
+            "name": "dataframe",
+            "output_types": [
+              "DataFrame"
+            ]
+          },
+          "targetHandle": {
+            "fieldName": "input_data",
+            "id": "TypeConverterComponent-6PlBG",
+            "inputTypes": [
+              "Message",
+              "Data",
+              "DataFrame"
+            ],
+            "type": "other"
+          }
+        },
+        "id": "xy-edge__Memory-OBr5W{œdataTypeœ:œMemoryœ,œidœ:œMemory-OBr5Wœ,œnameœ:œdataframeœ,œoutput_typesœ:[œDataFrameœ]}-TypeConverterComponent-6PlBG{œfieldNameœ:œinput_dataœ,œidœ:œTypeConverterComponent-6PlBGœ,œinputTypesœ:[œMessageœ,œDataœ,œDataFrameœ],œtypeœ:œotherœ}",
+        "source": "Memory-OBr5W",
+        "sourceHandle": "{œdataTypeœ: œMemoryœ, œidœ: œMemory-OBr5Wœ, œnameœ: œdataframeœ, œoutput_typesœ: [œDataFrameœ]}",
+        "target": "TypeConverterComponent-6PlBG",
+        "targetHandle": "{œfieldNameœ: œinput_dataœ, œidœ: œTypeConverterComponent-6PlBGœ, œinputTypesœ: [œMessageœ, œDataœ, œDataFrameœ], œtypeœ: œotherœ}"
       }
     ],
     "nodes": [
       {
         "data": {
-          "id": "ChatInput-eDYbL",
+          "id": "ChatInput-Mqzss",
           "node": {
             "base_classes": [
               "Message"
@@ -402,7 +432,7 @@
         },
         "dragging": false,
         "height": 234,
-        "id": "ChatInput-eDYbL",
+        "id": "ChatInput-Mqzss",
         "measured": {
           "height": 234,
           "width": 320
@@ -423,7 +453,7 @@
         "data": {
           "description": "Display a chat message in the Playground.",
           "display_name": "Chat Output",
-          "id": "ChatOutput-IuWNo",
+          "id": "ChatOutput-Er0pP",
           "node": {
             "base_classes": [
               "Message"
@@ -706,7 +736,7 @@
         },
         "dragging": true,
         "height": 234,
-        "id": "ChatOutput-IuWNo",
+        "id": "ChatOutput-Er0pP",
         "measured": {
           "height": 234,
           "width": 320
@@ -725,7 +755,7 @@
       },
       {
         "data": {
-          "id": "note-QebQO",
+          "id": "note-bo9zi",
           "node": {
             "description": "# Memory Chatbot\n\nA flexible chatbot implementation featuring advanced conversation memory capabilities. This serves as a foundational tool for building chat experiences with persistent context.\n\n## Core Components\n\n1. **Chat Input**\n   - Accepts user messages\n   - Configures conversation storage\n   - Tracks session identity\n\n2. **Chat Memory**\n   - Stores and retrieves up to 100 previous messages\n   - Maintains conversation context\n   - Tracks separate chat sessions\n   - Preserves sender information and message order\n\n3. **Prompt**\n   - Creates dynamic prompt templates\n   - Integrates memory into conversation flow\n\n4. **OpenAI**\n   - Processes user input with context\n   - Accesses conversation history\n   - Includes options for model configuration and API key setup\n\n5. **Chat Output**\n   - Displays formatted responses\n   - Maintains conversation flow\n   - Syncs with memory storage\n\n## Memory Features\n\n- Stores message history\n- Plans conversation trajectory\n- Differentiates between chat sessions\n- Preserves sender and message metadata\n\n## Quick Start\n\n1. **Initialize** with a clear session ID\n2. **Enter** message in Chat Input\n3. **AI Processes** with context from memory\n4. **Response** appears in Chat Output\n5. Context remains available for follow-ups\n\nThis robust system demonstrates thorough memory integration with minimal complexity. 🧠💬\n",
             "display_name": "",
@@ -736,7 +766,7 @@
         },
         "dragging": false,
         "height": 736,
-        "id": "note-QebQO",
+        "id": "note-bo9zi",
         "measured": {
           "height": 736,
           "width": 325
@@ -760,7 +790,7 @@
       },
       {
         "data": {
-          "id": "note-6IjAD",
+          "id": "note-yHt6k",
           "node": {
             "description": "## Get Your OpenAI API Key\n\n**Steps**:\n\n1. **Visit** [OpenAI's API Key Page](https://platform.openai.com/api-keys).\n\n2. **Log In/Sign Up**:\n   - Log in or create a new OpenAI account.\n\n3. **Generate API Key**:\n   - Click \"Create New Secret Key\" to obtain your key.\n\n4. **Store Your Key Securely**:\n   - Note it down as it will only display once.\n\n5. **Enter API Key**:\n   - Input your key in the OpenAI API Key field within the component setup.\n\nKeep your key safe and manage it responsibly!",
             "display_name": "",
@@ -773,7 +803,7 @@
         },
         "dragging": false,
         "height": 325,
-        "id": "note-6IjAD",
+        "id": "note-yHt6k",
         "measured": {
           "height": 325,
           "width": 326
@@ -792,7 +822,326 @@
       },
       {
         "data": {
-          "id": "Prompt-8myjK",
+          "id": "Memory-gWJrq",
+          "node": {
+            "base_classes": [
+              "Data",
+              "Message"
+            ],
+            "beta": false,
+            "conditional_paths": [],
+            "custom_fields": {},
+            "description": "Stores or retrieves stored chat messages from Langflow tables or an external memory.",
+            "display_name": "Chat Memory",
+            "documentation": "",
+            "edited": false,
+            "field_order": [
+              "memory",
+              "sender",
+              "sender_name",
+              "n_messages",
+              "session_id",
+              "order",
+              "template"
+            ],
+            "frozen": false,
+            "icon": "message-square-more",
+            "legacy": false,
+            "lf_version": "1.0.19.post2",
+            "metadata": {},
+            "output_types": [],
+            "outputs": [
+              {
+                "allows_loop": false,
+                "cache": true,
+                "display_name": "Message",
+                "group_outputs": false,
+                "method": "retrieve_messages_as_text",
+                "name": "messages_text",
+                "selected": "Message",
+                "tool_mode": true,
+                "types": [
+                  "Message"
+                ],
+                "value": "__UNDEFINED__"
+              },
+              {
+                "allows_loop": false,
+                "cache": true,
+                "display_name": "Dataframe",
+                "group_outputs": false,
+                "method": "retrieve_messages_dataframe",
+                "name": "dataframe",
+                "selected": "DataFrame",
+                "tool_mode": true,
+                "types": [
+                  "DataFrame"
+                ],
+                "value": "__UNDEFINED__"
+              }
+            ],
+            "pinned": false,
+            "template": {
+              "_type": "Component",
+              "code": {
+                "advanced": true,
+                "dynamic": true,
+                "fileTypes": [],
+                "file_path": "",
+                "info": "",
+                "list": false,
+                "load_from_db": false,
+                "multiline": true,
+                "name": "code",
+                "password": false,
+                "placeholder": "",
+                "required": true,
+                "show": true,
+                "title_case": false,
+                "type": "code",
+                "value": "from typing import Any, cast\n\nfrom langflow.custom.custom_component.component import Component\nfrom langflow.helpers.data import data_to_text\nfrom langflow.inputs.inputs import DropdownInput, HandleInput, IntInput, MessageTextInput, MultilineInput, TabInput\nfrom langflow.memory import aget_messages, astore_message\nfrom langflow.schema.data import Data\nfrom langflow.schema.dataframe import DataFrame\nfrom langflow.schema.dotdict import dotdict\nfrom langflow.schema.message import Message\nfrom langflow.template.field.base import Output\nfrom langflow.utils.component_utils import set_current_fields, set_field_display\nfrom langflow.utils.constants import MESSAGE_SENDER_AI, MESSAGE_SENDER_NAME_AI, MESSAGE_SENDER_USER\n\n\nclass MemoryComponent(Component):\n    display_name = \"Message History\"\n    description = \"Stores or retrieves stored chat messages from Langflow tables or an external memory.\"\n    icon = \"message-square-more\"\n    name = \"Memory\"\n    default_keys = [\"mode\", \"memory\"]\n    mode_config = {\n        \"Store\": [\"message\", \"memory\", \"sender\", \"sender_name\", \"session_id\"],\n        \"Retrieve\": [\"n_messages\", \"order\", \"template\", \"memory\"],\n    }\n\n    inputs = [\n        TabInput(\n            name=\"mode\",\n            display_name=\"Mode\",\n            options=[\"Retrieve\", \"Store\"],\n            value=\"Retrieve\",\n            info=\"Operation mode: Store messages or Retrieve messages.\",\n            real_time_refresh=True,\n        ),\n        MessageTextInput(\n            name=\"message\",\n            display_name=\"Message\",\n            info=\"The chat message to be stored.\",\n            tool_mode=True,\n            dynamic=True,\n            show=False,\n        ),\n        HandleInput(\n            name=\"memory\",\n            display_name=\"External Memory\",\n            input_types=[\"Memory\"],\n            info=\"Retrieve messages from an external memory. If empty, it will use the Langflow tables.\",\n            advanced=True,\n        ),\n        DropdownInput(\n            name=\"sender_type\",\n            display_name=\"Sender Type\",\n            options=[MESSAGE_SENDER_AI, MESSAGE_SENDER_USER, \"Machine and User\"],\n            value=\"Machine and User\",\n            info=\"Filter by sender type.\",\n            advanced=True,\n        ),\n        MessageTextInput(\n            name=\"sender\",\n            display_name=\"Sender\",\n            info=\"The sender of the message. Might be Machine or User. \"\n            \"If empty, the current sender parameter will be used.\",\n            advanced=True,\n        ),\n        MessageTextInput(\n            name=\"sender_name\",\n            display_name=\"Sender Name\",\n            info=\"Filter by sender name.\",\n            advanced=True,\n            show=False,\n        ),\n        IntInput(\n            name=\"n_messages\",\n            display_name=\"Number of Messages\",\n            value=100,\n            info=\"Number of messages to retrieve.\",\n            advanced=True,\n            show=False,\n        ),\n        MessageTextInput(\n            name=\"session_id\",\n            display_name=\"Session ID\",\n            info=\"The session ID of the chat. If empty, the current session ID parameter will be used.\",\n            value=\"\",\n            advanced=True,\n        ),\n        DropdownInput(\n            name=\"order\",\n            display_name=\"Order\",\n            options=[\"Ascending\", \"Descending\"],\n            value=\"Ascending\",\n            info=\"Order of the messages.\",\n            advanced=True,\n            tool_mode=True,\n            required=True,\n        ),\n        MultilineInput(\n            name=\"template\",\n            display_name=\"Template\",\n            info=\"The template to use for formatting the data. \"\n            \"It can contain the keys {text}, {sender} or any other key in the message data.\",\n            value=\"{sender_name}: {text}\",\n            advanced=True,\n            show=False,\n        ),\n    ]\n\n    outputs = [\n        Output(display_name=\"Message\", name=\"messages_text\", method=\"retrieve_messages_as_text\", dynamic=True),\n        Output(display_name=\"Dataframe\", name=\"dataframe\", method=\"retrieve_messages_dataframe\", dynamic=True),\n    ]\n\n    def update_outputs(self, frontend_node: dict, field_name: str, field_value: Any) -> dict:\n        \"\"\"Dynamically show only the relevant output based on the selected output type.\"\"\"\n        if field_name == \"mode\":\n            # Start with empty outputs\n            frontend_node[\"outputs\"] = []\n            if field_value == \"Store\":\n                frontend_node[\"outputs\"] = [\n                    Output(\n                        display_name=\"Stored Messages\",\n                        name=\"stored_messages\",\n                        method=\"store_message\",\n                        hidden=True,\n                        dynamic=True,\n                    )\n                ]\n            if field_value == \"Retrieve\":\n                frontend_node[\"outputs\"] = [\n                    Output(\n                        display_name=\"Messages\", name=\"messages_text\", method=\"retrieve_messages_as_text\", dynamic=True\n                    ),\n                    Output(\n                        display_name=\"Dataframe\", name=\"dataframe\", method=\"retrieve_messages_dataframe\", dynamic=True\n                    ),\n                ]\n        return frontend_node\n\n    async def store_message(self) -> Message:\n        message = Message(text=self.message) if isinstance(self.message, str) else self.message\n\n        message.session_id = self.session_id or message.session_id\n        message.sender = self.sender or message.sender or MESSAGE_SENDER_AI\n        message.sender_name = self.sender_name or message.sender_name or MESSAGE_SENDER_NAME_AI\n\n        stored_messages: list[Message] = []\n\n        if self.memory:\n            self.memory.session_id = message.session_id\n            lc_message = message.to_lc_message()\n            await self.memory.aadd_messages([lc_message])\n\n            stored_messages = await self.memory.aget_messages() or []\n\n            stored_messages = [Message.from_lc_message(m) for m in stored_messages] if stored_messages else []\n\n            if message.sender:\n                stored_messages = [m for m in stored_messages if m.sender == message.sender]\n        else:\n            await astore_message(message, flow_id=self.graph.flow_id)\n            stored_messages = (\n                await aget_messages(\n                    session_id=message.session_id, sender_name=message.sender_name, sender=message.sender\n                )\n                or []\n            )\n\n        if not stored_messages:\n            msg = \"No messages were stored. Please ensure that the session ID and sender are properly set.\"\n            raise ValueError(msg)\n\n        stored_message = stored_messages[0]\n        self.status = stored_message\n        return stored_message\n\n    async def retrieve_messages(self) -> Data:\n        sender_type = self.sender_type\n        sender_name = self.sender_name\n        session_id = self.session_id\n        n_messages = self.n_messages\n        order = \"DESC\" if self.order == \"Descending\" else \"ASC\"\n\n        if sender_type == \"Machine and User\":\n            sender_type = None\n\n        if self.memory and not hasattr(self.memory, \"aget_messages\"):\n            memory_name = type(self.memory).__name__\n            err_msg = f\"External Memory object ({memory_name}) must have 'aget_messages' method.\"\n            raise AttributeError(err_msg)\n        # Check if n_messages is None or 0\n        if n_messages == 0:\n            stored = []\n        elif self.memory:\n            # override session_id\n            self.memory.session_id = session_id\n\n            stored = await self.memory.aget_messages()\n            # langchain memories are supposed to return messages in ascending order\n            if order == \"DESC\":\n                stored = stored[::-1]\n            if n_messages:\n                stored = stored[:n_messages]\n            stored = [Message.from_lc_message(m) for m in stored]\n            if sender_type:\n                expected_type = MESSAGE_SENDER_AI if sender_type == MESSAGE_SENDER_AI else MESSAGE_SENDER_USER\n                stored = [m for m in stored if m.type == expected_type]\n        else:\n            stored = await aget_messages(\n                sender=sender_type,\n                sender_name=sender_name,\n                session_id=session_id,\n                limit=n_messages,\n                order=order,\n            )\n        self.status = stored\n        return cast(Data, stored)\n\n    async def retrieve_messages_as_text(self) -> Message:\n        stored_text = data_to_text(self.template, await self.retrieve_messages())\n        self.status = stored_text\n        return Message(text=stored_text)\n\n    async def retrieve_messages_dataframe(self) -> DataFrame:\n        \"\"\"Convert the retrieved messages into a DataFrame.\n\n        Returns:\n            DataFrame: A DataFrame containing the message data.\n        \"\"\"\n        messages = await self.retrieve_messages()\n        return DataFrame(messages)\n\n    def update_build_config(\n        self,\n        build_config: dotdict,\n        field_value: Any,  # noqa: ARG002\n        field_name: str | None = None,  # noqa: ARG002\n    ) -> dotdict:\n        return set_current_fields(\n            build_config=build_config,\n            action_fields=self.mode_config,\n            selected_action=build_config[\"mode\"][\"value\"],\n            default_fields=self.default_keys,\n            func=set_field_display,\n        )\n"
+              },
+              "memory": {
+                "_input_type": "HandleInput",
+                "advanced": true,
+                "display_name": "External Memory",
+                "dynamic": false,
+                "info": "Retrieve messages from an external memory. If empty, it will use the Langflow tables.",
+                "input_types": [
+                  "Memory"
+                ],
+                "list": false,
+                "name": "memory",
+                "placeholder": "",
+                "required": false,
+                "show": true,
+                "title_case": false,
+                "trace_as_metadata": true,
+                "type": "other",
+                "value": ""
+              },
+              "message": {
+                "_input_type": "MessageTextInput",
+                "advanced": false,
+                "display_name": "Message",
+                "dynamic": true,
+                "info": "The chat message to be stored.",
+                "input_types": [
+                  "Message"
+                ],
+                "list": false,
+                "list_add_label": "Add More",
+                "load_from_db": false,
+                "name": "message",
+                "placeholder": "",
+                "required": false,
+                "show": false,
+                "title_case": false,
+                "tool_mode": true,
+                "trace_as_input": true,
+                "trace_as_metadata": true,
+                "type": "str",
+                "value": ""
+              },
+              "mode": {
+                "_input_type": "TabInput",
+                "advanced": false,
+                "display_name": "Mode",
+                "dynamic": false,
+                "info": "Operation mode: Store messages or Retrieve messages.",
+                "name": "mode",
+                "options": [
+                  "Retrieve",
+                  "Store"
+                ],
+                "placeholder": "",
+                "real_time_refresh": true,
+                "required": false,
+                "show": true,
+                "title_case": false,
+                "tool_mode": false,
+                "trace_as_metadata": true,
+                "type": "tab",
+                "value": "Retrieve"
+              },
+              "n_messages": {
+                "_input_type": "IntInput",
+                "advanced": true,
+                "display_name": "Number of Messages",
+                "dynamic": false,
+                "info": "Number of messages to retrieve.",
+                "list": false,
+                "name": "n_messages",
+                "placeholder": "",
+                "required": false,
+                "show": true,
+                "title_case": false,
+                "trace_as_metadata": true,
+                "type": "int",
+                "value": 100
+              },
+              "order": {
+                "_input_type": "DropdownInput",
+                "advanced": true,
+                "combobox": false,
+                "display_name": "Order",
+                "dynamic": false,
+                "info": "Order of the messages.",
+                "name": "order",
+                "options": [
+                  "Ascending",
+                  "Descending"
+                ],
+                "placeholder": "",
+                "required": true,
+                "show": true,
+                "title_case": false,
+                "tool_mode": false,
+                "trace_as_metadata": true,
+                "type": "str",
+                "value": "Ascending"
+              },
+              "sender": {
+                "_input_type": "DropdownInput",
+                "advanced": true,
+                "combobox": false,
+                "display_name": "Sender",
+                "dynamic": false,
+                "info": "The sender of the message. Might be Machine or User. If empty, the current sender parameter will be used.",
+                "name": "sender",
+                "options": [
+                  "Machine",
+                  "User",
+                  "Machine and User"
+                ],
+                "placeholder": "",
+                "required": false,
+                "show": true,
+                "title_case": false,
+                "tool_mode": false,
+                "trace_as_metadata": true,
+                "type": "str",
+                "value": "Machine and User"
+              },
+              "sender_name": {
+                "_input_type": "MessageTextInput",
+                "advanced": true,
+                "display_name": "Sender Name",
+                "dynamic": false,
+                "info": "Filter by sender name.",
+                "input_types": [
+                  "Message"
+                ],
+                "list": false,
+                "load_from_db": false,
+                "name": "sender_name",
+                "placeholder": "",
+                "required": false,
+                "show": true,
+                "title_case": false,
+                "tool_mode": false,
+                "trace_as_input": true,
+                "trace_as_metadata": true,
+                "type": "str",
+                "value": ""
+              },
+              "sender_type": {
+                "_input_type": "DropdownInput",
+                "advanced": true,
+                "combobox": false,
+                "dialog_inputs": {},
+                "display_name": "Sender Type",
+                "dynamic": false,
+                "info": "Filter by sender type.",
+                "name": "sender_type",
+                "options": [
+                  "Machine",
+                  "User",
+                  "Machine and User"
+                ],
+                "options_metadata": [],
+                "placeholder": "",
+                "required": false,
+                "show": true,
+                "title_case": false,
+                "toggle": false,
+                "tool_mode": false,
+                "trace_as_metadata": true,
+                "type": "str",
+                "value": "Machine and User"
+              },
+              "session_id": {
+                "_input_type": "MessageTextInput",
+                "advanced": true,
+                "display_name": "Session ID",
+                "dynamic": false,
+                "info": "The session ID of the chat. If empty, the current session ID parameter will be used.",
+                "input_types": [
+                  "Message"
+                ],
+                "list": false,
+                "load_from_db": false,
+                "name": "session_id",
+                "placeholder": "",
+                "required": false,
+                "show": true,
+                "title_case": false,
+                "tool_mode": false,
+                "trace_as_input": true,
+                "trace_as_metadata": true,
+                "type": "str",
+                "value": ""
+              },
+              "template": {
+                "_input_type": "MultilineInput",
+                "advanced": true,
+                "display_name": "Template",
+                "dynamic": false,
+                "info": "The template to use for formatting the data. It can contain the keys {text}, {sender} or any other key in the message data.",
+                "input_types": [
+                  "Message"
+                ],
+                "list": false,
+                "load_from_db": false,
+                "multiline": true,
+                "name": "template",
+                "placeholder": "",
+                "required": false,
+                "show": true,
+                "title_case": false,
+                "tool_mode": false,
+                "trace_as_input": true,
+                "trace_as_metadata": true,
+                "type": "str",
+                "value": "{sender_name}: {text}"
+              }
+            },
+            "tool_mode": false
+          },
+          "type": "Memory"
+        },
+        "dragging": false,
+        "height": 264,
+        "id": "Memory-gWJrq",
+        "measured": {
+          "height": 264,
+          "width": 320
+        },
+        "position": {
+          "x": 1947.7805399474369,
+          "y": 766.1115984799474
+        },
+        "positionAbsolute": {
+          "x": 1947.7805399474369,
+          "y": 766.1115984799474
+        },
+        "selected": false,
+        "type": "genericNode",
+        "width": 320
+      },
+      {
+        "data": {
+          "id": "Prompt-yhdMP",
           "node": {
             "base_classes": [
               "Message"
@@ -930,7 +1279,7 @@
         },
         "dragging": false,
         "height": 347,
-        "id": "Prompt-8myjK",
+        "id": "Prompt-mtnlM",
         "measured": {
           "height": 347,
           "width": 320
@@ -949,7 +1298,7 @@
       },
       {
         "data": {
-          "id": "OpenAIModel-qzjHp",
+          "id": "OpenAIModel-gXjiP",
           "node": {
             "base_classes": [
               "LanguageModel",
@@ -1031,7 +1380,7 @@
                 "dynamic": false,
                 "info": "The OpenAI API Key to use for the OpenAI model.",
                 "input_types": [],
-                "load_from_db": false,
+                "load_from_db": true,
                 "name": "api_key",
                 "password": true,
                 "placeholder": "",
@@ -1325,18 +1674,15 @@
           "type": "OpenAIModel"
         },
         "dragging": false,
-        "id": "OpenAIModel-qzjHp",
+        "id": "OpenAIModel-gXjiP",
         "measured": {
-          "height": 540,
+          "height": 537,
           "width": 320
         },
         "position": {
           "x": 2726.7429097065215,
           "y": 460.96432586131795
         },
-<<<<<<< HEAD
-        "selected": true,
-=======
         "selected": false,
         "type": "genericNode"
       },
@@ -1463,12 +1809,11 @@
           "y": 984.8081816210474
         },
         "selected": false,
->>>>>>> f091d637
         "type": "genericNode"
       },
       {
         "data": {
-          "id": "Memory-iRurL",
+          "id": "Memory-OBr5W",
           "node": {
             "base_classes": [
               "DataFrame"
@@ -1786,30 +2131,30 @@
           "type": "Memory"
         },
         "dragging": false,
-        "id": "Memory-iRurL",
+        "id": "Memory-OBr5W",
         "measured": {
-          "height": 218,
+          "height": 217,
           "width": 320
         },
         "position": {
-          "x": 1895.0400292017862,
-          "y": 711.628052487905
-        },
-        "selected": false,
+          "x": 1768.3132819856035,
+          "y": 639.5677452473304
+        },
+        "selected": true,
         "type": "genericNode"
       }
     ],
     "viewport": {
-      "x": -968.0283177573408,
-      "y": 68.21728953680281,
-      "zoom": 0.6288762674672305
+      "x": -777.2588770106167,
+      "y": 42.43614864750725,
+      "zoom": 0.5481262211197415
     }
   },
   "description": "Create a chatbot that saves and references previous messages, enabling the model to maintain context throughout the conversation.",
   "endpoint_name": null,
-  "id": "ed498ee4-10b1-44ef-b436-55fc7f0216bb",
+  "id": "753b0efa-9a02-48ce-b9e8-b09244b1c110",
   "is_component": false,
-  "last_tested_version": "1.4.3",
+  "last_tested_version": "1.4.2",
   "name": "Memory Chatbot",
   "tags": [
     "chatbots",

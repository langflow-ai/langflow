--- conflicted
+++ resolved
@@ -802,23 +802,7 @@
             "key": "Memory",
             "legacy": false,
             "lf_version": "1.4.3",
-<<<<<<< HEAD
-            "metadata": {
-              "code_hash": "2d955c386a94",
-              "dependencies": {
-                "dependencies": [
-                  {
-                    "name": "langflow",
-                    "version": null
-                  }
-                ],
-                "total_dependencies": 1
-              },
-              "module": "langflow.components.helpers.memory.MemoryComponent"
-            },
-=======
             "metadata": {},
->>>>>>> e58bc436
             "minimized": false,
             "output_types": [],
             "outputs": [

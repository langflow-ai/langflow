{
  "data": {
    "edges": [
      {
        "animated": false,
        "className": "",
        "data": {
          "sourceHandle": {
            "dataType": "ParserComponent",
            "id": "ParserComponent-0KvmM",
            "name": "parsed_text",
            "output_types": [
              "Message"
            ]
          },
          "targetHandle": {
            "fieldName": "input_value",
            "id": "ChatOutput-zViXc",
            "inputTypes": [
              "Data",
              "DataFrame",
              "Message"
            ],
            "type": "other"
          }
        },
        "id": "reactflow__edge-ParserComponent-0KvmM{œdataTypeœ:œParserComponentœ,œidœ:œParserComponent-0KvmMœ,œnameœ:œparsed_textœ,œoutput_typesœ:[œMessageœ]}-ChatOutput-zViXc{œfieldNameœ:œinput_valueœ,œidœ:œChatOutput-zViXcœ,œinputTypesœ:[œDataœ,œDataFrameœ,œMessageœ],œtypeœ:œotherœ}",
        "selected": false,
        "source": "ParserComponent-0KvmM",
        "sourceHandle": "{œdataTypeœ: œParserComponentœ, œidœ: œParserComponent-0KvmMœ, œnameœ: œparsed_textœ, œoutput_typesœ: [œMessageœ]}",
        "target": "ChatOutput-zViXc",
        "targetHandle": "{œfieldNameœ: œinput_valueœ, œidœ: œChatOutput-zViXcœ, œinputTypesœ: [œDataœ, œDataFrameœ, œMessageœ], œtypeœ: œotherœ}"
      },
      {
        "animated": false,
        "className": "",
        "data": {
          "sourceHandle": {
            "dataType": "LanguageModelComponent",
            "id": "LanguageModelComponent-CRZxx",
            "name": "text_output",
            "output_types": [
              "Message"
            ]
          },
          "targetHandle": {
            "fieldName": "input_value",
            "id": "StructuredOutput-AUzID",
            "inputTypes": [
              "Message"
            ],
            "type": "str"
          }
        },
        "id": "reactflow__edge-LanguageModelComponent-CRZxx{œdataTypeœ:œLanguageModelComponentœ,œidœ:œLanguageModelComponent-CRZxxœ,œnameœ:œtext_outputœ,œoutput_typesœ:[œMessageœ]}-StructuredOutput-AUzID{œfieldNameœ:œinput_valueœ,œidœ:œStructuredOutput-AUzIDœ,œinputTypesœ:[œMessageœ],œtypeœ:œstrœ}",
        "selected": false,
        "source": "LanguageModelComponent-CRZxx",
        "sourceHandle": "{œdataTypeœ: œLanguageModelComponentœ, œidœ: œLanguageModelComponent-CRZxxœ, œnameœ: œtext_outputœ, œoutput_typesœ: [œMessageœ]}",
        "target": "StructuredOutput-AUzID",
        "targetHandle": "{œfieldNameœ: œinput_valueœ, œidœ: œStructuredOutput-AUzIDœ, œinputTypesœ: [œMessageœ], œtypeœ: œstrœ}"
      },
      {
        "animated": false,
        "className": "",
        "data": {
          "sourceHandle": {
            "dataType": "StructuredOutput",
            "id": "StructuredOutput-AUzID",
            "name": "structured_output",
            "output_types": [
              "Data"
            ]
          },
          "targetHandle": {
            "fieldName": "input_data",
            "id": "ParserComponent-6wYbr",
            "inputTypes": [
              "DataFrame",
              "Data"
            ],
            "type": "other"
          }
        },
        "id": "reactflow__edge-StructuredOutput-AUzID{œdataTypeœ:œStructuredOutputœ,œidœ:œStructuredOutput-AUzIDœ,œnameœ:œstructured_outputœ,œoutput_typesœ:[œDataœ]}-ParserComponent-6wYbr{œfieldNameœ:œinput_dataœ,œidœ:œParserComponent-6wYbrœ,œinputTypesœ:[œDataFrameœ,œDataœ],œtypeœ:œotherœ}",
        "selected": false,
        "source": "StructuredOutput-AUzID",
        "sourceHandle": "{œdataTypeœ: œStructuredOutputœ, œidœ: œStructuredOutput-AUzIDœ, œnameœ: œstructured_outputœ, œoutput_typesœ: [œDataœ]}",
        "target": "ParserComponent-6wYbr",
        "targetHandle": "{œfieldNameœ: œinput_dataœ, œidœ: œParserComponent-6wYbrœ, œinputTypesœ: [œDataFrameœ, œDataœ], œtypeœ: œotherœ}"
      },
      {
        "animated": false,
        "className": "",
        "data": {
          "sourceHandle": {
            "dataType": "LanguageModelComponent",
            "id": "LanguageModelComponent-MD9V5",
            "name": "model_output",
            "output_types": [
              "LanguageModel"
            ]
          },
          "targetHandle": {
            "fieldName": "llm",
            "id": "StructuredOutput-AUzID",
            "inputTypes": [
              "LanguageModel"
            ],
            "type": "other"
          }
        },
        "id": "reactflow__edge-LanguageModelComponent-MD9V5{œdataTypeœ:œLanguageModelComponentœ,œidœ:œLanguageModelComponent-MD9V5œ,œnameœ:œmodel_outputœ,œoutput_typesœ:[œLanguageModelœ]}-StructuredOutput-AUzID{œfieldNameœ:œllmœ,œidœ:œStructuredOutput-AUzIDœ,œinputTypesœ:[œLanguageModelœ],œtypeœ:œotherœ}",
        "selected": false,
        "source": "LanguageModelComponent-MD9V5",
        "sourceHandle": "{œdataTypeœ: œLanguageModelComponentœ, œidœ: œLanguageModelComponent-MD9V5œ, œnameœ: œmodel_outputœ, œoutput_typesœ: [œLanguageModelœ]}",
        "target": "StructuredOutput-AUzID",
        "targetHandle": "{œfieldNameœ: œllmœ, œidœ: œStructuredOutput-AUzIDœ, œinputTypesœ: [œLanguageModelœ], œtypeœ: œotherœ}"
      },
      {
        "className": "",
        "data": {
          "sourceHandle": {
            "dataType": "ParserComponent",
            "id": "ParserComponent-6wYbr",
            "name": "parsed_text",
            "output_types": [
              "Message"
            ]
          },
          "targetHandle": {
            "fieldName": "lexical_terms",
            "id": "AstraDB-93cal",
            "inputTypes": [
              "Message"
            ],
            "type": "query"
          }
        },
        "id": "xy-edge__ParserComponent-6wYbr{œdataTypeœ:œParserComponentœ,œidœ:œParserComponent-6wYbrœ,œnameœ:œparsed_textœ,œoutput_typesœ:[œMessageœ]}-AstraDB-93cal{œfieldNameœ:œlexical_termsœ,œidœ:œAstraDB-93calœ,œinputTypesœ:[œMessageœ],œtypeœ:œqueryœ}",
        "source": "ParserComponent-6wYbr",
        "sourceHandle": "{œdataTypeœ: œParserComponentœ, œidœ: œParserComponent-6wYbrœ, œnameœ: œparsed_textœ, œoutput_typesœ: [œMessageœ]}",
        "target": "AstraDB-93cal",
        "targetHandle": "{œfieldNameœ: œlexical_termsœ, œidœ: œAstraDB-93calœ, œinputTypesœ: [œMessageœ], œtypeœ: œqueryœ}"
      },
      {
        "className": "",
        "data": {
          "sourceHandle": {
            "dataType": "ChatInput",
            "id": "ChatInput-2JUiB",
            "name": "message",
            "output_types": [
              "Message"
            ]
          },
          "targetHandle": {
            "fieldName": "search_query",
            "id": "AstraDB-93cal",
            "inputTypes": [
              "Message"
            ],
            "type": "query"
          }
        },
        "id": "xy-edge__ChatInput-2JUiB{œdataTypeœ:œChatInputœ,œidœ:œChatInput-2JUiBœ,œnameœ:œmessageœ,œoutput_typesœ:[œMessageœ]}-AstraDB-93cal{œfieldNameœ:œsearch_queryœ,œidœ:œAstraDB-93calœ,œinputTypesœ:[œMessageœ],œtypeœ:œqueryœ}",
        "source": "ChatInput-2JUiB",
        "sourceHandle": "{œdataTypeœ: œChatInputœ, œidœ: œChatInput-2JUiBœ, œnameœ: œmessageœ, œoutput_typesœ: [œMessageœ]}",
        "target": "AstraDB-93cal",
        "targetHandle": "{œfieldNameœ: œsearch_queryœ, œidœ: œAstraDB-93calœ, œinputTypesœ: [œMessageœ], œtypeœ: œqueryœ}"
      },
      {
        "className": "",
        "data": {
          "sourceHandle": {
            "dataType": "AstraDB",
            "id": "AstraDB-93cal",
            "name": "search_results",
            "output_types": [
              "Data"
            ]
          },
          "targetHandle": {
            "fieldName": "input_data",
            "id": "ParserComponent-0KvmM",
            "inputTypes": [
              "DataFrame",
              "Data"
            ],
            "type": "other"
          }
        },
        "id": "xy-edge__AstraDB-93cal{œdataTypeœ:œAstraDBœ,œidœ:œAstraDB-93calœ,œnameœ:œsearch_resultsœ,œoutput_typesœ:[œDataœ]}-ParserComponent-0KvmM{œfieldNameœ:œinput_dataœ,œidœ:œParserComponent-0KvmMœ,œinputTypesœ:[œDataFrameœ,œDataœ],œtypeœ:œotherœ}",
        "source": "AstraDB-93cal",
        "sourceHandle": "{œdataTypeœ: œAstraDBœ, œidœ: œAstraDB-93calœ, œnameœ: œsearch_resultsœ, œoutput_typesœ: [œDataœ]}",
        "target": "ParserComponent-0KvmM",
        "targetHandle": "{œfieldNameœ: œinput_dataœ, œidœ: œParserComponent-0KvmMœ, œinputTypesœ: [œDataFrameœ, œDataœ], œtypeœ: œotherœ}"
      }
    ],
    "nodes": [
      {
        "data": {
          "id": "ChatInput-2JUiB",
          "node": {
            "base_classes": [
              "Message"
            ],
            "beta": false,
            "conditional_paths": [],
            "custom_fields": {},
            "description": "Get chat inputs from the Playground.",
            "display_name": "Chat Input",
            "documentation": "",
            "edited": false,
            "field_order": [
              "input_value",
              "should_store_message",
              "sender",
              "sender_name",
              "session_id",
              "files",
              "background_color",
              "chat_icon",
              "text_color"
            ],
            "frozen": false,
            "icon": "MessagesSquare",
            "legacy": false,
            "lf_version": "1.4.3",
            "metadata": {
              "code_hash": "5f2d98ee19db",
              "dependencies": {
                "dependencies": [
                  {
                    "name": "langflow",
                    "version": null
                  }
                ],
                "total_dependencies": 1
              },
              "module": "langflow.components.input_output.chat.ChatInput"
            },
            "minimized": true,
            "output_types": [],
            "outputs": [
              {
                "allows_loop": false,
                "cache": true,
                "display_name": "Chat Message",
                "group_outputs": false,
                "method": "message_response",
                "name": "message",
                "selected": "Message",
                "tool_mode": true,
                "types": [
                  "Message"
                ],
                "value": "__UNDEFINED__"
              }
            ],
            "pinned": false,
            "template": {
              "_type": "Component",
              "code": {
                "advanced": true,
                "dynamic": true,
                "fileTypes": [],
                "file_path": "",
                "info": "",
                "list": false,
                "load_from_db": false,
                "multiline": true,
                "name": "code",
                "password": false,
                "placeholder": "",
                "required": true,
                "show": true,
                "title_case": false,
                "type": "code",
                "value": "from langflow.base.data.utils import IMG_FILE_TYPES, TEXT_FILE_TYPES\nfrom langflow.base.io.chat import ChatComponent\nfrom langflow.inputs.inputs import BoolInput\nfrom langflow.io import (\n    DropdownInput,\n    FileInput,\n    MessageTextInput,\n    MultilineInput,\n    Output,\n)\nfrom langflow.schema.message import Message\nfrom langflow.utils.constants import (\n    MESSAGE_SENDER_AI,\n    MESSAGE_SENDER_NAME_USER,\n    MESSAGE_SENDER_USER,\n)\n\n\nclass ChatInput(ChatComponent):\n    display_name = \"Chat Input\"\n    description = \"Get chat inputs from the Playground.\"\n    documentation: str = \"https://docs.langflow.org/components-io#chat-input\"\n    icon = \"MessagesSquare\"\n    name = \"ChatInput\"\n    minimized = True\n\n    inputs = [\n        MultilineInput(\n            name=\"input_value\",\n            display_name=\"Input Text\",\n            value=\"\",\n            info=\"Message to be passed as input.\",\n            input_types=[],\n        ),\n        BoolInput(\n            name=\"should_store_message\",\n            display_name=\"Store Messages\",\n            info=\"Store the message in the history.\",\n            value=True,\n            advanced=True,\n        ),\n        DropdownInput(\n            name=\"sender\",\n            display_name=\"Sender Type\",\n            options=[MESSAGE_SENDER_AI, MESSAGE_SENDER_USER],\n            value=MESSAGE_SENDER_USER,\n            info=\"Type of sender.\",\n            advanced=True,\n        ),\n        MessageTextInput(\n            name=\"sender_name\",\n            display_name=\"Sender Name\",\n            info=\"Name of the sender.\",\n            value=MESSAGE_SENDER_NAME_USER,\n            advanced=True,\n        ),\n        MessageTextInput(\n            name=\"session_id\",\n            display_name=\"Session ID\",\n            info=\"The session ID of the chat. If empty, the current session ID parameter will be used.\",\n            advanced=True,\n        ),\n        FileInput(\n            name=\"files\",\n            display_name=\"Files\",\n            file_types=TEXT_FILE_TYPES + IMG_FILE_TYPES,\n            info=\"Files to be sent with the message.\",\n            advanced=True,\n            is_list=True,\n            temp_file=True,\n        ),\n    ]\n    outputs = [\n        Output(display_name=\"Chat Message\", name=\"message\", method=\"message_response\"),\n    ]\n\n    async def message_response(self) -> Message:\n        message = await Message.create(\n            text=self.input_value,\n            sender=self.sender,\n            sender_name=self.sender_name,\n            session_id=self.session_id,\n            files=self.files,\n        )\n        if self.session_id and isinstance(message, Message) and self.should_store_message:\n            stored_message = await self.send_message(\n                message,\n            )\n            self.message.value = stored_message\n            message = stored_message\n\n        self.status = message\n        return message\n"
              },
              "files": {
                "_input_type": "FileInput",
                "advanced": true,
                "display_name": "Files",
                "dynamic": false,
                "fileTypes": [
                  "csv",
                  "json",
                  "pdf",
                  "txt",
                  "md",
                  "mdx",
                  "yaml",
                  "yml",
                  "xml",
                  "html",
                  "htm",
                  "docx",
                  "py",
                  "sh",
                  "sql",
                  "js",
                  "ts",
                  "tsx",
                  "jpg",
                  "jpeg",
                  "png",
                  "bmp",
                  "image"
                ],
                "file_path": "",
                "info": "Files to be sent with the message.",
                "list": true,
                "list_add_label": "Add More",
                "name": "files",
                "placeholder": "",
                "required": false,
                "show": true,
                "temp_file": true,
                "title_case": false,
                "trace_as_metadata": true,
                "type": "file",
                "value": ""
              },
              "input_value": {
                "_input_type": "MultilineInput",
                "advanced": false,
                "copy_field": false,
                "display_name": "Input Text",
                "dynamic": false,
                "info": "Message to be passed as input.",
                "input_types": [],
                "list": false,
                "list_add_label": "Add More",
                "load_from_db": false,
                "multiline": true,
                "name": "input_value",
                "placeholder": "",
                "required": false,
                "show": true,
                "title_case": false,
                "tool_mode": false,
                "trace_as_input": true,
                "trace_as_metadata": true,
                "type": "str",
                "value": ""
              },
              "sender": {
                "_input_type": "DropdownInput",
                "advanced": true,
                "combobox": false,
                "dialog_inputs": {},
                "display_name": "Sender Type",
                "dynamic": false,
                "info": "Type of sender.",
                "name": "sender",
                "options": [
                  "Machine",
                  "User"
                ],
                "options_metadata": [],
                "placeholder": "",
                "required": false,
                "show": true,
                "title_case": false,
                "tool_mode": false,
                "trace_as_metadata": true,
                "type": "str",
                "value": "User"
              },
              "sender_name": {
                "_input_type": "MessageTextInput",
                "advanced": true,
                "display_name": "Sender Name",
                "dynamic": false,
                "info": "Name of the sender.",
                "input_types": [
                  "Message"
                ],
                "list": false,
                "list_add_label": "Add More",
                "load_from_db": false,
                "name": "sender_name",
                "placeholder": "",
                "required": false,
                "show": true,
                "title_case": false,
                "tool_mode": false,
                "trace_as_input": true,
                "trace_as_metadata": true,
                "type": "str",
                "value": "User"
              },
              "session_id": {
                "_input_type": "MessageTextInput",
                "advanced": true,
                "display_name": "Session ID",
                "dynamic": false,
                "info": "The session ID of the chat. If empty, the current session ID parameter will be used.",
                "input_types": [
                  "Message"
                ],
                "list": false,
                "list_add_label": "Add More",
                "load_from_db": false,
                "name": "session_id",
                "placeholder": "",
                "required": false,
                "show": true,
                "title_case": false,
                "tool_mode": false,
                "trace_as_input": true,
                "trace_as_metadata": true,
                "type": "str",
                "value": ""
              },
              "should_store_message": {
                "_input_type": "BoolInput",
                "advanced": true,
                "display_name": "Store Messages",
                "dynamic": false,
                "info": "Store the message in the history.",
                "list": false,
                "list_add_label": "Add More",
                "name": "should_store_message",
                "placeholder": "",
                "required": false,
                "show": true,
                "title_case": false,
                "tool_mode": false,
                "trace_as_metadata": true,
                "type": "bool",
                "value": true
              }
            },
            "tool_mode": false
          },
          "selected_output": "message",
          "showNode": false,
          "type": "ChatInput"
        },
        "dragging": false,
        "id": "ChatInput-2JUiB",
        "measured": {
          "height": 48,
          "width": 192
        },
        "position": {
          "x": 66.75973283832386,
          "y": 267.10162369654444
        },
        "selected": false,
        "type": "genericNode"
      },
      {
        "data": {
          "id": "ParserComponent-6wYbr",
          "node": {
            "base_classes": [
              "Message"
            ],
            "beta": false,
            "conditional_paths": [],
            "custom_fields": {},
            "description": "Extracts text using a template.",
            "display_name": "Parser",
            "documentation": "",
            "edited": false,
            "field_order": [
              "mode",
              "pattern",
              "input_data",
              "sep"
            ],
            "frozen": false,
            "icon": "braces",
            "legacy": false,
            "lf_version": "1.4.3",
            "metadata": {
              "code_hash": "556209520650",
              "dependencies": {
                "dependencies": [
                  {
                    "name": "langflow",
                    "version": null
                  }
                ],
                "total_dependencies": 1
              },
              "module": "langflow.components.processing.parser.ParserComponent"
            },
            "minimized": false,
            "output_types": [],
            "outputs": [
              {
                "allows_loop": false,
                "cache": true,
                "display_name": "Parsed Text",
                "group_outputs": false,
                "method": "parse_combined_text",
                "name": "parsed_text",
                "selected": "Message",
                "tool_mode": true,
                "types": [
                  "Message"
                ],
                "value": "__UNDEFINED__"
              }
            ],
            "pinned": false,
            "template": {
              "_type": "Component",
              "code": {
                "advanced": true,
                "dynamic": true,
                "fileTypes": [],
                "file_path": "",
                "info": "",
                "list": false,
                "load_from_db": false,
                "multiline": true,
                "name": "code",
                "password": false,
                "placeholder": "",
                "required": true,
                "show": true,
                "title_case": false,
                "type": "code",
                "value": "from langflow.custom.custom_component.component import Component\nfrom langflow.helpers.data import safe_convert\nfrom langflow.inputs.inputs import BoolInput, HandleInput, MessageTextInput, MultilineInput, TabInput\nfrom langflow.schema.data import Data\nfrom langflow.schema.dataframe import DataFrame\nfrom langflow.schema.message import Message\nfrom langflow.template.field.base import Output\n\n\nclass ParserComponent(Component):\n    display_name = \"Parser\"\n    description = \"Extracts text using a template.\"\n    documentation: str = \"https://docs.langflow.org/components-processing#parser\"\n    icon = \"braces\"\n\n    inputs = [\n        HandleInput(\n            name=\"input_data\",\n            display_name=\"Data or DataFrame\",\n            input_types=[\"DataFrame\", \"Data\"],\n            info=\"Accepts either a DataFrame or a Data object.\",\n            required=True,\n        ),\n        TabInput(\n            name=\"mode\",\n            display_name=\"Mode\",\n            options=[\"Parser\", \"Stringify\"],\n            value=\"Parser\",\n            info=\"Convert into raw string instead of using a template.\",\n            real_time_refresh=True,\n        ),\n        MultilineInput(\n            name=\"pattern\",\n            display_name=\"Template\",\n            info=(\n                \"Use variables within curly brackets to extract column values for DataFrames \"\n                \"or key values for Data.\"\n                \"For example: `Name: {Name}, Age: {Age}, Country: {Country}`\"\n            ),\n            value=\"Text: {text}\",  # Example default\n            dynamic=True,\n            show=True,\n            required=True,\n        ),\n        MessageTextInput(\n            name=\"sep\",\n            display_name=\"Separator\",\n            advanced=True,\n            value=\"\\n\",\n            info=\"String used to separate rows/items.\",\n        ),\n    ]\n\n    outputs = [\n        Output(\n            display_name=\"Parsed Text\",\n            name=\"parsed_text\",\n            info=\"Formatted text output.\",\n            method=\"parse_combined_text\",\n        ),\n    ]\n\n    def update_build_config(self, build_config, field_value, field_name=None):\n        \"\"\"Dynamically hide/show `template` and enforce requirement based on `stringify`.\"\"\"\n        if field_name == \"mode\":\n            build_config[\"pattern\"][\"show\"] = self.mode == \"Parser\"\n            build_config[\"pattern\"][\"required\"] = self.mode == \"Parser\"\n            if field_value:\n                clean_data = BoolInput(\n                    name=\"clean_data\",\n                    display_name=\"Clean Data\",\n                    info=(\n                        \"Enable to clean the data by removing empty rows and lines \"\n                        \"in each cell of the DataFrame/ Data object.\"\n                    ),\n                    value=True,\n                    advanced=True,\n                    required=False,\n                )\n                build_config[\"clean_data\"] = clean_data.to_dict()\n            else:\n                build_config.pop(\"clean_data\", None)\n\n        return build_config\n\n    def _clean_args(self):\n        \"\"\"Prepare arguments based on input type.\"\"\"\n        input_data = self.input_data\n\n        match input_data:\n            case list() if all(isinstance(item, Data) for item in input_data):\n                msg = \"List of Data objects is not supported.\"\n                raise ValueError(msg)\n            case DataFrame():\n                return input_data, None\n            case Data():\n                return None, input_data\n            case dict() if \"data\" in input_data:\n                try:\n                    if \"columns\" in input_data:  # Likely a DataFrame\n                        return DataFrame.from_dict(input_data), None\n                    # Likely a Data object\n                    return None, Data(**input_data)\n                except (TypeError, ValueError, KeyError) as e:\n                    msg = f\"Invalid structured input provided: {e!s}\"\n                    raise ValueError(msg) from e\n            case _:\n                msg = f\"Unsupported input type: {type(input_data)}. Expected DataFrame or Data.\"\n                raise ValueError(msg)\n\n    def parse_combined_text(self) -> Message:\n        \"\"\"Parse all rows/items into a single text or convert input to string if `stringify` is enabled.\"\"\"\n        # Early return for stringify option\n        if self.mode == \"Stringify\":\n            return self.convert_to_string()\n\n        df, data = self._clean_args()\n\n        lines = []\n        if df is not None:\n            for _, row in df.iterrows():\n                formatted_text = self.pattern.format(**row.to_dict())\n                lines.append(formatted_text)\n        elif data is not None:\n            formatted_text = self.pattern.format(**data.data)\n            lines.append(formatted_text)\n\n        combined_text = self.sep.join(lines)\n        self.status = combined_text\n        return Message(text=combined_text)\n\n    def convert_to_string(self) -> Message:\n        \"\"\"Convert input data to string with proper error handling.\"\"\"\n        result = \"\"\n        if isinstance(self.input_data, list):\n            result = \"\\n\".join([safe_convert(item, clean_data=self.clean_data or False) for item in self.input_data])\n        else:\n            result = safe_convert(self.input_data or False)\n        self.log(f\"Converted to string with length: {len(result)}\")\n\n        message = Message(text=result)\n        self.status = message\n        return message\n"
              },
              "input_data": {
                "_input_type": "HandleInput",
                "advanced": false,
                "display_name": "Data or DataFrame",
                "dynamic": false,
                "info": "Accepts either a DataFrame or a Data object.",
                "input_types": [
                  "DataFrame",
                  "Data"
                ],
                "list": false,
                "list_add_label": "Add More",
                "name": "input_data",
                "placeholder": "",
                "required": true,
                "show": true,
                "title_case": false,
                "trace_as_metadata": true,
                "type": "other",
                "value": ""
              },
              "mode": {
                "_input_type": "TabInput",
                "advanced": false,
                "display_name": "Mode",
                "dynamic": false,
                "info": "Convert into raw string instead of using a template.",
                "name": "mode",
                "options": [
                  "Parser",
                  "Stringify"
                ],
                "placeholder": "",
                "real_time_refresh": true,
                "required": false,
                "show": true,
                "title_case": false,
                "tool_mode": false,
                "trace_as_metadata": true,
                "type": "tab",
                "value": "Parser"
              },
              "pattern": {
                "_input_type": "MultilineInput",
                "advanced": false,
                "copy_field": false,
                "display_name": "Template",
                "dynamic": true,
                "info": "Use variables within curly brackets to extract column values for DataFrames or key values for Data.For example: `Name: {Name}, Age: {Age}, Country: {Country}`",
                "input_types": [
                  "Message"
                ],
                "list": false,
                "list_add_label": "Add More",
                "load_from_db": false,
                "multiline": true,
                "name": "pattern",
                "placeholder": "",
                "required": true,
                "show": true,
                "title_case": false,
                "tool_mode": false,
                "trace_as_input": true,
                "trace_as_metadata": true,
                "type": "str",
                "value": "{keywords}"
              },
              "sep": {
                "_input_type": "MessageTextInput",
                "advanced": true,
                "display_name": "Separator",
                "dynamic": false,
                "info": "String used to separate rows/items.",
                "input_types": [
                  "Message"
                ],
                "list": false,
                "list_add_label": "Add More",
                "load_from_db": false,
                "name": "sep",
                "placeholder": "",
                "required": false,
                "show": true,
                "title_case": false,
                "tool_mode": false,
                "trace_as_input": true,
                "trace_as_metadata": true,
                "type": "str",
                "value": "\n"
              }
            },
            "tool_mode": false
          },
          "showNode": true,
          "type": "ParserComponent"
        },
        "dragging": false,
        "id": "ParserComponent-6wYbr",
        "measured": {
          "height": 329,
          "width": 320
        },
        "position": {
          "x": 1139.6575076074848,
          "y": 418.6423929268939
        },
        "selected": false,
        "type": "genericNode"
      },
      {
        "data": {
          "id": "ChatOutput-zViXc",
          "node": {
            "base_classes": [
              "Message"
            ],
            "beta": false,
            "conditional_paths": [],
            "custom_fields": {},
            "description": "Display a chat message in the Playground.",
            "display_name": "Chat Output",
            "documentation": "",
            "edited": false,
            "field_order": [
              "input_value",
              "should_store_message",
              "sender",
              "sender_name",
              "session_id",
              "data_template",
              "background_color",
              "chat_icon",
              "text_color",
              "clean_data"
            ],
            "frozen": false,
            "icon": "MessagesSquare",
            "legacy": false,
            "lf_version": "1.4.3",
            "metadata": {
              "code_hash": "40e1e08e5bf8",
              "dependencies": {
                "dependencies": [
                  {
                    "name": "orjson",
                    "version": "3.10.15"
                  },
                  {
                    "name": "fastapi",
                    "version": "0.116.1"
                  },
                  {
                    "name": "langflow",
                    "version": null
                  }
                ],
                "total_dependencies": 3
              },
              "module": "langflow.components.input_output.chat_output.ChatOutput"
            },
            "minimized": true,
            "output_types": [],
            "outputs": [
              {
                "allows_loop": false,
                "cache": true,
                "display_name": "Output Message",
                "group_outputs": false,
                "method": "message_response",
                "name": "message",
                "selected": "Message",
                "tool_mode": true,
                "types": [
                  "Message"
                ],
                "value": "__UNDEFINED__"
              }
            ],
            "pinned": false,
            "template": {
              "_type": "Component",
              "code": {
                "advanced": true,
                "dynamic": true,
                "fileTypes": [],
                "file_path": "",
                "info": "",
                "list": false,
                "load_from_db": false,
                "multiline": true,
                "name": "code",
                "password": false,
                "placeholder": "",
                "required": true,
                "show": true,
                "title_case": false,
                "type": "code",
                "value": "from collections.abc import Generator\nfrom typing import Any\n\nimport orjson\nfrom fastapi.encoders import jsonable_encoder\n\nfrom langflow.base.io.chat import ChatComponent\nfrom langflow.helpers.data import safe_convert\nfrom langflow.inputs.inputs import BoolInput, DropdownInput, HandleInput, MessageTextInput\nfrom langflow.schema.data import Data\nfrom langflow.schema.dataframe import DataFrame\nfrom langflow.schema.message import Message\nfrom langflow.schema.properties import Source\nfrom langflow.template.field.base import Output\nfrom langflow.utils.constants import (\n    MESSAGE_SENDER_AI,\n    MESSAGE_SENDER_NAME_AI,\n    MESSAGE_SENDER_USER,\n)\n\n\nclass ChatOutput(ChatComponent):\n    display_name = \"Chat Output\"\n    description = \"Display a chat message in the Playground.\"\n    documentation: str = \"https://docs.langflow.org/components-io#chat-output\"\n    icon = \"MessagesSquare\"\n    name = \"ChatOutput\"\n    minimized = True\n\n    inputs = [\n        HandleInput(\n            name=\"input_value\",\n            display_name=\"Inputs\",\n            info=\"Message to be passed as output.\",\n            input_types=[\"Data\", \"DataFrame\", \"Message\"],\n            required=True,\n        ),\n        BoolInput(\n            name=\"should_store_message\",\n            display_name=\"Store Messages\",\n            info=\"Store the message in the history.\",\n            value=True,\n            advanced=True,\n        ),\n        DropdownInput(\n            name=\"sender\",\n            display_name=\"Sender Type\",\n            options=[MESSAGE_SENDER_AI, MESSAGE_SENDER_USER],\n            value=MESSAGE_SENDER_AI,\n            advanced=True,\n            info=\"Type of sender.\",\n        ),\n        MessageTextInput(\n            name=\"sender_name\",\n            display_name=\"Sender Name\",\n            info=\"Name of the sender.\",\n            value=MESSAGE_SENDER_NAME_AI,\n            advanced=True,\n        ),\n        MessageTextInput(\n            name=\"session_id\",\n            display_name=\"Session ID\",\n            info=\"The session ID of the chat. If empty, the current session ID parameter will be used.\",\n            advanced=True,\n        ),\n        MessageTextInput(\n            name=\"data_template\",\n            display_name=\"Data Template\",\n            value=\"{text}\",\n            advanced=True,\n            info=\"Template to convert Data to Text. If left empty, it will be dynamically set to the Data's text key.\",\n        ),\n    ]\n    outputs = [\n        Output(\n            display_name=\"Output Message\",\n            name=\"message\",\n            method=\"message_response\",\n        ),\n    ]\n\n    def _build_source(self, id_: str | None, display_name: str | None, source: str | None) -> Source:\n        source_dict = {}\n        if id_:\n            source_dict[\"id\"] = id_\n        if display_name:\n            source_dict[\"display_name\"] = display_name\n        if source:\n            # Handle case where source is a ChatOpenAI object\n            if hasattr(source, \"model_name\"):\n                source_dict[\"source\"] = source.model_name\n            elif hasattr(source, \"model\"):\n                source_dict[\"source\"] = str(source.model)\n            else:\n                source_dict[\"source\"] = str(source)\n        return Source(**source_dict)\n\n    async def message_response(self) -> Message:\n        # First convert the input to string if needed\n        text = self.convert_to_string()\n\n        # Get source properties\n        source, icon, display_name, source_id = self.get_properties_from_source_component()\n\n        # Create or use existing Message object\n        if isinstance(self.input_value, Message):\n            message = self.input_value\n            # Update message properties\n            message.text = text\n        else:\n            message = Message(text=text)\n\n        # Set message properties\n        message.sender = self.sender\n        message.sender_name = self.sender_name\n        message.session_id = self.session_id\n        message.flow_id = self.graph.flow_id if hasattr(self, \"graph\") else None\n        message.properties.source = self._build_source(source_id, display_name, source)\n\n        # Store message if needed\n        if self.session_id and self.should_store_message:\n            stored_message = await self.send_message(message)\n            self.message.value = stored_message\n            message = stored_message\n\n        self.status = message\n        return message\n\n    def _serialize_data(self, data: Data) -> str:\n        \"\"\"Serialize Data object to JSON string.\"\"\"\n        # Convert data.data to JSON-serializable format\n        serializable_data = jsonable_encoder(data.data)\n        # Serialize with orjson, enabling pretty printing with indentation\n        json_bytes = orjson.dumps(serializable_data, option=orjson.OPT_INDENT_2)\n        # Convert bytes to string and wrap in Markdown code blocks\n        return \"```json\\n\" + json_bytes.decode(\"utf-8\") + \"\\n```\"\n\n    def _validate_input(self) -> None:\n        \"\"\"Validate the input data and raise ValueError if invalid.\"\"\"\n        if self.input_value is None:\n            msg = \"Input data cannot be None\"\n            raise ValueError(msg)\n        if isinstance(self.input_value, list) and not all(\n            isinstance(item, Message | Data | DataFrame | str) for item in self.input_value\n        ):\n            invalid_types = [\n                type(item).__name__\n                for item in self.input_value\n                if not isinstance(item, Message | Data | DataFrame | str)\n            ]\n            msg = f\"Expected Data or DataFrame or Message or str, got {invalid_types}\"\n            raise TypeError(msg)\n        if not isinstance(\n            self.input_value,\n            Message | Data | DataFrame | str | list | Generator | type(None),\n        ):\n            type_name = type(self.input_value).__name__\n            msg = f\"Expected Data or DataFrame or Message or str, Generator or None, got {type_name}\"\n            raise TypeError(msg)\n\n    def convert_to_string(self) -> str | Generator[Any, None, None]:\n        \"\"\"Convert input data to string with proper error handling.\"\"\"\n        self._validate_input()\n        if isinstance(self.input_value, list):\n            return \"\\n\".join([safe_convert(item, clean_data=self.clean_data) for item in self.input_value])\n        if isinstance(self.input_value, Generator):\n            return self.input_value\n        return safe_convert(self.input_value)\n"
              },
              "data_template": {
                "_input_type": "MessageTextInput",
                "advanced": true,
                "display_name": "Data Template",
                "dynamic": false,
                "info": "Template to convert Data to Text. If left empty, it will be dynamically set to the Data's text key.",
                "input_types": [
                  "Message"
                ],
                "list": false,
                "list_add_label": "Add More",
                "load_from_db": false,
                "name": "data_template",
                "placeholder": "",
                "required": false,
                "show": true,
                "title_case": false,
                "tool_mode": false,
                "trace_as_input": true,
                "trace_as_metadata": true,
                "type": "str",
                "value": "{text}"
              },
              "input_value": {
                "_input_type": "HandleInput",
                "advanced": false,
                "display_name": "Inputs",
                "dynamic": false,
                "info": "Message to be passed as output.",
                "input_types": [
                  "Data",
                  "DataFrame",
                  "Message"
                ],
                "list": false,
                "list_add_label": "Add More",
                "name": "input_value",
                "placeholder": "",
                "required": true,
                "show": true,
                "title_case": false,
                "trace_as_metadata": true,
                "type": "other",
                "value": ""
              },
              "sender": {
                "_input_type": "DropdownInput",
                "advanced": true,
                "combobox": false,
                "dialog_inputs": {},
                "display_name": "Sender Type",
                "dynamic": false,
                "info": "Type of sender.",
                "name": "sender",
                "options": [
                  "Machine",
                  "User"
                ],
                "options_metadata": [],
                "placeholder": "",
                "required": false,
                "show": true,
                "title_case": false,
                "tool_mode": false,
                "trace_as_metadata": true,
                "type": "str",
                "value": "Machine"
              },
              "sender_name": {
                "_input_type": "MessageTextInput",
                "advanced": true,
                "display_name": "Sender Name",
                "dynamic": false,
                "info": "Name of the sender.",
                "input_types": [
                  "Message"
                ],
                "list": false,
                "list_add_label": "Add More",
                "load_from_db": false,
                "name": "sender_name",
                "placeholder": "",
                "required": false,
                "show": true,
                "title_case": false,
                "tool_mode": false,
                "trace_as_input": true,
                "trace_as_metadata": true,
                "type": "str",
                "value": "AI"
              },
              "session_id": {
                "_input_type": "MessageTextInput",
                "advanced": true,
                "display_name": "Session ID",
                "dynamic": false,
                "info": "The session ID of the chat. If empty, the current session ID parameter will be used.",
                "input_types": [
                  "Message"
                ],
                "list": false,
                "list_add_label": "Add More",
                "load_from_db": false,
                "name": "session_id",
                "placeholder": "",
                "required": false,
                "show": true,
                "title_case": false,
                "tool_mode": false,
                "trace_as_input": true,
                "trace_as_metadata": true,
                "type": "str",
                "value": ""
              },
              "should_store_message": {
                "_input_type": "BoolInput",
                "advanced": true,
                "display_name": "Store Messages",
                "dynamic": false,
                "info": "Store the message in the history.",
                "list": false,
                "list_add_label": "Add More",
                "name": "should_store_message",
                "placeholder": "",
                "required": false,
                "show": true,
                "title_case": false,
                "tool_mode": false,
                "trace_as_metadata": true,
                "type": "bool",
                "value": true
              }
            },
            "tool_mode": false
          },
          "showNode": false,
          "type": "ChatOutput"
        },
        "dragging": false,
        "id": "ChatOutput-zViXc",
        "measured": {
          "height": 48,
          "width": 192
        },
        "position": {
          "x": 2377.917336576097,
          "y": 549.8362218147556
        },
        "selected": false,
        "type": "genericNode"
      },
      {
        "data": {
          "id": "ParserComponent-0KvmM",
          "node": {
            "base_classes": [
              "Message"
            ],
            "beta": false,
            "conditional_paths": [],
            "custom_fields": {},
            "description": "Extracts text using a template.",
            "display_name": "Parser",
            "documentation": "",
            "edited": false,
            "field_order": [
              "mode",
              "pattern",
              "input_data",
              "sep"
            ],
            "frozen": false,
            "icon": "braces",
            "legacy": false,
            "lf_version": "1.4.3",
            "metadata": {
              "code_hash": "556209520650",
              "dependencies": {
                "dependencies": [
                  {
                    "name": "langflow",
                    "version": null
                  }
                ],
                "total_dependencies": 1
              },
              "module": "langflow.components.processing.parser.ParserComponent"
            },
            "minimized": false,
            "output_types": [],
            "outputs": [
              {
                "allows_loop": false,
                "cache": true,
                "display_name": "Parsed Text",
                "group_outputs": false,
                "method": "parse_combined_text",
                "name": "parsed_text",
                "selected": "Message",
                "tool_mode": true,
                "types": [
                  "Message"
                ],
                "value": "__UNDEFINED__"
              }
            ],
            "pinned": false,
            "template": {
              "_type": "Component",
              "code": {
                "advanced": true,
                "dynamic": true,
                "fileTypes": [],
                "file_path": "",
                "info": "",
                "list": false,
                "load_from_db": false,
                "multiline": true,
                "name": "code",
                "password": false,
                "placeholder": "",
                "required": true,
                "show": true,
                "title_case": false,
                "type": "code",
                "value": "from langflow.custom.custom_component.component import Component\nfrom langflow.helpers.data import safe_convert\nfrom langflow.inputs.inputs import BoolInput, HandleInput, MessageTextInput, MultilineInput, TabInput\nfrom langflow.schema.data import Data\nfrom langflow.schema.dataframe import DataFrame\nfrom langflow.schema.message import Message\nfrom langflow.template.field.base import Output\n\n\nclass ParserComponent(Component):\n    display_name = \"Parser\"\n    description = \"Extracts text using a template.\"\n    documentation: str = \"https://docs.langflow.org/components-processing#parser\"\n    icon = \"braces\"\n\n    inputs = [\n        HandleInput(\n            name=\"input_data\",\n            display_name=\"Data or DataFrame\",\n            input_types=[\"DataFrame\", \"Data\"],\n            info=\"Accepts either a DataFrame or a Data object.\",\n            required=True,\n        ),\n        TabInput(\n            name=\"mode\",\n            display_name=\"Mode\",\n            options=[\"Parser\", \"Stringify\"],\n            value=\"Parser\",\n            info=\"Convert into raw string instead of using a template.\",\n            real_time_refresh=True,\n        ),\n        MultilineInput(\n            name=\"pattern\",\n            display_name=\"Template\",\n            info=(\n                \"Use variables within curly brackets to extract column values for DataFrames \"\n                \"or key values for Data.\"\n                \"For example: `Name: {Name}, Age: {Age}, Country: {Country}`\"\n            ),\n            value=\"Text: {text}\",  # Example default\n            dynamic=True,\n            show=True,\n            required=True,\n        ),\n        MessageTextInput(\n            name=\"sep\",\n            display_name=\"Separator\",\n            advanced=True,\n            value=\"\\n\",\n            info=\"String used to separate rows/items.\",\n        ),\n    ]\n\n    outputs = [\n        Output(\n            display_name=\"Parsed Text\",\n            name=\"parsed_text\",\n            info=\"Formatted text output.\",\n            method=\"parse_combined_text\",\n        ),\n    ]\n\n    def update_build_config(self, build_config, field_value, field_name=None):\n        \"\"\"Dynamically hide/show `template` and enforce requirement based on `stringify`.\"\"\"\n        if field_name == \"mode\":\n            build_config[\"pattern\"][\"show\"] = self.mode == \"Parser\"\n            build_config[\"pattern\"][\"required\"] = self.mode == \"Parser\"\n            if field_value:\n                clean_data = BoolInput(\n                    name=\"clean_data\",\n                    display_name=\"Clean Data\",\n                    info=(\n                        \"Enable to clean the data by removing empty rows and lines \"\n                        \"in each cell of the DataFrame/ Data object.\"\n                    ),\n                    value=True,\n                    advanced=True,\n                    required=False,\n                )\n                build_config[\"clean_data\"] = clean_data.to_dict()\n            else:\n                build_config.pop(\"clean_data\", None)\n\n        return build_config\n\n    def _clean_args(self):\n        \"\"\"Prepare arguments based on input type.\"\"\"\n        input_data = self.input_data\n\n        match input_data:\n            case list() if all(isinstance(item, Data) for item in input_data):\n                msg = \"List of Data objects is not supported.\"\n                raise ValueError(msg)\n            case DataFrame():\n                return input_data, None\n            case Data():\n                return None, input_data\n            case dict() if \"data\" in input_data:\n                try:\n                    if \"columns\" in input_data:  # Likely a DataFrame\n                        return DataFrame.from_dict(input_data), None\n                    # Likely a Data object\n                    return None, Data(**input_data)\n                except (TypeError, ValueError, KeyError) as e:\n                    msg = f\"Invalid structured input provided: {e!s}\"\n                    raise ValueError(msg) from e\n            case _:\n                msg = f\"Unsupported input type: {type(input_data)}. Expected DataFrame or Data.\"\n                raise ValueError(msg)\n\n    def parse_combined_text(self) -> Message:\n        \"\"\"Parse all rows/items into a single text or convert input to string if `stringify` is enabled.\"\"\"\n        # Early return for stringify option\n        if self.mode == \"Stringify\":\n            return self.convert_to_string()\n\n        df, data = self._clean_args()\n\n        lines = []\n        if df is not None:\n            for _, row in df.iterrows():\n                formatted_text = self.pattern.format(**row.to_dict())\n                lines.append(formatted_text)\n        elif data is not None:\n            formatted_text = self.pattern.format(**data.data)\n            lines.append(formatted_text)\n\n        combined_text = self.sep.join(lines)\n        self.status = combined_text\n        return Message(text=combined_text)\n\n    def convert_to_string(self) -> Message:\n        \"\"\"Convert input data to string with proper error handling.\"\"\"\n        result = \"\"\n        if isinstance(self.input_data, list):\n            result = \"\\n\".join([safe_convert(item, clean_data=self.clean_data or False) for item in self.input_data])\n        else:\n            result = safe_convert(self.input_data or False)\n        self.log(f\"Converted to string with length: {len(result)}\")\n\n        message = Message(text=result)\n        self.status = message\n        return message\n"
              },
              "input_data": {
                "_input_type": "HandleInput",
                "advanced": false,
                "display_name": "Data or DataFrame",
                "dynamic": false,
                "info": "Accepts either a DataFrame or a Data object.",
                "input_types": [
                  "DataFrame",
                  "Data"
                ],
                "list": false,
                "list_add_label": "Add More",
                "name": "input_data",
                "placeholder": "",
                "required": true,
                "show": true,
                "title_case": false,
                "trace_as_metadata": true,
                "type": "other",
                "value": ""
              },
              "mode": {
                "_input_type": "TabInput",
                "advanced": false,
                "display_name": "Mode",
                "dynamic": false,
                "info": "Convert into raw string instead of using a template.",
                "name": "mode",
                "options": [
                  "Parser",
                  "Stringify"
                ],
                "placeholder": "",
                "real_time_refresh": true,
                "required": false,
                "show": true,
                "title_case": false,
                "tool_mode": false,
                "trace_as_metadata": true,
                "type": "tab",
                "value": "Stringify"
              },
              "pattern": {
                "_input_type": "MultilineInput",
                "advanced": false,
                "copy_field": false,
                "display_name": "Template",
                "dynamic": true,
                "info": "Use variables within curly brackets to extract column values for DataFrames or key values for Data.For example: `Name: {Name}, Age: {Age}, Country: {Country}`",
                "input_types": [
                  "Message"
                ],
                "list": false,
                "list_add_label": "Add More",
                "load_from_db": false,
                "multiline": true,
                "name": "pattern",
                "placeholder": "",
                "required": true,
                "show": false,
                "title_case": false,
                "tool_mode": false,
                "trace_as_input": true,
                "trace_as_metadata": true,
                "type": "str",
                "value": "{keywords}"
              },
              "sep": {
                "_input_type": "MessageTextInput",
                "advanced": true,
                "display_name": "Separator",
                "dynamic": false,
                "info": "String used to separate rows/items.",
                "input_types": [
                  "Message"
                ],
                "list": false,
                "list_add_label": "Add More",
                "load_from_db": false,
                "name": "sep",
                "placeholder": "",
                "required": false,
                "show": true,
                "title_case": false,
                "tool_mode": false,
                "trace_as_input": true,
                "trace_as_metadata": true,
                "type": "str",
                "value": "\n"
              }
            },
            "tool_mode": false
          },
          "showNode": true,
          "type": "ParserComponent"
        },
        "dragging": false,
        "id": "ParserComponent-0KvmM",
        "measured": {
          "height": 246,
          "width": 320
        },
        "position": {
          "x": 1962.927032788925,
          "y": 446.0325342475379
        },
        "selected": false,
        "type": "genericNode"
      },
      {
        "data": {
          "id": "LanguageModelComponent-CRZxx",
          "node": {
            "base_classes": [
              "LanguageModel",
              "Message"
            ],
            "beta": false,
            "conditional_paths": [],
            "custom_fields": {},
            "description": "Runs a language model given a specified provider. ",
            "display_name": "Language Model",
            "documentation": "",
            "edited": false,
            "field_order": [
              "provider",
              "model_name",
              "api_key",
              "input_value",
              "system_message",
              "stream",
              "temperature"
            ],
            "frozen": false,
            "icon": "brain-circuit",
            "last_updated": "2025-08-26T16:33:20.961Z",
            "legacy": false,
            "metadata": {
              "code_hash": "23fbe9daca09",
              "dependencies": {
                "dependencies": [
                  {
                    "name": "astrapy",
                    "version": "2.0.1"
                  },
                  {
                    "name": "langchain_astradb",
                    "version": "0.6.0"
                  },
                  {
                    "name": "langchain_core",
                    "version": "0.3.75"
                  },
                  {
                    "name": "langflow",
                    "version": null
                  }
                ],
                "total_dependencies": 4
              },
              "module": "langflow.components.datastax.astradb.AstraDBVectorStoreComponent"
            },
            "minimized": false,
            "output_types": [],
            "outputs": [
              {
                "allows_loop": false,
                "cache": true,
                "display_name": "Model Response",
<<<<<<< HEAD
                "group_outputs": false,
                "method": "text_response",
                "name": "text_output",
                "options": null,
                "required_inputs": null,
                "selected": "Message",
                "tool_mode": true,
                "types": [
                  "Message"
                ],
                "value": "__UNDEFINED__"
              },
              {
                "allows_loop": false,
                "cache": true,
                "display_name": "Language Model",
                "group_outputs": false,
=======
                "group_outputs": false,
                "method": "text_response",
                "name": "text_output",
                "options": null,
                "required_inputs": null,
                "selected": "Message",
                "tool_mode": true,
                "types": [
                  "Message"
                ],
                "value": "__UNDEFINED__"
              },
              {
                "allows_loop": false,
                "cache": true,
                "display_name": "Language Model",
                "group_outputs": false,
>>>>>>> e20ff66b
                "method": "build_model",
                "name": "model_output",
                "options": null,
                "required_inputs": null,
                "selected": "LanguageModel",
                "tool_mode": true,
                "types": [
                  "LanguageModel"
                ],
                "value": "__UNDEFINED__"
              }
            ],
            "pinned": false,
            "priority": 0,
            "template": {
              "_type": "Component",
              "api_key": {
                "_input_type": "SecretStrInput",
                "advanced": false,
                "display_name": "OpenAI API Key",
<<<<<<< HEAD
                "dynamic": false,
                "info": "Model Provider API key",
                "input_types": [],
                "load_from_db": true,
                "name": "api_key",
                "password": true,
=======
                "dynamic": false,
                "info": "Model Provider API key",
                "input_types": [],
                "load_from_db": true,
                "name": "api_key",
                "password": true,
                "placeholder": "",
                "real_time_refresh": true,
                "required": false,
                "show": true,
                "title_case": false,
                "type": "str",
                "value": "OPENAI_API_KEY"
              },
              "code": {
                "advanced": true,
                "dynamic": true,
                "fileTypes": [],
                "file_path": "",
                "info": "",
                "list": false,
                "load_from_db": false,
                "multiline": true,
                "name": "code",
                "password": false,
                "placeholder": "",
                "required": true,
                "show": true,
                "title_case": false,
                "type": "code",
                "value": "from typing import Any\n\nfrom langchain_anthropic import ChatAnthropic\nfrom langchain_google_genai import ChatGoogleGenerativeAI\nfrom langchain_openai import ChatOpenAI\n\nfrom langflow.base.models.anthropic_constants import ANTHROPIC_MODELS\nfrom langflow.base.models.google_generative_ai_constants import GOOGLE_GENERATIVE_AI_MODELS\nfrom langflow.base.models.model import LCModelComponent\nfrom langflow.base.models.openai_constants import OPENAI_CHAT_MODEL_NAMES, OPENAI_REASONING_MODEL_NAMES\nfrom langflow.field_typing import LanguageModel\nfrom langflow.field_typing.range_spec import RangeSpec\nfrom langflow.inputs.inputs import BoolInput\nfrom langflow.io import DropdownInput, MessageInput, MultilineInput, SecretStrInput, SliderInput\nfrom langflow.schema.dotdict import dotdict\n\n\nclass LanguageModelComponent(LCModelComponent):\n    display_name = \"Language Model\"\n    description = \"Runs a language model given a specified provider.\"\n    documentation: str = \"https://docs.langflow.org/components-models\"\n    icon = \"brain-circuit\"\n    category = \"models\"\n    priority = 0  # Set priority to 0 to make it appear first\n\n    inputs = [\n        DropdownInput(\n            name=\"provider\",\n            display_name=\"Model Provider\",\n            options=[\"OpenAI\", \"Anthropic\", \"Google\"],\n            value=\"OpenAI\",\n            info=\"Select the model provider\",\n            real_time_refresh=True,\n            options_metadata=[{\"icon\": \"OpenAI\"}, {\"icon\": \"Anthropic\"}, {\"icon\": \"GoogleGenerativeAI\"}],\n        ),\n        DropdownInput(\n            name=\"model_name\",\n            display_name=\"Model Name\",\n            options=OPENAI_CHAT_MODEL_NAMES + OPENAI_REASONING_MODEL_NAMES,\n            value=OPENAI_CHAT_MODEL_NAMES[0],\n            info=\"Select the model to use\",\n            real_time_refresh=True,\n        ),\n        SecretStrInput(\n            name=\"api_key\",\n            display_name=\"OpenAI API Key\",\n            info=\"Model Provider API key\",\n            required=False,\n            show=True,\n            real_time_refresh=True,\n        ),\n        MessageInput(\n            name=\"input_value\",\n            display_name=\"Input\",\n            info=\"The input text to send to the model\",\n        ),\n        MultilineInput(\n            name=\"system_message\",\n            display_name=\"System Message\",\n            info=\"A system message that helps set the behavior of the assistant\",\n            advanced=False,\n        ),\n        BoolInput(\n            name=\"stream\",\n            display_name=\"Stream\",\n            info=\"Whether to stream the response\",\n            value=False,\n            advanced=True,\n        ),\n        SliderInput(\n            name=\"temperature\",\n            display_name=\"Temperature\",\n            value=0.1,\n            info=\"Controls randomness in responses\",\n            range_spec=RangeSpec(min=0, max=1, step=0.01),\n            advanced=True,\n        ),\n    ]\n\n    def build_model(self) -> LanguageModel:\n        provider = self.provider\n        model_name = self.model_name\n        temperature = self.temperature\n        stream = self.stream\n\n        if provider == \"OpenAI\":\n            if not self.api_key:\n                msg = \"OpenAI API key is required when using OpenAI provider\"\n                raise ValueError(msg)\n\n            if model_name in OPENAI_REASONING_MODEL_NAMES:\n                # reasoning models do not support temperature (yet)\n                temperature = None\n\n            return ChatOpenAI(\n                model_name=model_name,\n                temperature=temperature,\n                streaming=stream,\n                openai_api_key=self.api_key,\n            )\n        if provider == \"Anthropic\":\n            if not self.api_key:\n                msg = \"Anthropic API key is required when using Anthropic provider\"\n                raise ValueError(msg)\n            return ChatAnthropic(\n                model=model_name,\n                temperature=temperature,\n                streaming=stream,\n                anthropic_api_key=self.api_key,\n            )\n        if provider == \"Google\":\n            if not self.api_key:\n                msg = \"Google API key is required when using Google provider\"\n                raise ValueError(msg)\n            return ChatGoogleGenerativeAI(\n                model=model_name,\n                temperature=temperature,\n                streaming=stream,\n                google_api_key=self.api_key,\n            )\n        msg = f\"Unknown provider: {provider}\"\n        raise ValueError(msg)\n\n    def update_build_config(self, build_config: dotdict, field_value: Any, field_name: str | None = None) -> dotdict:\n        if field_name == \"provider\":\n            if field_value == \"OpenAI\":\n                build_config[\"model_name\"][\"options\"] = OPENAI_CHAT_MODEL_NAMES + OPENAI_REASONING_MODEL_NAMES\n                build_config[\"model_name\"][\"value\"] = OPENAI_CHAT_MODEL_NAMES[0]\n                build_config[\"api_key\"][\"display_name\"] = \"OpenAI API Key\"\n            elif field_value == \"Anthropic\":\n                build_config[\"model_name\"][\"options\"] = ANTHROPIC_MODELS\n                build_config[\"model_name\"][\"value\"] = ANTHROPIC_MODELS[0]\n                build_config[\"api_key\"][\"display_name\"] = \"Anthropic API Key\"\n            elif field_value == \"Google\":\n                build_config[\"model_name\"][\"options\"] = GOOGLE_GENERATIVE_AI_MODELS\n                build_config[\"model_name\"][\"value\"] = GOOGLE_GENERATIVE_AI_MODELS[0]\n                build_config[\"api_key\"][\"display_name\"] = \"Google API Key\"\n        elif field_name == \"model_name\" and field_value.startswith(\"o1\") and self.provider == \"OpenAI\":\n            # Hide system_message for o1 models - currently unsupported\n            if \"system_message\" in build_config:\n                build_config[\"system_message\"][\"show\"] = False\n        elif field_name == \"model_name\" and not field_value.startswith(\"o1\") and \"system_message\" in build_config:\n            build_config[\"system_message\"][\"show\"] = True\n        return build_config\n"
              },
              "input_value": {
                "_input_type": "MessageInput",
                "advanced": false,
                "display_name": "Input",
                "dynamic": false,
                "info": "The input text to send to the model",
                "input_types": [
                  "Message"
                ],
                "list": false,
                "list_add_label": "Add More",
                "load_from_db": false,
                "name": "input_value",
>>>>>>> e20ff66b
                "placeholder": "",
                "real_time_refresh": true,
                "required": false,
                "show": true,
                "title_case": false,
<<<<<<< HEAD
                "type": "str",
                "value": "OPENAI_API_KEY"
              },
              "code": {
                "advanced": true,
                "dynamic": true,
                "fileTypes": [],
                "file_path": "",
                "info": "",
                "list": false,
                "load_from_db": false,
                "multiline": true,
                "name": "code",
                "password": false,
                "placeholder": "",
                "required": true,
                "show": true,
                "title_case": false,
                "type": "code",
                "value": "from typing import Any\n\nfrom langchain_anthropic import ChatAnthropic\nfrom langchain_google_genai import ChatGoogleGenerativeAI\nfrom langchain_openai import ChatOpenAI\n\nfrom langflow.base.models.anthropic_constants import ANTHROPIC_MODELS\nfrom langflow.base.models.google_generative_ai_constants import GOOGLE_GENERATIVE_AI_MODELS\nfrom langflow.base.models.model import LCModelComponent\nfrom langflow.base.models.openai_constants import OPENAI_CHAT_MODEL_NAMES, OPENAI_REASONING_MODEL_NAMES\nfrom langflow.field_typing import LanguageModel\nfrom langflow.field_typing.range_spec import RangeSpec\nfrom langflow.inputs.inputs import BoolInput\nfrom langflow.io import DropdownInput, MessageInput, MultilineInput, SecretStrInput, SliderInput\nfrom langflow.schema.dotdict import dotdict\n\n\nclass LanguageModelComponent(LCModelComponent):\n    display_name = \"Language Model\"\n    description = \"Runs a language model given a specified provider.\"\n    documentation: str = \"https://docs.langflow.org/components-models\"\n    icon = \"brain-circuit\"\n    category = \"models\"\n    priority = 0  # Set priority to 0 to make it appear first\n\n    inputs = [\n        DropdownInput(\n            name=\"provider\",\n            display_name=\"Model Provider\",\n            options=[\"OpenAI\", \"Anthropic\", \"Google\"],\n            value=\"OpenAI\",\n            info=\"Select the model provider\",\n            real_time_refresh=True,\n            options_metadata=[{\"icon\": \"OpenAI\"}, {\"icon\": \"Anthropic\"}, {\"icon\": \"GoogleGenerativeAI\"}],\n        ),\n        DropdownInput(\n            name=\"model_name\",\n            display_name=\"Model Name\",\n            options=OPENAI_CHAT_MODEL_NAMES + OPENAI_REASONING_MODEL_NAMES,\n            value=OPENAI_CHAT_MODEL_NAMES[0],\n            info=\"Select the model to use\",\n            real_time_refresh=True,\n        ),\n        SecretStrInput(\n            name=\"api_key\",\n            display_name=\"OpenAI API Key\",\n            info=\"Model Provider API key\",\n            required=False,\n            show=True,\n            real_time_refresh=True,\n        ),\n        MessageInput(\n            name=\"input_value\",\n            display_name=\"Input\",\n            info=\"The input text to send to the model\",\n        ),\n        MultilineInput(\n            name=\"system_message\",\n            display_name=\"System Message\",\n            info=\"A system message that helps set the behavior of the assistant\",\n            advanced=False,\n        ),\n        BoolInput(\n            name=\"stream\",\n            display_name=\"Stream\",\n            info=\"Whether to stream the response\",\n            value=False,\n            advanced=True,\n        ),\n        SliderInput(\n            name=\"temperature\",\n            display_name=\"Temperature\",\n            value=0.1,\n            info=\"Controls randomness in responses\",\n            range_spec=RangeSpec(min=0, max=1, step=0.01),\n            advanced=True,\n        ),\n    ]\n\n    def build_model(self) -> LanguageModel:\n        provider = self.provider\n        model_name = self.model_name\n        temperature = self.temperature\n        stream = self.stream\n\n        if provider == \"OpenAI\":\n            if not self.api_key:\n                msg = \"OpenAI API key is required when using OpenAI provider\"\n                raise ValueError(msg)\n\n            if model_name in OPENAI_REASONING_MODEL_NAMES:\n                # reasoning models do not support temperature (yet)\n                temperature = None\n\n            return ChatOpenAI(\n                model_name=model_name,\n                temperature=temperature,\n                streaming=stream,\n                openai_api_key=self.api_key,\n            )\n        if provider == \"Anthropic\":\n            if not self.api_key:\n                msg = \"Anthropic API key is required when using Anthropic provider\"\n                raise ValueError(msg)\n            return ChatAnthropic(\n                model=model_name,\n                temperature=temperature,\n                streaming=stream,\n                anthropic_api_key=self.api_key,\n            )\n        if provider == \"Google\":\n            if not self.api_key:\n                msg = \"Google API key is required when using Google provider\"\n                raise ValueError(msg)\n            return ChatGoogleGenerativeAI(\n                model=model_name,\n                temperature=temperature,\n                streaming=stream,\n                google_api_key=self.api_key,\n            )\n        msg = f\"Unknown provider: {provider}\"\n        raise ValueError(msg)\n\n    def update_build_config(self, build_config: dotdict, field_value: Any, field_name: str | None = None) -> dotdict:\n        if field_name == \"provider\":\n            if field_value == \"OpenAI\":\n                build_config[\"model_name\"][\"options\"] = OPENAI_CHAT_MODEL_NAMES + OPENAI_REASONING_MODEL_NAMES\n                build_config[\"model_name\"][\"value\"] = OPENAI_CHAT_MODEL_NAMES[0]\n                build_config[\"api_key\"][\"display_name\"] = \"OpenAI API Key\"\n            elif field_value == \"Anthropic\":\n                build_config[\"model_name\"][\"options\"] = ANTHROPIC_MODELS\n                build_config[\"model_name\"][\"value\"] = ANTHROPIC_MODELS[0]\n                build_config[\"api_key\"][\"display_name\"] = \"Anthropic API Key\"\n            elif field_value == \"Google\":\n                build_config[\"model_name\"][\"options\"] = GOOGLE_GENERATIVE_AI_MODELS\n                build_config[\"model_name\"][\"value\"] = GOOGLE_GENERATIVE_AI_MODELS[0]\n                build_config[\"api_key\"][\"display_name\"] = \"Google API Key\"\n        elif field_name == \"model_name\" and field_value.startswith(\"o1\") and self.provider == \"OpenAI\":\n            # Hide system_message for o1 models - currently unsupported\n            if \"system_message\" in build_config:\n                build_config[\"system_message\"][\"show\"] = False\n        elif field_name == \"model_name\" and not field_value.startswith(\"o1\") and \"system_message\" in build_config:\n            build_config[\"system_message\"][\"show\"] = True\n        return build_config\n"
              },
              "input_value": {
                "_input_type": "MessageInput",
                "advanced": false,
                "display_name": "Input",
                "dynamic": false,
                "info": "The input text to send to the model",
                "input_types": [
                  "Message"
                ],
                "list": false,
                "list_add_label": "Add More",
                "load_from_db": false,
                "name": "input_value",
=======
                "tool_mode": false,
                "trace_as_input": true,
                "trace_as_metadata": true,
                "type": "str",
                "value": "You are an AI system designed to extract structured information from unstructured text.Given the input_text, return a JSON object with predefined keys based on the expected structure.Extract values accurately and format them according to the specified type (e.g., string, integer, float, date).If a value is missing or cannot be determined, return a default (e.g., null, 0, or 'N/A').If multiple instances of the expected structure exist within the input_text, stream each as a separate JSON object."
              },
              "model_name": {
                "_input_type": "DropdownInput",
                "advanced": false,
                "combobox": false,
                "dialog_inputs": {},
                "display_name": "Model Name",
                "dynamic": false,
                "info": "Select the model to use",
                "name": "model_name",
                "options": [
                  "gpt-4o-mini",
                  "gpt-4o",
                  "gpt-4.1",
                  "gpt-4.1-mini",
                  "gpt-4.1-nano",
                  "gpt-4.5-preview",
                  "gpt-4-turbo",
                  "gpt-4-turbo-preview",
                  "gpt-4",
                  "gpt-3.5-turbo"
                ],
                "options_metadata": [],
                "placeholder": "",
                "required": false,
                "show": true,
                "title_case": false,
                "toggle": false,
                "tool_mode": false,
                "trace_as_metadata": true,
                "type": "str",
                "value": "gpt-4o-mini"
              },
              "provider": {
                "_input_type": "DropdownInput",
                "advanced": false,
                "combobox": false,
                "dialog_inputs": {},
                "display_name": "Model Provider",
                "dynamic": false,
                "info": "Select the model provider",
                "name": "provider",
                "options": [
                  "OpenAI",
                  "Anthropic",
                  "Google"
                ],
                "options_metadata": [
                  {
                    "icon": "OpenAI"
                  },
                  {
                    "icon": "Anthropic"
                  },
                  {
                    "icon": "Google"
                  }
                ],
>>>>>>> e20ff66b
                "placeholder": "",
                "real_time_refresh": true,
                "required": false,
                "show": true,
                "title_case": false,
                "toggle": false,
                "tool_mode": false,
                "trace_as_metadata": true,
                "type": "str",
<<<<<<< HEAD
                "value": "You are an AI system designed to extract structured information from unstructured text.Given the input_text, return a JSON object with predefined keys based on the expected structure.Extract values accurately and format them according to the specified type (e.g., string, integer, float, date).If a value is missing or cannot be determined, return a default (e.g., null, 0, or 'N/A').If multiple instances of the expected structure exist within the input_text, stream each as a separate JSON object."
              },
              "model_name": {
                "_input_type": "DropdownInput",
                "advanced": false,
                "combobox": false,
                "dialog_inputs": {},
                "display_name": "Model Name",
                "dynamic": false,
                "info": "Select the model to use",
                "name": "model_name",
                "options": [
                  "gpt-4o-mini",
                  "gpt-4o",
                  "gpt-4.1",
                  "gpt-4.1-mini",
                  "gpt-4.1-nano",
                  "gpt-4.5-preview",
                  "gpt-4-turbo",
                  "gpt-4-turbo-preview",
                  "gpt-4",
                  "gpt-3.5-turbo"
                ],
                "options_metadata": [],
=======
                "value": "OpenAI"
              },
              "stream": {
                "_input_type": "BoolInput",
                "advanced": true,
                "display_name": "Stream",
                "dynamic": false,
                "info": "Whether to stream the response",
                "list": false,
                "list_add_label": "Add More",
                "name": "stream",
>>>>>>> e20ff66b
                "placeholder": "",
                "required": false,
                "show": true,
                "title_case": false,
                "toggle": false,
                "tool_mode": false,
                "trace_as_metadata": true,
<<<<<<< HEAD
                "type": "str",
                "value": "gpt-4o-mini"
              },
              "provider": {
                "_input_type": "DropdownInput",
                "advanced": false,
                "combobox": false,
                "dialog_inputs": {},
                "display_name": "Model Provider",
                "dynamic": false,
                "info": "Select the model provider",
                "name": "provider",
                "options": [
                  "OpenAI",
                  "Anthropic",
                  "Google"
                ],
                "options_metadata": [
                  {
                    "icon": "OpenAI"
                  },
                  {
                    "icon": "Anthropic"
                  },
                  {
                    "icon": "Google"
                  }
                ],
=======
                "type": "bool",
                "value": false
              },
              "system_message": {
                "_input_type": "MultilineInput",
                "advanced": true,
                "copy_field": false,
                "display_name": "System Message",
                "dynamic": false,
                "info": "A system message that helps set the behavior of the assistant",
                "input_types": [
                  "Message"
                ],
                "list": false,
                "list_add_label": "Add More",
                "load_from_db": false,
                "multiline": true,
                "name": "system_message",
                "placeholder": "",
                "required": false,
                "show": true,
                "title_case": false,
                "tool_mode": false,
                "trace_as_input": true,
                "trace_as_metadata": true,
                "type": "str",
                "value": ""
              },
              "temperature": {
                "_input_type": "SliderInput",
                "advanced": true,
                "display_name": "Temperature",
                "dynamic": false,
                "info": "Controls randomness in responses",
                "max_label": "",
                "max_label_icon": "",
                "min_label": "",
                "min_label_icon": "",
                "name": "temperature",
                "placeholder": "",
                "range_spec": {
                  "max": 1,
                  "min": 0,
                  "step": 0.01,
                  "step_type": "float"
                },
                "required": false,
                "show": true,
                "slider_buttons": false,
                "slider_buttons_options": [],
                "slider_input": false,
                "title_case": false,
                "tool_mode": false,
                "type": "slider",
                "value": 0.1
              }
            },
            "tool_mode": false
          },
          "selected_output": "text_output",
          "showNode": true,
          "type": "LanguageModelComponent"
        },
        "dragging": false,
        "id": "LanguageModelComponent-CRZxx",
        "measured": {
          "height": 451,
          "width": 320
        },
        "position": {
          "x": 320.756607335245,
          "y": 486.0770655861057
        },
        "selected": false,
        "type": "genericNode"
      },
      {
        "data": {
          "id": "LanguageModelComponent-MD9V5",
          "node": {
            "base_classes": [
              "LanguageModel",
              "Message"
            ],
            "beta": false,
            "conditional_paths": [],
            "custom_fields": {},
            "description": "Runs a language model given a specified provider. ",
            "display_name": "Language Model",
            "documentation": "",
            "edited": false,
            "field_order": [
              "provider",
              "model_name",
              "api_key",
              "input_value",
              "system_message",
              "stream",
              "temperature"
            ],
            "frozen": false,
            "icon": "brain-circuit",
            "last_updated": "2025-08-26T16:33:20.962Z",
            "legacy": false,
            "metadata": {
              "keywords": [
                "model",
                "llm",
                "language model",
                "large language model"
              ]
            },
            "minimized": false,
            "output_types": [],
            "outputs": [
              {
                "allows_loop": false,
                "cache": true,
                "display_name": "Model Response",
                "group_outputs": false,
                "method": "text_response",
                "name": "text_output",
                "options": null,
                "required_inputs": null,
                "selected": "Message",
                "tool_mode": true,
                "types": [
                  "Message"
                ],
                "value": "__UNDEFINED__"
              },
              {
                "allows_loop": false,
                "cache": true,
                "display_name": "Language Model",
                "group_outputs": false,
                "method": "build_model",
                "name": "model_output",
                "options": null,
                "required_inputs": null,
                "selected": "LanguageModel",
                "tool_mode": true,
                "types": [
                  "LanguageModel"
                ],
                "value": "__UNDEFINED__"
              }
            ],
            "pinned": false,
            "priority": 0,
            "template": {
              "_type": "Component",
              "api_key": {
                "_input_type": "SecretStrInput",
                "advanced": false,
                "display_name": "OpenAI API Key",
                "dynamic": false,
                "info": "Model Provider API key",
                "input_types": [],
                "load_from_db": true,
                "name": "api_key",
                "password": true,
>>>>>>> e20ff66b
                "placeholder": "",
                "real_time_refresh": true,
                "required": false,
                "show": true,
                "title_case": false,
                "type": "str",
<<<<<<< HEAD
                "value": "OpenAI"
              },
              "stream": {
                "_input_type": "BoolInput",
                "advanced": true,
                "display_name": "Stream",
                "dynamic": false,
                "info": "Whether to stream the response",
                "list": false,
                "list_add_label": "Add More",
                "name": "stream",
                "placeholder": "",
                "required": false,
                "show": true,
                "title_case": false,
                "tool_mode": false,
                "trace_as_metadata": true,
                "type": "bool",
                "value": false
              },
              "system_message": {
                "_input_type": "MultilineInput",
                "advanced": true,
                "copy_field": false,
                "display_name": "System Message",
                "dynamic": false,
                "info": "A system message that helps set the behavior of the assistant",
                "input_types": [
                  "Message"
                ],
                "list": false,
                "list_add_label": "Add More",
                "load_from_db": false,
                "multiline": true,
                "name": "system_message",
                "placeholder": "",
                "required": false,
                "show": true,
                "title_case": false,
                "tool_mode": false,
                "trace_as_input": true,
                "trace_as_metadata": true,
                "type": "str",
                "value": ""
              },
              "temperature": {
                "_input_type": "SliderInput",
                "advanced": true,
                "display_name": "Temperature",
                "dynamic": false,
                "info": "Controls randomness in responses",
                "max_label": "",
                "max_label_icon": "",
                "min_label": "",
                "min_label_icon": "",
                "name": "temperature",
                "placeholder": "",
                "range_spec": {
                  "max": 1,
                  "min": 0,
                  "step": 0.01,
                  "step_type": "float"
                },
                "required": false,
=======
                "value": "OPENAI_API_KEY"
              },
              "code": {
                "advanced": true,
                "dynamic": true,
                "fileTypes": [],
                "file_path": "",
                "info": "",
                "list": false,
                "load_from_db": false,
                "multiline": true,
                "name": "code",
                "password": false,
                "placeholder": "",
                "required": true,
>>>>>>> e20ff66b
                "show": true,
                "slider_buttons": false,
                "slider_buttons_options": [],
                "slider_input": false,
                "title_case": false,
<<<<<<< HEAD
                "tool_mode": false,
                "type": "slider",
                "value": 0.1
              }
            },
            "tool_mode": false
          },
          "selected_output": "text_output",
          "showNode": true,
          "type": "LanguageModelComponent"
        },
        "dragging": false,
        "id": "LanguageModelComponent-CRZxx",
        "measured": {
          "height": 451,
          "width": 320
        },
        "position": {
          "x": 320.756607335245,
          "y": 486.0770655861057
        },
        "selected": false,
        "type": "genericNode"
      },
      {
        "data": {
          "id": "LanguageModelComponent-MD9V5",
          "node": {
            "base_classes": [
              "LanguageModel",
              "Message"
            ],
            "beta": false,
            "conditional_paths": [],
            "custom_fields": {},
            "description": "Runs a language model given a specified provider. ",
            "display_name": "Language Model",
            "documentation": "",
            "edited": false,
            "field_order": [
              "provider",
              "model_name",
              "api_key",
              "input_value",
              "system_message",
              "stream",
              "temperature"
            ],
            "frozen": false,
            "icon": "brain-circuit",
            "last_updated": "2025-08-26T16:33:20.962Z",
            "legacy": false,
            "metadata": {
              "keywords": [
                "model",
                "llm",
                "language model",
                "large language model"
              ]
            },
            "minimized": false,
            "output_types": [],
            "outputs": [
              {
                "allows_loop": false,
                "cache": true,
                "display_name": "Model Response",
                "group_outputs": false,
                "method": "text_response",
                "name": "text_output",
                "options": null,
                "required_inputs": null,
                "selected": "Message",
                "tool_mode": true,
                "types": [
                  "Message"
                ],
                "value": "__UNDEFINED__"
              },
              {
                "allows_loop": false,
                "cache": true,
                "display_name": "Language Model",
                "group_outputs": false,
                "method": "build_model",
                "name": "model_output",
                "options": null,
                "required_inputs": null,
                "selected": "LanguageModel",
                "tool_mode": true,
                "types": [
                  "LanguageModel"
                ],
                "value": "__UNDEFINED__"
              }
            ],
            "pinned": false,
            "priority": 0,
            "template": {
              "_type": "Component",
              "api_key": {
                "_input_type": "SecretStrInput",
                "advanced": false,
                "display_name": "OpenAI API Key",
                "dynamic": false,
                "info": "Model Provider API key",
                "input_types": [],
                "load_from_db": true,
                "name": "api_key",
                "password": true,
                "placeholder": "",
                "real_time_refresh": true,
                "required": false,
                "show": true,
                "title_case": false,
                "type": "str",
                "value": "OPENAI_API_KEY"
              },
              "code": {
                "advanced": true,
                "dynamic": true,
                "fileTypes": [],
                "file_path": "",
                "info": "",
                "list": false,
                "load_from_db": false,
                "multiline": true,
                "name": "code",
                "password": false,
                "placeholder": "",
                "required": true,
                "show": true,
                "title_case": false,
                "type": "code",
                "value": "from typing import Any\n\nfrom langchain_anthropic import ChatAnthropic\nfrom langchain_google_genai import ChatGoogleGenerativeAI\nfrom langchain_openai import ChatOpenAI\n\nfrom langflow.base.models.anthropic_constants import ANTHROPIC_MODELS\nfrom langflow.base.models.google_generative_ai_constants import GOOGLE_GENERATIVE_AI_MODELS\nfrom langflow.base.models.model import LCModelComponent\nfrom langflow.base.models.openai_constants import OPENAI_CHAT_MODEL_NAMES, OPENAI_REASONING_MODEL_NAMES\nfrom langflow.field_typing import LanguageModel\nfrom langflow.field_typing.range_spec import RangeSpec\nfrom langflow.inputs.inputs import BoolInput\nfrom langflow.io import DropdownInput, MessageInput, MultilineInput, SecretStrInput, SliderInput\nfrom langflow.schema.dotdict import dotdict\n\n\nclass LanguageModelComponent(LCModelComponent):\n    display_name = \"Language Model\"\n    description = \"Runs a language model given a specified provider.\"\n    documentation: str = \"https://docs.langflow.org/components-models\"\n    icon = \"brain-circuit\"\n    category = \"models\"\n    priority = 0  # Set priority to 0 to make it appear first\n\n    inputs = [\n        DropdownInput(\n            name=\"provider\",\n            display_name=\"Model Provider\",\n            options=[\"OpenAI\", \"Anthropic\", \"Google\"],\n            value=\"OpenAI\",\n            info=\"Select the model provider\",\n            real_time_refresh=True,\n            options_metadata=[{\"icon\": \"OpenAI\"}, {\"icon\": \"Anthropic\"}, {\"icon\": \"GoogleGenerativeAI\"}],\n        ),\n        DropdownInput(\n            name=\"model_name\",\n            display_name=\"Model Name\",\n            options=OPENAI_CHAT_MODEL_NAMES + OPENAI_REASONING_MODEL_NAMES,\n            value=OPENAI_CHAT_MODEL_NAMES[0],\n            info=\"Select the model to use\",\n            real_time_refresh=True,\n        ),\n        SecretStrInput(\n            name=\"api_key\",\n            display_name=\"OpenAI API Key\",\n            info=\"Model Provider API key\",\n            required=False,\n            show=True,\n            real_time_refresh=True,\n        ),\n        MessageInput(\n            name=\"input_value\",\n            display_name=\"Input\",\n            info=\"The input text to send to the model\",\n        ),\n        MultilineInput(\n            name=\"system_message\",\n            display_name=\"System Message\",\n            info=\"A system message that helps set the behavior of the assistant\",\n            advanced=False,\n        ),\n        BoolInput(\n            name=\"stream\",\n            display_name=\"Stream\",\n            info=\"Whether to stream the response\",\n            value=False,\n            advanced=True,\n        ),\n        SliderInput(\n            name=\"temperature\",\n            display_name=\"Temperature\",\n            value=0.1,\n            info=\"Controls randomness in responses\",\n            range_spec=RangeSpec(min=0, max=1, step=0.01),\n            advanced=True,\n        ),\n    ]\n\n    def build_model(self) -> LanguageModel:\n        provider = self.provider\n        model_name = self.model_name\n        temperature = self.temperature\n        stream = self.stream\n\n        if provider == \"OpenAI\":\n            if not self.api_key:\n                msg = \"OpenAI API key is required when using OpenAI provider\"\n                raise ValueError(msg)\n\n            if model_name in OPENAI_REASONING_MODEL_NAMES:\n                # reasoning models do not support temperature (yet)\n                temperature = None\n\n            return ChatOpenAI(\n                model_name=model_name,\n                temperature=temperature,\n                streaming=stream,\n                openai_api_key=self.api_key,\n            )\n        if provider == \"Anthropic\":\n            if not self.api_key:\n                msg = \"Anthropic API key is required when using Anthropic provider\"\n                raise ValueError(msg)\n            return ChatAnthropic(\n                model=model_name,\n                temperature=temperature,\n                streaming=stream,\n                anthropic_api_key=self.api_key,\n            )\n        if provider == \"Google\":\n            if not self.api_key:\n                msg = \"Google API key is required when using Google provider\"\n                raise ValueError(msg)\n            return ChatGoogleGenerativeAI(\n                model=model_name,\n                temperature=temperature,\n                streaming=stream,\n                google_api_key=self.api_key,\n            )\n        msg = f\"Unknown provider: {provider}\"\n        raise ValueError(msg)\n\n    def update_build_config(self, build_config: dotdict, field_value: Any, field_name: str | None = None) -> dotdict:\n        if field_name == \"provider\":\n            if field_value == \"OpenAI\":\n                build_config[\"model_name\"][\"options\"] = OPENAI_CHAT_MODEL_NAMES + OPENAI_REASONING_MODEL_NAMES\n                build_config[\"model_name\"][\"value\"] = OPENAI_CHAT_MODEL_NAMES[0]\n                build_config[\"api_key\"][\"display_name\"] = \"OpenAI API Key\"\n            elif field_value == \"Anthropic\":\n                build_config[\"model_name\"][\"options\"] = ANTHROPIC_MODELS\n                build_config[\"model_name\"][\"value\"] = ANTHROPIC_MODELS[0]\n                build_config[\"api_key\"][\"display_name\"] = \"Anthropic API Key\"\n            elif field_value == \"Google\":\n                build_config[\"model_name\"][\"options\"] = GOOGLE_GENERATIVE_AI_MODELS\n                build_config[\"model_name\"][\"value\"] = GOOGLE_GENERATIVE_AI_MODELS[0]\n                build_config[\"api_key\"][\"display_name\"] = \"Google API Key\"\n        elif field_name == \"model_name\" and field_value.startswith(\"o1\") and self.provider == \"OpenAI\":\n            # Hide system_message for o1 models - currently unsupported\n            if \"system_message\" in build_config:\n                build_config[\"system_message\"][\"show\"] = False\n        elif field_name == \"model_name\" and not field_value.startswith(\"o1\") and \"system_message\" in build_config:\n            build_config[\"system_message\"][\"show\"] = True\n        return build_config\n"
              },
              "input_value": {
                "_input_type": "MessageInput",
                "advanced": false,
                "display_name": "Input",
                "dynamic": false,
=======
                "type": "code",
                "value": "from typing import Any\n\nfrom langchain_anthropic import ChatAnthropic\nfrom langchain_google_genai import ChatGoogleGenerativeAI\nfrom langchain_openai import ChatOpenAI\n\nfrom langflow.base.models.anthropic_constants import ANTHROPIC_MODELS\nfrom langflow.base.models.google_generative_ai_constants import GOOGLE_GENERATIVE_AI_MODELS\nfrom langflow.base.models.model import LCModelComponent\nfrom langflow.base.models.openai_constants import OPENAI_CHAT_MODEL_NAMES, OPENAI_REASONING_MODEL_NAMES\nfrom langflow.field_typing import LanguageModel\nfrom langflow.field_typing.range_spec import RangeSpec\nfrom langflow.inputs.inputs import BoolInput\nfrom langflow.io import DropdownInput, MessageInput, MultilineInput, SecretStrInput, SliderInput\nfrom langflow.schema.dotdict import dotdict\n\n\nclass LanguageModelComponent(LCModelComponent):\n    display_name = \"Language Model\"\n    description = \"Runs a language model given a specified provider.\"\n    documentation: str = \"https://docs.langflow.org/components-models\"\n    icon = \"brain-circuit\"\n    category = \"models\"\n    priority = 0  # Set priority to 0 to make it appear first\n\n    inputs = [\n        DropdownInput(\n            name=\"provider\",\n            display_name=\"Model Provider\",\n            options=[\"OpenAI\", \"Anthropic\", \"Google\"],\n            value=\"OpenAI\",\n            info=\"Select the model provider\",\n            real_time_refresh=True,\n            options_metadata=[{\"icon\": \"OpenAI\"}, {\"icon\": \"Anthropic\"}, {\"icon\": \"GoogleGenerativeAI\"}],\n        ),\n        DropdownInput(\n            name=\"model_name\",\n            display_name=\"Model Name\",\n            options=OPENAI_CHAT_MODEL_NAMES + OPENAI_REASONING_MODEL_NAMES,\n            value=OPENAI_CHAT_MODEL_NAMES[0],\n            info=\"Select the model to use\",\n            real_time_refresh=True,\n        ),\n        SecretStrInput(\n            name=\"api_key\",\n            display_name=\"OpenAI API Key\",\n            info=\"Model Provider API key\",\n            required=False,\n            show=True,\n            real_time_refresh=True,\n        ),\n        MessageInput(\n            name=\"input_value\",\n            display_name=\"Input\",\n            info=\"The input text to send to the model\",\n        ),\n        MultilineInput(\n            name=\"system_message\",\n            display_name=\"System Message\",\n            info=\"A system message that helps set the behavior of the assistant\",\n            advanced=False,\n        ),\n        BoolInput(\n            name=\"stream\",\n            display_name=\"Stream\",\n            info=\"Whether to stream the response\",\n            value=False,\n            advanced=True,\n        ),\n        SliderInput(\n            name=\"temperature\",\n            display_name=\"Temperature\",\n            value=0.1,\n            info=\"Controls randomness in responses\",\n            range_spec=RangeSpec(min=0, max=1, step=0.01),\n            advanced=True,\n        ),\n    ]\n\n    def build_model(self) -> LanguageModel:\n        provider = self.provider\n        model_name = self.model_name\n        temperature = self.temperature\n        stream = self.stream\n\n        if provider == \"OpenAI\":\n            if not self.api_key:\n                msg = \"OpenAI API key is required when using OpenAI provider\"\n                raise ValueError(msg)\n\n            if model_name in OPENAI_REASONING_MODEL_NAMES:\n                # reasoning models do not support temperature (yet)\n                temperature = None\n\n            return ChatOpenAI(\n                model_name=model_name,\n                temperature=temperature,\n                streaming=stream,\n                openai_api_key=self.api_key,\n            )\n        if provider == \"Anthropic\":\n            if not self.api_key:\n                msg = \"Anthropic API key is required when using Anthropic provider\"\n                raise ValueError(msg)\n            return ChatAnthropic(\n                model=model_name,\n                temperature=temperature,\n                streaming=stream,\n                anthropic_api_key=self.api_key,\n            )\n        if provider == \"Google\":\n            if not self.api_key:\n                msg = \"Google API key is required when using Google provider\"\n                raise ValueError(msg)\n            return ChatGoogleGenerativeAI(\n                model=model_name,\n                temperature=temperature,\n                streaming=stream,\n                google_api_key=self.api_key,\n            )\n        msg = f\"Unknown provider: {provider}\"\n        raise ValueError(msg)\n\n    def update_build_config(self, build_config: dotdict, field_value: Any, field_name: str | None = None) -> dotdict:\n        if field_name == \"provider\":\n            if field_value == \"OpenAI\":\n                build_config[\"model_name\"][\"options\"] = OPENAI_CHAT_MODEL_NAMES + OPENAI_REASONING_MODEL_NAMES\n                build_config[\"model_name\"][\"value\"] = OPENAI_CHAT_MODEL_NAMES[0]\n                build_config[\"api_key\"][\"display_name\"] = \"OpenAI API Key\"\n            elif field_value == \"Anthropic\":\n                build_config[\"model_name\"][\"options\"] = ANTHROPIC_MODELS\n                build_config[\"model_name\"][\"value\"] = ANTHROPIC_MODELS[0]\n                build_config[\"api_key\"][\"display_name\"] = \"Anthropic API Key\"\n            elif field_value == \"Google\":\n                build_config[\"model_name\"][\"options\"] = GOOGLE_GENERATIVE_AI_MODELS\n                build_config[\"model_name\"][\"value\"] = GOOGLE_GENERATIVE_AI_MODELS[0]\n                build_config[\"api_key\"][\"display_name\"] = \"Google API Key\"\n        elif field_name == \"model_name\" and field_value.startswith(\"o1\") and self.provider == \"OpenAI\":\n            # Hide system_message for o1 models - currently unsupported\n            if \"system_message\" in build_config:\n                build_config[\"system_message\"][\"show\"] = False\n        elif field_name == \"model_name\" and not field_value.startswith(\"o1\") and \"system_message\" in build_config:\n            build_config[\"system_message\"][\"show\"] = True\n        return build_config\n"
              },
              "input_value": {
                "_input_type": "MessageInput",
                "advanced": false,
                "display_name": "Input",
                "dynamic": false,
>>>>>>> e20ff66b
                "info": "The input text to send to the model",
                "input_types": [
                  "Message"
                ],
                "list": false,
                "list_add_label": "Add More",
                "load_from_db": false,
                "name": "input_value",
                "placeholder": "",
                "required": false,
                "show": true,
                "title_case": false,
                "tool_mode": false,
                "trace_as_input": true,
                "trace_as_metadata": true,
                "type": "str",
                "value": ""
              },
              "model_name": {
                "_input_type": "DropdownInput",
                "advanced": false,
                "combobox": false,
                "dialog_inputs": {},
                "display_name": "Model Name",
                "dynamic": false,
                "info": "Select the model to use",
                "name": "model_name",
                "options": [
                  "gpt-4o-mini",
                  "gpt-4o",
                  "gpt-4.1",
                  "gpt-4.1-mini",
                  "gpt-4.1-nano",
                  "gpt-4.5-preview",
                  "gpt-4-turbo",
                  "gpt-4-turbo-preview",
                  "gpt-4",
                  "gpt-3.5-turbo"
                ],
                "options_metadata": [],
                "placeholder": "",
                "required": false,
                "show": true,
                "title_case": false,
                "toggle": false,
                "tool_mode": false,
                "trace_as_metadata": true,
                "type": "str",
                "value": "gpt-4o-mini"
              },
              "provider": {
                "_input_type": "DropdownInput",
                "advanced": false,
                "combobox": false,
                "dialog_inputs": {},
                "display_name": "Model Provider",
                "dynamic": false,
                "info": "Select the model provider",
                "name": "provider",
                "options": [
                  "OpenAI",
                  "Anthropic",
                  "Google"
                ],
                "options_metadata": [
                  {
                    "icon": "OpenAI"
                  },
                  {
                    "icon": "Anthropic"
                  },
                  {
                    "icon": "Google"
                  }
                ],
                "placeholder": "",
                "real_time_refresh": true,
                "required": false,
                "show": true,
                "title_case": false,
                "toggle": false,
                "tool_mode": false,
                "trace_as_metadata": true,
                "type": "str",
                "value": "OpenAI"
              },
              "stream": {
                "_input_type": "BoolInput",
                "advanced": true,
                "display_name": "Stream",
                "dynamic": false,
                "info": "Whether to stream the response",
                "list": false,
                "list_add_label": "Add More",
                "name": "stream",
                "placeholder": "",
                "required": false,
                "show": true,
                "title_case": false,
                "tool_mode": false,
                "trace_as_metadata": true,
                "type": "bool",
                "value": false
              },
              "system_message": {
                "_input_type": "MultilineInput",
                "advanced": true,
                "copy_field": false,
                "display_name": "System Message",
                "dynamic": false,
                "info": "A system message that helps set the behavior of the assistant",
                "input_types": [
                  "Message"
                ],
                "list": false,
                "list_add_label": "Add More",
                "load_from_db": false,
                "multiline": true,
                "name": "system_message",
                "placeholder": "",
                "required": false,
                "show": true,
                "title_case": false,
                "tool_mode": false,
                "trace_as_input": true,
                "trace_as_metadata": true,
                "type": "str",
                "value": ""
              },
              "temperature": {
                "_input_type": "SliderInput",
                "advanced": true,
                "display_name": "Temperature",
                "dynamic": false,
                "info": "Controls randomness in responses",
                "max_label": "",
                "max_label_icon": "",
                "min_label": "",
                "min_label_icon": "",
                "name": "temperature",
                "placeholder": "",
                "range_spec": {
                  "max": 1,
                  "min": 0,
                  "step": 0.01,
                  "step_type": "float"
                },
                "required": false,
                "show": true,
                "slider_buttons": false,
                "slider_buttons_options": [],
                "slider_input": false,
                "title_case": false,
                "tool_mode": false,
                "type": "slider",
                "value": 0.1
              }
            },
            "tool_mode": false
          },
          "selected_output": "model_output",
          "showNode": true,
          "type": "LanguageModelComponent"
        },
        "dragging": false,
        "id": "LanguageModelComponent-MD9V5",
        "measured": {
          "height": 451,
          "width": 320
        },
        "position": {
          "x": 322.5971643968167,
          "y": -36.64113990031162
        },
        "selected": false,
        "type": "genericNode"
      },
      {
        "data": {
          "id": "StructuredOutput-AUzID",
          "node": {
            "base_classes": [
              "Data"
            ],
            "beta": false,
            "conditional_paths": [],
            "custom_fields": {},
            "description": "Uses an LLM to generate structured data. Ideal for extraction and consistency.",
            "display_name": "Structured Output",
            "documentation": "",
            "edited": false,
            "field_order": [
              "llm",
              "input_value",
              "system_prompt",
              "schema_name",
              "output_schema"
            ],
            "frozen": false,
            "icon": "braces",
            "legacy": false,
            "metadata": {
<<<<<<< HEAD
              "code_hash": "ad2a6f4552c0",
=======
              "code_hash": "4a2e1119299c",
>>>>>>> e20ff66b
              "dependencies": {
                "dependencies": [
                  {
                    "name": "pydantic",
                    "version": "2.10.6"
                  },
                  {
                    "name": "trustcall",
                    "version": "0.0.39"
                  },
                  {
                    "name": "langflow",
                    "version": null
                  }
                ],
                "total_dependencies": 3
              },
              "module": "langflow.components.processing.structured_output.StructuredOutputComponent"
            },
            "minimized": false,
            "output_types": [],
            "outputs": [
              {
                "allows_loop": false,
                "cache": true,
                "display_name": "Structured Output",
                "group_outputs": false,
                "method": "build_structured_output",
                "name": "structured_output",
                "selected": "Data",
                "tool_mode": true,
                "types": [
                  "Data"
                ],
                "value": "__UNDEFINED__"
              },
              {
                "allows_loop": false,
                "cache": true,
                "display_name": "Structured Output",
                "group_outputs": false,
                "method": "build_structured_dataframe",
                "name": "dataframe_output",
                "selected": null,
                "tool_mode": true,
                "types": [
                  "DataFrame"
                ],
                "value": "__UNDEFINED__"
              }
            ],
            "pinned": false,
            "template": {
              "_type": "Component",
              "code": {
                "advanced": true,
                "dynamic": true,
                "fileTypes": [],
                "file_path": "",
                "info": "",
                "list": false,
                "load_from_db": false,
                "multiline": true,
                "name": "code",
                "password": false,
                "placeholder": "",
                "required": true,
                "show": true,
                "title_case": false,
                "type": "code",
<<<<<<< HEAD
                "value": "from pydantic import BaseModel, Field, create_model\nfrom trustcall import create_extractor\n\nfrom langflow.base.models.chat_result import get_chat_result\nfrom langflow.custom.custom_component.component import Component\nfrom langflow.helpers.base_model import build_model_from_schema\nfrom langflow.io import (\n    HandleInput,\n    MessageTextInput,\n    MultilineInput,\n    Output,\n    TableInput,\n)\nfrom langflow.schema.data import Data\nfrom langflow.schema.dataframe import DataFrame\nfrom langflow.schema.table import EditMode\n\n\nclass StructuredOutputComponent(Component):\n    display_name = \"Structured Output\"\n    description = \"Uses an LLM to generate structured data. Ideal for extraction and consistency.\"\n    documentation: str = \"https://docs.langflow.org/components-processing#structured-output\"\n    name = \"StructuredOutput\"\n    icon = \"braces\"\n\n    inputs = [\n        HandleInput(\n            name=\"llm\",\n            display_name=\"Language Model\",\n            info=\"The language model to use to generate the structured output.\",\n            input_types=[\"LanguageModel\"],\n            required=True,\n        ),\n        MultilineInput(\n            name=\"input_value\",\n            display_name=\"Input Message\",\n            info=\"The input message to the language model.\",\n            tool_mode=True,\n            required=True,\n        ),\n        MultilineInput(\n            name=\"system_prompt\",\n            display_name=\"Format Instructions\",\n            info=\"The instructions to the language model for formatting the output.\",\n            value=(\n                \"You are an AI that extracts structured JSON objects from unstructured text. \"\n                \"Use a predefined schema with expected types (str, int, float, bool, dict). \"\n                \"Extract ALL relevant instances that match the schema - if multiple patterns exist, capture them all. \"\n                \"Fill missing or ambiguous values with defaults: null for missing values. \"\n                \"Remove exact duplicates but keep variations that have different field values. \"\n                \"Always return valid JSON in the expected format, never throw errors. \"\n                \"If multiple objects can be extracted, return them all in the structured format.\"\n            ),\n            required=True,\n            advanced=True,\n        ),\n        MessageTextInput(\n            name=\"schema_name\",\n            display_name=\"Schema Name\",\n            info=\"Provide a name for the output data schema.\",\n            advanced=True,\n        ),\n        TableInput(\n            name=\"output_schema\",\n            display_name=\"Output Schema\",\n            info=\"Define the structure and data types for the model's output.\",\n            required=True,\n            # TODO: remove deault value\n            table_schema=[\n                {\n                    \"name\": \"name\",\n                    \"display_name\": \"Name\",\n                    \"type\": \"str\",\n                    \"description\": \"Specify the name of the output field.\",\n                    \"default\": \"field\",\n                    \"edit_mode\": EditMode.INLINE,\n                },\n                {\n                    \"name\": \"description\",\n                    \"display_name\": \"Description\",\n                    \"type\": \"str\",\n                    \"description\": \"Describe the purpose of the output field.\",\n                    \"default\": \"description of field\",\n                    \"edit_mode\": EditMode.POPOVER,\n                },\n                {\n                    \"name\": \"type\",\n                    \"display_name\": \"Type\",\n                    \"type\": \"str\",\n                    \"edit_mode\": EditMode.INLINE,\n                    \"description\": (\"Indicate the data type of the output field (e.g., str, int, float, bool, dict).\"),\n                    \"options\": [\"str\", \"int\", \"float\", \"bool\", \"dict\"],\n                    \"default\": \"str\",\n                },\n                {\n                    \"name\": \"multiple\",\n                    \"display_name\": \"As List\",\n                    \"type\": \"boolean\",\n                    \"description\": \"Set to True if this output field should be a list of the specified type.\",\n                    \"default\": \"False\",\n                    \"edit_mode\": EditMode.INLINE,\n                },\n            ],\n            value=[\n                {\n                    \"name\": \"field\",\n                    \"description\": \"description of field\",\n                    \"type\": \"str\",\n                    \"multiple\": \"False\",\n                }\n            ],\n        ),\n    ]\n\n    outputs = [\n        Output(\n            name=\"structured_output\",\n            display_name=\"Structured Output\",\n            method=\"build_structured_output\",\n        ),\n        Output(\n            name=\"dataframe_output\",\n            display_name=\"Structured Output\",\n            method=\"build_structured_dataframe\",\n        ),\n    ]\n\n    def build_structured_output_base(self):\n        schema_name = self.schema_name or \"OutputModel\"\n\n        if not hasattr(self.llm, \"with_structured_output\"):\n            msg = \"Language model does not support structured output.\"\n            raise TypeError(msg)\n        if not self.output_schema:\n            msg = \"Output schema cannot be empty\"\n            raise ValueError(msg)\n\n        output_model_ = build_model_from_schema(self.output_schema)\n\n        output_model = create_model(\n            schema_name,\n            __doc__=f\"A list of {schema_name}.\",\n            objects=(list[output_model_], Field(description=f\"A list of {schema_name}.\")),  # type: ignore[valid-type]\n        )\n\n        try:\n            llm_with_structured_output = create_extractor(self.llm, tools=[output_model])\n        except NotImplementedError as exc:\n            msg = f\"{self.llm.__class__.__name__} does not support structured output.\"\n            raise TypeError(msg) from exc\n\n        config_dict = {\n            \"run_name\": self.display_name,\n            \"project_name\": self.get_project_name(),\n            \"callbacks\": self.get_langchain_callbacks(),\n        }\n        result = get_chat_result(\n            runnable=llm_with_structured_output,\n            system_message=self.system_prompt,\n            input_value=self.input_value,\n            config=config_dict,\n        )\n\n        # OPTIMIZATION NOTE: Simplified processing based on trustcall response structure\n        # Handle non-dict responses (shouldn't happen with trustcall, but defensive)\n        if not isinstance(result, dict):\n            return result\n\n        # Extract first response and convert BaseModel to dict\n        responses = result.get(\"responses\", [])\n        if not responses:\n            return result\n\n        # Convert BaseModel to dict (creates the \"objects\" key)\n        first_response = responses[0]\n        structured_data = first_response.model_dump() if isinstance(first_response, BaseModel) else first_response\n\n        # Extract the objects array (guaranteed to exist due to our Pydantic model structure)\n        return structured_data.get(\"objects\", structured_data)\n\n    def build_structured_output(self) -> Data:\n        output = self.build_structured_output_base()\n        if not isinstance(output, list) or not output:\n            # handle empty or unexpected type case\n            msg = \"No structured output returned\"\n            raise ValueError(msg)\n        if len(output) == 1:\n            return Data(data=output[0])\n        if len(output) > 1:\n            # Multiple outputs - wrap them in a results container\n            return Data(data={\"results\": output})\n        return Data()\n\n    def build_structured_dataframe(self) -> DataFrame:\n        output = self.build_structured_output_base()\n        if not isinstance(output, list) or not output:\n            # handle empty or unexpected type case\n            msg = \"No structured output returned\"\n            raise ValueError(msg)\n        data_list = [Data(data=output[0])] if len(output) == 1 else [Data(data=item) for item in output]\n\n        return DataFrame(data_list)\n"
=======
                "value": "from pydantic import BaseModel, Field, create_model\nfrom trustcall import create_extractor\n\nfrom langflow.base.models.chat_result import get_chat_result\nfrom langflow.custom.custom_component.component import Component\nfrom langflow.helpers.base_model import build_model_from_schema\nfrom langflow.io import (\n    HandleInput,\n    MessageTextInput,\n    MultilineInput,\n    Output,\n    TableInput,\n)\nfrom langflow.schema.data import Data\nfrom langflow.schema.dataframe import DataFrame\nfrom langflow.schema.table import EditMode\n\n\nclass StructuredOutputComponent(Component):\n    display_name = \"Structured Output\"\n    description = \"Uses an LLM to generate structured data. Ideal for extraction and consistency.\"\n    documentation: str = \"https://docs.langflow.org/components-processing#structured-output\"\n    name = \"StructuredOutput\"\n    icon = \"braces\"\n\n    inputs = [\n        HandleInput(\n            name=\"llm\",\n            display_name=\"Language Model\",\n            info=\"The language model to use to generate the structured output.\",\n            input_types=[\"LanguageModel\"],\n            required=True,\n        ),\n        MultilineInput(\n            name=\"input_value\",\n            display_name=\"Input Message\",\n            info=\"The input message to the language model.\",\n            tool_mode=True,\n            required=True,\n        ),\n        MultilineInput(\n            name=\"system_prompt\",\n            display_name=\"Format Instructions\",\n            info=\"The instructions to the language model for formatting the output.\",\n            value=(\n                \"You are an AI that extracts structured JSON objects from unstructured text. \"\n                \"Use a predefined schema with expected types (str, int, float, bool, dict). \"\n                \"Extract ALL relevant instances that match the schema - if multiple patterns exist, capture them all. \"\n                \"Fill missing or ambiguous values with defaults: null for missing values. \"\n                \"Remove exact duplicates but keep variations that have different field values. \"\n                \"Always return valid JSON in the expected format, never throw errors. \"\n                \"If multiple objects can be extracted, return them all in the structured format.\"\n            ),\n            required=True,\n            advanced=True,\n        ),\n        MessageTextInput(\n            name=\"schema_name\",\n            display_name=\"Schema Name\",\n            info=\"Provide a name for the output data schema.\",\n            advanced=True,\n        ),\n        TableInput(\n            name=\"output_schema\",\n            display_name=\"Output Schema\",\n            info=\"Define the structure and data types for the model's output.\",\n            required=True,\n            # TODO: remove deault value\n            table_schema=[\n                {\n                    \"name\": \"name\",\n                    \"display_name\": \"Name\",\n                    \"type\": \"str\",\n                    \"description\": \"Specify the name of the output field.\",\n                    \"default\": \"field\",\n                    \"edit_mode\": EditMode.INLINE,\n                },\n                {\n                    \"name\": \"description\",\n                    \"display_name\": \"Description\",\n                    \"type\": \"str\",\n                    \"description\": \"Describe the purpose of the output field.\",\n                    \"default\": \"description of field\",\n                    \"edit_mode\": EditMode.POPOVER,\n                },\n                {\n                    \"name\": \"type\",\n                    \"display_name\": \"Type\",\n                    \"type\": \"str\",\n                    \"edit_mode\": EditMode.INLINE,\n                    \"description\": (\"Indicate the data type of the output field (e.g., str, int, float, bool, dict).\"),\n                    \"options\": [\"str\", \"int\", \"float\", \"bool\", \"dict\"],\n                    \"default\": \"str\",\n                },\n                {\n                    \"name\": \"multiple\",\n                    \"display_name\": \"As List\",\n                    \"type\": \"boolean\",\n                    \"description\": \"Set to True if this output field should be a list of the specified type.\",\n                    \"default\": \"False\",\n                    \"edit_mode\": EditMode.INLINE,\n                },\n            ],\n            value=[\n                {\n                    \"name\": \"field\",\n                    \"description\": \"description of field\",\n                    \"type\": \"str\",\n                    \"multiple\": \"False\",\n                }\n            ],\n        ),\n    ]\n\n    outputs = [\n        Output(\n            name=\"structured_output\",\n            display_name=\"Structured Output\",\n            method=\"build_structured_output\",\n        ),\n        Output(\n            name=\"dataframe_output\",\n            display_name=\"Structured Output\",\n            method=\"build_structured_dataframe\",\n        ),\n    ]\n\n    def build_structured_output_base(self):\n        schema_name = self.schema_name or \"OutputModel\"\n\n        if not hasattr(self.llm, \"with_structured_output\"):\n            msg = \"Language model does not support structured output.\"\n            raise TypeError(msg)\n        if not self.output_schema:\n            msg = \"Output schema cannot be empty\"\n            raise ValueError(msg)\n\n        output_model_ = build_model_from_schema(self.output_schema)\n\n        output_model = create_model(\n            schema_name,\n            __doc__=f\"A list of {schema_name}.\",\n            objects=(list[output_model_], Field(description=f\"A list of {schema_name}.\")),  # type: ignore[valid-type]\n        )\n\n        try:\n            llm_with_structured_output = create_extractor(self.llm, tools=[output_model])\n        except NotImplementedError as exc:\n            msg = f\"{self.llm.__class__.__name__} does not support structured output.\"\n            raise TypeError(msg) from exc\n\n        config_dict = {\n            \"run_name\": self.display_name,\n            \"project_name\": self.get_project_name(),\n            \"callbacks\": self.get_langchain_callbacks(),\n        }\n        result = get_chat_result(\n            runnable=llm_with_structured_output,\n            system_message=self.system_prompt,\n            input_value=self.input_value,\n            config=config_dict,\n        )\n\n        # OPTIMIZATION NOTE: Simplified processing based on trustcall response structure\n        # Handle non-dict responses (shouldn't happen with trustcall, but defensive)\n        if not isinstance(result, dict):\n            return result\n\n        # Extract first response and convert BaseModel to dict\n        responses = result.get(\"responses\", [])\n        if not responses:\n            return result\n\n        # Convert BaseModel to dict (creates the \"objects\" key)\n        first_response = responses[0]\n        structured_data = first_response.model_dump() if isinstance(first_response, BaseModel) else first_response\n\n        # Extract the objects array (guaranteed to exist due to our Pydantic model structure)\n        return structured_data.get(\"objects\", structured_data)\n\n    def build_structured_output(self) -> Data:\n        output = self.build_structured_output_base()\n        if not isinstance(output, list) or not output:\n            # handle empty or unexpected type case\n            msg = \"No structured output returned\"\n            raise ValueError(msg)\n        if len(output) == 1:\n            return Data(data=output[0])\n        if len(output) > 1:\n            # Multiple outputs - wrap them in a results container\n            return Data(data={\"results\": output})\n        return Data()\n\n    def build_structured_dataframe(self) -> DataFrame:\n        output = self.build_structured_output_base()\n        if not isinstance(output, list) or not output:\n            # handle empty or unexpected type case\n            msg = \"No structured output returned\"\n            raise ValueError(msg)\n        if len(output) == 1:\n            return DataFrame(output[0])\n        if len(output) > 1:\n            # Multiple outputs - convert to DataFrame directly\n            return DataFrame(output)\n        return DataFrame()\n"
>>>>>>> e20ff66b
              },
              "input_value": {
                "_input_type": "MessageTextInput",
                "advanced": false,
                "display_name": "Input Message",
                "dynamic": false,
                "info": "The input message to the language model.",
                "input_types": [
                  "Message"
                ],
                "list": false,
                "list_add_label": "Add More",
                "load_from_db": false,
                "name": "input_value",
                "placeholder": "",
                "required": true,
                "show": true,
                "title_case": false,
                "tool_mode": true,
                "trace_as_input": true,
                "trace_as_metadata": true,
                "type": "str",
                "value": ""
              },
              "llm": {
                "_input_type": "HandleInput",
                "advanced": false,
                "display_name": "Language Model",
                "dynamic": false,
                "info": "The language model to use to generate the structured output.",
                "input_types": [
                  "LanguageModel"
                ],
                "list": false,
                "list_add_label": "Add More",
                "name": "llm",
                "placeholder": "",
                "required": true,
                "show": true,
                "title_case": false,
                "trace_as_metadata": true,
                "type": "other",
                "value": ""
              },
              "output_schema": {
                "_input_type": "TableInput",
                "advanced": false,
                "display_name": "Output Schema",
                "dynamic": false,
                "info": "Define the structure and data types for the model's output.",
                "is_list": true,
                "list_add_label": "Add More",
                "name": "output_schema",
                "placeholder": "",
                "required": true,
                "show": true,
                "table_icon": "Table",
                "table_schema": {
                  "columns": [
                    {
                      "default": "field",
                      "description": "Specify the name of the output field.",
                      "disable_edit": false,
                      "display_name": "Name",
                      "edit_mode": "inline",
                      "filterable": true,
                      "formatter": "text",
                      "hidden": false,
                      "name": "name",
                      "sortable": true,
                      "type": "str"
                    },
                    {
                      "default": "description of field",
                      "description": "Describe the purpose of the output field.",
                      "disable_edit": false,
                      "display_name": "Description",
                      "edit_mode": "popover",
                      "filterable": true,
                      "formatter": "text",
                      "hidden": false,
                      "name": "description",
                      "sortable": true,
                      "type": "str"
                    },
                    {
                      "default": "str",
                      "description": "Indicate the data type of the output field (e.g., str, int, float, bool, dict).",
                      "disable_edit": false,
                      "display_name": "Type",
                      "edit_mode": "inline",
                      "filterable": true,
                      "formatter": "text",
                      "hidden": false,
                      "name": "type",
                      "options": [
                        "str",
                        "int",
                        "float",
                        "bool",
                        "dict"
                      ],
                      "sortable": true,
                      "type": "str"
                    },
                    {
                      "default": false,
                      "description": "Set to True if this output field should be a list of the specified type.",
                      "disable_edit": false,
                      "display_name": "As List",
                      "edit_mode": "inline",
                      "filterable": true,
                      "formatter": "boolean",
                      "hidden": false,
                      "name": "multiple",
                      "sortable": true,
                      "type": "boolean"
                    }
                  ]
                },
                "title_case": false,
                "tool_mode": false,
                "trace_as_metadata": true,
                "trigger_icon": "Table",
                "trigger_text": "Open table",
                "type": "table",
                "value": [
                  {
                    "description": "description of field",
                    "multiple": "False",
                    "name": "field",
                    "type": "str"
                  }
                ]
              },
              "schema_name": {
                "_input_type": "MessageTextInput",
                "advanced": true,
                "display_name": "Schema Name",
                "dynamic": false,
                "info": "Provide a name for the output data schema.",
                "input_types": [
                  "Message"
                ],
                "list": false,
                "list_add_label": "Add More",
                "load_from_db": false,
                "name": "schema_name",
                "placeholder": "",
                "required": false,
                "show": true,
                "title_case": false,
                "tool_mode": false,
                "trace_as_input": true,
                "trace_as_metadata": true,
                "type": "str",
                "value": ""
              },
              "system_prompt": {
                "_input_type": "MultilineInput",
                "advanced": true,
                "copy_field": false,
                "display_name": "Format Instructions",
                "dynamic": false,
                "info": "The instructions to the language model for formatting the output.",
                "input_types": [
                  "Message"
                ],
                "list": false,
                "list_add_label": "Add More",
                "load_from_db": false,
                "multiline": true,
                "name": "system_prompt",
                "placeholder": "",
                "required": true,
                "show": true,
                "title_case": false,
                "tool_mode": false,
                "trace_as_input": true,
                "trace_as_metadata": true,
                "type": "str",
                "value": "You are an AI that extracts structured JSON objects from unstructured text. Use a predefined schema with expected types (str, int, float, bool, dict). Extract ALL relevant instances that match the schema - if multiple patterns exist, capture them all. Fill missing or ambiguous values with defaults: null for missing values. Remove exact duplicates but keep variations that have different field values. Always return valid JSON in the expected format, never throw errors. If multiple objects can be extracted, return them all in the structured format."
              }
            },
            "tool_mode": false
          },
          "selected_output": "structured_output",
          "showNode": true,
          "type": "StructuredOutput"
        },
        "dragging": false,
        "id": "StructuredOutput-AUzID",
        "measured": {
          "height": 349,
          "width": 320
        },
        "position": {
          "x": 735.3215653605321,
          "y": 423.7970360460631
        },
        "selected": false,
        "type": "genericNode"
      },
      {
        "data": {
          "id": "note-IkRDS",
          "node": {
            "description": "# Hybrid Search RAG\n\nHybrid search performs a vector similarity search and a lexical search, compares the results of both searches, and then returns the most relevant results overall.\n\n## Prerequisites\n\n* An [OpenAI API key](https://platform.openai.com/)\n* An [Astra DB Application Token](https://docs.datastax.com/en/astra-db-serverless/databases/create-database.html) for the Astra DB component.\n\n## Quickstart\n\n1. In the Astra DB component, add your Astra DB Application Token.\nThis connects Langflow to your Astra database.\n2. Select an Astra collection that is hybrid-enabled.\nFor more information, see the [Datastax documentation](https://docs.datastax.com/en/astra-db-serverless/databases/hybrid-search.html).\nThe connection appears between the Parser component and the Astra DB component when a vector database is connected.\n3. Ensure the **Lexical Terms** and **Parsed Text** ports are connected.\n4. Add your OpenAI API key in the **Language Model** model component.\n5. Open the Playground and ask a question, like \"What are the features of my data?\"",
            "display_name": "",
            "documentation": "",
            "template": {
              "backgroundColor": "blue"
            }
          },
          "type": "note"
        },
        "dragging": false,
        "id": "note-IkRDS",
        "measured": {
          "height": 601,
          "width": 575
        },
        "position": {
          "x": 816.3801044575429,
          "y": -279.19595575780494
        },
        "selected": false,
        "type": "noteNode"
      },
      {
        "data": {
          "id": "AstraDB-93cal",
          "node": {
            "base_classes": [
              "Data",
              "DataFrame",
              "VectorStore"
            ],
            "beta": false,
            "conditional_paths": [],
            "custom_fields": {},
            "description": "Ingest and search documents in Astra DB",
            "display_name": "Astra DB",
            "documentation": "https://docs.datastax.com/en/langflow/astra-components.html",
            "edited": false,
            "field_order": [
              "token",
              "environment",
              "database_name",
              "api_endpoint",
              "keyspace",
              "collection_name",
              "embedding_model",
              "ingest_data",
              "search_query",
              "should_cache_vector_store",
              "search_method",
              "reranker",
              "lexical_terms",
              "number_of_results",
              "search_type",
              "search_score_threshold",
              "advanced_search_filter",
              "autodetect_collection",
              "content_field",
              "deletion_field",
              "ignore_invalid_documents",
              "astradb_vectorstore_kwargs"
            ],
            "frozen": false,
            "icon": "AstraDB",
            "legacy": false,
            "metadata": {
              "code_hash": "23fbe9daca09",
              "dependencies": {
                "dependencies": [
                  {
                    "name": "astrapy",
                    "version": "2.0.1"
                  },
                  {
                    "name": "langchain_astradb",
                    "version": "0.6.0"
                  },
                  {
                    "name": "langchain_core",
                    "version": "0.3.75"
                  },
                  {
                    "name": "langflow",
                    "version": null
                  }
                ],
                "total_dependencies": 4
              },
              "module": "langflow.components.datastax.astradb_vectorstore.AstraDBVectorStoreComponent"
            },
            "minimized": false,
            "output_types": [],
            "outputs": [
              {
                "allows_loop": false,
                "cache": true,
                "display_name": "Search Results",
                "group_outputs": false,
                "method": "search_documents",
                "name": "search_results",
                "selected": "Data",
                "tool_mode": true,
                "types": [
                  "Data"
                ],
                "value": "__UNDEFINED__"
              },
              {
                "allows_loop": false,
                "cache": true,
                "display_name": "DataFrame",
                "group_outputs": false,
                "method": "as_dataframe",
                "name": "dataframe",
                "selected": "DataFrame",
                "tool_mode": true,
                "types": [
                  "DataFrame"
                ],
                "value": "__UNDEFINED__"
              },
              {
                "allows_loop": false,
                "cache": true,
                "display_name": "Vector Store Connection",
                "group_outputs": false,
                "hidden": true,
                "method": "as_vector_store",
                "name": "vectorstoreconnection",
                "selected": "VectorStore",
                "tool_mode": true,
                "types": [
                  "VectorStore"
                ],
                "value": "__UNDEFINED__"
              }
            ],
            "pinned": false,
            "template": {
              "_type": "Component",
              "advanced_search_filter": {
                "_input_type": "NestedDictInput",
                "advanced": true,
                "display_name": "Search Metadata Filter",
                "dynamic": false,
                "info": "Optional dictionary of filters to apply to the search query.",
                "list": false,
                "list_add_label": "Add More",
                "name": "advanced_search_filter",
                "placeholder": "",
                "required": false,
                "show": true,
                "title_case": false,
                "tool_mode": false,
                "trace_as_input": true,
                "trace_as_metadata": true,
                "type": "NestedDict",
                "value": {}
              },
              "api_endpoint": {
                "_input_type": "DropdownInput",
                "advanced": true,
                "combobox": false,
                "dialog_inputs": {},
                "display_name": "Astra DB API Endpoint",
                "dynamic": false,
                "info": "The API Endpoint for the Astra DB instance. Supercedes database selection.",
                "name": "api_endpoint",
                "options": [],
                "options_metadata": [],
                "placeholder": "",
                "required": false,
                "show": true,
                "title_case": false,
                "toggle": false,
                "tool_mode": false,
                "trace_as_metadata": true,
                "type": "str",
                "value": ""
              },
              "astradb_vectorstore_kwargs": {
                "_input_type": "NestedDictInput",
                "advanced": true,
                "display_name": "AstraDBVectorStore Parameters",
                "dynamic": false,
                "info": "Optional dictionary of additional parameters for the AstraDBVectorStore.",
                "list": false,
                "list_add_label": "Add More",
                "name": "astradb_vectorstore_kwargs",
                "placeholder": "",
                "required": false,
                "show": true,
                "title_case": false,
                "tool_mode": false,
                "trace_as_input": true,
                "trace_as_metadata": true,
                "type": "NestedDict",
                "value": {}
              },
              "autodetect_collection": {
                "_input_type": "BoolInput",
                "advanced": true,
                "display_name": "Autodetect Collection",
                "dynamic": false,
                "info": "Boolean flag to determine whether to autodetect the collection.",
                "list": false,
                "list_add_label": "Add More",
                "name": "autodetect_collection",
                "placeholder": "",
                "required": false,
                "show": true,
                "title_case": false,
                "tool_mode": false,
                "trace_as_metadata": true,
                "type": "bool",
                "value": true
              },
              "code": {
                "advanced": true,
                "dynamic": true,
                "fileTypes": [],
                "file_path": "",
                "info": "",
                "list": false,
                "load_from_db": false,
                "multiline": true,
                "name": "code",
                "password": false,
                "placeholder": "",
                "required": true,
                "show": true,
                "title_case": false,
                "type": "code",
                "value": "import re\nfrom collections import defaultdict\nfrom dataclasses import asdict, dataclass, field\n\nfrom astrapy import DataAPIClient, Database\nfrom astrapy.data.info.reranking import RerankServiceOptions\nfrom astrapy.info import CollectionDescriptor, CollectionLexicalOptions, CollectionRerankOptions\nfrom langchain_astradb import AstraDBVectorStore, VectorServiceOptions\nfrom langchain_astradb.utils.astradb import HybridSearchMode, _AstraDBCollectionEnvironment\nfrom langchain_core.documents import Document\n\nfrom langflow.base.vectorstores.model import LCVectorStoreComponent, check_cached_vector_store\nfrom langflow.base.vectorstores.vector_store_connection_decorator import vector_store_connection\nfrom langflow.helpers.data import docs_to_data\nfrom langflow.inputs.inputs import FloatInput, NestedDictInput\nfrom langflow.io import (\n    BoolInput,\n    DropdownInput,\n    HandleInput,\n    IntInput,\n    QueryInput,\n    SecretStrInput,\n    StrInput,\n)\nfrom langflow.schema.data import Data\nfrom langflow.serialization import serialize\nfrom langflow.utils.version import get_version_info\n\n\n@vector_store_connection\nclass AstraDBVectorStoreComponent(LCVectorStoreComponent):\n    display_name: str = \"Astra DB\"\n    description: str = \"Ingest and search documents in Astra DB\"\n    documentation: str = \"https://docs.datastax.com/en/langflow/astra-components.html\"\n    name = \"AstraDB\"\n    icon: str = \"AstraDB\"\n\n    _cached_vector_store: AstraDBVectorStore | None = None\n\n    @dataclass\n    class NewDatabaseInput:\n        functionality: str = \"create\"\n        fields: dict[str, dict] = field(\n            default_factory=lambda: {\n                \"data\": {\n                    \"node\": {\n                        \"name\": \"create_database\",\n                        \"description\": \"Please allow several minutes for creation to complete.\",\n                        \"display_name\": \"Create new database\",\n                        \"field_order\": [\"01_new_database_name\", \"02_cloud_provider\", \"03_region\"],\n                        \"template\": {\n                            \"01_new_database_name\": StrInput(\n                                name=\"new_database_name\",\n                                display_name=\"Name\",\n                                info=\"Name of the new database to create in Astra DB.\",\n                                required=True,\n                            ),\n                            \"02_cloud_provider\": DropdownInput(\n                                name=\"cloud_provider\",\n                                display_name=\"Cloud provider\",\n                                info=\"Cloud provider for the new database.\",\n                                options=[],\n                                required=True,\n                                real_time_refresh=True,\n                            ),\n                            \"03_region\": DropdownInput(\n                                name=\"region\",\n                                display_name=\"Region\",\n                                info=\"Region for the new database.\",\n                                options=[],\n                                required=True,\n                            ),\n                        },\n                    },\n                }\n            }\n        )\n\n    @dataclass\n    class NewCollectionInput:\n        functionality: str = \"create\"\n        fields: dict[str, dict] = field(\n            default_factory=lambda: {\n                \"data\": {\n                    \"node\": {\n                        \"name\": \"create_collection\",\n                        \"description\": \"Please allow several seconds for creation to complete.\",\n                        \"display_name\": \"Create new collection\",\n                        \"field_order\": [\n                            \"01_new_collection_name\",\n                            \"02_embedding_generation_provider\",\n                            \"03_embedding_generation_model\",\n                            \"04_dimension\",\n                        ],\n                        \"template\": {\n                            \"01_new_collection_name\": StrInput(\n                                name=\"new_collection_name\",\n                                display_name=\"Name\",\n                                info=\"Name of the new collection to create in Astra DB.\",\n                                required=True,\n                            ),\n                            \"02_embedding_generation_provider\": DropdownInput(\n                                name=\"embedding_generation_provider\",\n                                display_name=\"Embedding generation method\",\n                                info=\"Provider to use for generating embeddings.\",\n                                helper_text=(\n                                    \"To create collections with more embedding provider options, go to \"\n                                    '<a class=\"underline\" href=\"https://astra.datastax.com/\" target=\" _blank\" '\n                                    'rel=\"noopener noreferrer\">your database in Astra DB</a>'\n                                ),\n                                real_time_refresh=True,\n                                required=True,\n                                options=[],\n                            ),\n                            \"03_embedding_generation_model\": DropdownInput(\n                                name=\"embedding_generation_model\",\n                                display_name=\"Embedding model\",\n                                info=\"Model to use for generating embeddings.\",\n                                real_time_refresh=True,\n                                options=[],\n                            ),\n                            \"04_dimension\": IntInput(\n                                name=\"dimension\",\n                                display_name=\"Dimensions\",\n                                info=\"Dimensions of the embeddings to generate.\",\n                                value=None,\n                            ),\n                        },\n                    },\n                }\n            }\n        )\n\n    inputs = [\n        SecretStrInput(\n            name=\"token\",\n            display_name=\"Astra DB Application Token\",\n            info=\"Authentication token for accessing Astra DB.\",\n            value=\"ASTRA_DB_APPLICATION_TOKEN\",\n            required=True,\n            real_time_refresh=True,\n            input_types=[],\n        ),\n        DropdownInput(\n            name=\"environment\",\n            display_name=\"Environment\",\n            info=\"The environment for the Astra DB API Endpoint.\",\n            options=[\"prod\", \"test\", \"dev\"],\n            value=\"prod\",\n            advanced=True,\n            real_time_refresh=True,\n            combobox=True,\n        ),\n        DropdownInput(\n            name=\"database_name\",\n            display_name=\"Database\",\n            info=\"The Database name for the Astra DB instance.\",\n            required=True,\n            refresh_button=True,\n            real_time_refresh=True,\n            dialog_inputs=asdict(NewDatabaseInput()),\n            combobox=True,\n        ),\n        DropdownInput(\n            name=\"api_endpoint\",\n            display_name=\"Astra DB API Endpoint\",\n            info=\"The API Endpoint for the Astra DB instance. Supercedes database selection.\",\n            advanced=True,\n        ),\n        DropdownInput(\n            name=\"keyspace\",\n            display_name=\"Keyspace\",\n            info=\"Optional keyspace within Astra DB to use for the collection.\",\n            advanced=True,\n            options=[],\n            real_time_refresh=True,\n        ),\n        DropdownInput(\n            name=\"collection_name\",\n            display_name=\"Collection\",\n            info=\"The name of the collection within Astra DB where the vectors will be stored.\",\n            required=True,\n            refresh_button=True,\n            real_time_refresh=True,\n            dialog_inputs=asdict(NewCollectionInput()),\n            combobox=True,\n            show=False,\n        ),\n        HandleInput(\n            name=\"embedding_model\",\n            display_name=\"Embedding Model\",\n            input_types=[\"Embeddings\"],\n            info=\"Specify the Embedding Model. Not required for Astra Vectorize collections.\",\n            required=False,\n            show=False,\n        ),\n        *LCVectorStoreComponent.inputs,\n        DropdownInput(\n            name=\"search_method\",\n            display_name=\"Search Method\",\n            info=(\n                \"Determine how your content is matched: Vector finds semantic similarity, \"\n                \"and Hybrid Search (suggested) combines both approaches \"\n                \"with a reranker.\"\n            ),\n            options=[\"Hybrid Search\", \"Vector Search\"],  # TODO: Restore Lexical Search?\n            options_metadata=[{\"icon\": \"SearchHybrid\"}, {\"icon\": \"SearchVector\"}],\n            value=\"Vector Search\",\n            advanced=True,\n            real_time_refresh=True,\n        ),\n        DropdownInput(\n            name=\"reranker\",\n            display_name=\"Reranker\",\n            info=\"Post-retrieval model that re-scores results for optimal relevance ranking.\",\n            show=False,\n            toggle=True,\n        ),\n        QueryInput(\n            name=\"lexical_terms\",\n            display_name=\"Lexical Terms\",\n            info=\"Add additional terms/keywords to augment search precision.\",\n            placeholder=\"Enter terms to search...\",\n            separator=\" \",\n            show=False,\n            value=\"\",\n        ),\n        IntInput(\n            name=\"number_of_results\",\n            display_name=\"Number of Search Results\",\n            info=\"Number of search results to return.\",\n            advanced=True,\n            value=4,\n        ),\n        DropdownInput(\n            name=\"search_type\",\n            display_name=\"Search Type\",\n            info=\"Search type to use\",\n            options=[\"Similarity\", \"Similarity with score threshold\", \"MMR (Max Marginal Relevance)\"],\n            value=\"Similarity\",\n            advanced=True,\n        ),\n        FloatInput(\n            name=\"search_score_threshold\",\n            display_name=\"Search Score Threshold\",\n            info=\"Minimum similarity score threshold for search results. \"\n            \"(when using 'Similarity with score threshold')\",\n            value=0,\n            advanced=True,\n        ),\n        NestedDictInput(\n            name=\"advanced_search_filter\",\n            display_name=\"Search Metadata Filter\",\n            info=\"Optional dictionary of filters to apply to the search query.\",\n            advanced=True,\n        ),\n        BoolInput(\n            name=\"autodetect_collection\",\n            display_name=\"Autodetect Collection\",\n            info=\"Boolean flag to determine whether to autodetect the collection.\",\n            advanced=True,\n            value=True,\n        ),\n        StrInput(\n            name=\"content_field\",\n            display_name=\"Content Field\",\n            info=\"Field to use as the text content field for the vector store.\",\n            advanced=True,\n        ),\n        StrInput(\n            name=\"deletion_field\",\n            display_name=\"Deletion Based On Field\",\n            info=\"When this parameter is provided, documents in the target collection with \"\n            \"metadata field values matching the input metadata field value will be deleted \"\n            \"before new data is loaded.\",\n            advanced=True,\n        ),\n        BoolInput(\n            name=\"ignore_invalid_documents\",\n            display_name=\"Ignore Invalid Documents\",\n            info=\"Boolean flag to determine whether to ignore invalid documents at runtime.\",\n            advanced=True,\n        ),\n        NestedDictInput(\n            name=\"astradb_vectorstore_kwargs\",\n            display_name=\"AstraDBVectorStore Parameters\",\n            info=\"Optional dictionary of additional parameters for the AstraDBVectorStore.\",\n            advanced=True,\n        ),\n    ]\n\n    @classmethod\n    def map_cloud_providers(cls):\n        # TODO: Programmatically fetch the regions for each cloud provider\n        return {\n            \"dev\": {\n                \"Amazon Web Services\": {\n                    \"id\": \"aws\",\n                    \"regions\": [\"us-west-2\"],\n                },\n                \"Google Cloud Platform\": {\n                    \"id\": \"gcp\",\n                    \"regions\": [\"us-central1\", \"europe-west4\"],\n                },\n            },\n            \"test\": {\n                \"Google Cloud Platform\": {\n                    \"id\": \"gcp\",\n                    \"regions\": [\"us-central1\"],\n                },\n            },\n            \"prod\": {\n                \"Amazon Web Services\": {\n                    \"id\": \"aws\",\n                    \"regions\": [\"us-east-2\", \"ap-south-1\", \"eu-west-1\"],\n                },\n                \"Google Cloud Platform\": {\n                    \"id\": \"gcp\",\n                    \"regions\": [\"us-east1\"],\n                },\n                \"Microsoft Azure\": {\n                    \"id\": \"azure\",\n                    \"regions\": [\"westus3\"],\n                },\n            },\n        }\n\n    @classmethod\n    def get_vectorize_providers(cls, token: str, environment: str | None = None, api_endpoint: str | None = None):\n        try:\n            # Get the admin object\n            client = DataAPIClient(environment=environment)\n            admin_client = client.get_admin()\n            db_admin = admin_client.get_database_admin(api_endpoint, token=token)\n\n            # Get the list of embedding providers\n            embedding_providers = db_admin.find_embedding_providers()\n\n            vectorize_providers_mapping = {}\n            # Map the provider display name to the provider key and models\n            for provider_key, provider_data in embedding_providers.embedding_providers.items():\n                # Get the provider display name and models\n                display_name = provider_data.display_name\n                models = [model.name for model in provider_data.models]\n\n                # Build our mapping\n                vectorize_providers_mapping[display_name] = [provider_key, models]\n\n            # Sort the resulting dictionary\n            return defaultdict(list, dict(sorted(vectorize_providers_mapping.items())))\n        except Exception as _:  # noqa: BLE001\n            return {}\n\n    @classmethod\n    async def create_database_api(\n        cls,\n        new_database_name: str,\n        cloud_provider: str,\n        region: str,\n        token: str,\n        environment: str | None = None,\n        keyspace: str | None = None,\n    ):\n        client = DataAPIClient(environment=environment)\n\n        # Get the admin object\n        admin_client = client.get_admin(token=token)\n\n        # Get the environment, set to prod if null like\n        my_env = environment or \"prod\"\n\n        # Raise a value error if name isn't provided\n        if not new_database_name:\n            msg = \"Database name is required to create a new database.\"\n            raise ValueError(msg)\n\n        # Call the create database function\n        return await admin_client.async_create_database(\n            name=new_database_name,\n            cloud_provider=cls.map_cloud_providers()[my_env][cloud_provider][\"id\"],\n            region=region,\n            keyspace=keyspace,\n            wait_until_active=False,\n        )\n\n    @classmethod\n    async def create_collection_api(\n        cls,\n        new_collection_name: str,\n        token: str,\n        api_endpoint: str,\n        environment: str | None = None,\n        keyspace: str | None = None,\n        dimension: int | None = None,\n        embedding_generation_provider: str | None = None,\n        embedding_generation_model: str | None = None,\n        reranker: str | None = None,\n    ):\n        # Build vectorize options, if needed\n        vectorize_options = None\n        if not dimension:\n            providers = cls.get_vectorize_providers(token=token, environment=environment, api_endpoint=api_endpoint)\n            vectorize_options = VectorServiceOptions(\n                provider=providers.get(embedding_generation_provider, [None, []])[0],\n                model_name=embedding_generation_model,\n            )\n\n        # Raise a value error if name isn't provided\n        if not new_collection_name:\n            msg = \"Collection name is required to create a new collection.\"\n            raise ValueError(msg)\n\n        # Define the base arguments being passed to the create collection function\n        base_args = {\n            \"collection_name\": new_collection_name,\n            \"token\": token,\n            \"api_endpoint\": api_endpoint,\n            \"keyspace\": keyspace,\n            \"environment\": environment,\n            \"embedding_dimension\": dimension,\n            \"collection_vector_service_options\": vectorize_options,\n        }\n\n        # Add optional arguments if the reranker is set\n        if reranker:\n            # Split the reranker field into a provider a model name\n            provider, _ = reranker.split(\"/\")\n            base_args[\"collection_rerank\"] = CollectionRerankOptions(\n                service=RerankServiceOptions(provider=provider, model_name=reranker),\n            )\n            base_args[\"collection_lexical\"] = CollectionLexicalOptions(analyzer=\"STANDARD\")\n\n        _AstraDBCollectionEnvironment(**base_args)\n\n    @classmethod\n    def get_database_list_static(cls, token: str, environment: str | None = None):\n        client = DataAPIClient(environment=environment)\n\n        # Get the admin object\n        admin_client = client.get_admin(token=token)\n\n        # Get the list of databases\n        db_list = admin_client.list_databases()\n\n        # Generate the api endpoint for each database\n        db_info_dict = {}\n        for db in db_list:\n            try:\n                # Get the API endpoint for the database\n                api_endpoints = [db_reg.api_endpoint for db_reg in db.regions]\n\n                # Get the number of collections\n                try:\n                    # Get the number of collections in the database\n                    num_collections = len(\n                        client.get_database(\n                            api_endpoints[0],\n                            token=token,\n                        ).list_collection_names()\n                    )\n                except Exception:  # noqa: BLE001\n                    if db.status != \"PENDING\":\n                        continue\n                    num_collections = 0\n\n                # Add the database to the dictionary\n                db_info_dict[db.name] = {\n                    \"api_endpoints\": api_endpoints,\n                    \"keyspaces\": db.keyspaces,\n                    \"collections\": num_collections,\n                    \"status\": db.status if db.status != \"ACTIVE\" else None,\n                    \"org_id\": db.org_id if db.org_id else None,\n                }\n            except Exception:  # noqa: BLE001, S110\n                pass\n\n        return db_info_dict\n\n    def get_database_list(self):\n        return self.get_database_list_static(\n            token=self.token,\n            environment=self.environment,\n        )\n\n    @classmethod\n    def get_api_endpoint_static(\n        cls,\n        token: str,\n        environment: str | None = None,\n        api_endpoint: str | None = None,\n        database_name: str | None = None,\n    ):\n        # If the api_endpoint is set, return it\n        if api_endpoint:\n            return api_endpoint\n\n        # Check if the database_name is like a url\n        if database_name and database_name.startswith(\"https://\"):\n            return database_name\n\n        # If the database is not set, nothing we can do.\n        if not database_name:\n            return None\n\n        # Grab the database object\n        db = cls.get_database_list_static(token=token, environment=environment).get(database_name)\n        if not db:\n            return None\n\n        # Otherwise, get the URL from the database list\n        endpoints = db.get(\"api_endpoints\") or []\n        return endpoints[0] if endpoints else None\n\n    def get_api_endpoint(self):\n        return self.get_api_endpoint_static(\n            token=self.token,\n            environment=self.environment,\n            api_endpoint=self.api_endpoint,\n            database_name=self.database_name,\n        )\n\n    @classmethod\n    def get_database_id_static(cls, api_endpoint: str) -> str | None:\n        # Pattern matches standard UUID format: 8-4-4-4-12 hexadecimal characters\n        uuid_pattern = r\"[0-9a-fA-F]{8}-[0-9a-fA-F]{4}-[0-9a-fA-F]{4}-[0-9a-fA-F]{4}-[0-9a-fA-F]{12}\"\n        match = re.search(uuid_pattern, api_endpoint)\n\n        return match.group(0) if match else None\n\n    def get_database_id(self):\n        return self.get_database_id_static(api_endpoint=self.get_api_endpoint())\n\n    def get_keyspace(self):\n        keyspace = self.keyspace\n\n        if keyspace:\n            return keyspace.strip()\n\n        return \"default_keyspace\"\n\n    def get_database_object(self, api_endpoint: str | None = None):\n        try:\n            client = DataAPIClient(environment=self.environment)\n\n            return client.get_database(\n                api_endpoint or self.get_api_endpoint(),\n                token=self.token,\n                keyspace=self.get_keyspace(),\n            )\n        except Exception as e:\n            msg = f\"Error fetching database object: {e}\"\n            raise ValueError(msg) from e\n\n    def collection_data(self, collection_name: str, database: Database | None = None):\n        try:\n            if not database:\n                client = DataAPIClient(environment=self.environment)\n\n                database = client.get_database(\n                    self.get_api_endpoint(),\n                    token=self.token,\n                    keyspace=self.get_keyspace(),\n                )\n\n            collection = database.get_collection(collection_name)\n\n            return collection.estimated_document_count()\n        except Exception as e:  # noqa: BLE001\n            self.log(f\"Error checking collection data: {e}\")\n\n            return None\n\n    def _initialize_database_options(self):\n        try:\n            return [\n                {\n                    \"name\": name,\n                    \"status\": info[\"status\"],\n                    \"collections\": info[\"collections\"],\n                    \"api_endpoints\": info[\"api_endpoints\"],\n                    \"keyspaces\": info[\"keyspaces\"],\n                    \"org_id\": info[\"org_id\"],\n                }\n                for name, info in self.get_database_list().items()\n            ]\n        except Exception as e:\n            msg = f\"Error fetching database options: {e}\"\n            raise ValueError(msg) from e\n\n    @classmethod\n    def get_provider_icon(cls, collection: CollectionDescriptor | None = None, provider_name: str | None = None) -> str:\n        # Get the provider name from the collection\n        provider_name = provider_name or (\n            collection.definition.vector.service.provider\n            if (\n                collection\n                and collection.definition\n                and collection.definition.vector\n                and collection.definition.vector.service\n            )\n            else None\n        )\n\n        # If there is no provider, use the vector store icon\n        if not provider_name or provider_name.lower() == \"bring your own\":\n            return \"vectorstores\"\n\n        # Map provider casings\n        case_map = {\n            \"nvidia\": \"NVIDIA\",\n            \"openai\": \"OpenAI\",\n            \"amazon bedrock\": \"AmazonBedrockEmbeddings\",\n            \"azure openai\": \"AzureOpenAiEmbeddings\",\n            \"cohere\": \"Cohere\",\n            \"jina ai\": \"JinaAI\",\n            \"mistral ai\": \"MistralAI\",\n            \"upstage\": \"Upstage\",\n            \"voyage ai\": \"VoyageAI\",\n        }\n\n        # Adjust the casing on some like nvidia\n        return case_map[provider_name.lower()] if provider_name.lower() in case_map else provider_name.title()\n\n    def _initialize_collection_options(self, api_endpoint: str | None = None):\n        # Nothing to generate if we don't have an API endpoint yet\n        api_endpoint = api_endpoint or self.get_api_endpoint()\n        if not api_endpoint:\n            return []\n\n        # Retrieve the database object\n        database = self.get_database_object(api_endpoint=api_endpoint)\n\n        # Get the list of collections\n        collection_list = database.list_collections(keyspace=self.get_keyspace())\n\n        # Return the list of collections and metadata associated\n        return [\n            {\n                \"name\": col.name,\n                \"records\": self.collection_data(collection_name=col.name, database=database),\n                \"provider\": (\n                    col.definition.vector.service.provider\n                    if col.definition.vector and col.definition.vector.service\n                    else None\n                ),\n                \"icon\": self.get_provider_icon(collection=col),\n                \"model\": (\n                    col.definition.vector.service.model_name\n                    if col.definition.vector and col.definition.vector.service\n                    else None\n                ),\n            }\n            for col in collection_list\n        ]\n\n    def reset_provider_options(self, build_config: dict) -> dict:\n        \"\"\"Reset provider options and related configurations in the build_config dictionary.\"\"\"\n        # Extract template path for cleaner access\n        template = build_config[\"collection_name\"][\"dialog_inputs\"][\"fields\"][\"data\"][\"node\"][\"template\"]\n\n        # Get vectorize providers\n        vectorize_providers_api = self.get_vectorize_providers(\n            token=self.token,\n            environment=self.environment,\n            api_endpoint=build_config[\"api_endpoint\"][\"value\"],\n        )\n\n        # Create a new dictionary with \"Bring your own\" first\n        vectorize_providers: dict[str, list[list[str]]] = {\"Bring your own\": [[], []]}\n\n        # Add the remaining items (only Nvidia) from the original dictionary\n        vectorize_providers.update(\n            {\n                k: v\n                for k, v in vectorize_providers_api.items()\n                if k.lower() in [\"nvidia\"]  # TODO: Eventually support more\n            }\n        )\n\n        # Set provider options\n        provider_field = \"02_embedding_generation_provider\"\n        template[provider_field][\"options\"] = list(vectorize_providers.keys())\n\n        # Add metadata for each provider option\n        template[provider_field][\"options_metadata\"] = [\n            {\"icon\": self.get_provider_icon(provider_name=provider)} for provider in template[provider_field][\"options\"]\n        ]\n\n        # Get selected embedding provider\n        embedding_provider = template[provider_field][\"value\"]\n        is_bring_your_own = embedding_provider and embedding_provider == \"Bring your own\"\n\n        # Configure embedding model field\n        model_field = \"03_embedding_generation_model\"\n        template[model_field].update(\n            {\n                \"options\": vectorize_providers.get(embedding_provider, [[], []])[1],\n                \"placeholder\": \"Bring your own\" if is_bring_your_own else None,\n                \"readonly\": is_bring_your_own,\n                \"required\": not is_bring_your_own,\n                \"value\": None,\n            }\n        )\n\n        # If this is a bring your own, set dimensions to 0\n        return self.reset_dimension_field(build_config)\n\n    def reset_dimension_field(self, build_config: dict) -> dict:\n        \"\"\"Reset dimension field options based on provided configuration.\"\"\"\n        # Extract template path for cleaner access\n        template = build_config[\"collection_name\"][\"dialog_inputs\"][\"fields\"][\"data\"][\"node\"][\"template\"]\n\n        # Get selected embedding model\n        provider_field = \"02_embedding_generation_provider\"\n        embedding_provider = template[provider_field][\"value\"]\n        is_bring_your_own = embedding_provider and embedding_provider == \"Bring your own\"\n\n        # Configure dimension field\n        dimension_field = \"04_dimension\"\n        dimension_value = 1024 if not is_bring_your_own else None  # TODO: Dynamically figure this out\n        template[dimension_field].update(\n            {\n                \"placeholder\": dimension_value,\n                \"value\": dimension_value,\n                \"readonly\": not is_bring_your_own,\n                \"required\": is_bring_your_own,\n            }\n        )\n\n        return build_config\n\n    def reset_collection_list(self, build_config: dict) -> dict:\n        \"\"\"Reset collection list options based on provided configuration.\"\"\"\n        # Get collection options\n        collection_options = self._initialize_collection_options(api_endpoint=build_config[\"api_endpoint\"][\"value\"])\n        # Update collection configuration\n        collection_config = build_config[\"collection_name\"]\n        collection_config.update(\n            {\n                \"options\": [col[\"name\"] for col in collection_options],\n                \"options_metadata\": [{k: v for k, v in col.items() if k != \"name\"} for col in collection_options],\n            }\n        )\n\n        # Reset selected collection if not in options\n        if collection_config[\"value\"] not in collection_config[\"options\"]:\n            collection_config[\"value\"] = \"\"\n\n        # Set advanced status based on database selection\n        collection_config[\"show\"] = bool(build_config[\"database_name\"][\"value\"])\n\n        return build_config\n\n    def reset_database_list(self, build_config: dict) -> dict:\n        \"\"\"Reset database list options and related configurations.\"\"\"\n        # Get database options\n        database_options = self._initialize_database_options()\n\n        # Update cloud provider options\n        env = self.environment\n        template = build_config[\"database_name\"][\"dialog_inputs\"][\"fields\"][\"data\"][\"node\"][\"template\"]\n        template[\"02_cloud_provider\"][\"options\"] = list(self.map_cloud_providers()[env].keys())\n\n        # Update database configuration\n        database_config = build_config[\"database_name\"]\n        database_config.update(\n            {\n                \"options\": [db[\"name\"] for db in database_options],\n                \"options_metadata\": [{k: v for k, v in db.items() if k != \"name\"} for db in database_options],\n            }\n        )\n\n        # Reset selections if value not in options\n        if database_config[\"value\"] not in database_config[\"options\"]:\n            database_config[\"value\"] = \"\"\n            build_config[\"api_endpoint\"][\"options\"] = []\n            build_config[\"api_endpoint\"][\"value\"] = \"\"\n            build_config[\"collection_name\"][\"show\"] = False\n\n        # Set advanced status based on token presence\n        database_config[\"show\"] = bool(build_config[\"token\"][\"value\"])\n\n        return build_config\n\n    def reset_build_config(self, build_config: dict) -> dict:\n        \"\"\"Reset all build configuration options to default empty state.\"\"\"\n        # Reset database configuration\n        database_config = build_config[\"database_name\"]\n        database_config.update({\"options\": [], \"options_metadata\": [], \"value\": \"\", \"show\": False})\n        build_config[\"api_endpoint\"][\"options\"] = []\n        build_config[\"api_endpoint\"][\"value\"] = \"\"\n\n        # Reset collection configuration\n        collection_config = build_config[\"collection_name\"]\n        collection_config.update({\"options\": [], \"options_metadata\": [], \"value\": \"\", \"show\": False})\n\n        return build_config\n\n    def _handle_hybrid_search_options(self, build_config: dict) -> dict:\n        \"\"\"Set hybrid search options in the build configuration.\"\"\"\n        # Detect what hybrid options are available\n        # Get the admin object\n        client = DataAPIClient(environment=self.environment)\n        admin_client = client.get_admin()\n        db_admin = admin_client.get_database_admin(self.get_api_endpoint(), token=self.token)\n\n        # We will try to get the reranking providers to see if its hybrid emabled\n        try:\n            providers = db_admin.find_reranking_providers()\n            build_config[\"reranker\"][\"options\"] = [\n                model.name for provider_data in providers.reranking_providers.values() for model in provider_data.models\n            ]\n            build_config[\"reranker\"][\"options_metadata\"] = [\n                {\"icon\": self.get_provider_icon(provider_name=model.name.split(\"/\")[0])}\n                for provider in providers.reranking_providers.values()\n                for model in provider.models\n            ]\n            build_config[\"reranker\"][\"value\"] = build_config[\"reranker\"][\"options\"][0]\n\n            # Set the default search field to hybrid search\n            build_config[\"search_method\"][\"show\"] = True\n            build_config[\"search_method\"][\"options\"] = [\"Hybrid Search\", \"Vector Search\"]\n            build_config[\"search_method\"][\"value\"] = \"Hybrid Search\"\n        except Exception as _:  # noqa: BLE001\n            build_config[\"reranker\"][\"options\"] = []\n            build_config[\"reranker\"][\"options_metadata\"] = []\n\n            # Set the default search field to vector search\n            build_config[\"search_method\"][\"show\"] = False\n            build_config[\"search_method\"][\"options\"] = [\"Vector Search\"]\n            build_config[\"search_method\"][\"value\"] = \"Vector Search\"\n\n        return build_config\n\n    async def update_build_config(self, build_config: dict, field_value: str, field_name: str | None = None) -> dict:\n        \"\"\"Update build configuration based on field name and value.\"\"\"\n        # Early return if no token provided\n        if not self.token:\n            return self.reset_build_config(build_config)\n\n        # Database creation callback\n        if field_name == \"database_name\" and isinstance(field_value, dict):\n            if \"01_new_database_name\" in field_value:\n                await self._create_new_database(build_config, field_value)\n                return self.reset_collection_list(build_config)\n            return self._update_cloud_regions(build_config, field_value)\n\n        # Collection creation callback\n        if field_name == \"collection_name\" and isinstance(field_value, dict):\n            # Case 1: New collection creation\n            if \"01_new_collection_name\" in field_value:\n                await self._create_new_collection(build_config, field_value)\n                return build_config\n\n            # Case 2: Update embedding provider options\n            if \"02_embedding_generation_provider\" in field_value:\n                return self.reset_provider_options(build_config)\n\n            # Case 3: Update dimension field\n            if \"03_embedding_generation_model\" in field_value:\n                return self.reset_dimension_field(build_config)\n\n        # Initial execution or token/environment change\n        first_run = field_name == \"collection_name\" and not field_value and not build_config[\"database_name\"][\"options\"]\n        if first_run or field_name in {\"token\", \"environment\"}:\n            return self.reset_database_list(build_config)\n\n        # Database selection change\n        if field_name == \"database_name\" and not isinstance(field_value, dict):\n            return self._handle_database_selection(build_config, field_value)\n\n        # Keyspace selection change\n        if field_name == \"keyspace\":\n            return self.reset_collection_list(build_config)\n\n        # Collection selection change\n        if field_name == \"collection_name\" and not isinstance(field_value, dict):\n            return self._handle_collection_selection(build_config, field_value)\n\n        # Search method selection change\n        if field_name == \"search_method\":\n            is_vector_search = field_value == \"Vector Search\"\n            is_autodetect = build_config[\"autodetect_collection\"][\"value\"]\n\n            # Configure lexical terms (same for both cases)\n            build_config[\"lexical_terms\"][\"show\"] = not is_vector_search\n            build_config[\"lexical_terms\"][\"value\"] = \"\" if is_vector_search else build_config[\"lexical_terms\"][\"value\"]\n\n            # Disable reranker disabling if hybrid search is selected\n            build_config[\"reranker\"][\"show\"] = not is_vector_search\n            build_config[\"reranker\"][\"toggle_disable\"] = not is_vector_search\n            build_config[\"reranker\"][\"toggle_value\"] = True\n            build_config[\"reranker\"][\"value\"] = build_config[\"reranker\"][\"options\"][0]\n\n            # Toggle search type and score threshold based on search method\n            build_config[\"search_type\"][\"show\"] = is_vector_search\n            build_config[\"search_score_threshold\"][\"show\"] = is_vector_search\n\n            # Make sure the search_type is set to \"Similarity\"\n            if not is_vector_search or is_autodetect:\n                build_config[\"search_type\"][\"value\"] = \"Similarity\"\n\n        return build_config\n\n    async def _create_new_database(self, build_config: dict, field_value: dict) -> None:\n        \"\"\"Create a new database and update build config options.\"\"\"\n        try:\n            await self.create_database_api(\n                new_database_name=field_value[\"01_new_database_name\"],\n                token=self.token,\n                keyspace=self.get_keyspace(),\n                environment=self.environment,\n                cloud_provider=field_value[\"02_cloud_provider\"],\n                region=field_value[\"03_region\"],\n            )\n        except Exception as e:\n            msg = f\"Error creating database: {e}\"\n            raise ValueError(msg) from e\n\n        build_config[\"database_name\"][\"options\"].append(field_value[\"01_new_database_name\"])\n        build_config[\"database_name\"][\"options_metadata\"].append(\n            {\n                \"status\": \"PENDING\",\n                \"collections\": 0,\n                \"api_endpoints\": [],\n                \"keyspaces\": [self.get_keyspace()],\n                \"org_id\": None,\n            }\n        )\n\n    def _update_cloud_regions(self, build_config: dict, field_value: dict) -> dict:\n        \"\"\"Update cloud provider regions in build config.\"\"\"\n        env = self.environment\n        cloud_provider = field_value[\"02_cloud_provider\"]\n\n        # Update the region options based on the selected cloud provider\n        template = build_config[\"database_name\"][\"dialog_inputs\"][\"fields\"][\"data\"][\"node\"][\"template\"]\n        template[\"03_region\"][\"options\"] = self.map_cloud_providers()[env][cloud_provider][\"regions\"]\n\n        # Reset the the 03_region value if it's not in the new options\n        if template[\"03_region\"][\"value\"] not in template[\"03_region\"][\"options\"]:\n            template[\"03_region\"][\"value\"] = None\n\n        return build_config\n\n    async def _create_new_collection(self, build_config: dict, field_value: dict) -> None:\n        \"\"\"Create a new collection and update build config options.\"\"\"\n        embedding_provider = field_value.get(\"02_embedding_generation_provider\")\n        try:\n            await self.create_collection_api(\n                new_collection_name=field_value[\"01_new_collection_name\"],\n                token=self.token,\n                api_endpoint=build_config[\"api_endpoint\"][\"value\"],\n                environment=self.environment,\n                keyspace=self.get_keyspace(),\n                dimension=field_value.get(\"04_dimension\") if embedding_provider == \"Bring your own\" else None,\n                embedding_generation_provider=embedding_provider,\n                embedding_generation_model=field_value.get(\"03_embedding_generation_model\"),\n                reranker=self.reranker,\n            )\n        except Exception as e:\n            msg = f\"Error creating collection: {e}\"\n            raise ValueError(msg) from e\n\n        provider = embedding_provider.lower() if embedding_provider and embedding_provider != \"Bring your own\" else None\n        build_config[\"collection_name\"].update(\n            {\n                \"value\": field_value[\"01_new_collection_name\"],\n                \"options\": build_config[\"collection_name\"][\"options\"] + [field_value[\"01_new_collection_name\"]],\n            }\n        )\n        build_config[\"embedding_model\"][\"show\"] = not bool(provider)\n        build_config[\"embedding_model\"][\"required\"] = not bool(provider)\n        build_config[\"collection_name\"][\"options_metadata\"].append(\n            {\n                \"records\": 0,\n                \"provider\": provider,\n                \"icon\": self.get_provider_icon(provider_name=provider),\n                \"model\": field_value.get(\"03_embedding_generation_model\"),\n            }\n        )\n\n        # Make sure we always show the reranker options if the collection is hybrid enabled\n        # And right now they always are\n        build_config[\"lexical_terms\"][\"show\"] = True\n\n    def _handle_database_selection(self, build_config: dict, field_value: str) -> dict:\n        \"\"\"Handle database selection and update related configurations.\"\"\"\n        build_config = self.reset_database_list(build_config)\n\n        # Reset collection list if database selection changes\n        if field_value not in build_config[\"database_name\"][\"options\"]:\n            build_config[\"database_name\"][\"value\"] = \"\"\n            return build_config\n\n        # Get the api endpoint for the selected database\n        index = build_config[\"database_name\"][\"options\"].index(field_value)\n        build_config[\"api_endpoint\"][\"options\"] = build_config[\"database_name\"][\"options_metadata\"][index][\n            \"api_endpoints\"\n        ]\n        build_config[\"api_endpoint\"][\"value\"] = build_config[\"database_name\"][\"options_metadata\"][index][\n            \"api_endpoints\"\n        ][0]\n\n        # Get the org_id for the selected database\n        org_id = build_config[\"database_name\"][\"options_metadata\"][index][\"org_id\"]\n        if not org_id:\n            return build_config\n\n        # Update the list of keyspaces based on the db info\n        build_config[\"keyspace\"][\"options\"] = build_config[\"database_name\"][\"options_metadata\"][index][\"keyspaces\"]\n        build_config[\"keyspace\"][\"value\"] = (\n            build_config[\"keyspace\"][\"options\"] and build_config[\"keyspace\"][\"options\"][0]\n            if build_config[\"keyspace\"][\"value\"] not in build_config[\"keyspace\"][\"options\"]\n            else build_config[\"keyspace\"][\"value\"]\n        )\n\n        # Get the database id for the selected database\n        db_id = self.get_database_id_static(api_endpoint=build_config[\"api_endpoint\"][\"value\"])\n        keyspace = self.get_keyspace()\n\n        # Update the helper text for the embedding provider field\n        template = build_config[\"collection_name\"][\"dialog_inputs\"][\"fields\"][\"data\"][\"node\"][\"template\"]\n        template[\"02_embedding_generation_provider\"][\"helper_text\"] = (\n            \"To create collections with more embedding provider options, go to \"\n            f'<a class=\"underline\" target=\"_blank\" rel=\"noopener noreferrer\" '\n            f'href=\"https://astra.datastax.com/org/{org_id}/database/{db_id}/data-explorer?createCollection=1&namespace={keyspace}\">'\n            \"your database in Astra DB</a>.\"\n        )\n\n        # Reset provider options\n        build_config = self.reset_provider_options(build_config)\n\n        # Handle hybrid search options\n        build_config = self._handle_hybrid_search_options(build_config)\n\n        return self.reset_collection_list(build_config)\n\n    def _handle_collection_selection(self, build_config: dict, field_value: str) -> dict:\n        \"\"\"Handle collection selection and update embedding options.\"\"\"\n        build_config[\"autodetect_collection\"][\"value\"] = True\n        build_config = self.reset_collection_list(build_config)\n\n        # Reset embedding model if collection selection changes\n        if field_value and field_value not in build_config[\"collection_name\"][\"options\"]:\n            build_config[\"collection_name\"][\"options\"].append(field_value)\n            build_config[\"collection_name\"][\"options_metadata\"].append(\n                {\n                    \"records\": 0,\n                    \"provider\": None,\n                    \"icon\": \"vectorstores\",\n                    \"model\": None,\n                }\n            )\n            build_config[\"autodetect_collection\"][\"value\"] = False\n\n        if not field_value:\n            return build_config\n\n        # Get the selected collection index\n        index = build_config[\"collection_name\"][\"options\"].index(field_value)\n\n        # Set the provider of the selected collection\n        provider = build_config[\"collection_name\"][\"options_metadata\"][index][\"provider\"]\n        build_config[\"embedding_model\"][\"show\"] = not bool(provider)\n        build_config[\"embedding_model\"][\"required\"] = not bool(provider)\n\n        # Grab the collection object\n        database = self.get_database_object(api_endpoint=build_config[\"api_endpoint\"][\"value\"])\n        collection = database.get_collection(\n            name=field_value,\n            keyspace=build_config[\"keyspace\"][\"value\"],\n        )\n\n        # Check if hybrid and lexical are enabled\n        col_options = collection.options()\n        hyb_enabled = col_options.rerank and col_options.rerank.enabled\n        lex_enabled = col_options.lexical and col_options.lexical.enabled\n        user_hyb_enabled = build_config[\"search_method\"][\"value\"] == \"Hybrid Search\"\n\n        # Reranker visible when both the collection supports it and the user selected Hybrid\n        hybrid_active = bool(hyb_enabled and user_hyb_enabled)\n        build_config[\"reranker\"][\"show\"] = hybrid_active\n        build_config[\"reranker\"][\"toggle_value\"] = hybrid_active\n        build_config[\"reranker\"][\"toggle_disable\"] = False  # allow user to toggle if visible\n\n        # If hybrid is active, lock search_type to \"Similarity\"\n        if hybrid_active:\n            build_config[\"search_type\"][\"value\"] = \"Similarity\"\n\n        # Show the lexical terms option only if the collection enables lexical search\n        build_config[\"lexical_terms\"][\"show\"] = bool(lex_enabled)\n\n        return build_config\n\n    @check_cached_vector_store\n    def build_vector_store(self):\n        try:\n            from langchain_astradb import AstraDBVectorStore\n        except ImportError as e:\n            msg = (\n                \"Could not import langchain Astra DB integration package. \"\n                \"Please install it with `pip install langchain-astradb`.\"\n            )\n            raise ImportError(msg) from e\n\n        # Get the embedding model and additional params\n        embedding_params = {\"embedding\": self.embedding_model} if self.embedding_model else {}\n\n        # Get the additional parameters\n        additional_params = self.astradb_vectorstore_kwargs or {}\n\n        # Get Langflow version and platform information\n        __version__ = get_version_info()[\"version\"]\n        langflow_prefix = \"\"\n        # if os.getenv(\"AWS_EXECUTION_ENV\") == \"AWS_ECS_FARGATE\":  # TODO: More precise way of detecting\n        #     langflow_prefix = \"ds-\"\n\n        # Get the database object\n        database = self.get_database_object()\n        autodetect = self.collection_name in database.list_collection_names() and self.autodetect_collection\n\n        # Bundle up the auto-detect parameters\n        autodetect_params = {\n            \"autodetect_collection\": autodetect,\n            \"content_field\": (\n                self.content_field\n                if self.content_field and embedding_params\n                else (\n                    \"page_content\"\n                    if embedding_params\n                    and self.collection_data(collection_name=self.collection_name, database=database) == 0\n                    else None\n                )\n            ),\n            \"ignore_invalid_documents\": self.ignore_invalid_documents,\n        }\n\n        # Choose HybridSearchMode based on the selected param\n        hybrid_search_mode = HybridSearchMode.DEFAULT if self.search_method == \"Hybrid Search\" else HybridSearchMode.OFF\n\n        # Attempt to build the Vector Store object\n        try:\n            vector_store = AstraDBVectorStore(\n                # Astra DB Authentication Parameters\n                token=self.token,\n                api_endpoint=database.api_endpoint,\n                namespace=database.keyspace,\n                collection_name=self.collection_name,\n                environment=self.environment,\n                # Hybrid Search Parameters\n                hybrid_search=hybrid_search_mode,\n                # Astra DB Usage Tracking Parameters\n                ext_callers=[(f\"{langflow_prefix}langflow\", __version__)],\n                # Astra DB Vector Store Parameters\n                **autodetect_params,\n                **embedding_params,\n                **additional_params,\n            )\n        except Exception as e:\n            msg = f\"Error initializing AstraDBVectorStore: {e}\"\n            raise ValueError(msg) from e\n\n        # Add documents to the vector store\n        self._add_documents_to_vector_store(vector_store)\n\n        return vector_store\n\n    def _add_documents_to_vector_store(self, vector_store) -> None:\n        self.ingest_data = self._prepare_ingest_data()\n\n        documents = []\n        for _input in self.ingest_data or []:\n            if isinstance(_input, Data):\n                documents.append(_input.to_lc_document())\n            else:\n                msg = \"Vector Store Inputs must be Data objects.\"\n                raise TypeError(msg)\n\n        documents = [\n            Document(page_content=doc.page_content, metadata=serialize(doc.metadata, to_str=True)) for doc in documents\n        ]\n\n        if documents and self.deletion_field:\n            self.log(f\"Deleting documents where {self.deletion_field}\")\n            try:\n                database = self.get_database_object()\n                collection = database.get_collection(self.collection_name, keyspace=database.keyspace)\n                delete_values = list({doc.metadata[self.deletion_field] for doc in documents})\n                self.log(f\"Deleting documents where {self.deletion_field} matches {delete_values}.\")\n                collection.delete_many({f\"metadata.{self.deletion_field}\": {\"$in\": delete_values}})\n            except Exception as e:\n                msg = f\"Error deleting documents from AstraDBVectorStore based on '{self.deletion_field}': {e}\"\n                raise ValueError(msg) from e\n\n        if documents:\n            self.log(f\"Adding {len(documents)} documents to the Vector Store.\")\n            try:\n                vector_store.add_documents(documents)\n            except Exception as e:\n                msg = f\"Error adding documents to AstraDBVectorStore: {e}\"\n                raise ValueError(msg) from e\n        else:\n            self.log(\"No documents to add to the Vector Store.\")\n\n    def _map_search_type(self) -> str:\n        search_type_mapping = {\n            \"Similarity with score threshold\": \"similarity_score_threshold\",\n            \"MMR (Max Marginal Relevance)\": \"mmr\",\n        }\n\n        return search_type_mapping.get(self.search_type, \"similarity\")\n\n    def _build_search_args(self):\n        # Clean up the search query\n        query = self.search_query if isinstance(self.search_query, str) and self.search_query.strip() else None\n        lexical_terms = self.lexical_terms or None\n\n        # Check if we have a search query, and if so set the args\n        if query:\n            args = {\n                \"query\": query,\n                \"search_type\": self._map_search_type(),\n                \"k\": self.number_of_results,\n                \"score_threshold\": self.search_score_threshold,\n                \"lexical_query\": lexical_terms,\n            }\n        elif self.advanced_search_filter:\n            args = {\n                \"n\": self.number_of_results,\n            }\n        else:\n            return {}\n\n        filter_arg = self.advanced_search_filter or {}\n        if filter_arg:\n            args[\"filter\"] = filter_arg\n\n        return args\n\n    def search_documents(self, vector_store=None) -> list[Data]:\n        vector_store = vector_store or self.build_vector_store()\n\n        self.log(f\"Search input: {self.search_query}\")\n        self.log(f\"Search type: {self.search_type}\")\n        self.log(f\"Number of results: {self.number_of_results}\")\n        self.log(f\"store.hybrid_search: {vector_store.hybrid_search}\")\n        self.log(f\"Lexical terms: {self.lexical_terms}\")\n        self.log(f\"Reranker: {self.reranker}\")\n\n        try:\n            search_args = self._build_search_args()\n        except Exception as e:\n            msg = f\"Error in AstraDBVectorStore._build_search_args: {e}\"\n            raise ValueError(msg) from e\n\n        if not search_args:\n            self.log(\"No search input or filters provided. Skipping search.\")\n            return []\n\n        docs = []\n        search_method = \"search\" if \"query\" in search_args else \"metadata_search\"\n\n        try:\n            self.log(f\"Calling vector_store.{search_method} with args: {search_args}\")\n            docs = getattr(vector_store, search_method)(**search_args)\n        except Exception as e:\n            msg = f\"Error performing {search_method} in AstraDBVectorStore: {e}\"\n            raise ValueError(msg) from e\n\n        self.log(f\"Retrieved documents: {len(docs)}\")\n\n        data = docs_to_data(docs)\n        self.log(f\"Converted documents to data: {len(data)}\")\n        self.status = data\n\n        return data\n\n    def get_retriever_kwargs(self):\n        search_args = self._build_search_args()\n\n        return {\n            \"search_type\": self._map_search_type(),\n            \"search_kwargs\": search_args,\n        }\n"
              },
              "collection_name": {
                "_input_type": "DropdownInput",
                "advanced": false,
                "combobox": true,
                "dialog_inputs": {
                  "fields": {
                    "data": {
                      "node": {
                        "description": "Please allow several seconds for creation to complete.",
                        "display_name": "Create new collection",
                        "field_order": [
                          "01_new_collection_name",
                          "02_embedding_generation_provider",
                          "03_embedding_generation_model",
                          "04_dimension"
                        ],
                        "name": "create_collection",
                        "template": {
                          "01_new_collection_name": {
                            "_input_type": "StrInput",
                            "advanced": false,
                            "display_name": "Name",
                            "dynamic": false,
                            "info": "Name of the new collection to create in Astra DB.",
                            "list": false,
                            "list_add_label": "Add More",
                            "load_from_db": false,
                            "name": "new_collection_name",
                            "placeholder": "",
                            "required": true,
                            "show": true,
                            "title_case": false,
                            "tool_mode": false,
                            "trace_as_metadata": true,
                            "type": "str",
                            "value": ""
                          },
                          "02_embedding_generation_provider": {
                            "_input_type": "DropdownInput",
                            "advanced": false,
                            "combobox": false,
                            "dialog_inputs": {},
                            "display_name": "Embedding generation method",
                            "dynamic": false,
                            "helper_text": "To create collections with more embedding provider options, go to <a class=\"underline\" href=\"https://astra.datastax.com/\" target=\" _blank\" rel=\"noopener noreferrer\">your database in Astra DB</a>",
                            "info": "Provider to use for generating embeddings.",
                            "name": "embedding_generation_provider",
                            "options": [],
                            "options_metadata": [],
                            "placeholder": "",
                            "real_time_refresh": true,
                            "required": true,
                            "show": true,
                            "title_case": false,
                            "toggle": false,
                            "tool_mode": false,
                            "trace_as_metadata": true,
                            "type": "str",
                            "value": ""
                          },
                          "03_embedding_generation_model": {
                            "_input_type": "DropdownInput",
                            "advanced": false,
                            "combobox": false,
                            "dialog_inputs": {},
                            "display_name": "Embedding model",
                            "dynamic": false,
                            "info": "Model to use for generating embeddings.",
                            "name": "embedding_generation_model",
                            "options": [],
                            "options_metadata": [],
                            "placeholder": "",
                            "real_time_refresh": true,
                            "required": false,
                            "show": true,
                            "title_case": false,
                            "toggle": false,
                            "tool_mode": false,
                            "trace_as_metadata": true,
                            "type": "str",
                            "value": ""
                          },
                          "04_dimension": {
                            "_input_type": "IntInput",
                            "advanced": false,
                            "display_name": "Dimensions",
                            "dynamic": false,
                            "info": "Dimensions of the embeddings to generate.",
                            "list": false,
                            "list_add_label": "Add More",
                            "name": "dimension",
                            "placeholder": "",
                            "required": false,
                            "show": true,
                            "title_case": false,
                            "tool_mode": false,
                            "trace_as_metadata": true,
                            "type": "int"
                          }
                        }
                      }
                    }
                  },
                  "functionality": "create"
                },
                "display_name": "Collection",
                "dynamic": false,
                "info": "The name of the collection within Astra DB where the vectors will be stored.",
                "name": "collection_name",
                "options": [],
                "options_metadata": [],
                "placeholder": "",
                "real_time_refresh": true,
                "refresh_button": true,
                "required": true,
                "show": false,
                "title_case": false,
                "toggle": false,
                "tool_mode": false,
                "trace_as_metadata": true,
                "type": "str",
                "value": ""
              },
              "content_field": {
                "_input_type": "StrInput",
                "advanced": true,
                "display_name": "Content Field",
                "dynamic": false,
                "info": "Field to use as the text content field for the vector store.",
                "list": false,
                "list_add_label": "Add More",
                "load_from_db": false,
                "name": "content_field",
                "placeholder": "",
                "required": false,
                "show": true,
                "title_case": false,
                "tool_mode": false,
                "trace_as_metadata": true,
                "type": "str",
                "value": ""
              },
              "database_name": {
                "_input_type": "DropdownInput",
                "advanced": false,
                "combobox": true,
                "dialog_inputs": {
                  "fields": {
                    "data": {
                      "node": {
                        "description": "Please allow several minutes for creation to complete.",
                        "display_name": "Create new database",
                        "field_order": [
                          "01_new_database_name",
                          "02_cloud_provider",
                          "03_region"
                        ],
                        "name": "create_database",
                        "template": {
                          "01_new_database_name": {
                            "_input_type": "StrInput",
                            "advanced": false,
                            "display_name": "Name",
                            "dynamic": false,
                            "info": "Name of the new database to create in Astra DB.",
                            "list": false,
                            "list_add_label": "Add More",
                            "load_from_db": false,
                            "name": "new_database_name",
                            "placeholder": "",
                            "required": true,
                            "show": true,
                            "title_case": false,
                            "tool_mode": false,
                            "trace_as_metadata": true,
                            "type": "str",
                            "value": ""
                          },
                          "02_cloud_provider": {
                            "_input_type": "DropdownInput",
                            "advanced": false,
                            "combobox": false,
                            "dialog_inputs": {},
                            "display_name": "Cloud provider",
                            "dynamic": false,
                            "info": "Cloud provider for the new database.",
                            "name": "cloud_provider",
                            "options": [],
                            "options_metadata": [],
                            "placeholder": "",
                            "real_time_refresh": true,
                            "required": true,
                            "show": true,
                            "title_case": false,
                            "toggle": false,
                            "tool_mode": false,
                            "trace_as_metadata": true,
                            "type": "str",
                            "value": ""
                          },
                          "03_region": {
                            "_input_type": "DropdownInput",
                            "advanced": false,
                            "combobox": false,
                            "dialog_inputs": {},
                            "display_name": "Region",
                            "dynamic": false,
                            "info": "Region for the new database.",
                            "name": "region",
                            "options": [],
                            "options_metadata": [],
                            "placeholder": "",
                            "required": true,
                            "show": true,
                            "title_case": false,
                            "toggle": false,
                            "tool_mode": false,
                            "trace_as_metadata": true,
                            "type": "str",
                            "value": ""
                          }
                        }
                      }
                    }
                  },
                  "functionality": "create"
                },
                "display_name": "Database",
                "dynamic": false,
                "info": "The Database name for the Astra DB instance.",
                "name": "database_name",
                "options": [],
                "options_metadata": [],
                "placeholder": "",
                "real_time_refresh": true,
                "refresh_button": true,
                "required": true,
                "show": true,
                "title_case": false,
                "toggle": false,
                "tool_mode": false,
                "trace_as_metadata": true,
                "type": "str",
                "value": ""
              },
              "deletion_field": {
                "_input_type": "StrInput",
                "advanced": true,
                "display_name": "Deletion Based On Field",
                "dynamic": false,
                "info": "When this parameter is provided, documents in the target collection with metadata field values matching the input metadata field value will be deleted before new data is loaded.",
                "list": false,
                "list_add_label": "Add More",
                "load_from_db": false,
                "name": "deletion_field",
                "placeholder": "",
                "required": false,
                "show": true,
                "title_case": false,
                "tool_mode": false,
                "trace_as_metadata": true,
                "type": "str",
                "value": ""
              },
              "embedding_model": {
                "_input_type": "HandleInput",
                "advanced": false,
                "display_name": "Embedding Model",
                "dynamic": false,
                "info": "Specify the Embedding Model. Not required for Astra Vectorize collections.",
                "input_types": [
                  "Embeddings"
                ],
                "list": false,
                "list_add_label": "Add More",
                "name": "embedding_model",
                "placeholder": "",
                "required": false,
                "show": false,
                "title_case": false,
                "trace_as_metadata": true,
                "type": "other",
                "value": ""
              },
              "environment": {
                "_input_type": "DropdownInput",
                "advanced": true,
                "combobox": true,
                "dialog_inputs": {},
                "display_name": "Environment",
                "dynamic": false,
                "info": "The environment for the Astra DB API Endpoint.",
                "name": "environment",
                "options": [
                  "prod",
                  "test",
                  "dev"
                ],
                "options_metadata": [],
                "placeholder": "",
                "real_time_refresh": true,
                "required": false,
                "show": true,
                "title_case": false,
                "toggle": false,
                "tool_mode": false,
                "trace_as_metadata": true,
                "type": "str",
                "value": "prod"
              },
              "ignore_invalid_documents": {
                "_input_type": "BoolInput",
                "advanced": true,
                "display_name": "Ignore Invalid Documents",
                "dynamic": false,
                "info": "Boolean flag to determine whether to ignore invalid documents at runtime.",
                "list": false,
                "list_add_label": "Add More",
                "name": "ignore_invalid_documents",
                "placeholder": "",
                "required": false,
                "show": true,
                "title_case": false,
                "tool_mode": false,
                "trace_as_metadata": true,
                "type": "bool",
                "value": false
              },
              "ingest_data": {
                "_input_type": "HandleInput",
                "advanced": false,
                "display_name": "Ingest Data",
                "dynamic": false,
                "info": "",
                "input_types": [
                  "Data",
                  "DataFrame"
                ],
                "list": true,
                "list_add_label": "Add More",
                "name": "ingest_data",
                "placeholder": "",
                "required": false,
                "show": true,
                "title_case": false,
                "trace_as_metadata": true,
                "type": "other",
                "value": ""
              },
              "keyspace": {
                "_input_type": "DropdownInput",
                "advanced": true,
                "combobox": false,
                "dialog_inputs": {},
                "display_name": "Keyspace",
                "dynamic": false,
                "info": "Optional keyspace within Astra DB to use for the collection.",
                "name": "keyspace",
                "options": [],
                "options_metadata": [],
                "placeholder": "",
                "real_time_refresh": true,
                "required": false,
                "show": true,
                "title_case": false,
                "toggle": false,
                "tool_mode": false,
                "trace_as_metadata": true,
                "type": "str",
                "value": ""
              },
              "lexical_terms": {
                "_input_type": "QueryInput",
                "advanced": false,
                "display_name": "Lexical Terms",
                "dynamic": false,
                "info": "Add additional terms/keywords to augment search precision.",
                "input_types": [
                  "Message"
                ],
                "list": false,
                "list_add_label": "Add More",
                "load_from_db": false,
                "name": "lexical_terms",
                "placeholder": "Enter terms to search...",
                "required": false,
                "separator": " ",
                "show": true,
                "title_case": false,
                "tool_mode": false,
                "trace_as_input": true,
                "trace_as_metadata": true,
                "type": "query",
                "value": ""
              },
              "number_of_results": {
                "_input_type": "IntInput",
                "advanced": true,
                "display_name": "Number of Search Results",
                "dynamic": false,
                "info": "Number of search results to return.",
                "list": false,
                "list_add_label": "Add More",
                "name": "number_of_results",
                "placeholder": "",
                "required": false,
                "show": true,
                "title_case": false,
                "tool_mode": false,
                "trace_as_metadata": true,
                "type": "int",
                "value": 4
<<<<<<< HEAD
              },
              "reranker": {
                "_input_type": "DropdownInput",
                "advanced": false,
                "combobox": false,
                "dialog_inputs": {},
                "display_name": "Reranker",
                "dynamic": false,
                "info": "Post-retrieval model that re-scores results for optimal relevance ranking.",
                "name": "reranker",
                "options": [],
                "options_metadata": [],
                "placeholder": "",
                "required": false,
                "show": false,
                "title_case": false,
                "toggle": true,
                "tool_mode": false,
                "trace_as_metadata": true,
                "type": "str",
                "value": ""
              },
=======
              },
              "reranker": {
                "_input_type": "DropdownInput",
                "advanced": false,
                "combobox": false,
                "dialog_inputs": {},
                "display_name": "Reranker",
                "dynamic": false,
                "info": "Post-retrieval model that re-scores results for optimal relevance ranking.",
                "name": "reranker",
                "options": [],
                "options_metadata": [],
                "placeholder": "",
                "required": false,
                "show": false,
                "title_case": false,
                "toggle": true,
                "tool_mode": false,
                "trace_as_metadata": true,
                "type": "str",
                "value": ""
              },
>>>>>>> e20ff66b
              "search_method": {
                "_input_type": "DropdownInput",
                "advanced": true,
                "combobox": false,
                "dialog_inputs": {},
                "display_name": "Search Method",
                "dynamic": false,
                "info": "Determine how your content is matched: Vector finds semantic similarity, and Hybrid Search (suggested) combines both approaches with a reranker.",
                "name": "search_method",
                "options": [
                  "Hybrid Search",
                  "Vector Search"
                ],
                "options_metadata": [
                  {
                    "icon": "SearchHybrid"
                  },
                  {
                    "icon": "SearchVector"
                  }
                ],
                "placeholder": "",
                "real_time_refresh": true,
                "required": false,
                "show": true,
                "title_case": false,
                "toggle": false,
                "tool_mode": false,
                "trace_as_metadata": true,
                "type": "str",
                "value": "Vector Search"
              },
              "search_query": {
                "_input_type": "QueryInput",
                "advanced": false,
                "display_name": "Search Query",
                "dynamic": false,
                "info": "Enter a query to run a similarity search.",
                "input_types": [
                  "Message"
                ],
                "list": false,
                "list_add_label": "Add More",
                "load_from_db": false,
                "name": "search_query",
                "placeholder": "Enter a query...",
                "required": false,
                "show": true,
                "title_case": false,
                "tool_mode": true,
                "trace_as_input": true,
                "trace_as_metadata": true,
                "type": "query",
                "value": ""
              },
              "search_score_threshold": {
                "_input_type": "FloatInput",
                "advanced": true,
                "display_name": "Search Score Threshold",
                "dynamic": false,
                "info": "Minimum similarity score threshold for search results. (when using 'Similarity with score threshold')",
                "list": false,
                "list_add_label": "Add More",
                "name": "search_score_threshold",
                "placeholder": "",
                "required": false,
                "show": true,
                "title_case": false,
                "tool_mode": false,
                "trace_as_metadata": true,
                "type": "float",
                "value": 0
              },
              "search_type": {
                "_input_type": "DropdownInput",
                "advanced": true,
                "combobox": false,
                "dialog_inputs": {},
                "display_name": "Search Type",
                "dynamic": false,
                "info": "Search type to use",
                "name": "search_type",
                "options": [
                  "Similarity",
                  "Similarity with score threshold",
                  "MMR (Max Marginal Relevance)"
                ],
                "options_metadata": [],
                "placeholder": "",
                "required": false,
                "show": true,
                "title_case": false,
                "toggle": false,
                "tool_mode": false,
                "trace_as_metadata": true,
                "type": "str",
                "value": "Similarity"
              },
              "should_cache_vector_store": {
                "_input_type": "BoolInput",
                "advanced": true,
                "display_name": "Cache Vector Store",
                "dynamic": false,
                "info": "If True, the vector store will be cached for the current build of the component. This is useful for components that have multiple output methods and want to share the same vector store.",
                "list": false,
                "list_add_label": "Add More",
                "name": "should_cache_vector_store",
                "placeholder": "",
                "required": false,
                "show": true,
                "title_case": false,
                "tool_mode": false,
                "trace_as_metadata": true,
                "type": "bool",
                "value": true
              },
              "token": {
                "_input_type": "SecretStrInput",
                "advanced": false,
                "display_name": "Astra DB Application Token",
                "dynamic": false,
                "info": "Authentication token for accessing Astra DB.",
                "input_types": [],
                "load_from_db": true,
                "name": "token",
                "password": true,
                "placeholder": "",
                "real_time_refresh": true,
                "required": true,
                "show": true,
                "title_case": false,
                "type": "str",
                "value": "ASTRA_DB_APPLICATION_TOKEN"
              }
            },
            "tool_mode": false
          },
          "selected_output": "search_results",
          "showNode": true,
          "type": "AstraDB"
        },
        "dragging": false,
        "id": "AstraDB-93cal",
        "measured": {
          "height": 540,
          "width": 320
        },
        "position": {
          "x": 1552.5270288197573,
          "y": 310.92605536703144
        },
        "selected": false,
        "type": "genericNode"
      }
    ],
    "viewport": {
      "x": -29.911832824936937,
      "y": 88.77245200098008,
      "zoom": 0.582863818810844
    }
  },
  "description": "Explore Hybrid Search with a vector database.",
  "endpoint_name": null,
  "id": "be9c7480-a8a2-4a12-ab32-67c1432e1504",
  "is_component": false,
  "last_tested_version": "1.5.0.post2",
  "name": "Hybrid Search RAG",
  "tags": [
    "openai",
    "astradb",
    "rag",
    "q-a",
    "hybrid"
  ]
}<|MERGE_RESOLUTION|>--- conflicted
+++ resolved
@@ -1123,7 +1123,6 @@
                 "allows_loop": false,
                 "cache": true,
                 "display_name": "Model Response",
-<<<<<<< HEAD
                 "group_outputs": false,
                 "method": "text_response",
                 "name": "text_output",
@@ -1141,25 +1140,6 @@
                 "cache": true,
                 "display_name": "Language Model",
                 "group_outputs": false,
-=======
-                "group_outputs": false,
-                "method": "text_response",
-                "name": "text_output",
-                "options": null,
-                "required_inputs": null,
-                "selected": "Message",
-                "tool_mode": true,
-                "types": [
-                  "Message"
-                ],
-                "value": "__UNDEFINED__"
-              },
-              {
-                "allows_loop": false,
-                "cache": true,
-                "display_name": "Language Model",
-                "group_outputs": false,
->>>>>>> e20ff66b
                 "method": "build_model",
                 "name": "model_output",
                 "options": null,
@@ -1180,20 +1160,12 @@
                 "_input_type": "SecretStrInput",
                 "advanced": false,
                 "display_name": "OpenAI API Key",
-<<<<<<< HEAD
                 "dynamic": false,
                 "info": "Model Provider API key",
                 "input_types": [],
                 "load_from_db": true,
                 "name": "api_key",
                 "password": true,
-=======
-                "dynamic": false,
-                "info": "Model Provider API key",
-                "input_types": [],
-                "load_from_db": true,
-                "name": "api_key",
-                "password": true,
                 "placeholder": "",
                 "real_time_refresh": true,
                 "required": false,
@@ -1233,48 +1205,10 @@
                 "list_add_label": "Add More",
                 "load_from_db": false,
                 "name": "input_value",
->>>>>>> e20ff66b
-                "placeholder": "",
-                "real_time_refresh": true,
-                "required": false,
-                "show": true,
-                "title_case": false,
-<<<<<<< HEAD
-                "type": "str",
-                "value": "OPENAI_API_KEY"
-              },
-              "code": {
-                "advanced": true,
-                "dynamic": true,
-                "fileTypes": [],
-                "file_path": "",
-                "info": "",
-                "list": false,
-                "load_from_db": false,
-                "multiline": true,
-                "name": "code",
-                "password": false,
-                "placeholder": "",
-                "required": true,
-                "show": true,
-                "title_case": false,
-                "type": "code",
-                "value": "from typing import Any\n\nfrom langchain_anthropic import ChatAnthropic\nfrom langchain_google_genai import ChatGoogleGenerativeAI\nfrom langchain_openai import ChatOpenAI\n\nfrom langflow.base.models.anthropic_constants import ANTHROPIC_MODELS\nfrom langflow.base.models.google_generative_ai_constants import GOOGLE_GENERATIVE_AI_MODELS\nfrom langflow.base.models.model import LCModelComponent\nfrom langflow.base.models.openai_constants import OPENAI_CHAT_MODEL_NAMES, OPENAI_REASONING_MODEL_NAMES\nfrom langflow.field_typing import LanguageModel\nfrom langflow.field_typing.range_spec import RangeSpec\nfrom langflow.inputs.inputs import BoolInput\nfrom langflow.io import DropdownInput, MessageInput, MultilineInput, SecretStrInput, SliderInput\nfrom langflow.schema.dotdict import dotdict\n\n\nclass LanguageModelComponent(LCModelComponent):\n    display_name = \"Language Model\"\n    description = \"Runs a language model given a specified provider.\"\n    documentation: str = \"https://docs.langflow.org/components-models\"\n    icon = \"brain-circuit\"\n    category = \"models\"\n    priority = 0  # Set priority to 0 to make it appear first\n\n    inputs = [\n        DropdownInput(\n            name=\"provider\",\n            display_name=\"Model Provider\",\n            options=[\"OpenAI\", \"Anthropic\", \"Google\"],\n            value=\"OpenAI\",\n            info=\"Select the model provider\",\n            real_time_refresh=True,\n            options_metadata=[{\"icon\": \"OpenAI\"}, {\"icon\": \"Anthropic\"}, {\"icon\": \"GoogleGenerativeAI\"}],\n        ),\n        DropdownInput(\n            name=\"model_name\",\n            display_name=\"Model Name\",\n            options=OPENAI_CHAT_MODEL_NAMES + OPENAI_REASONING_MODEL_NAMES,\n            value=OPENAI_CHAT_MODEL_NAMES[0],\n            info=\"Select the model to use\",\n            real_time_refresh=True,\n        ),\n        SecretStrInput(\n            name=\"api_key\",\n            display_name=\"OpenAI API Key\",\n            info=\"Model Provider API key\",\n            required=False,\n            show=True,\n            real_time_refresh=True,\n        ),\n        MessageInput(\n            name=\"input_value\",\n            display_name=\"Input\",\n            info=\"The input text to send to the model\",\n        ),\n        MultilineInput(\n            name=\"system_message\",\n            display_name=\"System Message\",\n            info=\"A system message that helps set the behavior of the assistant\",\n            advanced=False,\n        ),\n        BoolInput(\n            name=\"stream\",\n            display_name=\"Stream\",\n            info=\"Whether to stream the response\",\n            value=False,\n            advanced=True,\n        ),\n        SliderInput(\n            name=\"temperature\",\n            display_name=\"Temperature\",\n            value=0.1,\n            info=\"Controls randomness in responses\",\n            range_spec=RangeSpec(min=0, max=1, step=0.01),\n            advanced=True,\n        ),\n    ]\n\n    def build_model(self) -> LanguageModel:\n        provider = self.provider\n        model_name = self.model_name\n        temperature = self.temperature\n        stream = self.stream\n\n        if provider == \"OpenAI\":\n            if not self.api_key:\n                msg = \"OpenAI API key is required when using OpenAI provider\"\n                raise ValueError(msg)\n\n            if model_name in OPENAI_REASONING_MODEL_NAMES:\n                # reasoning models do not support temperature (yet)\n                temperature = None\n\n            return ChatOpenAI(\n                model_name=model_name,\n                temperature=temperature,\n                streaming=stream,\n                openai_api_key=self.api_key,\n            )\n        if provider == \"Anthropic\":\n            if not self.api_key:\n                msg = \"Anthropic API key is required when using Anthropic provider\"\n                raise ValueError(msg)\n            return ChatAnthropic(\n                model=model_name,\n                temperature=temperature,\n                streaming=stream,\n                anthropic_api_key=self.api_key,\n            )\n        if provider == \"Google\":\n            if not self.api_key:\n                msg = \"Google API key is required when using Google provider\"\n                raise ValueError(msg)\n            return ChatGoogleGenerativeAI(\n                model=model_name,\n                temperature=temperature,\n                streaming=stream,\n                google_api_key=self.api_key,\n            )\n        msg = f\"Unknown provider: {provider}\"\n        raise ValueError(msg)\n\n    def update_build_config(self, build_config: dotdict, field_value: Any, field_name: str | None = None) -> dotdict:\n        if field_name == \"provider\":\n            if field_value == \"OpenAI\":\n                build_config[\"model_name\"][\"options\"] = OPENAI_CHAT_MODEL_NAMES + OPENAI_REASONING_MODEL_NAMES\n                build_config[\"model_name\"][\"value\"] = OPENAI_CHAT_MODEL_NAMES[0]\n                build_config[\"api_key\"][\"display_name\"] = \"OpenAI API Key\"\n            elif field_value == \"Anthropic\":\n                build_config[\"model_name\"][\"options\"] = ANTHROPIC_MODELS\n                build_config[\"model_name\"][\"value\"] = ANTHROPIC_MODELS[0]\n                build_config[\"api_key\"][\"display_name\"] = \"Anthropic API Key\"\n            elif field_value == \"Google\":\n                build_config[\"model_name\"][\"options\"] = GOOGLE_GENERATIVE_AI_MODELS\n                build_config[\"model_name\"][\"value\"] = GOOGLE_GENERATIVE_AI_MODELS[0]\n                build_config[\"api_key\"][\"display_name\"] = \"Google API Key\"\n        elif field_name == \"model_name\" and field_value.startswith(\"o1\") and self.provider == \"OpenAI\":\n            # Hide system_message for o1 models - currently unsupported\n            if \"system_message\" in build_config:\n                build_config[\"system_message\"][\"show\"] = False\n        elif field_name == \"model_name\" and not field_value.startswith(\"o1\") and \"system_message\" in build_config:\n            build_config[\"system_message\"][\"show\"] = True\n        return build_config\n"
-              },
-              "input_value": {
-                "_input_type": "MessageInput",
-                "advanced": false,
-                "display_name": "Input",
-                "dynamic": false,
-                "info": "The input text to send to the model",
-                "input_types": [
-                  "Message"
-                ],
-                "list": false,
-                "list_add_label": "Add More",
-                "load_from_db": false,
-                "name": "input_value",
-=======
+                "placeholder": "",
+                "required": false,
+                "show": true,
+                "title_case": false,
                 "tool_mode": false,
                 "trace_as_input": true,
                 "trace_as_metadata": true,
@@ -1338,7 +1272,6 @@
                     "icon": "Google"
                   }
                 ],
->>>>>>> e20ff66b
                 "placeholder": "",
                 "real_time_refresh": true,
                 "required": false,
@@ -1348,32 +1281,6 @@
                 "tool_mode": false,
                 "trace_as_metadata": true,
                 "type": "str",
-<<<<<<< HEAD
-                "value": "You are an AI system designed to extract structured information from unstructured text.Given the input_text, return a JSON object with predefined keys based on the expected structure.Extract values accurately and format them according to the specified type (e.g., string, integer, float, date).If a value is missing or cannot be determined, return a default (e.g., null, 0, or 'N/A').If multiple instances of the expected structure exist within the input_text, stream each as a separate JSON object."
-              },
-              "model_name": {
-                "_input_type": "DropdownInput",
-                "advanced": false,
-                "combobox": false,
-                "dialog_inputs": {},
-                "display_name": "Model Name",
-                "dynamic": false,
-                "info": "Select the model to use",
-                "name": "model_name",
-                "options": [
-                  "gpt-4o-mini",
-                  "gpt-4o",
-                  "gpt-4.1",
-                  "gpt-4.1-mini",
-                  "gpt-4.1-nano",
-                  "gpt-4.5-preview",
-                  "gpt-4-turbo",
-                  "gpt-4-turbo-preview",
-                  "gpt-4",
-                  "gpt-3.5-turbo"
-                ],
-                "options_metadata": [],
-=======
                 "value": "OpenAI"
               },
               "stream": {
@@ -1385,44 +1292,12 @@
                 "list": false,
                 "list_add_label": "Add More",
                 "name": "stream",
->>>>>>> e20ff66b
-                "placeholder": "",
-                "required": false,
-                "show": true,
-                "title_case": false,
-                "toggle": false,
-                "tool_mode": false,
-                "trace_as_metadata": true,
-<<<<<<< HEAD
-                "type": "str",
-                "value": "gpt-4o-mini"
-              },
-              "provider": {
-                "_input_type": "DropdownInput",
-                "advanced": false,
-                "combobox": false,
-                "dialog_inputs": {},
-                "display_name": "Model Provider",
-                "dynamic": false,
-                "info": "Select the model provider",
-                "name": "provider",
-                "options": [
-                  "OpenAI",
-                  "Anthropic",
-                  "Google"
-                ],
-                "options_metadata": [
-                  {
-                    "icon": "OpenAI"
-                  },
-                  {
-                    "icon": "Anthropic"
-                  },
-                  {
-                    "icon": "Google"
-                  }
-                ],
-=======
+                "placeholder": "",
+                "required": false,
+                "show": true,
+                "title_case": false,
+                "tool_mode": false,
+                "trace_as_metadata": true,
                 "type": "bool",
                 "value": false
               },
@@ -1585,79 +1460,12 @@
                 "load_from_db": true,
                 "name": "api_key",
                 "password": true,
->>>>>>> e20ff66b
                 "placeholder": "",
                 "real_time_refresh": true,
                 "required": false,
                 "show": true,
                 "title_case": false,
                 "type": "str",
-<<<<<<< HEAD
-                "value": "OpenAI"
-              },
-              "stream": {
-                "_input_type": "BoolInput",
-                "advanced": true,
-                "display_name": "Stream",
-                "dynamic": false,
-                "info": "Whether to stream the response",
-                "list": false,
-                "list_add_label": "Add More",
-                "name": "stream",
-                "placeholder": "",
-                "required": false,
-                "show": true,
-                "title_case": false,
-                "tool_mode": false,
-                "trace_as_metadata": true,
-                "type": "bool",
-                "value": false
-              },
-              "system_message": {
-                "_input_type": "MultilineInput",
-                "advanced": true,
-                "copy_field": false,
-                "display_name": "System Message",
-                "dynamic": false,
-                "info": "A system message that helps set the behavior of the assistant",
-                "input_types": [
-                  "Message"
-                ],
-                "list": false,
-                "list_add_label": "Add More",
-                "load_from_db": false,
-                "multiline": true,
-                "name": "system_message",
-                "placeholder": "",
-                "required": false,
-                "show": true,
-                "title_case": false,
-                "tool_mode": false,
-                "trace_as_input": true,
-                "trace_as_metadata": true,
-                "type": "str",
-                "value": ""
-              },
-              "temperature": {
-                "_input_type": "SliderInput",
-                "advanced": true,
-                "display_name": "Temperature",
-                "dynamic": false,
-                "info": "Controls randomness in responses",
-                "max_label": "",
-                "max_label_icon": "",
-                "min_label": "",
-                "min_label_icon": "",
-                "name": "temperature",
-                "placeholder": "",
-                "range_spec": {
-                  "max": 1,
-                  "min": 0,
-                  "step": 0.01,
-                  "step_type": "float"
-                },
-                "required": false,
-=======
                 "value": "OPENAI_API_KEY"
               },
               "code": {
@@ -1673,144 +1481,6 @@
                 "password": false,
                 "placeholder": "",
                 "required": true,
->>>>>>> e20ff66b
-                "show": true,
-                "slider_buttons": false,
-                "slider_buttons_options": [],
-                "slider_input": false,
-                "title_case": false,
-<<<<<<< HEAD
-                "tool_mode": false,
-                "type": "slider",
-                "value": 0.1
-              }
-            },
-            "tool_mode": false
-          },
-          "selected_output": "text_output",
-          "showNode": true,
-          "type": "LanguageModelComponent"
-        },
-        "dragging": false,
-        "id": "LanguageModelComponent-CRZxx",
-        "measured": {
-          "height": 451,
-          "width": 320
-        },
-        "position": {
-          "x": 320.756607335245,
-          "y": 486.0770655861057
-        },
-        "selected": false,
-        "type": "genericNode"
-      },
-      {
-        "data": {
-          "id": "LanguageModelComponent-MD9V5",
-          "node": {
-            "base_classes": [
-              "LanguageModel",
-              "Message"
-            ],
-            "beta": false,
-            "conditional_paths": [],
-            "custom_fields": {},
-            "description": "Runs a language model given a specified provider. ",
-            "display_name": "Language Model",
-            "documentation": "",
-            "edited": false,
-            "field_order": [
-              "provider",
-              "model_name",
-              "api_key",
-              "input_value",
-              "system_message",
-              "stream",
-              "temperature"
-            ],
-            "frozen": false,
-            "icon": "brain-circuit",
-            "last_updated": "2025-08-26T16:33:20.962Z",
-            "legacy": false,
-            "metadata": {
-              "keywords": [
-                "model",
-                "llm",
-                "language model",
-                "large language model"
-              ]
-            },
-            "minimized": false,
-            "output_types": [],
-            "outputs": [
-              {
-                "allows_loop": false,
-                "cache": true,
-                "display_name": "Model Response",
-                "group_outputs": false,
-                "method": "text_response",
-                "name": "text_output",
-                "options": null,
-                "required_inputs": null,
-                "selected": "Message",
-                "tool_mode": true,
-                "types": [
-                  "Message"
-                ],
-                "value": "__UNDEFINED__"
-              },
-              {
-                "allows_loop": false,
-                "cache": true,
-                "display_name": "Language Model",
-                "group_outputs": false,
-                "method": "build_model",
-                "name": "model_output",
-                "options": null,
-                "required_inputs": null,
-                "selected": "LanguageModel",
-                "tool_mode": true,
-                "types": [
-                  "LanguageModel"
-                ],
-                "value": "__UNDEFINED__"
-              }
-            ],
-            "pinned": false,
-            "priority": 0,
-            "template": {
-              "_type": "Component",
-              "api_key": {
-                "_input_type": "SecretStrInput",
-                "advanced": false,
-                "display_name": "OpenAI API Key",
-                "dynamic": false,
-                "info": "Model Provider API key",
-                "input_types": [],
-                "load_from_db": true,
-                "name": "api_key",
-                "password": true,
-                "placeholder": "",
-                "real_time_refresh": true,
-                "required": false,
-                "show": true,
-                "title_case": false,
-                "type": "str",
-                "value": "OPENAI_API_KEY"
-              },
-              "code": {
-                "advanced": true,
-                "dynamic": true,
-                "fileTypes": [],
-                "file_path": "",
-                "info": "",
-                "list": false,
-                "load_from_db": false,
-                "multiline": true,
-                "name": "code",
-                "password": false,
-                "placeholder": "",
-                "required": true,
                 "show": true,
                 "title_case": false,
                 "type": "code",
@@ -1821,16 +1491,6 @@
                 "advanced": false,
                 "display_name": "Input",
                 "dynamic": false,
-=======
-                "type": "code",
-                "value": "from typing import Any\n\nfrom langchain_anthropic import ChatAnthropic\nfrom langchain_google_genai import ChatGoogleGenerativeAI\nfrom langchain_openai import ChatOpenAI\n\nfrom langflow.base.models.anthropic_constants import ANTHROPIC_MODELS\nfrom langflow.base.models.google_generative_ai_constants import GOOGLE_GENERATIVE_AI_MODELS\nfrom langflow.base.models.model import LCModelComponent\nfrom langflow.base.models.openai_constants import OPENAI_CHAT_MODEL_NAMES, OPENAI_REASONING_MODEL_NAMES\nfrom langflow.field_typing import LanguageModel\nfrom langflow.field_typing.range_spec import RangeSpec\nfrom langflow.inputs.inputs import BoolInput\nfrom langflow.io import DropdownInput, MessageInput, MultilineInput, SecretStrInput, SliderInput\nfrom langflow.schema.dotdict import dotdict\n\n\nclass LanguageModelComponent(LCModelComponent):\n    display_name = \"Language Model\"\n    description = \"Runs a language model given a specified provider.\"\n    documentation: str = \"https://docs.langflow.org/components-models\"\n    icon = \"brain-circuit\"\n    category = \"models\"\n    priority = 0  # Set priority to 0 to make it appear first\n\n    inputs = [\n        DropdownInput(\n            name=\"provider\",\n            display_name=\"Model Provider\",\n            options=[\"OpenAI\", \"Anthropic\", \"Google\"],\n            value=\"OpenAI\",\n            info=\"Select the model provider\",\n            real_time_refresh=True,\n            options_metadata=[{\"icon\": \"OpenAI\"}, {\"icon\": \"Anthropic\"}, {\"icon\": \"GoogleGenerativeAI\"}],\n        ),\n        DropdownInput(\n            name=\"model_name\",\n            display_name=\"Model Name\",\n            options=OPENAI_CHAT_MODEL_NAMES + OPENAI_REASONING_MODEL_NAMES,\n            value=OPENAI_CHAT_MODEL_NAMES[0],\n            info=\"Select the model to use\",\n            real_time_refresh=True,\n        ),\n        SecretStrInput(\n            name=\"api_key\",\n            display_name=\"OpenAI API Key\",\n            info=\"Model Provider API key\",\n            required=False,\n            show=True,\n            real_time_refresh=True,\n        ),\n        MessageInput(\n            name=\"input_value\",\n            display_name=\"Input\",\n            info=\"The input text to send to the model\",\n        ),\n        MultilineInput(\n            name=\"system_message\",\n            display_name=\"System Message\",\n            info=\"A system message that helps set the behavior of the assistant\",\n            advanced=False,\n        ),\n        BoolInput(\n            name=\"stream\",\n            display_name=\"Stream\",\n            info=\"Whether to stream the response\",\n            value=False,\n            advanced=True,\n        ),\n        SliderInput(\n            name=\"temperature\",\n            display_name=\"Temperature\",\n            value=0.1,\n            info=\"Controls randomness in responses\",\n            range_spec=RangeSpec(min=0, max=1, step=0.01),\n            advanced=True,\n        ),\n    ]\n\n    def build_model(self) -> LanguageModel:\n        provider = self.provider\n        model_name = self.model_name\n        temperature = self.temperature\n        stream = self.stream\n\n        if provider == \"OpenAI\":\n            if not self.api_key:\n                msg = \"OpenAI API key is required when using OpenAI provider\"\n                raise ValueError(msg)\n\n            if model_name in OPENAI_REASONING_MODEL_NAMES:\n                # reasoning models do not support temperature (yet)\n                temperature = None\n\n            return ChatOpenAI(\n                model_name=model_name,\n                temperature=temperature,\n                streaming=stream,\n                openai_api_key=self.api_key,\n            )\n        if provider == \"Anthropic\":\n            if not self.api_key:\n                msg = \"Anthropic API key is required when using Anthropic provider\"\n                raise ValueError(msg)\n            return ChatAnthropic(\n                model=model_name,\n                temperature=temperature,\n                streaming=stream,\n                anthropic_api_key=self.api_key,\n            )\n        if provider == \"Google\":\n            if not self.api_key:\n                msg = \"Google API key is required when using Google provider\"\n                raise ValueError(msg)\n            return ChatGoogleGenerativeAI(\n                model=model_name,\n                temperature=temperature,\n                streaming=stream,\n                google_api_key=self.api_key,\n            )\n        msg = f\"Unknown provider: {provider}\"\n        raise ValueError(msg)\n\n    def update_build_config(self, build_config: dotdict, field_value: Any, field_name: str | None = None) -> dotdict:\n        if field_name == \"provider\":\n            if field_value == \"OpenAI\":\n                build_config[\"model_name\"][\"options\"] = OPENAI_CHAT_MODEL_NAMES + OPENAI_REASONING_MODEL_NAMES\n                build_config[\"model_name\"][\"value\"] = OPENAI_CHAT_MODEL_NAMES[0]\n                build_config[\"api_key\"][\"display_name\"] = \"OpenAI API Key\"\n            elif field_value == \"Anthropic\":\n                build_config[\"model_name\"][\"options\"] = ANTHROPIC_MODELS\n                build_config[\"model_name\"][\"value\"] = ANTHROPIC_MODELS[0]\n                build_config[\"api_key\"][\"display_name\"] = \"Anthropic API Key\"\n            elif field_value == \"Google\":\n                build_config[\"model_name\"][\"options\"] = GOOGLE_GENERATIVE_AI_MODELS\n                build_config[\"model_name\"][\"value\"] = GOOGLE_GENERATIVE_AI_MODELS[0]\n                build_config[\"api_key\"][\"display_name\"] = \"Google API Key\"\n        elif field_name == \"model_name\" and field_value.startswith(\"o1\") and self.provider == \"OpenAI\":\n            # Hide system_message for o1 models - currently unsupported\n            if \"system_message\" in build_config:\n                build_config[\"system_message\"][\"show\"] = False\n        elif field_name == \"model_name\" and not field_value.startswith(\"o1\") and \"system_message\" in build_config:\n            build_config[\"system_message\"][\"show\"] = True\n        return build_config\n"
-              },
-              "input_value": {
-                "_input_type": "MessageInput",
-                "advanced": false,
-                "display_name": "Input",
-                "dynamic": false,
->>>>>>> e20ff66b
                 "info": "The input text to send to the model",
                 "input_types": [
                   "Message"
@@ -2033,11 +1693,7 @@
             "icon": "braces",
             "legacy": false,
             "metadata": {
-<<<<<<< HEAD
-              "code_hash": "ad2a6f4552c0",
-=======
               "code_hash": "4a2e1119299c",
->>>>>>> e20ff66b
               "dependencies": {
                 "dependencies": [
                   {
@@ -2108,11 +1764,7 @@
                 "show": true,
                 "title_case": false,
                 "type": "code",
-<<<<<<< HEAD
-                "value": "from pydantic import BaseModel, Field, create_model\nfrom trustcall import create_extractor\n\nfrom langflow.base.models.chat_result import get_chat_result\nfrom langflow.custom.custom_component.component import Component\nfrom langflow.helpers.base_model import build_model_from_schema\nfrom langflow.io import (\n    HandleInput,\n    MessageTextInput,\n    MultilineInput,\n    Output,\n    TableInput,\n)\nfrom langflow.schema.data import Data\nfrom langflow.schema.dataframe import DataFrame\nfrom langflow.schema.table import EditMode\n\n\nclass StructuredOutputComponent(Component):\n    display_name = \"Structured Output\"\n    description = \"Uses an LLM to generate structured data. Ideal for extraction and consistency.\"\n    documentation: str = \"https://docs.langflow.org/components-processing#structured-output\"\n    name = \"StructuredOutput\"\n    icon = \"braces\"\n\n    inputs = [\n        HandleInput(\n            name=\"llm\",\n            display_name=\"Language Model\",\n            info=\"The language model to use to generate the structured output.\",\n            input_types=[\"LanguageModel\"],\n            required=True,\n        ),\n        MultilineInput(\n            name=\"input_value\",\n            display_name=\"Input Message\",\n            info=\"The input message to the language model.\",\n            tool_mode=True,\n            required=True,\n        ),\n        MultilineInput(\n            name=\"system_prompt\",\n            display_name=\"Format Instructions\",\n            info=\"The instructions to the language model for formatting the output.\",\n            value=(\n                \"You are an AI that extracts structured JSON objects from unstructured text. \"\n                \"Use a predefined schema with expected types (str, int, float, bool, dict). \"\n                \"Extract ALL relevant instances that match the schema - if multiple patterns exist, capture them all. \"\n                \"Fill missing or ambiguous values with defaults: null for missing values. \"\n                \"Remove exact duplicates but keep variations that have different field values. \"\n                \"Always return valid JSON in the expected format, never throw errors. \"\n                \"If multiple objects can be extracted, return them all in the structured format.\"\n            ),\n            required=True,\n            advanced=True,\n        ),\n        MessageTextInput(\n            name=\"schema_name\",\n            display_name=\"Schema Name\",\n            info=\"Provide a name for the output data schema.\",\n            advanced=True,\n        ),\n        TableInput(\n            name=\"output_schema\",\n            display_name=\"Output Schema\",\n            info=\"Define the structure and data types for the model's output.\",\n            required=True,\n            # TODO: remove deault value\n            table_schema=[\n                {\n                    \"name\": \"name\",\n                    \"display_name\": \"Name\",\n                    \"type\": \"str\",\n                    \"description\": \"Specify the name of the output field.\",\n                    \"default\": \"field\",\n                    \"edit_mode\": EditMode.INLINE,\n                },\n                {\n                    \"name\": \"description\",\n                    \"display_name\": \"Description\",\n                    \"type\": \"str\",\n                    \"description\": \"Describe the purpose of the output field.\",\n                    \"default\": \"description of field\",\n                    \"edit_mode\": EditMode.POPOVER,\n                },\n                {\n                    \"name\": \"type\",\n                    \"display_name\": \"Type\",\n                    \"type\": \"str\",\n                    \"edit_mode\": EditMode.INLINE,\n                    \"description\": (\"Indicate the data type of the output field (e.g., str, int, float, bool, dict).\"),\n                    \"options\": [\"str\", \"int\", \"float\", \"bool\", \"dict\"],\n                    \"default\": \"str\",\n                },\n                {\n                    \"name\": \"multiple\",\n                    \"display_name\": \"As List\",\n                    \"type\": \"boolean\",\n                    \"description\": \"Set to True if this output field should be a list of the specified type.\",\n                    \"default\": \"False\",\n                    \"edit_mode\": EditMode.INLINE,\n                },\n            ],\n            value=[\n                {\n                    \"name\": \"field\",\n                    \"description\": \"description of field\",\n                    \"type\": \"str\",\n                    \"multiple\": \"False\",\n                }\n            ],\n        ),\n    ]\n\n    outputs = [\n        Output(\n            name=\"structured_output\",\n            display_name=\"Structured Output\",\n            method=\"build_structured_output\",\n        ),\n        Output(\n            name=\"dataframe_output\",\n            display_name=\"Structured Output\",\n            method=\"build_structured_dataframe\",\n        ),\n    ]\n\n    def build_structured_output_base(self):\n        schema_name = self.schema_name or \"OutputModel\"\n\n        if not hasattr(self.llm, \"with_structured_output\"):\n            msg = \"Language model does not support structured output.\"\n            raise TypeError(msg)\n        if not self.output_schema:\n            msg = \"Output schema cannot be empty\"\n            raise ValueError(msg)\n\n        output_model_ = build_model_from_schema(self.output_schema)\n\n        output_model = create_model(\n            schema_name,\n            __doc__=f\"A list of {schema_name}.\",\n            objects=(list[output_model_], Field(description=f\"A list of {schema_name}.\")),  # type: ignore[valid-type]\n        )\n\n        try:\n            llm_with_structured_output = create_extractor(self.llm, tools=[output_model])\n        except NotImplementedError as exc:\n            msg = f\"{self.llm.__class__.__name__} does not support structured output.\"\n            raise TypeError(msg) from exc\n\n        config_dict = {\n            \"run_name\": self.display_name,\n            \"project_name\": self.get_project_name(),\n            \"callbacks\": self.get_langchain_callbacks(),\n        }\n        result = get_chat_result(\n            runnable=llm_with_structured_output,\n            system_message=self.system_prompt,\n            input_value=self.input_value,\n            config=config_dict,\n        )\n\n        # OPTIMIZATION NOTE: Simplified processing based on trustcall response structure\n        # Handle non-dict responses (shouldn't happen with trustcall, but defensive)\n        if not isinstance(result, dict):\n            return result\n\n        # Extract first response and convert BaseModel to dict\n        responses = result.get(\"responses\", [])\n        if not responses:\n            return result\n\n        # Convert BaseModel to dict (creates the \"objects\" key)\n        first_response = responses[0]\n        structured_data = first_response.model_dump() if isinstance(first_response, BaseModel) else first_response\n\n        # Extract the objects array (guaranteed to exist due to our Pydantic model structure)\n        return structured_data.get(\"objects\", structured_data)\n\n    def build_structured_output(self) -> Data:\n        output = self.build_structured_output_base()\n        if not isinstance(output, list) or not output:\n            # handle empty or unexpected type case\n            msg = \"No structured output returned\"\n            raise ValueError(msg)\n        if len(output) == 1:\n            return Data(data=output[0])\n        if len(output) > 1:\n            # Multiple outputs - wrap them in a results container\n            return Data(data={\"results\": output})\n        return Data()\n\n    def build_structured_dataframe(self) -> DataFrame:\n        output = self.build_structured_output_base()\n        if not isinstance(output, list) or not output:\n            # handle empty or unexpected type case\n            msg = \"No structured output returned\"\n            raise ValueError(msg)\n        data_list = [Data(data=output[0])] if len(output) == 1 else [Data(data=item) for item in output]\n\n        return DataFrame(data_list)\n"
-=======
                 "value": "from pydantic import BaseModel, Field, create_model\nfrom trustcall import create_extractor\n\nfrom langflow.base.models.chat_result import get_chat_result\nfrom langflow.custom.custom_component.component import Component\nfrom langflow.helpers.base_model import build_model_from_schema\nfrom langflow.io import (\n    HandleInput,\n    MessageTextInput,\n    MultilineInput,\n    Output,\n    TableInput,\n)\nfrom langflow.schema.data import Data\nfrom langflow.schema.dataframe import DataFrame\nfrom langflow.schema.table import EditMode\n\n\nclass StructuredOutputComponent(Component):\n    display_name = \"Structured Output\"\n    description = \"Uses an LLM to generate structured data. Ideal for extraction and consistency.\"\n    documentation: str = \"https://docs.langflow.org/components-processing#structured-output\"\n    name = \"StructuredOutput\"\n    icon = \"braces\"\n\n    inputs = [\n        HandleInput(\n            name=\"llm\",\n            display_name=\"Language Model\",\n            info=\"The language model to use to generate the structured output.\",\n            input_types=[\"LanguageModel\"],\n            required=True,\n        ),\n        MultilineInput(\n            name=\"input_value\",\n            display_name=\"Input Message\",\n            info=\"The input message to the language model.\",\n            tool_mode=True,\n            required=True,\n        ),\n        MultilineInput(\n            name=\"system_prompt\",\n            display_name=\"Format Instructions\",\n            info=\"The instructions to the language model for formatting the output.\",\n            value=(\n                \"You are an AI that extracts structured JSON objects from unstructured text. \"\n                \"Use a predefined schema with expected types (str, int, float, bool, dict). \"\n                \"Extract ALL relevant instances that match the schema - if multiple patterns exist, capture them all. \"\n                \"Fill missing or ambiguous values with defaults: null for missing values. \"\n                \"Remove exact duplicates but keep variations that have different field values. \"\n                \"Always return valid JSON in the expected format, never throw errors. \"\n                \"If multiple objects can be extracted, return them all in the structured format.\"\n            ),\n            required=True,\n            advanced=True,\n        ),\n        MessageTextInput(\n            name=\"schema_name\",\n            display_name=\"Schema Name\",\n            info=\"Provide a name for the output data schema.\",\n            advanced=True,\n        ),\n        TableInput(\n            name=\"output_schema\",\n            display_name=\"Output Schema\",\n            info=\"Define the structure and data types for the model's output.\",\n            required=True,\n            # TODO: remove deault value\n            table_schema=[\n                {\n                    \"name\": \"name\",\n                    \"display_name\": \"Name\",\n                    \"type\": \"str\",\n                    \"description\": \"Specify the name of the output field.\",\n                    \"default\": \"field\",\n                    \"edit_mode\": EditMode.INLINE,\n                },\n                {\n                    \"name\": \"description\",\n                    \"display_name\": \"Description\",\n                    \"type\": \"str\",\n                    \"description\": \"Describe the purpose of the output field.\",\n                    \"default\": \"description of field\",\n                    \"edit_mode\": EditMode.POPOVER,\n                },\n                {\n                    \"name\": \"type\",\n                    \"display_name\": \"Type\",\n                    \"type\": \"str\",\n                    \"edit_mode\": EditMode.INLINE,\n                    \"description\": (\"Indicate the data type of the output field (e.g., str, int, float, bool, dict).\"),\n                    \"options\": [\"str\", \"int\", \"float\", \"bool\", \"dict\"],\n                    \"default\": \"str\",\n                },\n                {\n                    \"name\": \"multiple\",\n                    \"display_name\": \"As List\",\n                    \"type\": \"boolean\",\n                    \"description\": \"Set to True if this output field should be a list of the specified type.\",\n                    \"default\": \"False\",\n                    \"edit_mode\": EditMode.INLINE,\n                },\n            ],\n            value=[\n                {\n                    \"name\": \"field\",\n                    \"description\": \"description of field\",\n                    \"type\": \"str\",\n                    \"multiple\": \"False\",\n                }\n            ],\n        ),\n    ]\n\n    outputs = [\n        Output(\n            name=\"structured_output\",\n            display_name=\"Structured Output\",\n            method=\"build_structured_output\",\n        ),\n        Output(\n            name=\"dataframe_output\",\n            display_name=\"Structured Output\",\n            method=\"build_structured_dataframe\",\n        ),\n    ]\n\n    def build_structured_output_base(self):\n        schema_name = self.schema_name or \"OutputModel\"\n\n        if not hasattr(self.llm, \"with_structured_output\"):\n            msg = \"Language model does not support structured output.\"\n            raise TypeError(msg)\n        if not self.output_schema:\n            msg = \"Output schema cannot be empty\"\n            raise ValueError(msg)\n\n        output_model_ = build_model_from_schema(self.output_schema)\n\n        output_model = create_model(\n            schema_name,\n            __doc__=f\"A list of {schema_name}.\",\n            objects=(list[output_model_], Field(description=f\"A list of {schema_name}.\")),  # type: ignore[valid-type]\n        )\n\n        try:\n            llm_with_structured_output = create_extractor(self.llm, tools=[output_model])\n        except NotImplementedError as exc:\n            msg = f\"{self.llm.__class__.__name__} does not support structured output.\"\n            raise TypeError(msg) from exc\n\n        config_dict = {\n            \"run_name\": self.display_name,\n            \"project_name\": self.get_project_name(),\n            \"callbacks\": self.get_langchain_callbacks(),\n        }\n        result = get_chat_result(\n            runnable=llm_with_structured_output,\n            system_message=self.system_prompt,\n            input_value=self.input_value,\n            config=config_dict,\n        )\n\n        # OPTIMIZATION NOTE: Simplified processing based on trustcall response structure\n        # Handle non-dict responses (shouldn't happen with trustcall, but defensive)\n        if not isinstance(result, dict):\n            return result\n\n        # Extract first response and convert BaseModel to dict\n        responses = result.get(\"responses\", [])\n        if not responses:\n            return result\n\n        # Convert BaseModel to dict (creates the \"objects\" key)\n        first_response = responses[0]\n        structured_data = first_response.model_dump() if isinstance(first_response, BaseModel) else first_response\n\n        # Extract the objects array (guaranteed to exist due to our Pydantic model structure)\n        return structured_data.get(\"objects\", structured_data)\n\n    def build_structured_output(self) -> Data:\n        output = self.build_structured_output_base()\n        if not isinstance(output, list) or not output:\n            # handle empty or unexpected type case\n            msg = \"No structured output returned\"\n            raise ValueError(msg)\n        if len(output) == 1:\n            return Data(data=output[0])\n        if len(output) > 1:\n            # Multiple outputs - wrap them in a results container\n            return Data(data={\"results\": output})\n        return Data()\n\n    def build_structured_dataframe(self) -> DataFrame:\n        output = self.build_structured_output_base()\n        if not isinstance(output, list) or not output:\n            # handle empty or unexpected type case\n            msg = \"No structured output returned\"\n            raise ValueError(msg)\n        if len(output) == 1:\n            return DataFrame(output[0])\n        if len(output) > 1:\n            # Multiple outputs - convert to DataFrame directly\n            return DataFrame(output)\n        return DataFrame()\n"
->>>>>>> e20ff66b
               },
               "input_value": {
                 "_input_type": "MessageTextInput",
@@ -2967,7 +2619,6 @@
                 "trace_as_metadata": true,
                 "type": "int",
                 "value": 4
-<<<<<<< HEAD
               },
               "reranker": {
                 "_input_type": "DropdownInput",
@@ -2990,30 +2641,6 @@
                 "type": "str",
                 "value": ""
               },
-=======
-              },
-              "reranker": {
-                "_input_type": "DropdownInput",
-                "advanced": false,
-                "combobox": false,
-                "dialog_inputs": {},
-                "display_name": "Reranker",
-                "dynamic": false,
-                "info": "Post-retrieval model that re-scores results for optimal relevance ranking.",
-                "name": "reranker",
-                "options": [],
-                "options_metadata": [],
-                "placeholder": "",
-                "required": false,
-                "show": false,
-                "title_case": false,
-                "toggle": true,
-                "tool_mode": false,
-                "trace_as_metadata": true,
-                "type": "str",
-                "value": ""
-              },
->>>>>>> e20ff66b
               "search_method": {
                 "_input_type": "DropdownInput",
                 "advanced": true,

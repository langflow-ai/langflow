--- conflicted
+++ resolved
@@ -1897,11 +1897,7 @@
                   },
                   {
                     "name": "langchain_core",
-<<<<<<< HEAD
-                    "version": "0.3.78"
-=======
                     "version": "0.3.79"
->>>>>>> 1ab91758
                   },
                   {
                     "name": "lfx",

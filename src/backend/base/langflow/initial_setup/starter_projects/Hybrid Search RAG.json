--- conflicted
+++ resolved
@@ -1755,16 +1755,11 @@
                 "required": true,
                 "show": false,
                 "title_case": false,
-<<<<<<< HEAD
-                "type": "code",
-                "value": "from langflow.custom.custom_component.component import Component\nfrom langflow.helpers.data import safe_convert\nfrom langflow.inputs.inputs import BoolInput, HandleInput, MessageTextInput, MultilineInput, TabInput\nfrom langflow.schema.data import Data\nfrom langflow.schema.dataframe import DataFrame\nfrom langflow.schema.message import Message\nfrom langflow.template.field.base import Output\n\n\nclass ParserComponent(Component):\n    display_name = \"Parser\"\n    description = \"Extracts text using a template.\"\n    icon = \"braces\"\n\n    inputs = [\n        HandleInput(\n            name=\"input_data\",\n            display_name=\"Data or DataFrame\",\n            input_types=[\"DataFrame\", \"Data\"],\n            info=\"Accepts either a DataFrame or a Data object.\",\n            required=True,\n        ),\n        TabInput(\n            name=\"mode\",\n            display_name=\"Mode\",\n            options=[\"Parser\", \"Stringify\"],\n            value=\"Parser\",\n            info=\"Convert into raw string instead of using a template.\",\n            real_time_refresh=True,\n        ),\n        MultilineInput(\n            name=\"pattern\",\n            display_name=\"Template\",\n            info=(\n                \"Use variables within curly brackets to extract column values for DataFrames \"\n                \"or key values for Data.\"\n                \"For example: `Name: {Name}, Age: {Age}, Country: {Country}`\"\n            ),\n            value=\"Text: {text}\",  # Example default\n            dynamic=True,\n            show=True,\n            required=True,\n        ),\n        MessageTextInput(\n            name=\"sep\",\n            display_name=\"Separator\",\n            advanced=True,\n            value=\"\\n\",\n            info=\"String used to separate rows/items.\",\n        ),\n    ]\n\n    outputs = [\n        Output(\n            display_name=\"Parsed Text\",\n            name=\"parsed_text\",\n            info=\"Formatted text output.\",\n            method=\"parse_combined_text\",\n        ),\n    ]\n\n    def update_build_config(self, build_config, field_value, field_name=None):\n        \"\"\"Dynamically hide/show `template` and enforce requirement based on `stringify`.\"\"\"\n        if field_name == \"mode\":\n            build_config[\"pattern\"][\"show\"] = self.mode == \"Parser\"\n            build_config[\"pattern\"][\"required\"] = self.mode == \"Parser\"\n            if field_value:\n                clean_data = BoolInput(\n                    name=\"clean_data\",\n                    display_name=\"Clean Data\",\n                    info=(\n                        \"Enable to clean the data by removing empty rows and lines \"\n                        \"in each cell of the DataFrame/ Data object.\"\n                    ),\n                    value=True,\n                    advanced=True,\n                    required=False,\n                )\n                build_config[\"clean_data\"] = clean_data.to_dict()\n            else:\n                build_config.pop(\"clean_data\", None)\n\n        return build_config\n\n    def _clean_args(self):\n        \"\"\"Prepare arguments based on input type.\"\"\"\n        input_data = self.input_data\n\n        match input_data:\n            case list() if all(isinstance(item, Data) for item in input_data):\n                msg = \"List of Data objects is not supported.\"\n                raise ValueError(msg)\n            case DataFrame():\n                return input_data, None\n            case Data():\n                return None, input_data\n            case dict() if \"data\" in input_data:\n                try:\n                    if \"columns\" in input_data:  # Likely a DataFrame\n                        return DataFrame.from_dict(input_data), None\n                    # Likely a Data object\n                    return None, Data(**input_data)\n                except (TypeError, ValueError, KeyError) as e:\n                    msg = f\"Invalid structured input provided: {e!s}\"\n                    raise ValueError(msg) from e\n            case _:\n                msg = f\"Unsupported input type: {type(input_data)}. Expected DataFrame or Data.\"\n                raise ValueError(msg)\n\n    def parse_combined_text(self) -> Message:\n        \"\"\"Parse all rows/items into a single text or convert input to string if `stringify` is enabled.\"\"\"\n        # Early return for stringify option\n        if self.mode == \"Stringify\":\n            return self.convert_to_string()\n\n        df, data = self._clean_args()\n\n        lines = []\n        if df is not None:\n            for _, row in df.iterrows():\n                formatted_text = self.pattern.format(**row.to_dict())\n                lines.append(formatted_text)\n        elif data is not None:\n            formatted_text = self.pattern.format(**data.data)\n            lines.append(formatted_text)\n\n        combined_text = self.sep.join(lines)\n        self.status = combined_text\n        return Message(text=combined_text)\n\n    def convert_to_string(self) -> Message:\n        \"\"\"Convert input data to string with proper error handling.\"\"\"\n        result = \"\"\n        if isinstance(self.input_data, list):\n            result = \"\\n\".join([safe_convert(item, clean_data=self.clean_data or False) for item in self.input_data])\n        else:\n            result = safe_convert(self.input_data or False)\n        self.log(f\"Converted to string with length: {len(result)}\")\n\n        message = Message(text=result)\n        self.status = message\n        return message\n"
-=======
                 "toggle": false,
                 "tool_mode": false,
                 "trace_as_metadata": true,
                 "type": "str",
                 "value": ""
->>>>>>> c5d15783
               },
               "input_data": {
                 "_input_type": "HandleInput",
@@ -1967,12 +1962,9 @@
                 "required": true,
                 "show": true,
                 "title_case": false,
-<<<<<<< HEAD
-=======
                 "toggle": false,
                 "tool_mode": false,
                 "trace_as_metadata": true,
->>>>>>> c5d15783
                 "type": "str",
                 "value": "OPENAI_API_KEY"
               },
@@ -2029,12 +2021,8 @@
                 "name": "json_mode",
                 "placeholder": "",
                 "required": false,
-<<<<<<< HEAD
-                "show": true,
-=======
                 "separator": " ",
                 "show": false,
->>>>>>> c5d15783
                 "title_case": false,
                 "tool_mode": false,
                 "trace_as_metadata": true,
@@ -2057,9 +2045,6 @@
                 "tool_mode": false,
                 "trace_as_metadata": true,
                 "type": "int",
-<<<<<<< HEAD
-                "value": 5
-=======
                 "value": 20
               },
               "reranker": {
@@ -2086,14 +2071,10 @@
                 "trace_as_metadata": true,
                 "type": "str",
                 "value": "nvidia/llama-3.2-nv-rerankqa-1b-v2"
->>>>>>> c5d15783
               },
               "max_tokens": {
                 "_input_type": "IntInput",
                 "advanced": true,
-<<<<<<< HEAD
-                "display_name": "Max Tokens",
-=======
                 "combobox": false,
                 "dialog_inputs": {},
                 "display_name": "Search Method",
@@ -2120,7 +2101,6 @@
                 "_input_type": "QueryInput",
                 "advanced": false,
                 "display_name": "Search Query",
->>>>>>> c5d15783
                 "dynamic": false,
                 "info": "The maximum number of tokens to generate. Set to 0 for unlimited tokens.",
                 "list": false,
@@ -3053,11 +3033,7 @@
                 "list_add_label": "Add More",
                 "name": "search_score_threshold",
                 "placeholder": "",
-<<<<<<< HEAD
-                "required": false,
-=======
                 "required": true,
->>>>>>> c5d15783
                 "show": true,
                 "title_case": false,
                 "tool_mode": false,

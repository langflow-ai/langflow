{
  "data": {
    "edges": [
      {
        "animated": false,
        "className": "",
        "data": {
          "sourceHandle": {
            "dataType": "ParserComponent",
            "id": "ParserComponent-NUETC",
            "name": "parsed_text",
            "output_types": [
              "Message"
            ]
          },
          "targetHandle": {
            "fieldName": "input_value",
            "id": "ChatOutput-HTCA7",
            "inputTypes": [
              "Data",
              "DataFrame",
              "Message"
            ],
            "type": "other"
          }
        },
        "id": "reactflow__edge-ParserComponent-NUETC{œdataTypeœ:œParserComponentœ,œidœ:œParserComponent-NUETCœ,œnameœ:œparsed_textœ,œoutput_typesœ:[œMessageœ]}-ChatOutput-HTCA7{œfieldNameœ:œinput_valueœ,œidœ:œChatOutput-HTCA7œ,œinputTypesœ:[œDataœ,œDataFrameœ,œMessageœ],œtypeœ:œotherœ}",
        "selected": false,
        "source": "ParserComponent-NUETC",
        "sourceHandle": "{œdataTypeœ: œParserComponentœ, œidœ: œParserComponent-NUETCœ, œnameœ: œparsed_textœ, œoutput_typesœ: [œMessageœ]}",
        "target": "ChatOutput-HTCA7",
        "targetHandle": "{œfieldNameœ: œinput_valueœ, œidœ: œChatOutput-HTCA7œ, œinputTypesœ: [œDataœ, œDataFrameœ, œMessageœ], œtypeœ: œotherœ}"
      },
      {
        "animated": false,
        "className": "",
        "data": {
          "sourceHandle": {
            "dataType": "ChatInput",
            "id": "ChatInput-RLI5m",
            "name": "message",
            "output_types": [
              "Message"
            ]
          },
          "targetHandle": {
            "fieldName": "search_query",
            "id": "AstraDB-u1JXb",
            "inputTypes": [
              "Message"
            ],
            "type": "query"
          }
        },
        "id": "reactflow__edge-ChatInput-RLI5m{œdataTypeœ:œChatInputœ,œidœ:œChatInput-RLI5mœ,œnameœ:œmessageœ,œoutput_typesœ:[œMessageœ]}-AstraDB-u1JXb{œfieldNameœ:œsearch_queryœ,œidœ:œAstraDB-u1JXbœ,œinputTypesœ:[œMessageœ],œtypeœ:œqueryœ}",
        "selected": false,
        "source": "ChatInput-RLI5m",
        "sourceHandle": "{œdataTypeœ: œChatInputœ, œidœ: œChatInput-RLI5mœ, œnameœ: œmessageœ, œoutput_typesœ: [œMessageœ]}",
        "target": "AstraDB-u1JXb",
        "targetHandle": "{œfieldNameœ: œsearch_queryœ, œidœ: œAstraDB-u1JXbœ, œinputTypesœ: [œMessageœ], œtypeœ: œqueryœ}"
      },
      {
        "animated": false,
        "className": "",
        "data": {
          "sourceHandle": {
            "dataType": "LanguageModelComponent",
            "id": "LanguageModelComponent-aH5Bi",
            "name": "model_output",
            "output_types": [
              "LanguageModel"
            ]
          },
          "targetHandle": {
            "fieldName": "llm",
            "id": "StructuredOutput-MyXBb",
            "inputTypes": [
              "LanguageModel"
            ],
            "type": "other"
          }
        },
        "id": "reactflow__edge-LanguageModelComponent-aH5Bi{œdataTypeœ:œLanguageModelComponentœ,œidœ:œLanguageModelComponent-aH5Biœ,œnameœ:œmodel_outputœ,œoutput_typesœ:[œLanguageModelœ]}-StructuredOutput-MyXBb{œfieldNameœ:œllmœ,œidœ:œStructuredOutput-MyXBbœ,œinputTypesœ:[œLanguageModelœ],œtypeœ:œotherœ}",
        "selected": false,
        "source": "LanguageModelComponent-aH5Bi",
        "sourceHandle": "{œdataTypeœ: œLanguageModelComponentœ, œidœ: œLanguageModelComponent-aH5Biœ, œnameœ: œmodel_outputœ, œoutput_typesœ: [œLanguageModelœ]}",
        "target": "StructuredOutput-MyXBb",
        "targetHandle": "{œfieldNameœ: œllmœ, œidœ: œStructuredOutput-MyXBbœ, œinputTypesœ: [œLanguageModelœ], œtypeœ: œotherœ}"
      },
      {
        "animated": false,
        "className": "",
        "data": {
          "sourceHandle": {
            "dataType": "LanguageModelComponent",
            "id": "LanguageModelComponent-WUfVa",
            "name": "text_output",
            "output_types": [
              "Message"
            ]
          },
          "targetHandle": {
            "fieldName": "system_prompt",
            "id": "StructuredOutput-MyXBb",
            "inputTypes": [
              "Message"
            ],
            "type": "str"
          }
        },
        "id": "reactflow__edge-LanguageModelComponent-WUfVa{œdataTypeœ:œLanguageModelComponentœ,œidœ:œLanguageModelComponent-WUfVaœ,œnameœ:œtext_outputœ,œoutput_typesœ:[œMessageœ]}-StructuredOutput-MyXBb{œfieldNameœ:œsystem_promptœ,œidœ:œStructuredOutput-MyXBbœ,œinputTypesœ:[œMessageœ],œtypeœ:œstrœ}",
        "selected": false,
        "source": "LanguageModelComponent-WUfVa",
        "sourceHandle": "{œdataTypeœ: œLanguageModelComponentœ, œidœ: œLanguageModelComponent-WUfVaœ, œnameœ: œtext_outputœ, œoutput_typesœ: [œMessageœ]}",
        "target": "StructuredOutput-MyXBb",
        "targetHandle": "{œfieldNameœ: œsystem_promptœ, œidœ: œStructuredOutput-MyXBbœ, œinputTypesœ: [œMessageœ], œtypeœ: œstrœ}"
      },
      {
        "animated": false,
        "className": "",
        "data": {
          "sourceHandle": {
            "dataType": "ChatInput",
            "id": "ChatInput-RLI5m",
            "name": "message",
            "output_types": [
              "Message"
            ]
          },
          "targetHandle": {
            "fieldName": "input_value",
            "id": "StructuredOutput-MyXBb",
            "inputTypes": [
              "Message"
            ],
            "type": "str"
          }
        },
        "id": "reactflow__edge-ChatInput-RLI5m{œdataTypeœ:œChatInputœ,œidœ:œChatInput-RLI5mœ,œnameœ:œmessageœ,œoutput_typesœ:[œMessageœ]}-StructuredOutput-MyXBb{œfieldNameœ:œinput_valueœ,œidœ:œStructuredOutput-MyXBbœ,œinputTypesœ:[œMessageœ],œtypeœ:œstrœ}",
        "selected": false,
        "source": "ChatInput-RLI5m",
        "sourceHandle": "{œdataTypeœ: œChatInputœ, œidœ: œChatInput-RLI5mœ, œnameœ: œmessageœ, œoutput_typesœ: [œMessageœ]}",
        "target": "StructuredOutput-MyXBb",
        "targetHandle": "{œfieldNameœ: œinput_valueœ, œidœ: œStructuredOutput-MyXBbœ, œinputTypesœ: [œMessageœ], œtypeœ: œstrœ}"
      },
      {
        "animated": false,
        "className": "",
        "data": {
          "sourceHandle": {
            "dataType": "StructuredOutput",
            "id": "StructuredOutput-MyXBb",
            "name": "dataframe_output",
            "output_types": [
              "DataFrame"
            ]
          },
          "targetHandle": {
            "fieldName": "input_data",
            "id": "ParserComponent-HTPnn",
            "inputTypes": [
              "DataFrame",
              "Data"
            ],
            "type": "other"
          }
        },
        "id": "reactflow__edge-StructuredOutput-MyXBb{œdataTypeœ:œStructuredOutputœ,œidœ:œStructuredOutput-MyXBbœ,œnameœ:œdataframe_outputœ,œoutput_typesœ:[œDataFrameœ]}-ParserComponent-HTPnn{œfieldNameœ:œinput_dataœ,œidœ:œParserComponent-HTPnnœ,œinputTypesœ:[œDataFrameœ,œDataœ],œtypeœ:œotherœ}",
        "selected": false,
        "source": "StructuredOutput-MyXBb",
        "sourceHandle": "{œdataTypeœ: œStructuredOutputœ, œidœ: œStructuredOutput-MyXBbœ, œnameœ: œdataframe_outputœ, œoutput_typesœ: [œDataFrameœ]}",
        "target": "ParserComponent-HTPnn",
        "targetHandle": "{œfieldNameœ: œinput_dataœ, œidœ: œParserComponent-HTPnnœ, œinputTypesœ: [œDataFrameœ, œDataœ], œtypeœ: œotherœ}"
      },
      {
        "animated": false,
        "className": "",
        "data": {
          "sourceHandle": {
            "dataType": "ParserComponent",
            "id": "ParserComponent-HTPnn",
            "name": "parsed_text",
            "output_types": [
              "Message"
            ]
          },
          "targetHandle": {
            "fieldName": "lexical_terms",
            "id": "AstraDB-u1JXb",
            "inputTypes": [
              "Message"
            ],
            "type": "query"
          }
        },
        "id": "xy-edge__ParserComponent-HTPnn{œdataTypeœ:œParserComponentœ,œidœ:œParserComponent-HTPnnœ,œnameœ:œparsed_textœ,œoutput_typesœ:[œMessageœ]}-AstraDB-u1JXb{œfieldNameœ:œlexical_termsœ,œidœ:œAstraDB-u1JXbœ,œinputTypesœ:[œMessageœ],œtypeœ:œqueryœ}",
        "selected": false,
        "source": "ParserComponent-HTPnn",
        "sourceHandle": "{œdataTypeœ: œParserComponentœ, œidœ: œParserComponent-HTPnnœ, œnameœ: œparsed_textœ, œoutput_typesœ: [œMessageœ]}",
        "target": "AstraDB-u1JXb",
        "targetHandle": "{œfieldNameœ: œlexical_termsœ, œidœ: œAstraDB-u1JXbœ, œinputTypesœ: [œMessageœ], œtypeœ: œqueryœ}"
      },
      {
        "animated": false,
        "className": "",
        "data": {
          "sourceHandle": {
            "dataType": "AstraDB",
            "id": "AstraDB-u1JXb",
            "name": "dataframe",
            "output_types": [
              "DataFrame"
            ]
          },
          "targetHandle": {
            "fieldName": "input_data",
            "id": "ParserComponent-NUETC",
            "inputTypes": [
              "DataFrame",
              "Data"
            ],
            "type": "other"
          }
        },
        "id": "xy-edge__AstraDB-u1JXb{œdataTypeœ:œAstraDBœ,œidœ:œAstraDB-u1JXbœ,œnameœ:œdataframeœ,œoutput_typesœ:[œDataFrameœ]}-ParserComponent-NUETC{œfieldNameœ:œinput_dataœ,œidœ:œParserComponent-NUETCœ,œinputTypesœ:[œDataFrameœ,œDataœ],œtypeœ:œotherœ}",
        "selected": false,
        "source": "AstraDB-u1JXb",
        "sourceHandle": "{œdataTypeœ: œAstraDBœ, œidœ: œAstraDB-u1JXbœ, œnameœ: œdataframeœ, œoutput_typesœ: [œDataFrameœ]}",
        "target": "ParserComponent-NUETC",
        "targetHandle": "{œfieldNameœ: œinput_dataœ, œidœ: œParserComponent-NUETCœ, œinputTypesœ: [œDataFrameœ, œDataœ], œtypeœ: œotherœ}"
      }
    ],
    "nodes": [
      {
        "data": {
          "id": "ChatInput-RLI5m",
          "node": {
            "base_classes": [
              "Message"
            ],
            "beta": false,
            "conditional_paths": [],
            "custom_fields": {},
            "description": "Get chat inputs from the Playground.",
            "display_name": "Chat Input",
            "documentation": "",
            "edited": false,
            "field_order": [
              "input_value",
              "should_store_message",
              "sender",
              "sender_name",
              "session_id",
              "files",
              "background_color",
              "chat_icon",
              "text_color"
            ],
            "frozen": false,
            "icon": "MessagesSquare",
            "legacy": false,
            "lf_version": "1.6.0",
            "metadata": {
              "code_hash": "f701f686b325",
              "dependencies": {
                "dependencies": [
                  {
                    "name": "lfx",
                    "version": null
                  }
                ],
                "total_dependencies": 1
              },
              "module": "lfx.components.input_output.chat.ChatInput"
            },
            "minimized": true,
            "output_types": [],
            "outputs": [
              {
                "allows_loop": false,
                "cache": true,
                "display_name": "Chat Message",
                "group_outputs": false,
                "method": "message_response",
                "name": "message",
                "selected": "Message",
                "tool_mode": true,
                "types": [
                  "Message"
                ],
                "value": "__UNDEFINED__"
              }
            ],
            "pinned": false,
            "template": {
              "_type": "Component",
              "code": {
                "advanced": true,
                "dynamic": true,
                "fileTypes": [],
                "file_path": "",
                "info": "",
                "list": false,
                "load_from_db": false,
                "multiline": true,
                "name": "code",
                "password": false,
                "placeholder": "",
                "required": true,
                "show": true,
                "title_case": false,
                "type": "code",
                "value": "from lfx.base.data.utils import IMG_FILE_TYPES, TEXT_FILE_TYPES\nfrom lfx.base.io.chat import ChatComponent\nfrom lfx.inputs.inputs import BoolInput\nfrom lfx.io import (\n    DropdownInput,\n    FileInput,\n    MessageTextInput,\n    MultilineInput,\n    Output,\n)\nfrom lfx.schema.message import Message\nfrom lfx.utils.constants import (\n    MESSAGE_SENDER_AI,\n    MESSAGE_SENDER_NAME_USER,\n    MESSAGE_SENDER_USER,\n)\n\n\nclass ChatInput(ChatComponent):\n    display_name = \"Chat Input\"\n    description = \"Get chat inputs from the Playground.\"\n    documentation: str = \"https://docs.langflow.org/components-io#chat-input\"\n    icon = \"MessagesSquare\"\n    name = \"ChatInput\"\n    minimized = True\n\n    inputs = [\n        MultilineInput(\n            name=\"input_value\",\n            display_name=\"Input Text\",\n            value=\"\",\n            info=\"Message to be passed as input.\",\n            input_types=[],\n        ),\n        BoolInput(\n            name=\"should_store_message\",\n            display_name=\"Store Messages\",\n            info=\"Store the message in the history.\",\n            value=True,\n            advanced=True,\n        ),\n        DropdownInput(\n            name=\"sender\",\n            display_name=\"Sender Type\",\n            options=[MESSAGE_SENDER_AI, MESSAGE_SENDER_USER],\n            value=MESSAGE_SENDER_USER,\n            info=\"Type of sender.\",\n            advanced=True,\n        ),\n        MessageTextInput(\n            name=\"sender_name\",\n            display_name=\"Sender Name\",\n            info=\"Name of the sender.\",\n            value=MESSAGE_SENDER_NAME_USER,\n            advanced=True,\n        ),\n        MessageTextInput(\n            name=\"session_id\",\n            display_name=\"Session ID\",\n            info=\"The session ID of the chat. If empty, the current session ID parameter will be used.\",\n            advanced=True,\n        ),\n        FileInput(\n            name=\"files\",\n            display_name=\"Files\",\n            file_types=TEXT_FILE_TYPES + IMG_FILE_TYPES,\n            info=\"Files to be sent with the message.\",\n            advanced=True,\n            is_list=True,\n            temp_file=True,\n        ),\n    ]\n    outputs = [\n        Output(display_name=\"Chat Message\", name=\"message\", method=\"message_response\"),\n    ]\n\n    async def message_response(self) -> Message:\n        # Ensure files is a list and filter out empty/None values\n        files = self.files if self.files else []\n        if files and not isinstance(files, list):\n            files = [files]\n        # Filter out None/empty values\n        files = [f for f in files if f is not None and f != \"\"]\n\n        message = await Message.create(\n            text=self.input_value,\n            sender=self.sender,\n            sender_name=self.sender_name,\n            session_id=self.session_id,\n            files=files,\n        )\n        if self.session_id and isinstance(message, Message) and self.should_store_message:\n            stored_message = await self.send_message(\n                message,\n            )\n            self.message.value = stored_message\n            message = stored_message\n\n        self.status = message\n        return message\n"
              },
              "files": {
                "_input_type": "FileInput",
                "advanced": true,
                "display_name": "Files",
                "dynamic": false,
                "fileTypes": [
                  "csv",
                  "json",
                  "pdf",
                  "txt",
                  "md",
                  "mdx",
                  "yaml",
                  "yml",
                  "xml",
                  "html",
                  "htm",
                  "docx",
                  "py",
                  "sh",
                  "sql",
                  "js",
                  "ts",
                  "tsx",
                  "jpg",
                  "jpeg",
                  "png",
                  "bmp",
                  "image"
                ],
                "file_path": "",
                "info": "Files to be sent with the message.",
                "list": true,
                "list_add_label": "Add More",
                "name": "files",
                "placeholder": "",
                "required": false,
                "show": true,
                "temp_file": true,
                "title_case": false,
                "trace_as_metadata": true,
                "type": "file",
                "value": ""
              },
              "input_value": {
                "_input_type": "MultilineInput",
                "advanced": false,
                "copy_field": false,
                "display_name": "Input Text",
                "dynamic": false,
                "info": "Message to be passed as input.",
                "input_types": [],
                "list": false,
                "list_add_label": "Add More",
                "load_from_db": false,
                "multiline": true,
                "name": "input_value",
                "placeholder": "",
                "required": false,
                "show": true,
                "title_case": false,
                "tool_mode": false,
                "trace_as_input": true,
                "trace_as_metadata": true,
                "type": "str",
                "value": "Products or related items from my inventory"
              },
              "sender": {
                "_input_type": "DropdownInput",
                "advanced": true,
                "combobox": false,
                "dialog_inputs": {},
                "display_name": "Sender Type",
                "dynamic": false,
                "info": "Type of sender.",
                "name": "sender",
                "options": [
                  "Machine",
                  "User"
                ],
                "options_metadata": [],
                "placeholder": "",
                "required": false,
                "show": true,
                "title_case": false,
                "tool_mode": false,
                "trace_as_metadata": true,
                "type": "str",
                "value": "User"
              },
              "sender_name": {
                "_input_type": "MessageTextInput",
                "advanced": true,
                "display_name": "Sender Name",
                "dynamic": false,
                "info": "Name of the sender.",
                "input_types": [
                  "Message"
                ],
                "list": false,
                "list_add_label": "Add More",
                "load_from_db": false,
                "name": "sender_name",
                "placeholder": "",
                "required": false,
                "show": true,
                "title_case": false,
                "tool_mode": false,
                "trace_as_input": true,
                "trace_as_metadata": true,
                "type": "str",
                "value": "User"
              },
              "session_id": {
                "_input_type": "MessageTextInput",
                "advanced": true,
                "display_name": "Session ID",
                "dynamic": false,
                "info": "The session ID of the chat. If empty, the current session ID parameter will be used.",
                "input_types": [
                  "Message"
                ],
                "list": false,
                "list_add_label": "Add More",
                "load_from_db": false,
                "name": "session_id",
                "placeholder": "",
                "required": false,
                "show": true,
                "title_case": false,
                "tool_mode": false,
                "trace_as_input": true,
                "trace_as_metadata": true,
                "type": "str",
                "value": ""
              },
              "should_store_message": {
                "_input_type": "BoolInput",
                "advanced": true,
                "display_name": "Store Messages",
                "dynamic": false,
                "info": "Store the message in the history.",
                "list": false,
                "list_add_label": "Add More",
                "name": "should_store_message",
                "placeholder": "",
                "required": false,
                "show": true,
                "title_case": false,
                "tool_mode": false,
                "trace_as_metadata": true,
                "type": "bool",
                "value": true
              }
            },
            "tool_mode": false
          },
          "selected_output": "message",
          "showNode": false,
          "type": "ChatInput"
        },
        "dragging": false,
        "id": "ChatInput-RLI5m",
        "measured": {
          "height": 48,
          "width": 192
        },
        "position": {
          "x": 66.75973283832386,
          "y": 267.10162369654444
        },
        "selected": false,
        "type": "genericNode"
      },
      {
        "data": {
          "id": "ParserComponent-HTPnn",
          "node": {
            "base_classes": [
              "Message"
            ],
            "beta": false,
            "conditional_paths": [],
            "custom_fields": {},
            "description": "Extracts text using a template.",
            "display_name": "Parser",
            "documentation": "",
            "edited": false,
            "field_order": [
              "mode",
              "pattern",
              "input_data",
              "sep"
            ],
            "frozen": false,
            "icon": "braces",
            "legacy": false,
            "lf_version": "1.6.0",
            "metadata": {
              "code_hash": "bf19ee6feee3",
              "dependencies": {
                "dependencies": [
                  {
                    "name": "lfx",
                    "version": null
                  }
                ],
                "total_dependencies": 1
              },
              "module": "lfx.components.processing.parser.ParserComponent"
            },
            "minimized": false,
            "output_types": [],
            "outputs": [
              {
                "allows_loop": false,
                "cache": true,
                "display_name": "Parsed Text",
                "group_outputs": false,
                "method": "parse_combined_text",
                "name": "parsed_text",
                "selected": "Message",
                "tool_mode": true,
                "types": [
                  "Message"
                ],
                "value": "__UNDEFINED__"
              }
            ],
            "pinned": false,
            "template": {
              "_type": "Component",
              "code": {
                "advanced": true,
                "dynamic": true,
                "fileTypes": [],
                "file_path": "",
                "info": "",
                "list": false,
                "load_from_db": false,
                "multiline": true,
                "name": "code",
                "password": false,
                "placeholder": "",
                "required": true,
                "show": true,
                "title_case": false,
                "type": "code",
                "value": "from lfx.custom.custom_component.component import Component\nfrom lfx.helpers.data import safe_convert\nfrom lfx.inputs.inputs import BoolInput, HandleInput, MessageTextInput, MultilineInput, TabInput\nfrom lfx.schema.data import Data\nfrom lfx.schema.dataframe import DataFrame\nfrom lfx.schema.message import Message\nfrom lfx.template.field.base import Output\n\n\nclass ParserComponent(Component):\n    display_name = \"Parser\"\n    description = \"Extracts text using a template.\"\n    documentation: str = \"https://docs.langflow.org/components-processing#parser\"\n    icon = \"braces\"\n\n    inputs = [\n        HandleInput(\n            name=\"input_data\",\n            display_name=\"Data or DataFrame\",\n            input_types=[\"DataFrame\", \"Data\"],\n            info=\"Accepts either a DataFrame or a Data object.\",\n            required=True,\n        ),\n        TabInput(\n            name=\"mode\",\n            display_name=\"Mode\",\n            options=[\"Parser\", \"Stringify\"],\n            value=\"Parser\",\n            info=\"Convert into raw string instead of using a template.\",\n            real_time_refresh=True,\n        ),\n        MultilineInput(\n            name=\"pattern\",\n            display_name=\"Template\",\n            info=(\n                \"Use variables within curly brackets to extract column values for DataFrames \"\n                \"or key values for Data.\"\n                \"For example: `Name: {Name}, Age: {Age}, Country: {Country}`\"\n            ),\n            value=\"Text: {text}\",  # Example default\n            dynamic=True,\n            show=True,\n            required=True,\n        ),\n        MessageTextInput(\n            name=\"sep\",\n            display_name=\"Separator\",\n            advanced=True,\n            value=\"\\n\",\n            info=\"String used to separate rows/items.\",\n        ),\n    ]\n\n    outputs = [\n        Output(\n            display_name=\"Parsed Text\",\n            name=\"parsed_text\",\n            info=\"Formatted text output.\",\n            method=\"parse_combined_text\",\n        ),\n    ]\n\n    def update_build_config(self, build_config, field_value, field_name=None):\n        \"\"\"Dynamically hide/show `template` and enforce requirement based on `stringify`.\"\"\"\n        if field_name == \"mode\":\n            build_config[\"pattern\"][\"show\"] = self.mode == \"Parser\"\n            build_config[\"pattern\"][\"required\"] = self.mode == \"Parser\"\n            if field_value:\n                clean_data = BoolInput(\n                    name=\"clean_data\",\n                    display_name=\"Clean Data\",\n                    info=(\n                        \"Enable to clean the data by removing empty rows and lines \"\n                        \"in each cell of the DataFrame/ Data object.\"\n                    ),\n                    value=True,\n                    advanced=True,\n                    required=False,\n                )\n                build_config[\"clean_data\"] = clean_data.to_dict()\n            else:\n                build_config.pop(\"clean_data\", None)\n\n        return build_config\n\n    def _clean_args(self):\n        \"\"\"Prepare arguments based on input type.\"\"\"\n        input_data = self.input_data\n\n        match input_data:\n            case list() if all(isinstance(item, Data) for item in input_data):\n                msg = \"List of Data objects is not supported.\"\n                raise ValueError(msg)\n            case DataFrame():\n                return input_data, None\n            case Data():\n                return None, input_data\n            case dict() if \"data\" in input_data:\n                try:\n                    if \"columns\" in input_data:  # Likely a DataFrame\n                        return DataFrame.from_dict(input_data), None\n                    # Likely a Data object\n                    return None, Data(**input_data)\n                except (TypeError, ValueError, KeyError) as e:\n                    msg = f\"Invalid structured input provided: {e!s}\"\n                    raise ValueError(msg) from e\n            case _:\n                msg = f\"Unsupported input type: {type(input_data)}. Expected DataFrame or Data.\"\n                raise ValueError(msg)\n\n    def parse_combined_text(self) -> Message:\n        \"\"\"Parse all rows/items into a single text or convert input to string if `stringify` is enabled.\"\"\"\n        # Early return for stringify option\n        if self.mode == \"Stringify\":\n            return self.convert_to_string()\n\n        df, data = self._clean_args()\n\n        lines = []\n        if df is not None:\n            for _, row in df.iterrows():\n                formatted_text = self.pattern.format(**row.to_dict())\n                lines.append(formatted_text)\n        elif data is not None:\n            formatted_text = self.pattern.format(**data.data)\n            lines.append(formatted_text)\n\n        combined_text = self.sep.join(lines)\n        self.status = combined_text\n        return Message(text=combined_text)\n\n    def convert_to_string(self) -> Message:\n        \"\"\"Convert input data to string with proper error handling.\"\"\"\n        result = \"\"\n        if isinstance(self.input_data, list):\n            result = \"\\n\".join([safe_convert(item, clean_data=self.clean_data or False) for item in self.input_data])\n        else:\n            result = safe_convert(self.input_data or False)\n        self.log(f\"Converted to string with length: {len(result)}\")\n\n        message = Message(text=result)\n        self.status = message\n        return message\n"
              },
              "input_data": {
                "_input_type": "HandleInput",
                "advanced": false,
                "display_name": "Data or DataFrame",
                "dynamic": false,
                "info": "Accepts either a DataFrame or a Data object.",
                "input_types": [
                  "DataFrame",
                  "Data"
                ],
                "list": false,
                "list_add_label": "Add More",
                "name": "input_data",
                "placeholder": "",
                "required": true,
                "show": true,
                "title_case": false,
                "trace_as_metadata": true,
                "type": "other",
                "value": ""
              },
              "mode": {
                "_input_type": "TabInput",
                "advanced": false,
                "display_name": "Mode",
                "dynamic": false,
                "info": "Convert into raw string instead of using a template.",
                "name": "mode",
                "options": [
                  "Parser",
                  "Stringify"
                ],
                "placeholder": "",
                "real_time_refresh": true,
                "required": false,
                "show": true,
                "title_case": false,
                "tool_mode": false,
                "trace_as_metadata": true,
                "type": "tab",
                "value": "Parser"
              },
              "pattern": {
                "_input_type": "MultilineInput",
                "advanced": false,
                "copy_field": false,
                "display_name": "Template",
                "dynamic": true,
                "info": "Use variables within curly brackets to extract column values for DataFrames or key values for Data.For example: `Name: {Name}, Age: {Age}, Country: {Country}`",
                "input_types": [
                  "Message"
                ],
                "list": false,
                "list_add_label": "Add More",
                "load_from_db": false,
                "multiline": true,
                "name": "pattern",
                "placeholder": "",
                "required": true,
                "show": true,
                "title_case": false,
                "tool_mode": false,
                "trace_as_input": true,
                "trace_as_metadata": true,
                "type": "str",
                "value": "{keywords}"
              },
              "sep": {
                "_input_type": "MessageTextInput",
                "advanced": true,
                "display_name": "Separator",
                "dynamic": false,
                "info": "String used to separate rows/items.",
                "input_types": [
                  "Message"
                ],
                "list": false,
                "list_add_label": "Add More",
                "load_from_db": false,
                "name": "sep",
                "placeholder": "",
                "required": false,
                "show": true,
                "title_case": false,
                "tool_mode": false,
                "trace_as_input": true,
                "trace_as_metadata": true,
                "type": "str",
                "value": "\n"
              }
            },
            "tool_mode": false
          },
          "showNode": true,
          "type": "ParserComponent"
        },
        "dragging": false,
        "id": "ParserComponent-HTPnn",
        "measured": {
          "height": 329,
          "width": 320
        },
        "position": {
          "x": 1139.6575076074848,
          "y": 418.6423929268939
        },
        "selected": false,
        "type": "genericNode"
      },
      {
        "data": {
          "id": "ChatOutput-HTCA7",
          "node": {
            "base_classes": [
              "Message"
            ],
            "beta": false,
            "conditional_paths": [],
            "custom_fields": {},
            "description": "Display a chat message in the Playground.",
            "display_name": "Chat Output",
            "documentation": "",
            "edited": false,
            "field_order": [
              "input_value",
              "should_store_message",
              "sender",
              "sender_name",
              "session_id",
              "data_template",
              "background_color",
              "chat_icon",
              "text_color",
              "clean_data"
            ],
            "frozen": false,
            "icon": "MessagesSquare",
            "legacy": false,
            "lf_version": "1.6.0",
            "metadata": {
              "code_hash": "9647f4d2f4b4",
              "dependencies": {
                "dependencies": [
                  {
                    "name": "orjson",
                    "version": "3.10.15"
                  },
                  {
                    "name": "fastapi",
                    "version": "0.119.0"
                  },
                  {
                    "name": "lfx",
                    "version": null
                  }
                ],
                "total_dependencies": 3
              },
              "module": "lfx.components.input_output.chat_output.ChatOutput"
            },
            "minimized": true,
            "output_types": [],
            "outputs": [
              {
                "allows_loop": false,
                "cache": true,
                "display_name": "Output Message",
                "group_outputs": false,
                "method": "message_response",
                "name": "message",
                "selected": "Message",
                "tool_mode": true,
                "types": [
                  "Message"
                ],
                "value": "__UNDEFINED__"
              }
            ],
            "pinned": false,
            "template": {
              "_type": "Component",
              "clean_data": {
                "_input_type": "BoolInput",
                "advanced": true,
                "display_name": "Basic Clean Data",
                "dynamic": false,
                "info": "Whether to clean data before converting to string.",
                "list": false,
                "list_add_label": "Add More",
                "name": "clean_data",
                "placeholder": "",
                "required": false,
                "show": true,
                "title_case": false,
                "tool_mode": false,
                "trace_as_metadata": true,
                "type": "bool",
                "value": true
              },
              "code": {
                "advanced": true,
                "dynamic": true,
                "fileTypes": [],
                "file_path": "",
                "info": "",
                "list": false,
                "load_from_db": false,
                "multiline": true,
                "name": "code",
                "password": false,
                "placeholder": "",
                "required": true,
                "show": true,
                "title_case": false,
                "type": "code",
                "value": "from collections.abc import Generator\nfrom typing import Any\n\nimport orjson\nfrom fastapi.encoders import jsonable_encoder\n\nfrom lfx.base.io.chat import ChatComponent\nfrom lfx.helpers.data import safe_convert\nfrom lfx.inputs.inputs import BoolInput, DropdownInput, HandleInput, MessageTextInput\nfrom lfx.schema.data import Data\nfrom lfx.schema.dataframe import DataFrame\nfrom lfx.schema.message import Message\nfrom lfx.schema.properties import Source\nfrom lfx.template.field.base import Output\nfrom lfx.utils.constants import (\n    MESSAGE_SENDER_AI,\n    MESSAGE_SENDER_NAME_AI,\n    MESSAGE_SENDER_USER,\n)\n\n\nclass ChatOutput(ChatComponent):\n    display_name = \"Chat Output\"\n    description = \"Display a chat message in the Playground.\"\n    documentation: str = \"https://docs.langflow.org/components-io#chat-output\"\n    icon = \"MessagesSquare\"\n    name = \"ChatOutput\"\n    minimized = True\n\n    inputs = [\n        HandleInput(\n            name=\"input_value\",\n            display_name=\"Inputs\",\n            info=\"Message to be passed as output.\",\n            input_types=[\"Data\", \"DataFrame\", \"Message\"],\n            required=True,\n        ),\n        BoolInput(\n            name=\"should_store_message\",\n            display_name=\"Store Messages\",\n            info=\"Store the message in the history.\",\n            value=True,\n            advanced=True,\n        ),\n        DropdownInput(\n            name=\"sender\",\n            display_name=\"Sender Type\",\n            options=[MESSAGE_SENDER_AI, MESSAGE_SENDER_USER],\n            value=MESSAGE_SENDER_AI,\n            advanced=True,\n            info=\"Type of sender.\",\n        ),\n        MessageTextInput(\n            name=\"sender_name\",\n            display_name=\"Sender Name\",\n            info=\"Name of the sender.\",\n            value=MESSAGE_SENDER_NAME_AI,\n            advanced=True,\n        ),\n        MessageTextInput(\n            name=\"session_id\",\n            display_name=\"Session ID\",\n            info=\"The session ID of the chat. If empty, the current session ID parameter will be used.\",\n            advanced=True,\n        ),\n        MessageTextInput(\n            name=\"data_template\",\n            display_name=\"Data Template\",\n            value=\"{text}\",\n            advanced=True,\n            info=\"Template to convert Data to Text. If left empty, it will be dynamically set to the Data's text key.\",\n        ),\n        BoolInput(\n            name=\"clean_data\",\n            display_name=\"Basic Clean Data\",\n            value=True,\n            advanced=True,\n            info=\"Whether to clean data before converting to string.\",\n        ),\n    ]\n    outputs = [\n        Output(\n            display_name=\"Output Message\",\n            name=\"message\",\n            method=\"message_response\",\n        ),\n    ]\n\n    def _build_source(self, id_: str | None, display_name: str | None, source: str | None) -> Source:\n        source_dict = {}\n        if id_:\n            source_dict[\"id\"] = id_\n        if display_name:\n            source_dict[\"display_name\"] = display_name\n        if source:\n            # Handle case where source is a ChatOpenAI object\n            if hasattr(source, \"model_name\"):\n                source_dict[\"source\"] = source.model_name\n            elif hasattr(source, \"model\"):\n                source_dict[\"source\"] = str(source.model)\n            else:\n                source_dict[\"source\"] = str(source)\n        return Source(**source_dict)\n\n    async def message_response(self) -> Message:\n        # First convert the input to string if needed\n        text = self.convert_to_string()\n\n        # Get source properties\n        source, _, display_name, source_id = self.get_properties_from_source_component()\n\n        # Create or use existing Message object\n        if isinstance(self.input_value, Message):\n            message = self.input_value\n            # Update message properties\n            message.text = text\n        else:\n            message = Message(text=text)\n\n        # Set message properties\n        message.sender = self.sender\n        message.sender_name = self.sender_name\n        message.session_id = self.session_id\n        message.flow_id = self.graph.flow_id if hasattr(self, \"graph\") else None\n        message.properties.source = self._build_source(source_id, display_name, source)\n\n        # Store message if needed\n        if self.session_id and self.should_store_message:\n            stored_message = await self.send_message(message)\n            self.message.value = stored_message\n            message = stored_message\n\n        self.status = message\n        return message\n\n    def _serialize_data(self, data: Data) -> str:\n        \"\"\"Serialize Data object to JSON string.\"\"\"\n        # Convert data.data to JSON-serializable format\n        serializable_data = jsonable_encoder(data.data)\n        # Serialize with orjson, enabling pretty printing with indentation\n        json_bytes = orjson.dumps(serializable_data, option=orjson.OPT_INDENT_2)\n        # Convert bytes to string and wrap in Markdown code blocks\n        return \"```json\\n\" + json_bytes.decode(\"utf-8\") + \"\\n```\"\n\n    def _validate_input(self) -> None:\n        \"\"\"Validate the input data and raise ValueError if invalid.\"\"\"\n        if self.input_value is None:\n            msg = \"Input data cannot be None\"\n            raise ValueError(msg)\n        if isinstance(self.input_value, list) and not all(\n            isinstance(item, Message | Data | DataFrame | str) for item in self.input_value\n        ):\n            invalid_types = [\n                type(item).__name__\n                for item in self.input_value\n                if not isinstance(item, Message | Data | DataFrame | str)\n            ]\n            msg = f\"Expected Data or DataFrame or Message or str, got {invalid_types}\"\n            raise TypeError(msg)\n        if not isinstance(\n            self.input_value,\n            Message | Data | DataFrame | str | list | Generator | type(None),\n        ):\n            type_name = type(self.input_value).__name__\n            msg = f\"Expected Data or DataFrame or Message or str, Generator or None, got {type_name}\"\n            raise TypeError(msg)\n\n    def convert_to_string(self) -> str | Generator[Any, None, None]:\n        \"\"\"Convert input data to string with proper error handling.\"\"\"\n        self._validate_input()\n        if isinstance(self.input_value, list):\n            clean_data: bool = getattr(self, \"clean_data\", False)\n            return \"\\n\".join([safe_convert(item, clean_data=clean_data) for item in self.input_value])\n        if isinstance(self.input_value, Generator):\n            return self.input_value\n        return safe_convert(self.input_value)\n"
              },
              "data_template": {
                "_input_type": "MessageTextInput",
                "advanced": true,
                "display_name": "Data Template",
                "dynamic": false,
                "info": "Template to convert Data to Text. If left empty, it will be dynamically set to the Data's text key.",
                "input_types": [
                  "Message"
                ],
                "list": false,
                "list_add_label": "Add More",
                "load_from_db": false,
                "name": "data_template",
                "placeholder": "",
                "required": false,
                "show": true,
                "title_case": false,
                "tool_mode": false,
                "trace_as_input": true,
                "trace_as_metadata": true,
                "type": "str",
                "value": "{text}"
              },
              "input_value": {
                "_input_type": "HandleInput",
                "advanced": false,
                "display_name": "Inputs",
                "dynamic": false,
                "info": "Message to be passed as output.",
                "input_types": [
                  "Data",
                  "DataFrame",
                  "Message"
                ],
                "list": false,
                "list_add_label": "Add More",
                "name": "input_value",
                "placeholder": "",
                "required": true,
                "show": true,
                "title_case": false,
                "trace_as_metadata": true,
                "type": "other",
                "value": ""
              },
              "sender": {
                "_input_type": "DropdownInput",
                "advanced": true,
                "combobox": false,
                "dialog_inputs": {},
                "display_name": "Sender Type",
                "dynamic": false,
                "info": "Type of sender.",
                "name": "sender",
                "options": [
                  "Machine",
                  "User"
                ],
                "options_metadata": [],
                "placeholder": "",
                "required": false,
                "show": true,
                "title_case": false,
                "tool_mode": false,
                "trace_as_metadata": true,
                "type": "str",
                "value": "Machine"
              },
              "sender_name": {
                "_input_type": "MessageTextInput",
                "advanced": true,
                "display_name": "Sender Name",
                "dynamic": false,
                "info": "Name of the sender.",
                "input_types": [
                  "Message"
                ],
                "list": false,
                "list_add_label": "Add More",
                "load_from_db": false,
                "name": "sender_name",
                "placeholder": "",
                "required": false,
                "show": true,
                "title_case": false,
                "tool_mode": false,
                "trace_as_input": true,
                "trace_as_metadata": true,
                "type": "str",
                "value": "AI"
              },
              "session_id": {
                "_input_type": "MessageTextInput",
                "advanced": true,
                "display_name": "Session ID",
                "dynamic": false,
                "info": "The session ID of the chat. If empty, the current session ID parameter will be used.",
                "input_types": [
                  "Message"
                ],
                "list": false,
                "list_add_label": "Add More",
                "load_from_db": false,
                "name": "session_id",
                "placeholder": "",
                "required": false,
                "show": true,
                "title_case": false,
                "tool_mode": false,
                "trace_as_input": true,
                "trace_as_metadata": true,
                "type": "str",
                "value": ""
              },
              "should_store_message": {
                "_input_type": "BoolInput",
                "advanced": true,
                "display_name": "Store Messages",
                "dynamic": false,
                "info": "Store the message in the history.",
                "list": false,
                "list_add_label": "Add More",
                "name": "should_store_message",
                "placeholder": "",
                "required": false,
                "show": true,
                "title_case": false,
                "tool_mode": false,
                "trace_as_metadata": true,
                "type": "bool",
                "value": true
              }
            },
            "tool_mode": false
          },
          "showNode": false,
          "type": "ChatOutput"
        },
        "dragging": false,
        "id": "ChatOutput-HTCA7",
        "measured": {
          "height": 48,
          "width": 192
        },
        "position": {
          "x": 2377.917336576097,
          "y": 549.8362218147556
        },
        "selected": false,
        "type": "genericNode"
      },
      {
        "data": {
          "id": "ParserComponent-NUETC",
          "node": {
            "base_classes": [
              "Message"
            ],
            "beta": false,
            "conditional_paths": [],
            "custom_fields": {},
            "description": "Extracts text using a template.",
            "display_name": "Parser",
            "documentation": "",
            "edited": false,
            "field_order": [
              "mode",
              "pattern",
              "input_data",
              "sep"
            ],
            "frozen": false,
            "icon": "braces",
            "last_updated": "2025-09-29T15:17:07.310Z",
            "legacy": false,
            "lf_version": "1.6.0",
            "metadata": {
              "code_hash": "bf19ee6feee3",
              "dependencies": {
                "dependencies": [
                  {
                    "name": "lfx",
                    "version": null
                  }
                ],
                "total_dependencies": 1
              },
              "module": "lfx.components.processing.parser.ParserComponent"
            },
            "minimized": false,
            "output_types": [],
            "outputs": [
              {
                "allows_loop": false,
                "cache": true,
                "display_name": "Parsed Text",
                "group_outputs": false,
                "method": "parse_combined_text",
                "name": "parsed_text",
                "selected": "Message",
                "tool_mode": true,
                "types": [
                  "Message"
                ],
                "value": "__UNDEFINED__"
              }
            ],
            "pinned": false,
            "template": {
              "_type": "Component",
              "code": {
                "advanced": true,
                "dynamic": true,
                "fileTypes": [],
                "file_path": "",
                "info": "",
                "list": false,
                "load_from_db": false,
                "multiline": true,
                "name": "code",
                "password": false,
                "placeholder": "",
                "required": true,
                "show": true,
                "title_case": false,
                "type": "code",
                "value": "from lfx.custom.custom_component.component import Component\nfrom lfx.helpers.data import safe_convert\nfrom lfx.inputs.inputs import BoolInput, HandleInput, MessageTextInput, MultilineInput, TabInput\nfrom lfx.schema.data import Data\nfrom lfx.schema.dataframe import DataFrame\nfrom lfx.schema.message import Message\nfrom lfx.template.field.base import Output\n\n\nclass ParserComponent(Component):\n    display_name = \"Parser\"\n    description = \"Extracts text using a template.\"\n    documentation: str = \"https://docs.langflow.org/components-processing#parser\"\n    icon = \"braces\"\n\n    inputs = [\n        HandleInput(\n            name=\"input_data\",\n            display_name=\"Data or DataFrame\",\n            input_types=[\"DataFrame\", \"Data\"],\n            info=\"Accepts either a DataFrame or a Data object.\",\n            required=True,\n        ),\n        TabInput(\n            name=\"mode\",\n            display_name=\"Mode\",\n            options=[\"Parser\", \"Stringify\"],\n            value=\"Parser\",\n            info=\"Convert into raw string instead of using a template.\",\n            real_time_refresh=True,\n        ),\n        MultilineInput(\n            name=\"pattern\",\n            display_name=\"Template\",\n            info=(\n                \"Use variables within curly brackets to extract column values for DataFrames \"\n                \"or key values for Data.\"\n                \"For example: `Name: {Name}, Age: {Age}, Country: {Country}`\"\n            ),\n            value=\"Text: {text}\",  # Example default\n            dynamic=True,\n            show=True,\n            required=True,\n        ),\n        MessageTextInput(\n            name=\"sep\",\n            display_name=\"Separator\",\n            advanced=True,\n            value=\"\\n\",\n            info=\"String used to separate rows/items.\",\n        ),\n    ]\n\n    outputs = [\n        Output(\n            display_name=\"Parsed Text\",\n            name=\"parsed_text\",\n            info=\"Formatted text output.\",\n            method=\"parse_combined_text\",\n        ),\n    ]\n\n    def update_build_config(self, build_config, field_value, field_name=None):\n        \"\"\"Dynamically hide/show `template` and enforce requirement based on `stringify`.\"\"\"\n        if field_name == \"mode\":\n            build_config[\"pattern\"][\"show\"] = self.mode == \"Parser\"\n            build_config[\"pattern\"][\"required\"] = self.mode == \"Parser\"\n            if field_value:\n                clean_data = BoolInput(\n                    name=\"clean_data\",\n                    display_name=\"Clean Data\",\n                    info=(\n                        \"Enable to clean the data by removing empty rows and lines \"\n                        \"in each cell of the DataFrame/ Data object.\"\n                    ),\n                    value=True,\n                    advanced=True,\n                    required=False,\n                )\n                build_config[\"clean_data\"] = clean_data.to_dict()\n            else:\n                build_config.pop(\"clean_data\", None)\n\n        return build_config\n\n    def _clean_args(self):\n        \"\"\"Prepare arguments based on input type.\"\"\"\n        input_data = self.input_data\n\n        match input_data:\n            case list() if all(isinstance(item, Data) for item in input_data):\n                msg = \"List of Data objects is not supported.\"\n                raise ValueError(msg)\n            case DataFrame():\n                return input_data, None\n            case Data():\n                return None, input_data\n            case dict() if \"data\" in input_data:\n                try:\n                    if \"columns\" in input_data:  # Likely a DataFrame\n                        return DataFrame.from_dict(input_data), None\n                    # Likely a Data object\n                    return None, Data(**input_data)\n                except (TypeError, ValueError, KeyError) as e:\n                    msg = f\"Invalid structured input provided: {e!s}\"\n                    raise ValueError(msg) from e\n            case _:\n                msg = f\"Unsupported input type: {type(input_data)}. Expected DataFrame or Data.\"\n                raise ValueError(msg)\n\n    def parse_combined_text(self) -> Message:\n        \"\"\"Parse all rows/items into a single text or convert input to string if `stringify` is enabled.\"\"\"\n        # Early return for stringify option\n        if self.mode == \"Stringify\":\n            return self.convert_to_string()\n\n        df, data = self._clean_args()\n\n        lines = []\n        if df is not None:\n            for _, row in df.iterrows():\n                formatted_text = self.pattern.format(**row.to_dict())\n                lines.append(formatted_text)\n        elif data is not None:\n            formatted_text = self.pattern.format(**data.data)\n            lines.append(formatted_text)\n\n        combined_text = self.sep.join(lines)\n        self.status = combined_text\n        return Message(text=combined_text)\n\n    def convert_to_string(self) -> Message:\n        \"\"\"Convert input data to string with proper error handling.\"\"\"\n        result = \"\"\n        if isinstance(self.input_data, list):\n            result = \"\\n\".join([safe_convert(item, clean_data=self.clean_data or False) for item in self.input_data])\n        else:\n            result = safe_convert(self.input_data or False)\n        self.log(f\"Converted to string with length: {len(result)}\")\n\n        message = Message(text=result)\n        self.status = message\n        return message\n"
              },
              "input_data": {
                "_input_type": "HandleInput",
                "advanced": false,
                "display_name": "Data or DataFrame",
                "dynamic": false,
                "info": "Accepts either a DataFrame or a Data object.",
                "input_types": [
                  "DataFrame",
                  "Data"
                ],
                "list": false,
                "list_add_label": "Add More",
                "name": "input_data",
                "placeholder": "",
                "required": true,
                "show": true,
                "title_case": false,
                "trace_as_metadata": true,
                "type": "other",
                "value": ""
              },
              "mode": {
                "_input_type": "TabInput",
                "advanced": false,
                "display_name": "Mode",
                "dynamic": false,
                "info": "Convert into raw string instead of using a template.",
                "name": "mode",
                "options": [
                  "Parser",
                  "Stringify"
                ],
                "placeholder": "",
                "real_time_refresh": true,
                "required": false,
                "show": true,
                "title_case": false,
                "tool_mode": false,
                "trace_as_metadata": true,
                "type": "tab",
                "value": "Parser"
              },
              "pattern": {
                "_input_type": "MultilineInput",
                "advanced": false,
                "copy_field": false,
                "display_name": "Template",
                "dynamic": true,
                "info": "Use variables within curly brackets to extract column values for DataFrames or key values for Data.For example: `Name: {Name}, Age: {Age}, Country: {Country}`",
                "input_types": [
                  "Message"
                ],
                "list": false,
                "list_add_label": "Add More",
                "load_from_db": false,
                "multiline": true,
                "name": "pattern",
                "placeholder": "",
                "required": true,
                "show": true,
                "title_case": false,
                "tool_mode": false,
                "trace_as_input": true,
                "trace_as_metadata": true,
                "type": "str",
                "value": "{text}"
              },
              "sep": {
                "_input_type": "MessageTextInput",
                "advanced": true,
                "display_name": "Separator",
                "dynamic": false,
                "info": "String used to separate rows/items.",
                "input_types": [
                  "Message"
                ],
                "list": false,
                "list_add_label": "Add More",
                "load_from_db": false,
                "name": "sep",
                "placeholder": "",
                "required": false,
                "show": true,
                "title_case": false,
                "tool_mode": false,
                "trace_as_input": true,
                "trace_as_metadata": true,
                "type": "str",
                "value": "\n"
              }
            },
            "tool_mode": false
          },
          "showNode": true,
          "type": "ParserComponent"
        },
        "dragging": false,
        "id": "ParserComponent-NUETC",
        "measured": {
          "height": 329,
          "width": 320
        },
        "position": {
          "x": 1962.927032788925,
          "y": 446.0325342475379
        },
        "selected": false,
        "type": "genericNode"
      },
      {
        "data": {
          "id": "LanguageModelComponent-WUfVa",
          "node": {
            "base_classes": [
              "LanguageModel",
              "Message"
            ],
            "beta": false,
            "conditional_paths": [],
            "custom_fields": {},
            "description": "Runs a language model given a specified provider.",
            "display_name": "Language Model",
            "documentation": "",
            "edited": false,
            "field_order": [
              "provider",
              "model_name",
              "api_key",
              "input_value",
              "system_message",
              "stream",
              "temperature"
            ],
            "frozen": false,
            "icon": "brain-circuit",
            "last_updated": "2025-09-29T15:15:43.053Z",
            "legacy": false,
            "lf_version": "1.6.0",
            "metadata": {
              "code_hash": "bb5f8714781b",
              "dependencies": {
                "dependencies": [
                  {
                    "name": "langchain_anthropic",
                    "version": "0.3.14"
                  },
                  {
                    "name": "langchain_google_genai",
                    "version": "2.0.6"
                  },
                  {
                    "name": "langchain_openai",
                    "version": "0.3.23"
                  },
                  {
                    "name": "lfx",
                    "version": null
                  }
                ],
                "total_dependencies": 4
              },
              "keywords": [
                "model",
                "llm",
                "language model",
                "large language model"
              ],
              "module": "lfx.components.models.language_model.LanguageModelComponent"
            },
            "minimized": false,
            "output_types": [],
            "outputs": [
              {
                "allows_loop": false,
                "cache": true,
                "display_name": "Model Response",
                "group_outputs": false,
                "method": "text_response",
                "name": "text_output",
                "options": null,
                "required_inputs": null,
                "selected": "Message",
                "tool_mode": true,
                "types": [
                  "Message"
                ],
                "value": "__UNDEFINED__"
              },
              {
                "allows_loop": false,
                "cache": true,
                "display_name": "Language Model",
                "group_outputs": false,
                "method": "build_model",
                "name": "model_output",
                "options": null,
                "required_inputs": null,
                "selected": "LanguageModel",
                "tool_mode": true,
                "types": [
                  "LanguageModel"
                ],
                "value": "__UNDEFINED__"
              }
            ],
            "pinned": false,
            "priority": 0,
            "template": {
              "_type": "Component",
              "api_key": {
                "_input_type": "SecretStrInput",
                "advanced": false,
                "display_name": "OpenAI API Key",
                "dynamic": false,
                "info": "Model Provider API key",
                "input_types": [],
                "load_from_db": true,
                "name": "api_key",
                "password": true,
                "placeholder": "",
                "real_time_refresh": true,
                "required": false,
                "show": true,
                "title_case": false,
                "type": "str",
                "value": "OPENAI_API_KEY"
              },
              "code": {
                "advanced": true,
                "dynamic": true,
                "fileTypes": [],
                "file_path": "",
                "info": "",
                "list": false,
                "load_from_db": false,
                "multiline": true,
                "name": "code",
                "password": false,
                "placeholder": "",
                "required": true,
                "show": true,
                "title_case": false,
                "type": "code",
                "value": "from typing import Any\n\nfrom langchain_anthropic import ChatAnthropic\nfrom langchain_google_genai import ChatGoogleGenerativeAI\nfrom langchain_openai import ChatOpenAI\n\nfrom lfx.base.models.anthropic_constants import ANTHROPIC_MODELS\nfrom lfx.base.models.google_generative_ai_constants import GOOGLE_GENERATIVE_AI_MODELS\nfrom lfx.base.models.model import LCModelComponent\nfrom lfx.base.models.openai_constants import OPENAI_CHAT_MODEL_NAMES, OPENAI_REASONING_MODEL_NAMES\nfrom lfx.field_typing import LanguageModel\nfrom lfx.field_typing.range_spec import RangeSpec\nfrom lfx.inputs.inputs import BoolInput\nfrom lfx.io import DropdownInput, MessageInput, MultilineInput, SecretStrInput, SliderInput\nfrom lfx.schema.dotdict import dotdict\n\n\nclass LanguageModelComponent(LCModelComponent):\n    display_name = \"Language Model\"\n    description = \"Runs a language model given a specified provider.\"\n    documentation: str = \"https://docs.langflow.org/components-models\"\n    icon = \"brain-circuit\"\n    category = \"models\"\n    priority = 0  # Set priority to 0 to make it appear first\n\n    inputs = [\n        DropdownInput(\n            name=\"provider\",\n            display_name=\"Model Provider\",\n            options=[\"OpenAI\", \"Anthropic\", \"Google\"],\n            value=\"OpenAI\",\n            info=\"Select the model provider\",\n            real_time_refresh=True,\n            options_metadata=[{\"icon\": \"OpenAI\"}, {\"icon\": \"Anthropic\"}, {\"icon\": \"GoogleGenerativeAI\"}],\n        ),\n        DropdownInput(\n            name=\"model_name\",\n            display_name=\"Model Name\",\n            options=OPENAI_CHAT_MODEL_NAMES + OPENAI_REASONING_MODEL_NAMES,\n            value=OPENAI_CHAT_MODEL_NAMES[0],\n            info=\"Select the model to use\",\n            real_time_refresh=True,\n        ),\n        SecretStrInput(\n            name=\"api_key\",\n            display_name=\"OpenAI API Key\",\n            info=\"Model Provider API key\",\n            required=False,\n            show=True,\n            real_time_refresh=True,\n        ),\n        MessageInput(\n            name=\"input_value\",\n            display_name=\"Input\",\n            info=\"The input text to send to the model\",\n        ),\n        MultilineInput(\n            name=\"system_message\",\n            display_name=\"System Message\",\n            info=\"A system message that helps set the behavior of the assistant\",\n            advanced=False,\n        ),\n        BoolInput(\n            name=\"stream\",\n            display_name=\"Stream\",\n            info=\"Whether to stream the response\",\n            value=False,\n            advanced=True,\n        ),\n        SliderInput(\n            name=\"temperature\",\n            display_name=\"Temperature\",\n            value=0.1,\n            info=\"Controls randomness in responses\",\n            range_spec=RangeSpec(min=0, max=1, step=0.01),\n            advanced=True,\n        ),\n    ]\n\n    def build_model(self) -> LanguageModel:\n        provider = self.provider\n        model_name = self.model_name\n        temperature = self.temperature\n        stream = self.stream\n\n        if provider == \"OpenAI\":\n            if not self.api_key:\n                msg = \"OpenAI API key is required when using OpenAI provider\"\n                raise ValueError(msg)\n\n            if model_name in OPENAI_REASONING_MODEL_NAMES:\n                # reasoning models do not support temperature (yet)\n                temperature = None\n\n            return ChatOpenAI(\n                model_name=model_name,\n                temperature=temperature,\n                streaming=stream,\n                openai_api_key=self.api_key,\n            )\n        if provider == \"Anthropic\":\n            if not self.api_key:\n                msg = \"Anthropic API key is required when using Anthropic provider\"\n                raise ValueError(msg)\n            return ChatAnthropic(\n                model=model_name,\n                temperature=temperature,\n                streaming=stream,\n                anthropic_api_key=self.api_key,\n            )\n        if provider == \"Google\":\n            if not self.api_key:\n                msg = \"Google API key is required when using Google provider\"\n                raise ValueError(msg)\n            return ChatGoogleGenerativeAI(\n                model=model_name,\n                temperature=temperature,\n                streaming=stream,\n                google_api_key=self.api_key,\n            )\n        msg = f\"Unknown provider: {provider}\"\n        raise ValueError(msg)\n\n    def update_build_config(self, build_config: dotdict, field_value: Any, field_name: str | None = None) -> dotdict:\n        if field_name == \"provider\":\n            if field_value == \"OpenAI\":\n                build_config[\"model_name\"][\"options\"] = OPENAI_CHAT_MODEL_NAMES + OPENAI_REASONING_MODEL_NAMES\n                build_config[\"model_name\"][\"value\"] = OPENAI_CHAT_MODEL_NAMES[0]\n                build_config[\"api_key\"][\"display_name\"] = \"OpenAI API Key\"\n            elif field_value == \"Anthropic\":\n                build_config[\"model_name\"][\"options\"] = ANTHROPIC_MODELS\n                build_config[\"model_name\"][\"value\"] = ANTHROPIC_MODELS[0]\n                build_config[\"api_key\"][\"display_name\"] = \"Anthropic API Key\"\n            elif field_value == \"Google\":\n                build_config[\"model_name\"][\"options\"] = GOOGLE_GENERATIVE_AI_MODELS\n                build_config[\"model_name\"][\"value\"] = GOOGLE_GENERATIVE_AI_MODELS[0]\n                build_config[\"api_key\"][\"display_name\"] = \"Google API Key\"\n        elif field_name == \"model_name\" and field_value.startswith(\"o1\") and self.provider == \"OpenAI\":\n            # Hide system_message for o1 models - currently unsupported\n            if \"system_message\" in build_config:\n                build_config[\"system_message\"][\"show\"] = False\n        elif field_name == \"model_name\" and not field_value.startswith(\"o1\") and \"system_message\" in build_config:\n            build_config[\"system_message\"][\"show\"] = True\n        return build_config\n"
              },
              "input_value": {
                "_input_type": "MessageInput",
                "advanced": false,
                "display_name": "Input",
                "dynamic": false,
                "info": "The input text to send to the model",
                "input_types": [
                  "Message"
                ],
                "list": false,
                "list_add_label": "Add More",
                "load_from_db": false,
                "name": "input_value",
                "placeholder": "",
                "required": false,
                "show": true,
                "title_case": false,
                "tool_mode": false,
                "trace_as_input": true,
                "trace_as_metadata": true,
                "type": "str",
                "value": "You are an AI system designed to extract structured information from unstructured text.Given the input_text, return a JSON object with predefined keys based on the expected structure.Extract values accurately and format them according to the specified type (e.g., string, integer, float, date).If a value is missing or cannot be determined, return a default (e.g., null, 0, or 'N/A').If multiple instances of the expected structure exist within the input_text, stream each as a separate JSON object."
              },
              "model_name": {
                "_input_type": "DropdownInput",
                "advanced": false,
                "combobox": false,
                "dialog_inputs": {},
                "display_name": "Model Name",
                "dynamic": false,
                "info": "Select the model to use",
                "name": "model_name",
                "options": [
                  "gpt-4o-mini",
                  "gpt-4o",
                  "gpt-4.1",
                  "gpt-4.1-mini",
                  "gpt-4.1-nano",
                  "gpt-4-turbo",
                  "gpt-4-turbo-preview",
                  "gpt-4",
                  "gpt-3.5-turbo",
                  "gpt-5",
                  "gpt-5-mini",
                  "gpt-5-nano",
                  "gpt-5-chat-latest",
                  "o1",
                  "o3-mini",
                  "o3",
                  "o3-pro",
                  "o4-mini",
                  "o4-mini-high"
                ],
                "options_metadata": [],
                "placeholder": "",
                "required": false,
                "show": true,
                "title_case": false,
                "toggle": false,
                "tool_mode": false,
                "trace_as_metadata": true,
                "type": "str",
                "value": "gpt-4o-mini"
              },
              "provider": {
                "_input_type": "DropdownInput",
                "advanced": false,
                "combobox": false,
                "dialog_inputs": {},
                "display_name": "Model Provider",
                "dynamic": false,
                "info": "Select the model provider",
                "name": "provider",
                "options": [
                  "OpenAI",
                  "Anthropic",
                  "Google"
                ],
                "options_metadata": [
                  {
                    "icon": "OpenAI"
                  },
                  {
                    "icon": "Anthropic"
                  },
                  {
                    "icon": "Google"
                  }
                ],
                "placeholder": "",
                "real_time_refresh": true,
                "required": false,
                "show": true,
                "title_case": false,
                "toggle": false,
                "tool_mode": false,
                "trace_as_metadata": true,
                "type": "str",
                "value": "OpenAI"
              },
              "stream": {
                "_input_type": "BoolInput",
                "advanced": true,
                "display_name": "Stream",
                "dynamic": false,
                "info": "Whether to stream the response",
                "list": false,
                "list_add_label": "Add More",
                "name": "stream",
                "placeholder": "",
                "required": false,
                "show": true,
                "title_case": false,
                "tool_mode": false,
                "trace_as_metadata": true,
                "type": "bool",
                "value": false
              },
              "system_message": {
                "_input_type": "MultilineInput",
                "advanced": true,
                "copy_field": false,
                "display_name": "System Message",
                "dynamic": false,
                "info": "A system message that helps set the behavior of the assistant",
                "input_types": [
                  "Message"
                ],
                "list": false,
                "list_add_label": "Add More",
                "load_from_db": false,
                "multiline": true,
                "name": "system_message",
                "placeholder": "",
                "required": false,
                "show": true,
                "title_case": false,
                "tool_mode": false,
                "trace_as_input": true,
                "trace_as_metadata": true,
                "type": "str",
                "value": ""
              },
              "temperature": {
                "_input_type": "SliderInput",
                "advanced": true,
                "display_name": "Temperature",
                "dynamic": false,
                "info": "Controls randomness in responses",
                "max_label": "",
                "max_label_icon": "",
                "min_label": "",
                "min_label_icon": "",
                "name": "temperature",
                "placeholder": "",
                "range_spec": {
                  "max": 1,
                  "min": 0,
                  "step": 0.01,
                  "step_type": "float"
                },
                "required": false,
                "show": true,
                "slider_buttons": false,
                "slider_buttons_options": [],
                "slider_input": false,
                "title_case": false,
                "tool_mode": false,
                "type": "slider",
                "value": 0.1
              }
            },
            "tool_mode": false
          },
          "selected_output": "text_output",
          "showNode": true,
          "type": "LanguageModelComponent"
        },
        "dragging": false,
        "id": "LanguageModelComponent-WUfVa",
        "measured": {
          "height": 451,
          "width": 320
        },
        "position": {
          "x": 320.756607335245,
          "y": 486.0770655861057
        },
        "selected": false,
        "type": "genericNode"
      },
      {
        "data": {
          "id": "LanguageModelComponent-aH5Bi",
          "node": {
            "base_classes": [
              "LanguageModel",
              "Message"
            ],
            "beta": false,
            "conditional_paths": [],
            "custom_fields": {},
            "description": "Runs a language model given a specified provider.",
            "display_name": "Language Model",
            "documentation": "",
            "edited": false,
            "field_order": [
              "provider",
              "model_name",
              "api_key",
              "input_value",
              "system_message",
              "stream",
              "temperature"
            ],
            "frozen": false,
            "icon": "brain-circuit",
            "last_updated": "2025-09-29T15:15:43.054Z",
            "legacy": false,
            "lf_version": "1.6.0",
            "metadata": {
              "code_hash": "bb5f8714781b",
              "dependencies": {
                "dependencies": [
                  {
                    "name": "langchain_anthropic",
                    "version": "0.3.14"
                  },
                  {
                    "name": "langchain_google_genai",
                    "version": "2.0.6"
                  },
                  {
                    "name": "langchain_openai",
                    "version": "0.3.23"
                  },
                  {
                    "name": "lfx",
                    "version": null
                  }
                ],
                "total_dependencies": 4
              },
              "keywords": [
                "model",
                "llm",
                "language model",
                "large language model"
              ],
              "module": "lfx.components.models.language_model.LanguageModelComponent"
            },
            "minimized": false,
            "output_types": [],
            "outputs": [
              {
                "allows_loop": false,
                "cache": true,
                "display_name": "Model Response",
                "group_outputs": false,
                "method": "text_response",
                "name": "text_output",
                "options": null,
                "required_inputs": null,
                "selected": "Message",
                "tool_mode": true,
                "types": [
                  "Message"
                ],
                "value": "__UNDEFINED__"
              },
              {
                "allows_loop": false,
                "cache": true,
                "display_name": "Language Model",
                "group_outputs": false,
                "method": "build_model",
                "name": "model_output",
                "options": null,
                "required_inputs": null,
                "selected": "LanguageModel",
                "tool_mode": true,
                "types": [
                  "LanguageModel"
                ],
                "value": "__UNDEFINED__"
              }
            ],
            "pinned": false,
            "priority": 0,
            "template": {
              "_type": "Component",
              "api_key": {
                "_input_type": "SecretStrInput",
                "advanced": false,
                "display_name": "OpenAI API Key",
                "dynamic": false,
                "info": "Model Provider API key",
                "input_types": [],
                "load_from_db": true,
                "name": "api_key",
                "password": true,
                "placeholder": "",
                "real_time_refresh": true,
                "required": false,
                "show": true,
                "title_case": false,
                "type": "str",
                "value": "OPENAI_API_KEY"
              },
              "code": {
                "advanced": true,
                "dynamic": true,
                "fileTypes": [],
                "file_path": "",
                "info": "",
                "list": false,
                "load_from_db": false,
                "multiline": true,
                "name": "code",
                "password": false,
                "placeholder": "",
                "required": true,
                "show": true,
                "title_case": false,
                "type": "code",
                "value": "from typing import Any\n\nfrom langchain_anthropic import ChatAnthropic\nfrom langchain_google_genai import ChatGoogleGenerativeAI\nfrom langchain_openai import ChatOpenAI\n\nfrom lfx.base.models.anthropic_constants import ANTHROPIC_MODELS\nfrom lfx.base.models.google_generative_ai_constants import GOOGLE_GENERATIVE_AI_MODELS\nfrom lfx.base.models.model import LCModelComponent\nfrom lfx.base.models.openai_constants import OPENAI_CHAT_MODEL_NAMES, OPENAI_REASONING_MODEL_NAMES\nfrom lfx.field_typing import LanguageModel\nfrom lfx.field_typing.range_spec import RangeSpec\nfrom lfx.inputs.inputs import BoolInput\nfrom lfx.io import DropdownInput, MessageInput, MultilineInput, SecretStrInput, SliderInput\nfrom lfx.schema.dotdict import dotdict\n\n\nclass LanguageModelComponent(LCModelComponent):\n    display_name = \"Language Model\"\n    description = \"Runs a language model given a specified provider.\"\n    documentation: str = \"https://docs.langflow.org/components-models\"\n    icon = \"brain-circuit\"\n    category = \"models\"\n    priority = 0  # Set priority to 0 to make it appear first\n\n    inputs = [\n        DropdownInput(\n            name=\"provider\",\n            display_name=\"Model Provider\",\n            options=[\"OpenAI\", \"Anthropic\", \"Google\"],\n            value=\"OpenAI\",\n            info=\"Select the model provider\",\n            real_time_refresh=True,\n            options_metadata=[{\"icon\": \"OpenAI\"}, {\"icon\": \"Anthropic\"}, {\"icon\": \"GoogleGenerativeAI\"}],\n        ),\n        DropdownInput(\n            name=\"model_name\",\n            display_name=\"Model Name\",\n            options=OPENAI_CHAT_MODEL_NAMES + OPENAI_REASONING_MODEL_NAMES,\n            value=OPENAI_CHAT_MODEL_NAMES[0],\n            info=\"Select the model to use\",\n            real_time_refresh=True,\n        ),\n        SecretStrInput(\n            name=\"api_key\",\n            display_name=\"OpenAI API Key\",\n            info=\"Model Provider API key\",\n            required=False,\n            show=True,\n            real_time_refresh=True,\n        ),\n        MessageInput(\n            name=\"input_value\",\n            display_name=\"Input\",\n            info=\"The input text to send to the model\",\n        ),\n        MultilineInput(\n            name=\"system_message\",\n            display_name=\"System Message\",\n            info=\"A system message that helps set the behavior of the assistant\",\n            advanced=False,\n        ),\n        BoolInput(\n            name=\"stream\",\n            display_name=\"Stream\",\n            info=\"Whether to stream the response\",\n            value=False,\n            advanced=True,\n        ),\n        SliderInput(\n            name=\"temperature\",\n            display_name=\"Temperature\",\n            value=0.1,\n            info=\"Controls randomness in responses\",\n            range_spec=RangeSpec(min=0, max=1, step=0.01),\n            advanced=True,\n        ),\n    ]\n\n    def build_model(self) -> LanguageModel:\n        provider = self.provider\n        model_name = self.model_name\n        temperature = self.temperature\n        stream = self.stream\n\n        if provider == \"OpenAI\":\n            if not self.api_key:\n                msg = \"OpenAI API key is required when using OpenAI provider\"\n                raise ValueError(msg)\n\n            if model_name in OPENAI_REASONING_MODEL_NAMES:\n                # reasoning models do not support temperature (yet)\n                temperature = None\n\n            return ChatOpenAI(\n                model_name=model_name,\n                temperature=temperature,\n                streaming=stream,\n                openai_api_key=self.api_key,\n            )\n        if provider == \"Anthropic\":\n            if not self.api_key:\n                msg = \"Anthropic API key is required when using Anthropic provider\"\n                raise ValueError(msg)\n            return ChatAnthropic(\n                model=model_name,\n                temperature=temperature,\n                streaming=stream,\n                anthropic_api_key=self.api_key,\n            )\n        if provider == \"Google\":\n            if not self.api_key:\n                msg = \"Google API key is required when using Google provider\"\n                raise ValueError(msg)\n            return ChatGoogleGenerativeAI(\n                model=model_name,\n                temperature=temperature,\n                streaming=stream,\n                google_api_key=self.api_key,\n            )\n        msg = f\"Unknown provider: {provider}\"\n        raise ValueError(msg)\n\n    def update_build_config(self, build_config: dotdict, field_value: Any, field_name: str | None = None) -> dotdict:\n        if field_name == \"provider\":\n            if field_value == \"OpenAI\":\n                build_config[\"model_name\"][\"options\"] = OPENAI_CHAT_MODEL_NAMES + OPENAI_REASONING_MODEL_NAMES\n                build_config[\"model_name\"][\"value\"] = OPENAI_CHAT_MODEL_NAMES[0]\n                build_config[\"api_key\"][\"display_name\"] = \"OpenAI API Key\"\n            elif field_value == \"Anthropic\":\n                build_config[\"model_name\"][\"options\"] = ANTHROPIC_MODELS\n                build_config[\"model_name\"][\"value\"] = ANTHROPIC_MODELS[0]\n                build_config[\"api_key\"][\"display_name\"] = \"Anthropic API Key\"\n            elif field_value == \"Google\":\n                build_config[\"model_name\"][\"options\"] = GOOGLE_GENERATIVE_AI_MODELS\n                build_config[\"model_name\"][\"value\"] = GOOGLE_GENERATIVE_AI_MODELS[0]\n                build_config[\"api_key\"][\"display_name\"] = \"Google API Key\"\n        elif field_name == \"model_name\" and field_value.startswith(\"o1\") and self.provider == \"OpenAI\":\n            # Hide system_message for o1 models - currently unsupported\n            if \"system_message\" in build_config:\n                build_config[\"system_message\"][\"show\"] = False\n        elif field_name == \"model_name\" and not field_value.startswith(\"o1\") and \"system_message\" in build_config:\n            build_config[\"system_message\"][\"show\"] = True\n        return build_config\n"
              },
              "input_value": {
                "_input_type": "MessageInput",
                "advanced": false,
                "display_name": "Input",
                "dynamic": false,
                "info": "The input text to send to the model",
                "input_types": [
                  "Message"
                ],
                "list": false,
                "list_add_label": "Add More",
                "load_from_db": false,
                "name": "input_value",
                "placeholder": "",
                "required": false,
                "show": true,
                "title_case": false,
                "tool_mode": false,
                "trace_as_input": true,
                "trace_as_metadata": true,
                "type": "str",
                "value": ""
              },
              "model_name": {
                "_input_type": "DropdownInput",
                "advanced": false,
                "combobox": false,
                "dialog_inputs": {},
                "display_name": "Model Name",
                "dynamic": false,
                "info": "Select the model to use",
                "name": "model_name",
                "options": [
                  "gpt-4o-mini",
                  "gpt-4o",
                  "gpt-4.1",
                  "gpt-4.1-mini",
                  "gpt-4.1-nano",
                  "gpt-4-turbo",
                  "gpt-4-turbo-preview",
                  "gpt-4",
                  "gpt-3.5-turbo",
                  "gpt-5",
                  "gpt-5-mini",
                  "gpt-5-nano",
                  "gpt-5-chat-latest",
                  "o1",
                  "o3-mini",
                  "o3",
                  "o3-pro",
                  "o4-mini",
                  "o4-mini-high"
                ],
                "options_metadata": [],
                "placeholder": "",
                "required": false,
                "show": true,
                "title_case": false,
                "toggle": false,
                "tool_mode": false,
                "trace_as_metadata": true,
                "type": "str",
                "value": "gpt-4o-mini"
              },
              "provider": {
                "_input_type": "DropdownInput",
                "advanced": false,
                "combobox": false,
                "dialog_inputs": {},
                "display_name": "Model Provider",
                "dynamic": false,
                "info": "Select the model provider",
                "name": "provider",
                "options": [
                  "OpenAI",
                  "Anthropic",
                  "Google"
                ],
                "options_metadata": [
                  {
                    "icon": "OpenAI"
                  },
                  {
                    "icon": "Anthropic"
                  },
                  {
                    "icon": "Google"
                  }
                ],
                "placeholder": "",
                "real_time_refresh": true,
                "required": false,
                "show": true,
                "title_case": false,
                "toggle": false,
                "tool_mode": false,
                "trace_as_metadata": true,
                "type": "str",
                "value": "OpenAI"
              },
              "stream": {
                "_input_type": "BoolInput",
                "advanced": true,
                "display_name": "Stream",
                "dynamic": false,
                "info": "Whether to stream the response",
                "list": false,
                "list_add_label": "Add More",
                "name": "stream",
                "placeholder": "",
                "required": false,
                "show": true,
                "title_case": false,
                "tool_mode": false,
                "trace_as_metadata": true,
                "type": "bool",
                "value": false
              },
              "system_message": {
                "_input_type": "MultilineInput",
                "advanced": true,
                "copy_field": false,
                "display_name": "System Message",
                "dynamic": false,
                "info": "A system message that helps set the behavior of the assistant",
                "input_types": [
                  "Message"
                ],
                "list": false,
                "list_add_label": "Add More",
                "load_from_db": false,
                "multiline": true,
                "name": "system_message",
                "placeholder": "",
                "required": false,
                "show": true,
                "title_case": false,
                "tool_mode": false,
                "trace_as_input": true,
                "trace_as_metadata": true,
                "type": "str",
                "value": ""
              },
              "temperature": {
                "_input_type": "SliderInput",
                "advanced": true,
                "display_name": "Temperature",
                "dynamic": false,
                "info": "Controls randomness in responses",
                "max_label": "",
                "max_label_icon": "",
                "min_label": "",
                "min_label_icon": "",
                "name": "temperature",
                "placeholder": "",
                "range_spec": {
                  "max": 1,
                  "min": 0,
                  "step": 0.01,
                  "step_type": "float"
                },
                "required": false,
                "show": true,
                "slider_buttons": false,
                "slider_buttons_options": [],
                "slider_input": false,
                "title_case": false,
                "tool_mode": false,
                "type": "slider",
                "value": 0.1
              }
            },
            "tool_mode": false
          },
          "selected_output": "model_output",
          "showNode": true,
          "type": "LanguageModelComponent"
        },
        "dragging": false,
        "id": "LanguageModelComponent-aH5Bi",
        "measured": {
          "height": 451,
          "width": 320
        },
        "position": {
          "x": 322.5971643968167,
          "y": -36.64113990031162
        },
        "selected": false,
        "type": "genericNode"
      },
      {
        "data": {
          "id": "note-jle0B",
          "node": {
            "description": "# Hybrid Search RAG\n\nHybrid search performs a vector similarity search and a lexical search, compares the results of both searches, and then returns the most relevant results overall.\n\n## Prerequisites\n\n* An [OpenAI API key](https://platform.openai.com/)\n* An [Astra DB Application Token](https://docs.datastax.com/en/astra-db-serverless/databases/create-database.html) for the Astra DB component.\n\n## Quickstart\n\n1. In the Astra DB component, add your Astra DB Application Token.\nThis connects Langflow to your Astra database.\n2. Select an Astra collection that is hybrid-enabled.\nFor more information, see the [Datastax documentation](https://docs.datastax.com/en/astra-db-serverless/databases/hybrid-search.html).\nThe connection appears between the Parser component and the Astra DB component when a vector database is connected.\n3. Ensure the **Lexical Terms** and **Parsed Text** ports are connected.\n4. Add your OpenAI API key in the **Language Model** model component.\n5. Open the Playground and ask a question, like \"What are the features of my data?\"",
            "display_name": "",
            "documentation": "",
            "template": {
              "backgroundColor": "blue"
            }
          },
          "type": "note"
        },
        "dragging": false,
        "id": "note-jle0B",
        "measured": {
          "height": 601,
          "width": 575
        },
        "position": {
          "x": 816.3801044575429,
          "y": -279.19595575780494
        },
        "selected": false,
        "type": "noteNode"
      },
      {
        "data": {
          "id": "AstraDB-u1JXb",
          "node": {
            "base_classes": [
              "Data",
              "DataFrame",
              "VectorStore"
            ],
            "beta": false,
            "conditional_paths": [],
            "custom_fields": {},
            "description": "Ingest and search documents in Astra DB",
            "display_name": "Astra DB",
            "documentation": "https://docs.datastax.com/en/langflow/astra-components.html",
            "edited": false,
            "field_order": [
              "token",
              "environment",
              "database_name",
              "api_endpoint",
              "keyspace",
              "collection_name",
              "embedding_model",
              "ingest_data",
              "search_query",
              "should_cache_vector_store",
              "search_method",
              "reranker",
              "lexical_terms",
              "number_of_results",
              "search_type",
              "search_score_threshold",
              "advanced_search_filter",
              "autodetect_collection",
              "content_field",
              "deletion_field",
              "ignore_invalid_documents",
              "astradb_vectorstore_kwargs"
            ],
            "frozen": false,
            "icon": "AstraDB",
            "last_updated": "2025-09-29T15:16:26.306Z",
            "legacy": false,
            "lf_version": "1.6.0",
            "metadata": {
              "code_hash": "0e26d8c1384d",
              "dependencies": {
                "dependencies": [
                  {
                    "name": "astrapy",
                    "version": "2.1.0"
                  },
                  {
                    "name": "langchain_astradb",
                    "version": "0.6.1"
                  },
                  {
                    "name": "langchain_core",
<<<<<<< HEAD
                    "version": "0.3.78"
=======
                    "version": "0.3.79"
>>>>>>> c27c0478
                  },
                  {
                    "name": "lfx",
                    "version": null
                  }
                ],
                "total_dependencies": 4
              },
              "module": "lfx.components.vectorstores.astradb.AstraDBVectorStoreComponent"
            },
            "minimized": false,
            "output_types": [],
            "outputs": [
              {
                "allows_loop": false,
                "cache": true,
                "display_name": "Search Results",
                "group_outputs": false,
                "method": "search_documents",
                "name": "search_results",
                "selected": null,
                "tool_mode": true,
                "types": [
                  "Data"
                ],
                "value": "__UNDEFINED__"
              },
              {
                "allows_loop": false,
                "cache": true,
                "display_name": "DataFrame",
                "group_outputs": false,
                "method": "as_dataframe",
                "name": "dataframe",
                "selected": "DataFrame",
                "tool_mode": true,
                "types": [
                  "DataFrame"
                ],
                "value": "__UNDEFINED__"
              },
              {
                "allows_loop": false,
                "cache": true,
                "display_name": "Vector Store Connection",
                "group_outputs": false,
                "hidden": false,
                "method": "as_vector_store",
                "name": "vectorstoreconnection",
                "selected": null,
                "tool_mode": true,
                "types": [
                  "VectorStore"
                ],
                "value": "__UNDEFINED__"
              }
            ],
            "pinned": false,
            "template": {
              "_type": "Component",
              "advanced_search_filter": {
                "_input_type": "NestedDictInput",
                "advanced": true,
                "display_name": "Search Metadata Filter",
                "dynamic": false,
                "info": "Optional dictionary of filters to apply to the search query.",
                "list": false,
                "list_add_label": "Add More",
                "name": "advanced_search_filter",
                "placeholder": "",
                "required": false,
                "show": true,
                "title_case": false,
                "tool_mode": false,
                "trace_as_input": true,
                "trace_as_metadata": true,
                "type": "NestedDict",
                "value": {}
              },
              "api_endpoint": {
                "_input_type": "DropdownInput",
                "advanced": true,
                "combobox": false,
                "dialog_inputs": {},
                "display_name": "Astra DB API Endpoint",
                "dynamic": false,
                "info": "The API Endpoint for the Astra DB instance. Supercedes database selection.",
                "name": "api_endpoint",
                "options": [],
                "options_metadata": [],
                "placeholder": "",
                "required": false,
                "show": true,
                "title_case": false,
                "toggle": false,
                "tool_mode": false,
                "trace_as_metadata": true,
                "type": "str",
                "value": "https://f3166ac4-3e2f-4b32-880c-231d1f9e3f3e-us-east-2.apps.astra.datastax.com"
              },
              "astradb_vectorstore_kwargs": {
                "_input_type": "NestedDictInput",
                "advanced": true,
                "display_name": "AstraDBVectorStore Parameters",
                "dynamic": false,
                "info": "Optional dictionary of additional parameters for the AstraDBVectorStore.",
                "list": false,
                "list_add_label": "Add More",
                "name": "astradb_vectorstore_kwargs",
                "placeholder": "",
                "required": false,
                "show": true,
                "title_case": false,
                "tool_mode": false,
                "trace_as_input": true,
                "trace_as_metadata": true,
                "type": "NestedDict",
                "value": {}
              },
              "autodetect_collection": {
                "_input_type": "BoolInput",
                "advanced": true,
                "display_name": "Autodetect Collection",
                "dynamic": false,
                "info": "Boolean flag to determine whether to autodetect the collection.",
                "list": false,
                "list_add_label": "Add More",
                "name": "autodetect_collection",
                "placeholder": "",
                "required": false,
                "show": true,
                "title_case": false,
                "tool_mode": false,
                "trace_as_metadata": true,
                "type": "bool",
                "value": true
              },
              "code": {
                "advanced": true,
                "dynamic": true,
                "fileTypes": [],
                "file_path": "",
                "info": "",
                "list": false,
                "load_from_db": false,
                "multiline": true,
                "name": "code",
                "password": false,
                "placeholder": "",
                "required": true,
                "show": true,
                "title_case": false,
                "type": "code",
                "value": "import re\nfrom collections import defaultdict\nfrom dataclasses import asdict, dataclass, field\n\nfrom astrapy import DataAPIClient, Database\nfrom astrapy.data.info.reranking import RerankServiceOptions\nfrom astrapy.info import CollectionDescriptor, CollectionLexicalOptions, CollectionRerankOptions\nfrom langchain_astradb import AstraDBVectorStore, VectorServiceOptions\nfrom langchain_astradb.utils.astradb import HybridSearchMode, _AstraDBCollectionEnvironment\nfrom langchain_core.documents import Document\n\nfrom lfx.base.vectorstores.model import LCVectorStoreComponent, check_cached_vector_store\nfrom lfx.base.vectorstores.vector_store_connection_decorator import vector_store_connection\nfrom lfx.helpers.data import docs_to_data\nfrom lfx.inputs.inputs import FloatInput, NestedDictInput\nfrom lfx.io import (\n    BoolInput,\n    DropdownInput,\n    HandleInput,\n    IntInput,\n    QueryInput,\n    SecretStrInput,\n    StrInput,\n)\nfrom lfx.schema.data import Data\nfrom lfx.serialization import serialize\nfrom lfx.utils.version import get_version_info\n\n\n@vector_store_connection\nclass AstraDBVectorStoreComponent(LCVectorStoreComponent):\n    display_name: str = \"Astra DB\"\n    description: str = \"Ingest and search documents in Astra DB\"\n    documentation: str = \"https://docs.datastax.com/en/langflow/astra-components.html\"\n    name = \"AstraDB\"\n    icon: str = \"AstraDB\"\n\n    _cached_vector_store: AstraDBVectorStore | None = None\n\n    @dataclass\n    class NewDatabaseInput:\n        functionality: str = \"create\"\n        fields: dict[str, dict] = field(\n            default_factory=lambda: {\n                \"data\": {\n                    \"node\": {\n                        \"name\": \"create_database\",\n                        \"description\": \"Please allow several minutes for creation to complete.\",\n                        \"display_name\": \"Create new database\",\n                        \"field_order\": [\"01_new_database_name\", \"02_cloud_provider\", \"03_region\"],\n                        \"template\": {\n                            \"01_new_database_name\": StrInput(\n                                name=\"new_database_name\",\n                                display_name=\"Name\",\n                                info=\"Name of the new database to create in Astra DB.\",\n                                required=True,\n                            ),\n                            \"02_cloud_provider\": DropdownInput(\n                                name=\"cloud_provider\",\n                                display_name=\"Cloud provider\",\n                                info=\"Cloud provider for the new database.\",\n                                options=[],\n                                required=True,\n                                real_time_refresh=True,\n                            ),\n                            \"03_region\": DropdownInput(\n                                name=\"region\",\n                                display_name=\"Region\",\n                                info=\"Region for the new database.\",\n                                options=[],\n                                required=True,\n                            ),\n                        },\n                    },\n                }\n            }\n        )\n\n    @dataclass\n    class NewCollectionInput:\n        functionality: str = \"create\"\n        fields: dict[str, dict] = field(\n            default_factory=lambda: {\n                \"data\": {\n                    \"node\": {\n                        \"name\": \"create_collection\",\n                        \"description\": \"Please allow several seconds for creation to complete.\",\n                        \"display_name\": \"Create new collection\",\n                        \"field_order\": [\n                            \"01_new_collection_name\",\n                            \"02_embedding_generation_provider\",\n                            \"03_embedding_generation_model\",\n                            \"04_dimension\",\n                        ],\n                        \"template\": {\n                            \"01_new_collection_name\": StrInput(\n                                name=\"new_collection_name\",\n                                display_name=\"Name\",\n                                info=\"Name of the new collection to create in Astra DB.\",\n                                required=True,\n                            ),\n                            \"02_embedding_generation_provider\": DropdownInput(\n                                name=\"embedding_generation_provider\",\n                                display_name=\"Embedding generation method\",\n                                info=\"Provider to use for generating embeddings.\",\n                                helper_text=(\n                                    \"To create collections with more embedding provider options, go to \"\n                                    '<a class=\"underline\" href=\"https://astra.datastax.com/\" target=\" _blank\" '\n                                    'rel=\"noopener noreferrer\">your database in Astra DB</a>'\n                                ),\n                                real_time_refresh=True,\n                                required=True,\n                                options=[],\n                            ),\n                            \"03_embedding_generation_model\": DropdownInput(\n                                name=\"embedding_generation_model\",\n                                display_name=\"Embedding model\",\n                                info=\"Model to use for generating embeddings.\",\n                                real_time_refresh=True,\n                                options=[],\n                            ),\n                            \"04_dimension\": IntInput(\n                                name=\"dimension\",\n                                display_name=\"Dimensions\",\n                                info=\"Dimensions of the embeddings to generate.\",\n                                value=None,\n                            ),\n                        },\n                    },\n                }\n            }\n        )\n\n    inputs = [\n        SecretStrInput(\n            name=\"token\",\n            display_name=\"Astra DB Application Token\",\n            info=\"Authentication token for accessing Astra DB.\",\n            value=\"ASTRA_DB_APPLICATION_TOKEN\",\n            required=True,\n            real_time_refresh=True,\n            input_types=[],\n        ),\n        DropdownInput(\n            name=\"environment\",\n            display_name=\"Environment\",\n            info=\"The environment for the Astra DB API Endpoint.\",\n            options=[\"prod\", \"test\", \"dev\"],\n            value=\"prod\",\n            advanced=True,\n            real_time_refresh=True,\n            combobox=True,\n        ),\n        DropdownInput(\n            name=\"database_name\",\n            display_name=\"Database\",\n            info=\"The Database name for the Astra DB instance.\",\n            required=True,\n            refresh_button=True,\n            real_time_refresh=True,\n            dialog_inputs=asdict(NewDatabaseInput()),\n            combobox=True,\n        ),\n        DropdownInput(\n            name=\"api_endpoint\",\n            display_name=\"Astra DB API Endpoint\",\n            info=\"The API Endpoint for the Astra DB instance. Supercedes database selection.\",\n            advanced=True,\n        ),\n        DropdownInput(\n            name=\"keyspace\",\n            display_name=\"Keyspace\",\n            info=\"Optional keyspace within Astra DB to use for the collection.\",\n            advanced=True,\n            options=[],\n            real_time_refresh=True,\n        ),\n        DropdownInput(\n            name=\"collection_name\",\n            display_name=\"Collection\",\n            info=\"The name of the collection within Astra DB where the vectors will be stored.\",\n            required=True,\n            refresh_button=True,\n            real_time_refresh=True,\n            dialog_inputs=asdict(NewCollectionInput()),\n            combobox=True,\n            show=False,\n        ),\n        HandleInput(\n            name=\"embedding_model\",\n            display_name=\"Embedding Model\",\n            input_types=[\"Embeddings\"],\n            info=\"Specify the Embedding Model. Not required for Astra Vectorize collections.\",\n            required=False,\n            show=False,\n        ),\n        *LCVectorStoreComponent.inputs,\n        DropdownInput(\n            name=\"search_method\",\n            display_name=\"Search Method\",\n            info=(\n                \"Determine how your content is matched: Vector finds semantic similarity, \"\n                \"and Hybrid Search (suggested) combines both approaches \"\n                \"with a reranker.\"\n            ),\n            options=[\"Hybrid Search\", \"Vector Search\"],  # TODO: Restore Lexical Search?\n            options_metadata=[{\"icon\": \"SearchHybrid\"}, {\"icon\": \"SearchVector\"}],\n            value=\"Vector Search\",\n            advanced=True,\n            real_time_refresh=True,\n        ),\n        DropdownInput(\n            name=\"reranker\",\n            display_name=\"Reranker\",\n            info=\"Post-retrieval model that re-scores results for optimal relevance ranking.\",\n            show=False,\n            toggle=True,\n        ),\n        QueryInput(\n            name=\"lexical_terms\",\n            display_name=\"Lexical Terms\",\n            info=\"Add additional terms/keywords to augment search precision.\",\n            placeholder=\"Enter terms to search...\",\n            separator=\" \",\n            show=False,\n            value=\"\",\n        ),\n        IntInput(\n            name=\"number_of_results\",\n            display_name=\"Number of Search Results\",\n            info=\"Number of search results to return.\",\n            advanced=True,\n            value=4,\n        ),\n        DropdownInput(\n            name=\"search_type\",\n            display_name=\"Search Type\",\n            info=\"Search type to use\",\n            options=[\"Similarity\", \"Similarity with score threshold\", \"MMR (Max Marginal Relevance)\"],\n            value=\"Similarity\",\n            advanced=True,\n        ),\n        FloatInput(\n            name=\"search_score_threshold\",\n            display_name=\"Search Score Threshold\",\n            info=\"Minimum similarity score threshold for search results. \"\n            \"(when using 'Similarity with score threshold')\",\n            value=0,\n            advanced=True,\n        ),\n        NestedDictInput(\n            name=\"advanced_search_filter\",\n            display_name=\"Search Metadata Filter\",\n            info=\"Optional dictionary of filters to apply to the search query.\",\n            advanced=True,\n        ),\n        BoolInput(\n            name=\"autodetect_collection\",\n            display_name=\"Autodetect Collection\",\n            info=\"Boolean flag to determine whether to autodetect the collection.\",\n            advanced=True,\n            value=True,\n        ),\n        StrInput(\n            name=\"content_field\",\n            display_name=\"Content Field\",\n            info=\"Field to use as the text content field for the vector store.\",\n            advanced=True,\n        ),\n        StrInput(\n            name=\"deletion_field\",\n            display_name=\"Deletion Based On Field\",\n            info=\"When this parameter is provided, documents in the target collection with \"\n            \"metadata field values matching the input metadata field value will be deleted \"\n            \"before new data is loaded.\",\n            advanced=True,\n        ),\n        BoolInput(\n            name=\"ignore_invalid_documents\",\n            display_name=\"Ignore Invalid Documents\",\n            info=\"Boolean flag to determine whether to ignore invalid documents at runtime.\",\n            advanced=True,\n        ),\n        NestedDictInput(\n            name=\"astradb_vectorstore_kwargs\",\n            display_name=\"AstraDBVectorStore Parameters\",\n            info=\"Optional dictionary of additional parameters for the AstraDBVectorStore.\",\n            advanced=True,\n        ),\n    ]\n\n    @classmethod\n    def map_cloud_providers(cls):\n        # TODO: Programmatically fetch the regions for each cloud provider\n        return {\n            \"dev\": {\n                \"Amazon Web Services\": {\n                    \"id\": \"aws\",\n                    \"regions\": [\"us-west-2\"],\n                },\n                \"Google Cloud Platform\": {\n                    \"id\": \"gcp\",\n                    \"regions\": [\"us-central1\", \"europe-west4\"],\n                },\n            },\n            \"test\": {\n                \"Google Cloud Platform\": {\n                    \"id\": \"gcp\",\n                    \"regions\": [\"us-central1\"],\n                },\n            },\n            \"prod\": {\n                \"Amazon Web Services\": {\n                    \"id\": \"aws\",\n                    \"regions\": [\"us-east-2\", \"ap-south-1\", \"eu-west-1\"],\n                },\n                \"Google Cloud Platform\": {\n                    \"id\": \"gcp\",\n                    \"regions\": [\"us-east1\"],\n                },\n                \"Microsoft Azure\": {\n                    \"id\": \"azure\",\n                    \"regions\": [\"westus3\"],\n                },\n            },\n        }\n\n    @classmethod\n    def get_vectorize_providers(cls, token: str, environment: str | None = None, api_endpoint: str | None = None):\n        try:\n            # Get the admin object\n            client = DataAPIClient(environment=environment)\n            admin_client = client.get_admin()\n            db_admin = admin_client.get_database_admin(api_endpoint, token=token)\n\n            # Get the list of embedding providers\n            embedding_providers = db_admin.find_embedding_providers()\n\n            vectorize_providers_mapping = {}\n            # Map the provider display name to the provider key and models\n            for provider_key, provider_data in embedding_providers.embedding_providers.items():\n                # Get the provider display name and models\n                display_name = provider_data.display_name\n                models = [model.name for model in provider_data.models]\n\n                # Build our mapping\n                vectorize_providers_mapping[display_name] = [provider_key, models]\n\n            # Sort the resulting dictionary\n            return defaultdict(list, dict(sorted(vectorize_providers_mapping.items())))\n        except Exception as _:  # noqa: BLE001\n            return {}\n\n    @classmethod\n    async def create_database_api(\n        cls,\n        new_database_name: str,\n        cloud_provider: str,\n        region: str,\n        token: str,\n        environment: str | None = None,\n        keyspace: str | None = None,\n    ):\n        client = DataAPIClient(environment=environment)\n\n        # Get the admin object\n        admin_client = client.get_admin(token=token)\n\n        # Get the environment, set to prod if null like\n        my_env = environment or \"prod\"\n\n        # Raise a value error if name isn't provided\n        if not new_database_name:\n            msg = \"Database name is required to create a new database.\"\n            raise ValueError(msg)\n\n        # Call the create database function\n        return await admin_client.async_create_database(\n            name=new_database_name,\n            cloud_provider=cls.map_cloud_providers()[my_env][cloud_provider][\"id\"],\n            region=region,\n            keyspace=keyspace,\n            wait_until_active=False,\n        )\n\n    @classmethod\n    async def create_collection_api(\n        cls,\n        new_collection_name: str,\n        token: str,\n        api_endpoint: str,\n        environment: str | None = None,\n        keyspace: str | None = None,\n        dimension: int | None = None,\n        embedding_generation_provider: str | None = None,\n        embedding_generation_model: str | None = None,\n        reranker: str | None = None,\n    ):\n        # Build vectorize options, if needed\n        vectorize_options = None\n        if not dimension:\n            providers = cls.get_vectorize_providers(token=token, environment=environment, api_endpoint=api_endpoint)\n            vectorize_options = VectorServiceOptions(\n                provider=providers.get(embedding_generation_provider, [None, []])[0],\n                model_name=embedding_generation_model,\n            )\n\n        # Raise a value error if name isn't provided\n        if not new_collection_name:\n            msg = \"Collection name is required to create a new collection.\"\n            raise ValueError(msg)\n\n        # Define the base arguments being passed to the create collection function\n        base_args = {\n            \"collection_name\": new_collection_name,\n            \"token\": token,\n            \"api_endpoint\": api_endpoint,\n            \"keyspace\": keyspace,\n            \"environment\": environment,\n            \"embedding_dimension\": dimension,\n            \"collection_vector_service_options\": vectorize_options,\n        }\n\n        # Add optional arguments if the reranker is set\n        if reranker:\n            # Split the reranker field into a provider a model name\n            provider, _ = reranker.split(\"/\")\n            base_args[\"collection_rerank\"] = CollectionRerankOptions(\n                service=RerankServiceOptions(provider=provider, model_name=reranker),\n            )\n            base_args[\"collection_lexical\"] = CollectionLexicalOptions(analyzer=\"STANDARD\")\n\n        _AstraDBCollectionEnvironment(**base_args)\n\n    @classmethod\n    def get_database_list_static(cls, token: str, environment: str | None = None):\n        client = DataAPIClient(environment=environment)\n\n        # Get the admin object\n        admin_client = client.get_admin(token=token)\n\n        # Get the list of databases\n        db_list = admin_client.list_databases()\n\n        # Generate the api endpoint for each database\n        db_info_dict = {}\n        for db in db_list:\n            try:\n                # Get the API endpoint for the database\n                api_endpoints = [db_reg.api_endpoint for db_reg in db.regions]\n\n                # Get the number of collections\n                try:\n                    # Get the number of collections in the database\n                    num_collections = len(\n                        client.get_database(\n                            api_endpoints[0],\n                            token=token,\n                        ).list_collection_names()\n                    )\n                except Exception:  # noqa: BLE001\n                    if db.status != \"PENDING\":\n                        continue\n                    num_collections = 0\n\n                # Add the database to the dictionary\n                db_info_dict[db.name] = {\n                    \"api_endpoints\": api_endpoints,\n                    \"keyspaces\": db.keyspaces,\n                    \"collections\": num_collections,\n                    \"status\": db.status if db.status != \"ACTIVE\" else None,\n                    \"org_id\": db.org_id if db.org_id else None,\n                }\n            except Exception:  # noqa: BLE001\n                pass\n\n        return db_info_dict\n\n    def get_database_list(self):\n        return self.get_database_list_static(\n            token=self.token,\n            environment=self.environment,\n        )\n\n    @classmethod\n    def get_api_endpoint_static(\n        cls,\n        token: str,\n        environment: str | None = None,\n        api_endpoint: str | None = None,\n        database_name: str | None = None,\n    ):\n        # If the api_endpoint is set, return it\n        if api_endpoint:\n            return api_endpoint\n\n        # Check if the database_name is like a url\n        if database_name and database_name.startswith(\"https://\"):\n            return database_name\n\n        # If the database is not set, nothing we can do.\n        if not database_name:\n            return None\n\n        # Grab the database object\n        db = cls.get_database_list_static(token=token, environment=environment).get(database_name)\n        if not db:\n            return None\n\n        # Otherwise, get the URL from the database list\n        endpoints = db.get(\"api_endpoints\") or []\n        return endpoints[0] if endpoints else None\n\n    def get_api_endpoint(self):\n        return self.get_api_endpoint_static(\n            token=self.token,\n            environment=self.environment,\n            api_endpoint=self.api_endpoint,\n            database_name=self.database_name,\n        )\n\n    @classmethod\n    def get_database_id_static(cls, api_endpoint: str) -> str | None:\n        # Pattern matches standard UUID format: 8-4-4-4-12 hexadecimal characters\n        uuid_pattern = r\"[0-9a-fA-F]{8}-[0-9a-fA-F]{4}-[0-9a-fA-F]{4}-[0-9a-fA-F]{4}-[0-9a-fA-F]{12}\"\n        match = re.search(uuid_pattern, api_endpoint)\n\n        return match.group(0) if match else None\n\n    def get_database_id(self):\n        return self.get_database_id_static(api_endpoint=self.get_api_endpoint())\n\n    def get_keyspace(self):\n        keyspace = self.keyspace\n\n        if keyspace:\n            return keyspace.strip()\n\n        return \"default_keyspace\"\n\n    def get_database_object(self, api_endpoint: str | None = None):\n        try:\n            client = DataAPIClient(environment=self.environment)\n\n            return client.get_database(\n                api_endpoint or self.get_api_endpoint(),\n                token=self.token,\n                keyspace=self.get_keyspace(),\n            )\n        except Exception as e:\n            msg = f\"Error fetching database object: {e}\"\n            raise ValueError(msg) from e\n\n    def collection_data(self, collection_name: str, database: Database | None = None):\n        try:\n            if not database:\n                client = DataAPIClient(environment=self.environment)\n\n                database = client.get_database(\n                    self.get_api_endpoint(),\n                    token=self.token,\n                    keyspace=self.get_keyspace(),\n                )\n\n            collection = database.get_collection(collection_name)\n\n            return collection.estimated_document_count()\n        except Exception as e:  # noqa: BLE001\n            self.log(f\"Error checking collection data: {e}\")\n\n            return None\n\n    def _initialize_database_options(self):\n        try:\n            return [\n                {\n                    \"name\": name,\n                    \"status\": info[\"status\"],\n                    \"collections\": info[\"collections\"],\n                    \"api_endpoints\": info[\"api_endpoints\"],\n                    \"keyspaces\": info[\"keyspaces\"],\n                    \"org_id\": info[\"org_id\"],\n                }\n                for name, info in self.get_database_list().items()\n            ]\n        except Exception as e:\n            msg = f\"Error fetching database options: {e}\"\n            raise ValueError(msg) from e\n\n    @classmethod\n    def get_provider_icon(cls, collection: CollectionDescriptor | None = None, provider_name: str | None = None) -> str:\n        # Get the provider name from the collection\n        provider_name = provider_name or (\n            collection.definition.vector.service.provider\n            if (\n                collection\n                and collection.definition\n                and collection.definition.vector\n                and collection.definition.vector.service\n            )\n            else None\n        )\n\n        # If there is no provider, use the vector store icon\n        if not provider_name or provider_name.lower() == \"bring your own\":\n            return \"vectorstores\"\n\n        # Map provider casings\n        case_map = {\n            \"nvidia\": \"NVIDIA\",\n            \"openai\": \"OpenAI\",\n            \"amazon bedrock\": \"AmazonBedrockEmbeddings\",\n            \"azure openai\": \"AzureOpenAiEmbeddings\",\n            \"cohere\": \"Cohere\",\n            \"jina ai\": \"JinaAI\",\n            \"mistral ai\": \"MistralAI\",\n            \"upstage\": \"Upstage\",\n            \"voyage ai\": \"VoyageAI\",\n        }\n\n        # Adjust the casing on some like nvidia\n        return case_map[provider_name.lower()] if provider_name.lower() in case_map else provider_name.title()\n\n    def _initialize_collection_options(self, api_endpoint: str | None = None):\n        # Nothing to generate if we don't have an API endpoint yet\n        api_endpoint = api_endpoint or self.get_api_endpoint()\n        if not api_endpoint:\n            return []\n\n        # Retrieve the database object\n        database = self.get_database_object(api_endpoint=api_endpoint)\n\n        # Get the list of collections\n        collection_list = database.list_collections(keyspace=self.get_keyspace())\n\n        # Return the list of collections and metadata associated\n        return [\n            {\n                \"name\": col.name,\n                \"records\": self.collection_data(collection_name=col.name, database=database),\n                \"provider\": (\n                    col.definition.vector.service.provider\n                    if col.definition.vector and col.definition.vector.service\n                    else None\n                ),\n                \"icon\": self.get_provider_icon(collection=col),\n                \"model\": (\n                    col.definition.vector.service.model_name\n                    if col.definition.vector and col.definition.vector.service\n                    else None\n                ),\n            }\n            for col in collection_list\n        ]\n\n    def reset_provider_options(self, build_config: dict) -> dict:\n        \"\"\"Reset provider options and related configurations in the build_config dictionary.\"\"\"\n        # Extract template path for cleaner access\n        template = build_config[\"collection_name\"][\"dialog_inputs\"][\"fields\"][\"data\"][\"node\"][\"template\"]\n\n        # Get vectorize providers\n        vectorize_providers_api = self.get_vectorize_providers(\n            token=self.token,\n            environment=self.environment,\n            api_endpoint=build_config[\"api_endpoint\"][\"value\"],\n        )\n\n        # Create a new dictionary with \"Bring your own\" first\n        vectorize_providers: dict[str, list[list[str]]] = {\"Bring your own\": [[], []]}\n\n        # Add the remaining items (only Nvidia) from the original dictionary\n        vectorize_providers.update(\n            {\n                k: v\n                for k, v in vectorize_providers_api.items()\n                if k.lower() in [\"nvidia\"]  # TODO: Eventually support more\n            }\n        )\n\n        # Set provider options\n        provider_field = \"02_embedding_generation_provider\"\n        template[provider_field][\"options\"] = list(vectorize_providers.keys())\n\n        # Add metadata for each provider option\n        template[provider_field][\"options_metadata\"] = [\n            {\"icon\": self.get_provider_icon(provider_name=provider)} for provider in template[provider_field][\"options\"]\n        ]\n\n        # Get selected embedding provider\n        embedding_provider = template[provider_field][\"value\"]\n        is_bring_your_own = embedding_provider and embedding_provider == \"Bring your own\"\n\n        # Configure embedding model field\n        model_field = \"03_embedding_generation_model\"\n        template[model_field].update(\n            {\n                \"options\": vectorize_providers.get(embedding_provider, [[], []])[1],\n                \"placeholder\": \"Bring your own\" if is_bring_your_own else None,\n                \"readonly\": is_bring_your_own,\n                \"required\": not is_bring_your_own,\n                \"value\": None,\n            }\n        )\n\n        # If this is a bring your own, set dimensions to 0\n        return self.reset_dimension_field(build_config)\n\n    def reset_dimension_field(self, build_config: dict) -> dict:\n        \"\"\"Reset dimension field options based on provided configuration.\"\"\"\n        # Extract template path for cleaner access\n        template = build_config[\"collection_name\"][\"dialog_inputs\"][\"fields\"][\"data\"][\"node\"][\"template\"]\n\n        # Get selected embedding model\n        provider_field = \"02_embedding_generation_provider\"\n        embedding_provider = template[provider_field][\"value\"]\n        is_bring_your_own = embedding_provider and embedding_provider == \"Bring your own\"\n\n        # Configure dimension field\n        dimension_field = \"04_dimension\"\n        dimension_value = 1024 if not is_bring_your_own else None  # TODO: Dynamically figure this out\n        template[dimension_field].update(\n            {\n                \"placeholder\": dimension_value,\n                \"value\": dimension_value,\n                \"readonly\": not is_bring_your_own,\n                \"required\": is_bring_your_own,\n            }\n        )\n\n        return build_config\n\n    def reset_collection_list(self, build_config: dict) -> dict:\n        \"\"\"Reset collection list options based on provided configuration.\"\"\"\n        # Get collection options\n        collection_options = self._initialize_collection_options(api_endpoint=build_config[\"api_endpoint\"][\"value\"])\n        # Update collection configuration\n        collection_config = build_config[\"collection_name\"]\n        collection_config.update(\n            {\n                \"options\": [col[\"name\"] for col in collection_options],\n                \"options_metadata\": [{k: v for k, v in col.items() if k != \"name\"} for col in collection_options],\n            }\n        )\n\n        # Reset selected collection if not in options\n        if collection_config[\"value\"] not in collection_config[\"options\"]:\n            collection_config[\"value\"] = \"\"\n\n        # Set advanced status based on database selection\n        collection_config[\"show\"] = bool(build_config[\"database_name\"][\"value\"])\n\n        return build_config\n\n    def reset_database_list(self, build_config: dict) -> dict:\n        \"\"\"Reset database list options and related configurations.\"\"\"\n        # Get database options\n        database_options = self._initialize_database_options()\n\n        # Update cloud provider options\n        env = self.environment\n        template = build_config[\"database_name\"][\"dialog_inputs\"][\"fields\"][\"data\"][\"node\"][\"template\"]\n        template[\"02_cloud_provider\"][\"options\"] = list(self.map_cloud_providers()[env].keys())\n\n        # Update database configuration\n        database_config = build_config[\"database_name\"]\n        database_config.update(\n            {\n                \"options\": [db[\"name\"] for db in database_options],\n                \"options_metadata\": [{k: v for k, v in db.items() if k != \"name\"} for db in database_options],\n            }\n        )\n\n        # Reset selections if value not in options\n        if database_config[\"value\"] not in database_config[\"options\"]:\n            database_config[\"value\"] = \"\"\n            build_config[\"api_endpoint\"][\"options\"] = []\n            build_config[\"api_endpoint\"][\"value\"] = \"\"\n            build_config[\"collection_name\"][\"show\"] = False\n\n        # Set advanced status based on token presence\n        database_config[\"show\"] = bool(build_config[\"token\"][\"value\"])\n\n        return build_config\n\n    def reset_build_config(self, build_config: dict) -> dict:\n        \"\"\"Reset all build configuration options to default empty state.\"\"\"\n        # Reset database configuration\n        database_config = build_config[\"database_name\"]\n        database_config.update({\"options\": [], \"options_metadata\": [], \"value\": \"\", \"show\": False})\n        build_config[\"api_endpoint\"][\"options\"] = []\n        build_config[\"api_endpoint\"][\"value\"] = \"\"\n\n        # Reset collection configuration\n        collection_config = build_config[\"collection_name\"]\n        collection_config.update({\"options\": [], \"options_metadata\": [], \"value\": \"\", \"show\": False})\n\n        return build_config\n\n    def _handle_hybrid_search_options(self, build_config: dict) -> dict:\n        \"\"\"Set hybrid search options in the build configuration.\"\"\"\n        # Detect what hybrid options are available\n        # Get the admin object\n        client = DataAPIClient(environment=self.environment)\n        admin_client = client.get_admin()\n        db_admin = admin_client.get_database_admin(self.get_api_endpoint(), token=self.token)\n\n        # We will try to get the reranking providers to see if its hybrid emabled\n        try:\n            providers = db_admin.find_reranking_providers()\n            build_config[\"reranker\"][\"options\"] = [\n                model.name for provider_data in providers.reranking_providers.values() for model in provider_data.models\n            ]\n            build_config[\"reranker\"][\"options_metadata\"] = [\n                {\"icon\": self.get_provider_icon(provider_name=model.name.split(\"/\")[0])}\n                for provider in providers.reranking_providers.values()\n                for model in provider.models\n            ]\n            build_config[\"reranker\"][\"value\"] = build_config[\"reranker\"][\"options\"][0]\n\n            # Set the default search field to hybrid search\n            build_config[\"search_method\"][\"show\"] = True\n            build_config[\"search_method\"][\"options\"] = [\"Hybrid Search\", \"Vector Search\"]\n            build_config[\"search_method\"][\"value\"] = \"Hybrid Search\"\n        except Exception as _:  # noqa: BLE001\n            build_config[\"reranker\"][\"options\"] = []\n            build_config[\"reranker\"][\"options_metadata\"] = []\n\n            # Set the default search field to vector search\n            build_config[\"search_method\"][\"show\"] = False\n            build_config[\"search_method\"][\"options\"] = [\"Vector Search\"]\n            build_config[\"search_method\"][\"value\"] = \"Vector Search\"\n\n        return build_config\n\n    async def update_build_config(self, build_config: dict, field_value: str, field_name: str | None = None) -> dict:\n        \"\"\"Update build configuration based on field name and value.\"\"\"\n        # Early return if no token provided\n        if not self.token:\n            return self.reset_build_config(build_config)\n\n        # Database creation callback\n        if field_name == \"database_name\" and isinstance(field_value, dict):\n            if \"01_new_database_name\" in field_value:\n                await self._create_new_database(build_config, field_value)\n                return self.reset_collection_list(build_config)\n            return self._update_cloud_regions(build_config, field_value)\n\n        # Collection creation callback\n        if field_name == \"collection_name\" and isinstance(field_value, dict):\n            # Case 1: New collection creation\n            if \"01_new_collection_name\" in field_value:\n                await self._create_new_collection(build_config, field_value)\n                return build_config\n\n            # Case 2: Update embedding provider options\n            if \"02_embedding_generation_provider\" in field_value:\n                return self.reset_provider_options(build_config)\n\n            # Case 3: Update dimension field\n            if \"03_embedding_generation_model\" in field_value:\n                return self.reset_dimension_field(build_config)\n\n        # Initial execution or token/environment change\n        first_run = field_name == \"collection_name\" and not field_value and not build_config[\"database_name\"][\"options\"]\n        if first_run or field_name in {\"token\", \"environment\"}:\n            return self.reset_database_list(build_config)\n\n        # Database selection change\n        if field_name == \"database_name\" and not isinstance(field_value, dict):\n            return self._handle_database_selection(build_config, field_value)\n\n        # Keyspace selection change\n        if field_name == \"keyspace\":\n            return self.reset_collection_list(build_config)\n\n        # Collection selection change\n        if field_name == \"collection_name\" and not isinstance(field_value, dict):\n            return self._handle_collection_selection(build_config, field_value)\n\n        # Search method selection change\n        if field_name == \"search_method\":\n            is_vector_search = field_value == \"Vector Search\"\n            is_autodetect = build_config[\"autodetect_collection\"][\"value\"]\n\n            # Configure lexical terms (same for both cases)\n            build_config[\"lexical_terms\"][\"show\"] = not is_vector_search\n            build_config[\"lexical_terms\"][\"value\"] = \"\" if is_vector_search else build_config[\"lexical_terms\"][\"value\"]\n\n            # Disable reranker disabling if hybrid search is selected\n            build_config[\"reranker\"][\"show\"] = not is_vector_search\n            build_config[\"reranker\"][\"toggle_disable\"] = not is_vector_search\n            build_config[\"reranker\"][\"toggle_value\"] = True\n            build_config[\"reranker\"][\"value\"] = build_config[\"reranker\"][\"options\"][0]\n\n            # Toggle search type and score threshold based on search method\n            build_config[\"search_type\"][\"show\"] = is_vector_search\n            build_config[\"search_score_threshold\"][\"show\"] = is_vector_search\n\n            # Make sure the search_type is set to \"Similarity\"\n            if not is_vector_search or is_autodetect:\n                build_config[\"search_type\"][\"value\"] = \"Similarity\"\n\n        return build_config\n\n    async def _create_new_database(self, build_config: dict, field_value: dict) -> None:\n        \"\"\"Create a new database and update build config options.\"\"\"\n        try:\n            await self.create_database_api(\n                new_database_name=field_value[\"01_new_database_name\"],\n                token=self.token,\n                keyspace=self.get_keyspace(),\n                environment=self.environment,\n                cloud_provider=field_value[\"02_cloud_provider\"],\n                region=field_value[\"03_region\"],\n            )\n        except Exception as e:\n            msg = f\"Error creating database: {e}\"\n            raise ValueError(msg) from e\n\n        build_config[\"database_name\"][\"options\"].append(field_value[\"01_new_database_name\"])\n        build_config[\"database_name\"][\"options_metadata\"].append(\n            {\n                \"status\": \"PENDING\",\n                \"collections\": 0,\n                \"api_endpoints\": [],\n                \"keyspaces\": [self.get_keyspace()],\n                \"org_id\": None,\n            }\n        )\n\n    def _update_cloud_regions(self, build_config: dict, field_value: dict) -> dict:\n        \"\"\"Update cloud provider regions in build config.\"\"\"\n        env = self.environment\n        cloud_provider = field_value[\"02_cloud_provider\"]\n\n        # Update the region options based on the selected cloud provider\n        template = build_config[\"database_name\"][\"dialog_inputs\"][\"fields\"][\"data\"][\"node\"][\"template\"]\n        template[\"03_region\"][\"options\"] = self.map_cloud_providers()[env][cloud_provider][\"regions\"]\n\n        # Reset the the 03_region value if it's not in the new options\n        if template[\"03_region\"][\"value\"] not in template[\"03_region\"][\"options\"]:\n            template[\"03_region\"][\"value\"] = None\n\n        return build_config\n\n    async def _create_new_collection(self, build_config: dict, field_value: dict) -> None:\n        \"\"\"Create a new collection and update build config options.\"\"\"\n        embedding_provider = field_value.get(\"02_embedding_generation_provider\")\n        try:\n            await self.create_collection_api(\n                new_collection_name=field_value[\"01_new_collection_name\"],\n                token=self.token,\n                api_endpoint=build_config[\"api_endpoint\"][\"value\"],\n                environment=self.environment,\n                keyspace=self.get_keyspace(),\n                dimension=field_value.get(\"04_dimension\") if embedding_provider == \"Bring your own\" else None,\n                embedding_generation_provider=embedding_provider,\n                embedding_generation_model=field_value.get(\"03_embedding_generation_model\"),\n                reranker=self.reranker,\n            )\n        except Exception as e:\n            msg = f\"Error creating collection: {e}\"\n            raise ValueError(msg) from e\n\n        provider = embedding_provider.lower() if embedding_provider and embedding_provider != \"Bring your own\" else None\n        build_config[\"collection_name\"].update(\n            {\n                \"value\": field_value[\"01_new_collection_name\"],\n                \"options\": build_config[\"collection_name\"][\"options\"] + [field_value[\"01_new_collection_name\"]],\n            }\n        )\n        build_config[\"embedding_model\"][\"show\"] = not bool(provider)\n        build_config[\"embedding_model\"][\"required\"] = not bool(provider)\n        build_config[\"collection_name\"][\"options_metadata\"].append(\n            {\n                \"records\": 0,\n                \"provider\": provider,\n                \"icon\": self.get_provider_icon(provider_name=provider),\n                \"model\": field_value.get(\"03_embedding_generation_model\"),\n            }\n        )\n\n        # Make sure we always show the reranker options if the collection is hybrid enabled\n        # And right now they always are\n        build_config[\"lexical_terms\"][\"show\"] = True\n\n    def _handle_database_selection(self, build_config: dict, field_value: str) -> dict:\n        \"\"\"Handle database selection and update related configurations.\"\"\"\n        build_config = self.reset_database_list(build_config)\n\n        # Reset collection list if database selection changes\n        if field_value not in build_config[\"database_name\"][\"options\"]:\n            build_config[\"database_name\"][\"value\"] = \"\"\n            return build_config\n\n        # Get the api endpoint for the selected database\n        index = build_config[\"database_name\"][\"options\"].index(field_value)\n        build_config[\"api_endpoint\"][\"options\"] = build_config[\"database_name\"][\"options_metadata\"][index][\n            \"api_endpoints\"\n        ]\n        build_config[\"api_endpoint\"][\"value\"] = build_config[\"database_name\"][\"options_metadata\"][index][\n            \"api_endpoints\"\n        ][0]\n\n        # Get the org_id for the selected database\n        org_id = build_config[\"database_name\"][\"options_metadata\"][index][\"org_id\"]\n        if not org_id:\n            return build_config\n\n        # Update the list of keyspaces based on the db info\n        build_config[\"keyspace\"][\"options\"] = build_config[\"database_name\"][\"options_metadata\"][index][\"keyspaces\"]\n        build_config[\"keyspace\"][\"value\"] = (\n            build_config[\"keyspace\"][\"options\"] and build_config[\"keyspace\"][\"options\"][0]\n            if build_config[\"keyspace\"][\"value\"] not in build_config[\"keyspace\"][\"options\"]\n            else build_config[\"keyspace\"][\"value\"]\n        )\n\n        # Get the database id for the selected database\n        db_id = self.get_database_id_static(api_endpoint=build_config[\"api_endpoint\"][\"value\"])\n        keyspace = self.get_keyspace()\n\n        # Update the helper text for the embedding provider field\n        template = build_config[\"collection_name\"][\"dialog_inputs\"][\"fields\"][\"data\"][\"node\"][\"template\"]\n        template[\"02_embedding_generation_provider\"][\"helper_text\"] = (\n            \"To create collections with more embedding provider options, go to \"\n            f'<a class=\"underline\" target=\"_blank\" rel=\"noopener noreferrer\" '\n            f'href=\"https://astra.datastax.com/org/{org_id}/database/{db_id}/data-explorer?createCollection=1&namespace={keyspace}\">'\n            \"your database in Astra DB</a>.\"\n        )\n\n        # Reset provider options\n        build_config = self.reset_provider_options(build_config)\n\n        # Handle hybrid search options\n        build_config = self._handle_hybrid_search_options(build_config)\n\n        return self.reset_collection_list(build_config)\n\n    def _handle_collection_selection(self, build_config: dict, field_value: str) -> dict:\n        \"\"\"Handle collection selection and update embedding options.\"\"\"\n        build_config[\"autodetect_collection\"][\"value\"] = True\n        build_config = self.reset_collection_list(build_config)\n\n        # Reset embedding model if collection selection changes\n        if field_value and field_value not in build_config[\"collection_name\"][\"options\"]:\n            build_config[\"collection_name\"][\"options\"].append(field_value)\n            build_config[\"collection_name\"][\"options_metadata\"].append(\n                {\n                    \"records\": 0,\n                    \"provider\": None,\n                    \"icon\": \"vectorstores\",\n                    \"model\": None,\n                }\n            )\n            build_config[\"autodetect_collection\"][\"value\"] = False\n\n        if not field_value:\n            return build_config\n\n        # Get the selected collection index\n        index = build_config[\"collection_name\"][\"options\"].index(field_value)\n\n        # Set the provider of the selected collection\n        provider = build_config[\"collection_name\"][\"options_metadata\"][index][\"provider\"]\n        build_config[\"embedding_model\"][\"show\"] = not bool(provider)\n        build_config[\"embedding_model\"][\"required\"] = not bool(provider)\n\n        # Grab the collection object\n        database = self.get_database_object(api_endpoint=build_config[\"api_endpoint\"][\"value\"])\n        collection = database.get_collection(\n            name=field_value,\n            keyspace=build_config[\"keyspace\"][\"value\"],\n        )\n\n        # Check if hybrid and lexical are enabled\n        col_options = collection.options()\n        hyb_enabled = col_options.rerank and col_options.rerank.enabled\n        lex_enabled = col_options.lexical and col_options.lexical.enabled\n        user_hyb_enabled = build_config[\"search_method\"][\"value\"] == \"Hybrid Search\"\n\n        # Reranker visible when both the collection supports it and the user selected Hybrid\n        hybrid_active = bool(hyb_enabled and user_hyb_enabled)\n        build_config[\"reranker\"][\"show\"] = hybrid_active\n        build_config[\"reranker\"][\"toggle_value\"] = hybrid_active\n        build_config[\"reranker\"][\"toggle_disable\"] = False  # allow user to toggle if visible\n\n        # If hybrid is active, lock search_type to \"Similarity\"\n        if hybrid_active:\n            build_config[\"search_type\"][\"value\"] = \"Similarity\"\n\n        # Show the lexical terms option only if the collection enables lexical search\n        build_config[\"lexical_terms\"][\"show\"] = bool(lex_enabled)\n\n        return build_config\n\n    @check_cached_vector_store\n    def build_vector_store(self):\n        try:\n            from langchain_astradb import AstraDBVectorStore\n        except ImportError as e:\n            msg = (\n                \"Could not import langchain Astra DB integration package. \"\n                \"Please install it with `pip install langchain-astradb`.\"\n            )\n            raise ImportError(msg) from e\n\n        # Get the embedding model and additional params\n        embedding_params = {\"embedding\": self.embedding_model} if self.embedding_model else {}\n\n        # Get the additional parameters\n        additional_params = self.astradb_vectorstore_kwargs or {}\n\n        # Get Langflow version and platform information\n        __version__ = get_version_info()[\"version\"]\n        langflow_prefix = \"\"\n        # if os.getenv(\"AWS_EXECUTION_ENV\") == \"AWS_ECS_FARGATE\":  # TODO: More precise way of detecting\n        #     langflow_prefix = \"ds-\"\n\n        # Get the database object\n        database = self.get_database_object()\n        autodetect = self.collection_name in database.list_collection_names() and self.autodetect_collection\n\n        # Bundle up the auto-detect parameters\n        autodetect_params = {\n            \"autodetect_collection\": autodetect,\n            \"content_field\": (\n                self.content_field\n                if self.content_field and embedding_params\n                else (\n                    \"page_content\"\n                    if embedding_params\n                    and self.collection_data(collection_name=self.collection_name, database=database) == 0\n                    else None\n                )\n            ),\n            \"ignore_invalid_documents\": self.ignore_invalid_documents,\n        }\n\n        # Choose HybridSearchMode based on the selected param\n        hybrid_search_mode = HybridSearchMode.DEFAULT if self.search_method == \"Hybrid Search\" else HybridSearchMode.OFF\n\n        # Attempt to build the Vector Store object\n        try:\n            vector_store = AstraDBVectorStore(\n                # Astra DB Authentication Parameters\n                token=self.token,\n                api_endpoint=database.api_endpoint,\n                namespace=database.keyspace,\n                collection_name=self.collection_name,\n                environment=self.environment,\n                # Hybrid Search Parameters\n                hybrid_search=hybrid_search_mode,\n                # Astra DB Usage Tracking Parameters\n                ext_callers=[(f\"{langflow_prefix}langflow\", __version__)],\n                # Astra DB Vector Store Parameters\n                **autodetect_params,\n                **embedding_params,\n                **additional_params,\n            )\n        except Exception as e:\n            msg = f\"Error initializing AstraDBVectorStore: {e}\"\n            raise ValueError(msg) from e\n\n        # Add documents to the vector store\n        self._add_documents_to_vector_store(vector_store)\n\n        return vector_store\n\n    def _add_documents_to_vector_store(self, vector_store) -> None:\n        self.ingest_data = self._prepare_ingest_data()\n\n        documents = []\n        for _input in self.ingest_data or []:\n            if isinstance(_input, Data):\n                documents.append(_input.to_lc_document())\n            else:\n                msg = \"Vector Store Inputs must be Data objects.\"\n                raise TypeError(msg)\n\n        documents = [\n            Document(page_content=doc.page_content, metadata=serialize(doc.metadata, to_str=True)) for doc in documents\n        ]\n\n        if documents and self.deletion_field:\n            self.log(f\"Deleting documents where {self.deletion_field}\")\n            try:\n                database = self.get_database_object()\n                collection = database.get_collection(self.collection_name, keyspace=database.keyspace)\n                delete_values = list({doc.metadata[self.deletion_field] for doc in documents})\n                self.log(f\"Deleting documents where {self.deletion_field} matches {delete_values}.\")\n                collection.delete_many({f\"metadata.{self.deletion_field}\": {\"$in\": delete_values}})\n            except Exception as e:\n                msg = f\"Error deleting documents from AstraDBVectorStore based on '{self.deletion_field}': {e}\"\n                raise ValueError(msg) from e\n\n        if documents:\n            self.log(f\"Adding {len(documents)} documents to the Vector Store.\")\n            try:\n                vector_store.add_documents(documents)\n            except Exception as e:\n                msg = f\"Error adding documents to AstraDBVectorStore: {e}\"\n                raise ValueError(msg) from e\n        else:\n            self.log(\"No documents to add to the Vector Store.\")\n\n    def _map_search_type(self) -> str:\n        search_type_mapping = {\n            \"Similarity with score threshold\": \"similarity_score_threshold\",\n            \"MMR (Max Marginal Relevance)\": \"mmr\",\n        }\n\n        return search_type_mapping.get(self.search_type, \"similarity\")\n\n    def _build_search_args(self):\n        # Clean up the search query\n        query = self.search_query if isinstance(self.search_query, str) and self.search_query.strip() else None\n        lexical_terms = self.lexical_terms or None\n\n        # Check if we have a search query, and if so set the args\n        if query:\n            args = {\n                \"query\": query,\n                \"search_type\": self._map_search_type(),\n                \"k\": self.number_of_results,\n                \"score_threshold\": self.search_score_threshold,\n                \"lexical_query\": lexical_terms,\n            }\n        elif self.advanced_search_filter:\n            args = {\n                \"n\": self.number_of_results,\n            }\n        else:\n            return {}\n\n        filter_arg = self.advanced_search_filter or {}\n        if filter_arg:\n            args[\"filter\"] = filter_arg\n\n        return args\n\n    def search_documents(self, vector_store=None) -> list[Data]:\n        vector_store = vector_store or self.build_vector_store()\n\n        self.log(f\"Search input: {self.search_query}\")\n        self.log(f\"Search type: {self.search_type}\")\n        self.log(f\"Number of results: {self.number_of_results}\")\n        self.log(f\"store.hybrid_search: {vector_store.hybrid_search}\")\n        self.log(f\"Lexical terms: {self.lexical_terms}\")\n        self.log(f\"Reranker: {self.reranker}\")\n\n        try:\n            search_args = self._build_search_args()\n        except Exception as e:\n            msg = f\"Error in AstraDBVectorStore._build_search_args: {e}\"\n            raise ValueError(msg) from e\n\n        if not search_args:\n            self.log(\"No search input or filters provided. Skipping search.\")\n            return []\n\n        docs = []\n        search_method = \"search\" if \"query\" in search_args else \"metadata_search\"\n\n        try:\n            self.log(f\"Calling vector_store.{search_method} with args: {search_args}\")\n            docs = getattr(vector_store, search_method)(**search_args)\n        except Exception as e:\n            msg = f\"Error performing {search_method} in AstraDBVectorStore: {e}\"\n            raise ValueError(msg) from e\n\n        self.log(f\"Retrieved documents: {len(docs)}\")\n\n        data = docs_to_data(docs)\n        self.log(f\"Converted documents to data: {len(data)}\")\n        self.status = data\n\n        return data\n\n    def get_retriever_kwargs(self):\n        search_args = self._build_search_args()\n\n        return {\n            \"search_type\": self._map_search_type(),\n            \"search_kwargs\": search_args,\n        }\n"
              },
              "collection_name": {
                "_input_type": "DropdownInput",
                "advanced": false,
                "combobox": true,
                "dialog_inputs": {
                  "fields": {
                    "data": {
                      "node": {
                        "description": "Please allow several seconds for creation to complete.",
                        "display_name": "Create new collection",
                        "field_order": [
                          "01_new_collection_name",
                          "02_embedding_generation_provider",
                          "03_embedding_generation_model",
                          "04_dimension"
                        ],
                        "name": "create_collection",
                        "template": {
                          "01_new_collection_name": {
                            "_input_type": "StrInput",
                            "advanced": false,
                            "display_name": "Name",
                            "dynamic": false,
                            "info": "Name of the new collection to create in Astra DB.",
                            "list": false,
                            "list_add_label": "Add More",
                            "load_from_db": false,
                            "name": "new_collection_name",
                            "placeholder": "",
                            "required": true,
                            "show": true,
                            "title_case": false,
                            "tool_mode": false,
                            "trace_as_metadata": true,
                            "type": "str",
                            "value": ""
                          },
                          "02_embedding_generation_provider": {
                            "_input_type": "DropdownInput",
                            "advanced": false,
                            "combobox": false,
                            "dialog_inputs": {},
                            "display_name": "Embedding generation method",
                            "dynamic": false,
                            "helper_text": "To create collections with more embedding provider options, go to <a class=\"underline\" target=\"_blank\" rel=\"noopener noreferrer\" href=\"https://astra.datastax.com/org/b7c08322-20a3-4516-80b0-5fa08655143e/database/f3166ac4-3e2f-4b32-880c-231d1f9e3f3e/data-explorer?createCollection=1&namespace=default_keyspace\">your database in Astra DB</a>.",
                            "info": "Provider to use for generating embeddings.",
                            "name": "embedding_generation_provider",
                            "options": [
                              "Bring your own",
                              "Nvidia"
                            ],
                            "options_metadata": [
                              {
                                "icon": "vectorstores"
                              },
                              {
                                "icon": "NVIDIA"
                              }
                            ],
                            "placeholder": "",
                            "real_time_refresh": true,
                            "required": true,
                            "show": true,
                            "title_case": false,
                            "toggle": false,
                            "tool_mode": false,
                            "trace_as_metadata": true,
                            "type": "str",
                            "value": ""
                          },
                          "03_embedding_generation_model": {
                            "_input_type": "DropdownInput",
                            "advanced": false,
                            "combobox": false,
                            "dialog_inputs": {},
                            "display_name": "Embedding model",
                            "dynamic": false,
                            "info": "Model to use for generating embeddings.",
                            "name": "embedding_generation_model",
                            "options": [],
                            "options_metadata": [],
                            "placeholder": null,
                            "readonly": "",
                            "real_time_refresh": true,
                            "required": true,
                            "show": true,
                            "title_case": false,
                            "toggle": false,
                            "tool_mode": false,
                            "trace_as_metadata": true,
                            "type": "str",
                            "value": null
                          },
                          "04_dimension": {
                            "_input_type": "IntInput",
                            "advanced": false,
                            "display_name": "Dimensions",
                            "dynamic": false,
                            "info": "Dimensions of the embeddings to generate.",
                            "list": false,
                            "list_add_label": "Add More",
                            "name": "dimension",
                            "placeholder": 1024,
                            "readonly": true,
                            "required": "",
                            "show": true,
                            "title_case": false,
                            "tool_mode": false,
                            "trace_as_metadata": true,
                            "type": "int",
                            "value": 1024
                          }
                        }
                      }
                    }
                  },
                  "functionality": "create"
                },
                "display_name": "Collection",
                "dynamic": false,
                "info": "The name of the collection within Astra DB where the vectors will be stored.",
                "name": "collection_name",
                "options": [],
                "options_metadata": [],
                "placeholder": "",
                "real_time_refresh": true,
                "refresh_button": true,
                "required": true,
                "show": false,
                "title_case": false,
                "toggle": false,
                "tool_mode": false,
                "trace_as_metadata": true,
                "type": "str",
                "value": ""
              },
              "content_field": {
                "_input_type": "StrInput",
                "advanced": true,
                "display_name": "Content Field",
                "dynamic": false,
                "info": "Field to use as the text content field for the vector store.",
                "list": false,
                "list_add_label": "Add More",
                "load_from_db": false,
                "name": "content_field",
                "placeholder": "",
                "required": false,
                "show": true,
                "title_case": false,
                "tool_mode": false,
                "trace_as_metadata": true,
                "type": "str",
                "value": ""
              },
              "database_name": {
                "_input_type": "DropdownInput",
                "advanced": false,
                "combobox": true,
                "dialog_inputs": {
                  "fields": {
                    "data": {
                      "node": {
                        "description": "Please allow several minutes for creation to complete.",
                        "display_name": "Create new database",
                        "field_order": [
                          "01_new_database_name",
                          "02_cloud_provider",
                          "03_region"
                        ],
                        "name": "create_database",
                        "template": {
                          "01_new_database_name": {
                            "_input_type": "StrInput",
                            "advanced": false,
                            "display_name": "Name",
                            "dynamic": false,
                            "info": "Name of the new database to create in Astra DB.",
                            "list": false,
                            "list_add_label": "Add More",
                            "load_from_db": false,
                            "name": "new_database_name",
                            "placeholder": "",
                            "required": true,
                            "show": true,
                            "title_case": false,
                            "tool_mode": false,
                            "trace_as_metadata": true,
                            "type": "str",
                            "value": ""
                          },
                          "02_cloud_provider": {
                            "_input_type": "DropdownInput",
                            "advanced": false,
                            "combobox": false,
                            "dialog_inputs": {},
                            "display_name": "Cloud provider",
                            "dynamic": false,
                            "info": "Cloud provider for the new database.",
                            "name": "cloud_provider",
                            "options": [
                              "Amazon Web Services",
                              "Google Cloud Platform",
                              "Microsoft Azure"
                            ],
                            "options_metadata": [],
                            "placeholder": "",
                            "real_time_refresh": true,
                            "required": true,
                            "show": true,
                            "title_case": false,
                            "toggle": false,
                            "tool_mode": false,
                            "trace_as_metadata": true,
                            "type": "str",
                            "value": ""
                          },
                          "03_region": {
                            "_input_type": "DropdownInput",
                            "advanced": false,
                            "combobox": false,
                            "dialog_inputs": {},
                            "display_name": "Region",
                            "dynamic": false,
                            "info": "Region for the new database.",
                            "name": "region",
                            "options": [],
                            "options_metadata": [],
                            "placeholder": "",
                            "required": true,
                            "show": true,
                            "title_case": false,
                            "toggle": false,
                            "tool_mode": false,
                            "trace_as_metadata": true,
                            "type": "str",
                            "value": ""
                          }
                        }
                      }
                    }
                  },
                  "functionality": "create"
                },
                "display_name": "Database",
                "dynamic": false,
                "info": "The Database name for the Astra DB instance.",
                "name": "database_name",
                "options": [],
                "options_metadata": [],
                "placeholder": "",
                "real_time_refresh": true,
                "refresh_button": true,
                "required": true,
                "show": true,
                "title_case": false,
                "toggle": false,
                "tool_mode": false,
                "trace_as_metadata": true,
                "type": "str",
                "value": ""
              },
              "deletion_field": {
                "_input_type": "StrInput",
                "advanced": true,
                "display_name": "Deletion Based On Field",
                "dynamic": false,
                "info": "When this parameter is provided, documents in the target collection with metadata field values matching the input metadata field value will be deleted before new data is loaded.",
                "list": false,
                "list_add_label": "Add More",
                "load_from_db": false,
                "name": "deletion_field",
                "placeholder": "",
                "required": false,
                "show": true,
                "title_case": false,
                "tool_mode": false,
                "trace_as_metadata": true,
                "type": "str",
                "value": ""
              },
              "embedding_model": {
                "_input_type": "HandleInput",
                "advanced": false,
                "display_name": "Embedding Model",
                "dynamic": false,
                "info": "Specify the Embedding Model. Not required for Astra Vectorize collections.",
                "input_types": [
                  "Embeddings"
                ],
                "list": false,
                "list_add_label": "Add More",
                "name": "embedding_model",
                "placeholder": "",
                "required": false,
                "show": false,
                "title_case": false,
                "trace_as_metadata": true,
                "type": "other",
                "value": ""
              },
              "environment": {
                "_input_type": "DropdownInput",
                "advanced": true,
                "combobox": true,
                "dialog_inputs": {},
                "display_name": "Environment",
                "dynamic": false,
                "info": "The environment for the Astra DB API Endpoint.",
                "name": "environment",
                "options": [
                  "prod",
                  "test",
                  "dev"
                ],
                "options_metadata": [],
                "placeholder": "",
                "real_time_refresh": true,
                "required": false,
                "show": true,
                "title_case": false,
                "toggle": false,
                "tool_mode": false,
                "trace_as_metadata": true,
                "type": "str",
                "value": "prod"
              },
              "ignore_invalid_documents": {
                "_input_type": "BoolInput",
                "advanced": true,
                "display_name": "Ignore Invalid Documents",
                "dynamic": false,
                "info": "Boolean flag to determine whether to ignore invalid documents at runtime.",
                "list": false,
                "list_add_label": "Add More",
                "name": "ignore_invalid_documents",
                "placeholder": "",
                "required": false,
                "show": true,
                "title_case": false,
                "tool_mode": false,
                "trace_as_metadata": true,
                "type": "bool",
                "value": false
              },
              "ingest_data": {
                "_input_type": "HandleInput",
                "advanced": false,
                "display_name": "Ingest Data",
                "dynamic": false,
                "info": "",
                "input_types": [
                  "Data",
                  "DataFrame"
                ],
                "list": true,
                "list_add_label": "Add More",
                "name": "ingest_data",
                "placeholder": "",
                "required": false,
                "show": true,
                "title_case": false,
                "trace_as_metadata": true,
                "type": "other",
                "value": ""
              },
              "keyspace": {
                "_input_type": "DropdownInput",
                "advanced": true,
                "combobox": false,
                "dialog_inputs": {},
                "display_name": "Keyspace",
                "dynamic": false,
                "info": "Optional keyspace within Astra DB to use for the collection.",
                "name": "keyspace",
                "options": [],
                "options_metadata": [],
                "placeholder": "",
                "real_time_refresh": true,
                "required": false,
                "show": true,
                "title_case": false,
                "toggle": false,
                "tool_mode": false,
                "trace_as_metadata": true,
                "type": "str",
                "value": "default_keyspace"
              },
              "lexical_terms": {
                "_input_type": "QueryInput",
                "advanced": false,
                "display_name": "Lexical Terms",
                "dynamic": false,
                "info": "Add additional terms/keywords to augment search precision.",
                "input_types": [
                  "Message"
                ],
                "list": false,
                "list_add_label": "Add More",
                "load_from_db": false,
                "name": "lexical_terms",
                "placeholder": "Enter terms to search...",
                "required": false,
                "separator": " ",
                "show": true,
                "title_case": false,
                "tool_mode": false,
                "trace_as_input": true,
                "trace_as_metadata": true,
                "type": "query",
                "value": ""
              },
              "number_of_results": {
                "_input_type": "IntInput",
                "advanced": true,
                "display_name": "Number of Search Results",
                "dynamic": false,
                "info": "Number of search results to return.",
                "list": false,
                "list_add_label": "Add More",
                "name": "number_of_results",
                "placeholder": "",
                "required": false,
                "show": true,
                "title_case": false,
                "tool_mode": false,
                "trace_as_metadata": true,
                "type": "int",
                "value": 4
              },
              "reranker": {
                "_input_type": "DropdownInput",
                "advanced": false,
                "combobox": false,
                "dialog_inputs": {},
                "display_name": "Reranker",
                "dynamic": false,
                "info": "Post-retrieval model that re-scores results for optimal relevance ranking.",
                "name": "reranker",
                "options": [],
                "options_metadata": [
                  {
                    "icon": "NVIDIA"
                  }
                ],
                "placeholder": "",
                "required": false,
                "show": true,
                "title_case": false,
                "toggle": true,
                "toggle_disable": false,
                "toggle_value": true,
                "tool_mode": false,
                "trace_as_metadata": true,
                "type": "str",
                "value": "nvidia/llama-3.2-nv-rerankqa-1b-v2"
              },
              "search_method": {
                "_input_type": "DropdownInput",
                "advanced": true,
                "combobox": false,
                "dialog_inputs": {},
                "display_name": "Search Method",
                "dynamic": false,
                "info": "Determine how your content is matched: Vector finds semantic similarity, and Hybrid Search (suggested) combines both approaches with a reranker.",
                "name": "search_method",
                "options": [
                  "Hybrid Search",
                  "Vector Search"
                ],
                "options_metadata": [
                  {
                    "icon": "SearchHybrid"
                  },
                  {
                    "icon": "SearchVector"
                  }
                ],
                "placeholder": "",
                "real_time_refresh": true,
                "required": false,
                "show": true,
                "title_case": false,
                "toggle": false,
                "tool_mode": false,
                "trace_as_metadata": true,
                "type": "str",
                "value": "Hybrid Search"
              },
              "search_query": {
                "_input_type": "QueryInput",
                "advanced": false,
                "display_name": "Search Query",
                "dynamic": false,
                "info": "Enter a query to run a similarity search.",
                "input_types": [
                  "Message"
                ],
                "list": false,
                "list_add_label": "Add More",
                "load_from_db": false,
                "name": "search_query",
                "placeholder": "Enter a query...",
                "required": false,
                "show": true,
                "title_case": false,
                "tool_mode": true,
                "trace_as_input": true,
                "trace_as_metadata": true,
                "type": "query",
                "value": ""
              },
              "search_score_threshold": {
                "_input_type": "FloatInput",
                "advanced": true,
                "display_name": "Search Score Threshold",
                "dynamic": false,
                "info": "Minimum similarity score threshold for search results. (when using 'Similarity with score threshold')",
                "list": false,
                "list_add_label": "Add More",
                "name": "search_score_threshold",
                "placeholder": "",
                "required": false,
                "show": true,
                "title_case": false,
                "tool_mode": false,
                "trace_as_metadata": true,
                "type": "float",
                "value": 0
              },
              "search_type": {
                "_input_type": "DropdownInput",
                "advanced": true,
                "combobox": false,
                "dialog_inputs": {},
                "display_name": "Search Type",
                "dynamic": false,
                "info": "Search type to use",
                "name": "search_type",
                "options": [
                  "Similarity",
                  "Similarity with score threshold",
                  "MMR (Max Marginal Relevance)"
                ],
                "options_metadata": [],
                "placeholder": "",
                "required": false,
                "show": true,
                "title_case": false,
                "toggle": false,
                "tool_mode": false,
                "trace_as_metadata": true,
                "type": "str",
                "value": "Similarity"
              },
              "should_cache_vector_store": {
                "_input_type": "BoolInput",
                "advanced": true,
                "display_name": "Cache Vector Store",
                "dynamic": false,
                "info": "If True, the vector store will be cached for the current build of the component. This is useful for components that have multiple output methods and want to share the same vector store.",
                "list": false,
                "list_add_label": "Add More",
                "name": "should_cache_vector_store",
                "placeholder": "",
                "required": false,
                "show": true,
                "title_case": false,
                "tool_mode": false,
                "trace_as_metadata": true,
                "type": "bool",
                "value": true
              },
              "token": {
                "_input_type": "SecretStrInput",
                "advanced": false,
                "display_name": "Astra DB Application Token",
                "dynamic": false,
                "info": "Authentication token for accessing Astra DB.",
                "input_types": [],
                "load_from_db": true,
                "name": "token",
                "password": true,
                "placeholder": "",
                "real_time_refresh": true,
                "required": true,
                "show": true,
                "title_case": false,
                "type": "str",
                "value": "ASTRA_DB_APPLICATION_TOKEN"
              }
            },
            "tool_mode": false
          },
          "selected_output": "dataframe",
          "showNode": true,
          "type": "AstraDB"
        },
        "dragging": false,
        "id": "AstraDB-u1JXb",
        "measured": {
          "height": 649,
          "width": 320
        },
        "position": {
          "x": 1543.865583824125,
          "y": 203.52413742118927
        },
        "selected": false,
        "type": "genericNode"
      },
      {
        "data": {
          "id": "StructuredOutput-MyXBb",
          "node": {
            "base_classes": [
              "Data",
              "DataFrame"
            ],
            "beta": false,
            "conditional_paths": [],
            "custom_fields": {},
            "description": "Uses an LLM to generate structured data. Ideal for extraction and consistency.",
            "display_name": "Structured Output",
            "documentation": "https://docs.langflow.org/components-processing#structured-output",
            "edited": false,
            "field_order": [
              "llm",
              "input_value",
              "system_prompt",
              "schema_name",
              "output_schema"
            ],
            "frozen": false,
            "icon": "braces",
            "legacy": false,
            "lf_version": "1.6.0",
            "metadata": {
              "code_hash": "a5b1b04d9fcc",
              "dependencies": {
                "dependencies": [
                  {
                    "name": "pydantic",
                    "version": "2.10.6"
                  },
                  {
                    "name": "trustcall",
                    "version": "0.0.39"
                  },
                  {
                    "name": "lfx",
                    "version": null
                  }
                ],
                "total_dependencies": 3
              },
              "module": "lfx.components.processing.structured_output.StructuredOutputComponent"
            },
            "minimized": false,
            "output_types": [],
            "outputs": [
              {
                "allows_loop": false,
                "cache": true,
                "display_name": "Structured Output",
                "group_outputs": false,
                "method": "build_structured_output",
                "name": "structured_output",
                "selected": null,
                "tool_mode": true,
                "types": [
                  "Data"
                ],
                "value": "__UNDEFINED__"
              },
              {
                "allows_loop": false,
                "cache": true,
                "display_name": "Structured Output",
                "group_outputs": false,
                "method": "build_structured_dataframe",
                "name": "dataframe_output",
                "selected": "DataFrame",
                "tool_mode": true,
                "types": [
                  "DataFrame"
                ],
                "value": "__UNDEFINED__"
              }
            ],
            "pinned": false,
            "template": {
              "_type": "Component",
              "code": {
                "advanced": true,
                "dynamic": true,
                "fileTypes": [],
                "file_path": "",
                "info": "",
                "list": false,
                "load_from_db": false,
                "multiline": true,
                "name": "code",
                "password": false,
                "placeholder": "",
                "required": true,
                "show": true,
                "title_case": false,
                "type": "code",
                "value": "from pydantic import BaseModel, Field, create_model\nfrom trustcall import create_extractor\n\nfrom lfx.base.models.chat_result import get_chat_result\nfrom lfx.custom.custom_component.component import Component\nfrom lfx.helpers.base_model import build_model_from_schema\nfrom lfx.io import (\n    HandleInput,\n    MessageTextInput,\n    MultilineInput,\n    Output,\n    TableInput,\n)\nfrom lfx.schema.data import Data\nfrom lfx.schema.dataframe import DataFrame\nfrom lfx.schema.table import EditMode\n\n\nclass StructuredOutputComponent(Component):\n    display_name = \"Structured Output\"\n    description = \"Uses an LLM to generate structured data. Ideal for extraction and consistency.\"\n    documentation: str = \"https://docs.langflow.org/components-processing#structured-output\"\n    name = \"StructuredOutput\"\n    icon = \"braces\"\n\n    inputs = [\n        HandleInput(\n            name=\"llm\",\n            display_name=\"Language Model\",\n            info=\"The language model to use to generate the structured output.\",\n            input_types=[\"LanguageModel\"],\n            required=True,\n        ),\n        MultilineInput(\n            name=\"input_value\",\n            display_name=\"Input Message\",\n            info=\"The input message to the language model.\",\n            tool_mode=True,\n            required=True,\n        ),\n        MultilineInput(\n            name=\"system_prompt\",\n            display_name=\"Format Instructions\",\n            info=\"The instructions to the language model for formatting the output.\",\n            value=(\n                \"You are an AI that extracts structured JSON objects from unstructured text. \"\n                \"Use a predefined schema with expected types (str, int, float, bool, dict). \"\n                \"Extract ALL relevant instances that match the schema - if multiple patterns exist, capture them all. \"\n                \"Fill missing or ambiguous values with defaults: null for missing values. \"\n                \"Remove exact duplicates but keep variations that have different field values. \"\n                \"Always return valid JSON in the expected format, never throw errors. \"\n                \"If multiple objects can be extracted, return them all in the structured format.\"\n            ),\n            required=True,\n            advanced=True,\n        ),\n        MessageTextInput(\n            name=\"schema_name\",\n            display_name=\"Schema Name\",\n            info=\"Provide a name for the output data schema.\",\n            advanced=True,\n        ),\n        TableInput(\n            name=\"output_schema\",\n            display_name=\"Output Schema\",\n            info=\"Define the structure and data types for the model's output.\",\n            required=True,\n            # TODO: remove deault value\n            table_schema=[\n                {\n                    \"name\": \"name\",\n                    \"display_name\": \"Name\",\n                    \"type\": \"str\",\n                    \"description\": \"Specify the name of the output field.\",\n                    \"default\": \"field\",\n                    \"edit_mode\": EditMode.INLINE,\n                },\n                {\n                    \"name\": \"description\",\n                    \"display_name\": \"Description\",\n                    \"type\": \"str\",\n                    \"description\": \"Describe the purpose of the output field.\",\n                    \"default\": \"description of field\",\n                    \"edit_mode\": EditMode.POPOVER,\n                },\n                {\n                    \"name\": \"type\",\n                    \"display_name\": \"Type\",\n                    \"type\": \"str\",\n                    \"edit_mode\": EditMode.INLINE,\n                    \"description\": (\"Indicate the data type of the output field (e.g., str, int, float, bool, dict).\"),\n                    \"options\": [\"str\", \"int\", \"float\", \"bool\", \"dict\"],\n                    \"default\": \"str\",\n                },\n                {\n                    \"name\": \"multiple\",\n                    \"display_name\": \"As List\",\n                    \"type\": \"boolean\",\n                    \"description\": \"Set to True if this output field should be a list of the specified type.\",\n                    \"default\": \"False\",\n                    \"edit_mode\": EditMode.INLINE,\n                },\n            ],\n            value=[\n                {\n                    \"name\": \"field\",\n                    \"description\": \"description of field\",\n                    \"type\": \"str\",\n                    \"multiple\": \"False\",\n                }\n            ],\n        ),\n    ]\n\n    outputs = [\n        Output(\n            name=\"structured_output\",\n            display_name=\"Structured Output\",\n            method=\"build_structured_output\",\n        ),\n        Output(\n            name=\"dataframe_output\",\n            display_name=\"Structured Output\",\n            method=\"build_structured_dataframe\",\n        ),\n    ]\n\n    def build_structured_output_base(self):\n        schema_name = self.schema_name or \"OutputModel\"\n\n        if not hasattr(self.llm, \"with_structured_output\"):\n            msg = \"Language model does not support structured output.\"\n            raise TypeError(msg)\n        if not self.output_schema:\n            msg = \"Output schema cannot be empty\"\n            raise ValueError(msg)\n\n        output_model_ = build_model_from_schema(self.output_schema)\n\n        output_model = create_model(\n            schema_name,\n            __doc__=f\"A list of {schema_name}.\",\n            objects=(list[output_model_], Field(description=f\"A list of {schema_name}.\")),  # type: ignore[valid-type]\n        )\n\n        try:\n            llm_with_structured_output = create_extractor(self.llm, tools=[output_model])\n        except NotImplementedError as exc:\n            msg = f\"{self.llm.__class__.__name__} does not support structured output.\"\n            raise TypeError(msg) from exc\n\n        config_dict = {\n            \"run_name\": self.display_name,\n            \"project_name\": self.get_project_name(),\n            \"callbacks\": self.get_langchain_callbacks(),\n        }\n        result = get_chat_result(\n            runnable=llm_with_structured_output,\n            system_message=self.system_prompt,\n            input_value=self.input_value,\n            config=config_dict,\n        )\n\n        # OPTIMIZATION NOTE: Simplified processing based on trustcall response structure\n        # Handle non-dict responses (shouldn't happen with trustcall, but defensive)\n        if not isinstance(result, dict):\n            return result\n\n        # Extract first response and convert BaseModel to dict\n        responses = result.get(\"responses\", [])\n        if not responses:\n            return result\n\n        # Convert BaseModel to dict (creates the \"objects\" key)\n        first_response = responses[0]\n        structured_data = first_response.model_dump() if isinstance(first_response, BaseModel) else first_response\n\n        # Extract the objects array (guaranteed to exist due to our Pydantic model structure)\n        return structured_data.get(\"objects\", structured_data)\n\n    def build_structured_output(self) -> Data:\n        output = self.build_structured_output_base()\n        if not isinstance(output, list) or not output:\n            # handle empty or unexpected type case\n            msg = \"No structured output returned\"\n            raise ValueError(msg)\n        if len(output) == 1:\n            return Data(data=output[0])\n        if len(output) > 1:\n            # Multiple outputs - wrap them in a results container\n            return Data(data={\"results\": output})\n        return Data()\n\n    def build_structured_dataframe(self) -> DataFrame:\n        output = self.build_structured_output_base()\n        if not isinstance(output, list) or not output:\n            # handle empty or unexpected type case\n            msg = \"No structured output returned\"\n            raise ValueError(msg)\n        if len(output) == 1:\n            # For single dictionary, wrap in a list to create DataFrame with one row\n            return DataFrame([output[0]])\n        if len(output) > 1:\n            # Multiple outputs - convert to DataFrame directly\n            return DataFrame(output)\n        return DataFrame()\n"
              },
              "input_value": {
                "_input_type": "MultilineInput",
                "advanced": false,
                "copy_field": false,
                "display_name": "Input Message",
                "dynamic": false,
                "info": "The input message to the language model.",
                "input_types": [
                  "Message"
                ],
                "list": false,
                "list_add_label": "Add More",
                "load_from_db": false,
                "multiline": true,
                "name": "input_value",
                "placeholder": "",
                "required": true,
                "show": true,
                "title_case": false,
                "tool_mode": true,
                "trace_as_input": true,
                "trace_as_metadata": true,
                "type": "str",
                "value": ""
              },
              "llm": {
                "_input_type": "HandleInput",
                "advanced": false,
                "display_name": "Language Model",
                "dynamic": false,
                "info": "The language model to use to generate the structured output.",
                "input_types": [
                  "LanguageModel"
                ],
                "list": false,
                "list_add_label": "Add More",
                "name": "llm",
                "placeholder": "",
                "required": true,
                "show": true,
                "title_case": false,
                "trace_as_metadata": true,
                "type": "other",
                "value": ""
              },
              "output_schema": {
                "_input_type": "TableInput",
                "advanced": false,
                "display_name": "Output Schema",
                "dynamic": false,
                "info": "Define the structure and data types for the model's output.",
                "is_list": true,
                "list_add_label": "Add More",
                "name": "output_schema",
                "placeholder": "",
                "required": true,
                "show": true,
                "table_icon": "Table",
                "table_schema": [
                  {
                    "default": "field",
                    "description": "Specify the name of the output field.",
                    "display_name": "Name",
                    "edit_mode": "inline",
                    "formatter": "text",
                    "name": "name",
                    "type": "str"
                  },
                  {
                    "default": "description of field",
                    "description": "Describe the purpose of the output field.",
                    "display_name": "Description",
                    "edit_mode": "popover",
                    "formatter": "text",
                    "name": "description",
                    "type": "str"
                  },
                  {
                    "default": "str",
                    "description": "Indicate the data type of the output field (e.g., str, int, float, bool, dict).",
                    "display_name": "Type",
                    "edit_mode": "inline",
                    "formatter": "text",
                    "name": "type",
                    "options": [
                      "str",
                      "int",
                      "float",
                      "bool",
                      "dict"
                    ],
                    "type": "str"
                  },
                  {
                    "default": "False",
                    "description": "Set to True if this output field should be a list of the specified type.",
                    "display_name": "As List",
                    "edit_mode": "inline",
                    "formatter": "text",
                    "name": "multiple",
                    "type": "boolean"
                  }
                ],
                "title_case": false,
                "tool_mode": false,
                "trace_as_metadata": true,
                "trigger_icon": "Table",
                "trigger_text": "Open table",
                "type": "table",
                "value": [
                  {
                    "description": "Potentially relevant keywords form the user query",
                    "multiple": "False",
                    "name": "keywords",
                    "type": "str"
                  }
                ]
              },
              "schema_name": {
                "_input_type": "MessageTextInput",
                "advanced": true,
                "display_name": "Schema Name",
                "dynamic": false,
                "info": "Provide a name for the output data schema.",
                "input_types": [
                  "Message"
                ],
                "list": false,
                "list_add_label": "Add More",
                "load_from_db": false,
                "name": "schema_name",
                "placeholder": "",
                "required": false,
                "show": true,
                "title_case": false,
                "tool_mode": false,
                "trace_as_input": true,
                "trace_as_metadata": true,
                "type": "str",
                "value": ""
              },
              "system_prompt": {
                "_input_type": "MultilineInput",
                "advanced": false,
                "copy_field": false,
                "display_name": "Format Instructions",
                "dynamic": false,
                "info": "The instructions to the language model for formatting the output.",
                "input_types": [
                  "Message"
                ],
                "list": false,
                "list_add_label": "Add More",
                "load_from_db": false,
                "multiline": true,
                "name": "system_prompt",
                "placeholder": "",
                "required": true,
                "show": true,
                "title_case": false,
                "tool_mode": false,
                "trace_as_input": true,
                "trace_as_metadata": true,
                "type": "str",
                "value": "You are an AI that extracts structured JSON objects from unstructured text. Use a predefined schema with expected types (str, int, float, bool, dict). Extract ALL relevant instances that match the schema - if multiple patterns exist, capture them all. Fill missing or ambiguous values with defaults: null for missing values. Remove exact duplicates but keep variations that have different field values. Always return valid JSON in the expected format, never throw errors. If multiple objects can be extracted, return them all in the structured format."
              }
            },
            "tool_mode": false
          },
          "selected_output": "dataframe_output",
          "showNode": true,
          "type": "StructuredOutput"
        },
        "dragging": false,
        "id": "StructuredOutput-MyXBb",
        "measured": {
          "height": 431,
          "width": 320
        },
        "position": {
          "x": 731.9587085028946,
          "y": 398.2321148792098
        },
        "selected": false,
        "type": "genericNode"
      }
    ],
    "viewport": {
      "x": 33.46155008085384,
      "y": 224.1121954362004,
      "zoom": 0.5772708829209525
    }
  },
  "description": "Explore Hybrid Search with a vector database.",
  "endpoint_name": null,
  "id": "8a27c275-a763-4c9b-9b5e-9614b71acddc",
  "is_component": false,
  "last_tested_version": "1.6.0",
  "name": "Hybrid Search RAG",
  "tags": [
    "openai",
    "astradb",
    "rag",
    "q-a",
    "hybrid"
  ]
}<|MERGE_RESOLUTION|>--- conflicted
+++ resolved
@@ -1855,11 +1855,7 @@
                   },
                   {
                     "name": "langchain_core",
-<<<<<<< HEAD
-                    "version": "0.3.78"
-=======
                     "version": "0.3.79"
->>>>>>> c27c0478
                   },
                   {
                     "name": "lfx",

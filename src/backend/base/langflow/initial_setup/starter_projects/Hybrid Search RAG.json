--- conflicted
+++ resolved
@@ -717,10 +717,6 @@
             "metadata": {
               "code_hash": "4848ad3e35d5",
               "dependencies": {
-<<<<<<< HEAD
-                "dependencies": [],
-                "total_dependencies": 0
-=======
                 "dependencies": [
                   {
                     "name": "orjson",
@@ -736,7 +732,6 @@
                   }
                 ],
                 "total_dependencies": 3
->>>>>>> 7460ee9f
               },
               "module": "lfx.components.input_output.chat_output.ChatOutput"
             },
@@ -1880,10 +1875,6 @@
             "metadata": {
               "code_hash": "2b12cdb96b67",
               "dependencies": {
-<<<<<<< HEAD
-                "dependencies": [],
-                "total_dependencies": 0
-=======
                 "dependencies": [
                   {
                     "name": "astrapy",
@@ -1903,7 +1894,6 @@
                   }
                 ],
                 "total_dependencies": 4
->>>>>>> 7460ee9f
               },
               "module": "lfx.components.datastax.astradb_vectorstore.AstraDBVectorStoreComponent"
             },
@@ -1970,334 +1960,6 @@
                 "required": false,
                 "show": true,
                 "title_case": false,
-<<<<<<< HEAD
-                "tool_mode": true,
-                "trace_as_input": true,
-                "trace_as_metadata": true,
-                "type": "str",
-                "value": ""
-              },
-              "llm": {
-                "_input_type": "HandleInput",
-                "advanced": false,
-                "display_name": "Language Model",
-                "dynamic": false,
-                "info": "The language model to use to generate the structured output.",
-                "input_types": [
-                  "LanguageModel"
-                ],
-                "list": false,
-                "list_add_label": "Add More",
-                "name": "llm",
-                "placeholder": "",
-                "required": true,
-                "show": true,
-                "title_case": false,
-                "trace_as_metadata": true,
-                "type": "other",
-                "value": ""
-              },
-              "output_schema": {
-                "_input_type": "TableInput",
-                "advanced": false,
-                "display_name": "Output Schema",
-                "dynamic": false,
-                "info": "Define the structure and data types for the model's output.",
-                "is_list": true,
-                "list_add_label": "Add More",
-                "name": "output_schema",
-                "placeholder": "",
-                "required": true,
-                "show": true,
-                "table_icon": "Table",
-                "table_schema": {
-                  "columns": [
-                    {
-                      "default": "field",
-                      "description": "Specify the name of the output field.",
-                      "disable_edit": false,
-                      "display_name": "Name",
-                      "edit_mode": "inline",
-                      "filterable": true,
-                      "formatter": "text",
-                      "hidden": false,
-                      "name": "name",
-                      "sortable": true,
-                      "type": "str"
-                    },
-                    {
-                      "default": "description of field",
-                      "description": "Describe the purpose of the output field.",
-                      "disable_edit": false,
-                      "display_name": "Description",
-                      "edit_mode": "popover",
-                      "filterable": true,
-                      "formatter": "text",
-                      "hidden": false,
-                      "name": "description",
-                      "sortable": true,
-                      "type": "str"
-                    },
-                    {
-                      "default": "str",
-                      "description": "Indicate the data type of the output field (e.g., str, int, float, bool, dict).",
-                      "disable_edit": false,
-                      "display_name": "Type",
-                      "edit_mode": "inline",
-                      "filterable": true,
-                      "formatter": "text",
-                      "hidden": false,
-                      "name": "type",
-                      "options": [
-                        "str",
-                        "int",
-                        "float",
-                        "bool",
-                        "dict"
-                      ],
-                      "sortable": true,
-                      "type": "str"
-                    },
-                    {
-                      "default": false,
-                      "description": "Set to True if this output field should be a list of the specified type.",
-                      "disable_edit": false,
-                      "display_name": "As List",
-                      "edit_mode": "inline",
-                      "filterable": true,
-                      "formatter": "boolean",
-                      "hidden": false,
-                      "name": "multiple",
-                      "sortable": true,
-                      "type": "boolean"
-                    }
-                  ]
-                },
-                "title_case": false,
-                "tool_mode": false,
-                "trace_as_metadata": true,
-                "trigger_icon": "Table",
-                "trigger_text": "Open table",
-                "type": "table",
-                "value": [
-                  {
-                    "description": "description of field",
-                    "multiple": "False",
-                    "name": "field",
-                    "type": "str"
-                  }
-                ]
-              },
-              "schema_name": {
-                "_input_type": "MessageTextInput",
-                "advanced": true,
-                "display_name": "Schema Name",
-                "dynamic": false,
-                "info": "Provide a name for the output data schema.",
-                "input_types": [
-                  "Message"
-                ],
-                "list": false,
-                "list_add_label": "Add More",
-                "load_from_db": false,
-                "name": "schema_name",
-                "placeholder": "",
-                "required": false,
-                "show": true,
-                "title_case": false,
-                "tool_mode": false,
-                "trace_as_input": true,
-                "trace_as_metadata": true,
-                "type": "str",
-                "value": ""
-              },
-              "system_prompt": {
-                "_input_type": "MultilineInput",
-                "advanced": true,
-                "copy_field": false,
-                "display_name": "Format Instructions",
-                "dynamic": false,
-                "info": "The instructions to the language model for formatting the output.",
-                "input_types": [
-                  "Message"
-                ],
-                "list": false,
-                "list_add_label": "Add More",
-                "load_from_db": false,
-                "multiline": true,
-                "name": "system_prompt",
-                "placeholder": "",
-                "required": true,
-                "show": true,
-                "title_case": false,
-                "tool_mode": false,
-                "trace_as_input": true,
-                "trace_as_metadata": true,
-                "type": "str",
-                "value": "You are an AI that extracts structured JSON objects from unstructured text. Use a predefined schema with expected types (str, int, float, bool, dict). Extract ALL relevant instances that match the schema - if multiple patterns exist, capture them all. Fill missing or ambiguous values with defaults: null for missing values. Remove exact duplicates but keep variations that have different field values. Always return valid JSON in the expected format, never throw errors. If multiple objects can be extracted, return them all in the structured format."
-              }
-            },
-            "tool_mode": false
-          },
-          "selected_output": "structured_output",
-          "showNode": true,
-          "type": "StructuredOutput"
-        },
-        "dragging": false,
-        "id": "StructuredOutput-AUzID",
-        "measured": {
-          "height": 349,
-          "width": 320
-        },
-        "position": {
-          "x": 735.3215653605321,
-          "y": 423.7970360460631
-        },
-        "selected": false,
-        "type": "genericNode"
-      },
-      {
-        "data": {
-          "id": "note-IkRDS",
-          "node": {
-            "description": "# Hybrid Search RAG\n\nHybrid search performs a vector similarity search and a lexical search, compares the results of both searches, and then returns the most relevant results overall.\n\n## Prerequisites\n\n* An [OpenAI API key](https://platform.openai.com/)\n* An [Astra DB Application Token](https://docs.datastax.com/en/astra-db-serverless/databases/create-database.html) for the Astra DB component.\n\n## Quickstart\n\n1. In the Astra DB component, add your Astra DB Application Token.\nThis connects Langflow to your Astra database.\n2. Select an Astra collection that is hybrid-enabled.\nFor more information, see the [Datastax documentation](https://docs.datastax.com/en/astra-db-serverless/databases/hybrid-search.html).\nThe connection appears between the Parser component and the Astra DB component when a vector database is connected.\n3. Ensure the **Lexical Terms** and **Parsed Text** ports are connected.\n4. Add your OpenAI API key in the **Language Model** model component.\n5. Open the Playground and ask a question, like \"What are the features of my data?\"",
-            "display_name": "",
-            "documentation": "",
-            "template": {
-              "backgroundColor": "blue"
-            }
-          },
-          "type": "note"
-        },
-        "dragging": false,
-        "id": "note-IkRDS",
-        "measured": {
-          "height": 601,
-          "width": 575
-        },
-        "position": {
-          "x": 816.3801044575429,
-          "y": -279.19595575780494
-        },
-        "selected": false,
-        "type": "noteNode"
-      },
-      {
-        "data": {
-          "id": "AstraDB-93cal",
-          "node": {
-            "base_classes": [
-              "Data",
-              "DataFrame",
-              "VectorStore"
-            ],
-            "beta": false,
-            "conditional_paths": [],
-            "custom_fields": {},
-            "description": "Ingest and search documents in Astra DB",
-            "display_name": "Astra DB",
-            "documentation": "https://docs.datastax.com/en/langflow/astra-components.html",
-            "edited": false,
-            "field_order": [
-              "token",
-              "environment",
-              "database_name",
-              "api_endpoint",
-              "keyspace",
-              "collection_name",
-              "embedding_model",
-              "ingest_data",
-              "search_query",
-              "should_cache_vector_store",
-              "search_method",
-              "reranker",
-              "lexical_terms",
-              "number_of_results",
-              "search_type",
-              "search_score_threshold",
-              "advanced_search_filter",
-              "autodetect_collection",
-              "content_field",
-              "deletion_field",
-              "ignore_invalid_documents",
-              "astradb_vectorstore_kwargs"
-            ],
-            "frozen": false,
-            "icon": "AstraDB",
-            "legacy": false,
-            "metadata": {
-              "code_hash": "0e26d8c1384d",
-              "dependencies": {
-                "dependencies": [],
-                "total_dependencies": 0
-              },
-              "module": "lfx.components.vectorstores.astradb.AstraDBVectorStoreComponent"
-            },
-            "minimized": false,
-            "output_types": [],
-            "outputs": [
-              {
-                "allows_loop": false,
-                "cache": true,
-                "display_name": "Search Results",
-                "group_outputs": false,
-                "method": "search_documents",
-                "name": "search_results",
-                "selected": "Data",
-                "tool_mode": true,
-                "types": [
-                  "Data"
-                ],
-                "value": "__UNDEFINED__"
-              },
-              {
-                "allows_loop": false,
-                "cache": true,
-                "display_name": "DataFrame",
-                "group_outputs": false,
-                "method": "as_dataframe",
-                "name": "dataframe",
-                "selected": "DataFrame",
-                "tool_mode": true,
-                "types": [
-                  "DataFrame"
-                ],
-                "value": "__UNDEFINED__"
-              },
-              {
-                "allows_loop": false,
-                "cache": true,
-                "display_name": "Vector Store Connection",
-                "group_outputs": false,
-                "hidden": false,
-                "method": "as_vector_store",
-                "name": "vectorstoreconnection",
-                "selected": "VectorStore",
-                "tool_mode": true,
-                "types": [
-                  "VectorStore"
-                ],
-                "value": "__UNDEFINED__"
-              }
-            ],
-            "pinned": false,
-            "template": {
-              "_type": "Component",
-              "advanced_search_filter": {
-                "_input_type": "NestedDictInput",
-                "advanced": true,
-                "display_name": "Search Metadata Filter",
-                "dynamic": false,
-                "info": "Optional dictionary of filters to apply to the search query.",
-                "list": false,
-                "list_add_label": "Add More",
-                "name": "advanced_search_filter",
-                "placeholder": "",
-                "required": false,
-                "show": true,
-                "title_case": false,
-=======
->>>>>>> 7460ee9f
                 "tool_mode": false,
                 "trace_as_input": true,
                 "trace_as_metadata": true,

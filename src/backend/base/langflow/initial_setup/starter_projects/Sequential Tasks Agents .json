{
  "data": {
    "edges": [
      {
        "animated": false,
        "className": "",
        "data": {
          "sourceHandle": {
            "dataType": "Prompt",
            "id": "Prompt-h73y0",
            "name": "prompt",
            "output_types": [
              "Message"
            ]
          },
          "targetHandle": {
            "fieldName": "system_prompt",
            "id": "Agent-uuZ76",
            "inputTypes": [
              "Message"
            ],
            "type": "str"
          }
        },
        "id": "reactflow__edge-Prompt-h73y0{œdataTypeœ:œPromptœ,œidœ:œPrompt-h73y0œ,œnameœ:œpromptœ,œoutput_typesœ:[œMessageœ]}-Agent-uuZ76{œfieldNameœ:œsystem_promptœ,œidœ:œAgent-uuZ76œ,œinputTypesœ:[œMessageœ],œtypeœ:œstrœ}",
        "source": "Prompt-h73y0",
        "sourceHandle": "{œdataTypeœ: œPromptœ, œidœ: œPrompt-h73y0œ, œnameœ: œpromptœ, œoutput_typesœ: [œMessageœ]}",
        "target": "Agent-uuZ76",
        "targetHandle": "{œfieldNameœ: œsystem_promptœ, œidœ: œAgent-uuZ76œ, œinputTypesœ: [œMessageœ], œtypeœ: œstrœ}"
      },
      {
        "animated": false,
        "className": "",
        "data": {
          "sourceHandle": {
            "dataType": "Prompt",
            "id": "Prompt-kaNRB",
            "name": "prompt",
            "output_types": [
              "Message"
            ]
          },
          "targetHandle": {
            "fieldName": "system_prompt",
            "id": "Agent-9kiKa",
            "inputTypes": [
              "Message"
            ],
<<<<<<< HEAD
            "type": "str"
          }
        },
        "id": "reactflow__edge-Prompt-kaNRB{œdataTypeœ:œPromptœ,œidœ:œPrompt-kaNRBœ,œnameœ:œpromptœ,œoutput_typesœ:[œMessageœ]}-Agent-9kiKa{œfieldNameœ:œsystem_promptœ,œidœ:œAgent-9kiKaœ,œinputTypesœ:[œMessageœ],œtypeœ:œstrœ}",
        "source": "Prompt-kaNRB",
        "sourceHandle": "{œdataTypeœ: œPromptœ, œidœ: œPrompt-kaNRBœ, œnameœ: œpromptœ, œoutput_typesœ: [œMessageœ]}",
        "target": "Agent-9kiKa",
        "targetHandle": "{œfieldNameœ: œsystem_promptœ, œidœ: œAgent-9kiKaœ, œinputTypesœ: [œMessageœ], œtypeœ: œstrœ}"
      },
      {
        "animated": false,
        "className": "",
        "data": {
          "sourceHandle": {
            "dataType": "Agent",
            "id": "Agent-uuZ76",
            "name": "response",
            "output_types": [
              "Message"
            ]
          },
          "targetHandle": {
            "fieldName": "input_value",
            "id": "ChatOutput-r9E97",
            "inputTypes": [
              "Message"
=======
            "frozen": false,
            "icon": "MessagesSquare",
            "legacy": false,
            "lf_version": "1.0.19.post2",
            "metadata": {},
            "output_types": [],
            "outputs": [
              {
                "allows_loop": false,
                "cache": true,
                "display_name": "Message",
                "method": "message_response",
                "name": "message",
                "selected": "Message",
                "types": [
                  "Message"
                ],
                "value": "__UNDEFINED__"
              }
>>>>>>> be6b3980
            ],
            "type": "str"
          }
        },
        "id": "reactflow__edge-Agent-uuZ76{œdataTypeœ:œAgentœ,œidœ:œAgent-uuZ76œ,œnameœ:œresponseœ,œoutput_typesœ:[œMessageœ]}-ChatOutput-r9E97{œfieldNameœ:œinput_valueœ,œidœ:œChatOutput-r9E97œ,œinputTypesœ:[œMessageœ],œtypeœ:œstrœ}",
        "source": "Agent-uuZ76",
        "sourceHandle": "{œdataTypeœ: œAgentœ, œidœ: œAgent-uuZ76œ, œnameœ: œresponseœ, œoutput_typesœ: [œMessageœ]}",
        "target": "ChatOutput-r9E97",
        "targetHandle": "{œfieldNameœ: œinput_valueœ, œidœ: œChatOutput-r9E97œ, œinputTypesœ: [œMessageœ], œtypeœ: œstrœ}"
      },
      {
        "animated": false,
        "className": "",
        "data": {
          "sourceHandle": {
            "dataType": "Agent",
            "id": "Agent-9kiKa",
            "name": "response",
            "output_types": [
              "Message"
            ]
          },
          "targetHandle": {
            "fieldName": "finance_agent_output",
            "id": "Prompt-h73y0",
            "inputTypes": [
              "Message",
              "Text"
            ],
            "type": "str"
          }
        },
        "id": "reactflow__edge-Agent-9kiKa{œdataTypeœ:œAgentœ,œidœ:œAgent-9kiKaœ,œnameœ:œresponseœ,œoutput_typesœ:[œMessageœ]}-Prompt-h73y0{œfieldNameœ:œfinance_agent_outputœ,œidœ:œPrompt-h73y0œ,œinputTypesœ:[œMessageœ,œTextœ],œtypeœ:œstrœ}",
        "source": "Agent-9kiKa",
        "sourceHandle": "{œdataTypeœ: œAgentœ, œidœ: œAgent-9kiKaœ, œnameœ: œresponseœ, œoutput_typesœ: [œMessageœ]}",
        "target": "Prompt-h73y0",
        "targetHandle": "{œfieldNameœ: œfinance_agent_outputœ, œidœ: œPrompt-h73y0œ, œinputTypesœ: [œMessageœ, œTextœ], œtypeœ: œstrœ}"
      },
      {
        "animated": false,
        "className": "",
        "data": {
          "sourceHandle": {
            "dataType": "ChatInput",
            "id": "ChatInput-udfr5",
            "name": "message",
            "output_types": [
              "Message"
            ]
          },
          "targetHandle": {
            "fieldName": "input_value",
            "id": "Agent-i5i7H",
            "inputTypes": [
              "Message"
            ],
            "type": "str"
          }
        },
        "id": "reactflow__edge-ChatInput-udfr5{œdataTypeœ:œChatInputœ,œidœ:œChatInput-udfr5œ,œnameœ:œmessageœ,œoutput_typesœ:[œMessageœ]}-Agent-i5i7H{œfieldNameœ:œinput_valueœ,œidœ:œAgent-i5i7Hœ,œinputTypesœ:[œMessageœ],œtypeœ:œstrœ}",
        "source": "ChatInput-udfr5",
        "sourceHandle": "{œdataTypeœ: œChatInputœ, œidœ: œChatInput-udfr5œ, œnameœ: œmessageœ, œoutput_typesœ: [œMessageœ]}",
        "target": "Agent-i5i7H",
        "targetHandle": "{œfieldNameœ: œinput_valueœ, œidœ: œAgent-i5i7Hœ, œinputTypesœ: [œMessageœ], œtypeœ: œstrœ}"
      },
      {
        "animated": false,
        "className": "",
        "data": {
          "sourceHandle": {
            "dataType": "Prompt",
            "id": "Prompt-62kjh",
            "name": "prompt",
            "output_types": [
              "Message"
            ]
          },
          "targetHandle": {
            "fieldName": "system_prompt",
            "id": "Agent-i5i7H",
            "inputTypes": [
              "Message"
            ],
            "type": "str"
          }
        },
        "id": "reactflow__edge-Prompt-62kjh{œdataTypeœ:œPromptœ,œidœ:œPrompt-62kjhœ,œnameœ:œpromptœ,œoutput_typesœ:[œMessageœ]}-Agent-i5i7H{œfieldNameœ:œsystem_promptœ,œidœ:œAgent-i5i7Hœ,œinputTypesœ:[œMessageœ],œtypeœ:œstrœ}",
        "source": "Prompt-62kjh",
        "sourceHandle": "{œdataTypeœ: œPromptœ, œidœ: œPrompt-62kjhœ, œnameœ: œpromptœ, œoutput_typesœ: [œMessageœ]}",
        "target": "Agent-i5i7H",
        "targetHandle": "{œfieldNameœ: œsystem_promptœ, œidœ: œAgent-i5i7Hœ, œinputTypesœ: [œMessageœ], œtypeœ: œstrœ}"
      },
      {
        "animated": false,
        "className": "",
        "data": {
          "sourceHandle": {
            "dataType": "Agent",
            "id": "Agent-i5i7H",
            "name": "response",
            "output_types": [
              "Message"
            ]
          },
          "targetHandle": {
            "fieldName": "input_value",
            "id": "Agent-9kiKa",
            "inputTypes": [
              "Message"
            ],
            "type": "str"
          }
        },
        "id": "reactflow__edge-Agent-i5i7H{œdataTypeœ:œAgentœ,œidœ:œAgent-i5i7Hœ,œnameœ:œresponseœ,œoutput_typesœ:[œMessageœ]}-Agent-9kiKa{œfieldNameœ:œinput_valueœ,œidœ:œAgent-9kiKaœ,œinputTypesœ:[œMessageœ],œtypeœ:œstrœ}",
        "source": "Agent-i5i7H",
        "sourceHandle": "{œdataTypeœ: œAgentœ, œidœ: œAgent-i5i7Hœ, œnameœ: œresponseœ, œoutput_typesœ: [œMessageœ]}",
        "target": "Agent-9kiKa",
        "targetHandle": "{œfieldNameœ: œinput_valueœ, œidœ: œAgent-9kiKaœ, œinputTypesœ: [œMessageœ], œtypeœ: œstrœ}"
      },
      {
        "animated": false,
        "className": "",
        "data": {
          "sourceHandle": {
            "dataType": "Agent",
            "id": "Agent-i5i7H",
            "name": "response",
            "output_types": [
              "Message"
            ]
          },
          "targetHandle": {
            "fieldName": "research_agent_output",
            "id": "Prompt-h73y0",
            "inputTypes": [
              "Message",
              "Text"
            ],
            "type": "str"
          }
        },
        "id": "reactflow__edge-Agent-i5i7H{œdataTypeœ:œAgentœ,œidœ:œAgent-i5i7Hœ,œnameœ:œresponseœ,œoutput_typesœ:[œMessageœ]}-Prompt-h73y0{œfieldNameœ:œresearch_agent_outputœ,œidœ:œPrompt-h73y0œ,œinputTypesœ:[œMessageœ,œTextœ],œtypeœ:œstrœ}",
        "source": "Agent-i5i7H",
        "sourceHandle": "{œdataTypeœ: œAgentœ, œidœ: œAgent-i5i7Hœ, œnameœ: œresponseœ, œoutput_typesœ: [œMessageœ]}",
        "target": "Prompt-h73y0",
        "targetHandle": "{œfieldNameœ: œresearch_agent_outputœ, œidœ: œPrompt-h73y0œ, œinputTypesœ: [œMessageœ, œTextœ], œtypeœ: œstrœ}"
      },
      {
        "className": "",
        "data": {
          "sourceHandle": {
            "dataType": "CalculatorComponent",
            "id": "CalculatorComponent-RNHql",
            "name": "component_as_tool",
            "output_types": [
              "Tool"
            ]
          },
          "targetHandle": {
            "fieldName": "tools",
            "id": "Agent-uuZ76",
            "inputTypes": [
              "Tool"
            ],
            "type": "other"
          }
        },
        "id": "reactflow__edge-CalculatorComponent-RNHql{œdataTypeœ:œCalculatorComponentœ,œidœ:œCalculatorComponent-RNHqlœ,œnameœ:œcomponent_as_toolœ,œoutput_typesœ:[œToolœ]}-Agent-uuZ76{œfieldNameœ:œtoolsœ,œidœ:œAgent-uuZ76œ,œinputTypesœ:[œToolœ],œtypeœ:œotherœ}",
        "source": "CalculatorComponent-RNHql",
        "sourceHandle": "{œdataTypeœ: œCalculatorComponentœ, œidœ: œCalculatorComponent-RNHqlœ, œnameœ: œcomponent_as_toolœ, œoutput_typesœ: [œToolœ]}",
        "target": "Agent-uuZ76",
        "targetHandle": "{œfieldNameœ: œtoolsœ, œidœ: œAgent-uuZ76œ, œinputTypesœ: [œToolœ], œtypeœ: œotherœ}"
      },
      {
        "className": "",
        "data": {
          "sourceHandle": {
            "dataType": "YfinanceComponent",
            "id": "YfinanceComponent-FS7QO",
            "name": "component_as_tool",
            "output_types": [
              "Tool"
            ]
          },
          "targetHandle": {
            "fieldName": "tools",
            "id": "Agent-9kiKa",
            "inputTypes": [
              "Tool"
            ],
            "type": "other"
          }
        },
        "id": "reactflow__edge-YfinanceComponent-FS7QO{œdataTypeœ:œYfinanceComponentœ,œidœ:œYfinanceComponent-FS7QOœ,œnameœ:œcomponent_as_toolœ,œoutput_typesœ:[œToolœ]}-Agent-9kiKa{œfieldNameœ:œtoolsœ,œidœ:œAgent-9kiKaœ,œinputTypesœ:[œToolœ],œtypeœ:œotherœ}",
        "source": "YfinanceComponent-FS7QO",
        "sourceHandle": "{œdataTypeœ: œYfinanceComponentœ, œidœ: œYfinanceComponent-FS7QOœ, œnameœ: œcomponent_as_toolœ, œoutput_typesœ: [œToolœ]}",
        "target": "Agent-9kiKa",
        "targetHandle": "{œfieldNameœ: œtoolsœ, œidœ: œAgent-9kiKaœ, œinputTypesœ: [œToolœ], œtypeœ: œotherœ}"
      },
      {
        "data": {
          "sourceHandle": {
            "dataType": "TavilySearchComponent",
            "id": "TavilySearchComponent-uLUDV",
            "name": "component_as_tool",
            "output_types": [
              "Tool"
            ]
          },
          "targetHandle": {
            "fieldName": "tools",
            "id": "Agent-i5i7H",
            "inputTypes": [
              "Tool"
            ],
            "type": "other"
          }
        },
        "id": "xy-edge__TavilySearchComponent-uLUDV{œdataTypeœ:œTavilySearchComponentœ,œidœ:œTavilySearchComponent-uLUDVœ,œnameœ:œcomponent_as_toolœ,œoutput_typesœ:[œToolœ]}-Agent-i5i7H{œfieldNameœ:œtoolsœ,œidœ:œAgent-i5i7Hœ,œinputTypesœ:[œToolœ],œtypeœ:œotherœ}",
        "source": "TavilySearchComponent-uLUDV",
        "sourceHandle": "{œdataTypeœ: œTavilySearchComponentœ, œidœ: œTavilySearchComponent-uLUDVœ, œnameœ: œcomponent_as_toolœ, œoutput_typesœ: [œToolœ]}",
        "target": "Agent-i5i7H",
        "targetHandle": "{œfieldNameœ: œtoolsœ, œidœ: œAgent-i5i7Hœ, œinputTypesœ: [œToolœ], œtypeœ: œotherœ}"
      }
    ],
    "nodes": [
      {
        "data": {
          "description": "Display a chat message in the Playground.",
          "display_name": "Chat Output",
          "id": "ChatOutput-r9E97",
          "node": {
            "base_classes": [
              "Message"
            ],
            "beta": false,
            "conditional_paths": [],
            "custom_fields": {},
            "description": "Display a chat message in the Playground.",
            "display_name": "Chat Output",
            "documentation": "",
            "edited": false,
            "field_order": [
              "input_value",
              "should_store_message",
              "sender",
              "sender_name",
              "session_id",
              "data_template",
              "background_color",
              "chat_icon",
              "text_color"
            ],
            "frozen": false,
            "icon": "MessagesSquare",
            "legacy": false,
            "lf_version": "1.0.19.post2",
            "metadata": {},
            "output_types": [],
            "outputs": [
              {
                "allows_loop": false,
                "cache": true,
                "display_name": "Message",
                "method": "message_response",
                "name": "message",
                "selected": "Message",
                "types": [
                  "Message"
                ],
                "value": "__UNDEFINED__"
              }
            ],
            "pinned": false,
            "template": {
              "_type": "Component",
              "background_color": {
                "_input_type": "MessageTextInput",
                "advanced": true,
                "display_name": "Background Color",
                "dynamic": false,
                "info": "The background color of the icon.",
                "input_types": [
                  "Message"
                ],
                "list": false,
                "load_from_db": false,
                "name": "background_color",
                "placeholder": "",
                "required": false,
                "show": true,
                "title_case": false,
                "tool_mode": false,
                "trace_as_input": true,
                "trace_as_metadata": true,
                "type": "str",
                "value": ""
              },
              "chat_icon": {
                "_input_type": "MessageTextInput",
                "advanced": true,
                "display_name": "Icon",
                "dynamic": false,
                "info": "The icon of the message.",
                "input_types": [
                  "Message"
                ],
                "list": false,
                "load_from_db": false,
                "name": "chat_icon",
                "placeholder": "",
                "required": false,
                "show": true,
                "title_case": false,
                "tool_mode": false,
                "trace_as_input": true,
                "trace_as_metadata": true,
                "type": "str",
                "value": ""
              },
              "code": {
                "advanced": true,
                "dynamic": true,
                "fileTypes": [],
                "file_path": "",
                "info": "",
                "list": false,
                "load_from_db": false,
                "multiline": true,
                "name": "code",
                "password": false,
                "placeholder": "",
                "required": true,
                "show": true,
                "title_case": false,
                "type": "code",
<<<<<<< HEAD
                "value": "from langflow.base.io.chat import ChatComponent\nfrom langflow.inputs import BoolInput\nfrom langflow.io import DropdownInput, MessageInput, MessageTextInput, Output\nfrom langflow.schema.message import Message\nfrom langflow.schema.properties import Source\nfrom langflow.utils.constants import (\n    MESSAGE_SENDER_AI,\n    MESSAGE_SENDER_NAME_AI,\n    MESSAGE_SENDER_USER,\n)\n\n\nclass ChatOutput(ChatComponent):\n    display_name = \"Chat Output\"\n    description = \"Display a chat message in the Playground.\"\n    icon = \"MessagesSquare\"\n    name = \"ChatOutput\"\n    minimized = True\n\n    inputs = [\n        MessageInput(\n            name=\"input_value\",\n            display_name=\"Text\",\n            info=\"Message to be passed as output.\",\n        ),\n        BoolInput(\n            name=\"should_store_message\",\n            display_name=\"Store Messages\",\n            info=\"Store the message in the history.\",\n            value=True,\n            advanced=True,\n        ),\n        DropdownInput(\n            name=\"sender\",\n            display_name=\"Sender Type\",\n            options=[MESSAGE_SENDER_AI, MESSAGE_SENDER_USER],\n            value=MESSAGE_SENDER_AI,\n            advanced=True,\n            info=\"Type of sender.\",\n        ),\n        MessageTextInput(\n            name=\"sender_name\",\n            display_name=\"Sender Name\",\n            info=\"Name of the sender.\",\n            value=MESSAGE_SENDER_NAME_AI,\n            advanced=True,\n        ),\n        MessageTextInput(\n            name=\"session_id\",\n            display_name=\"Session ID\",\n            info=\"The session ID of the chat. If empty, the current session ID parameter will be used.\",\n            advanced=True,\n        ),\n        MessageTextInput(\n            name=\"data_template\",\n            display_name=\"Data Template\",\n            value=\"{text}\",\n            advanced=True,\n            info=\"Template to convert Data to Text. If left empty, it will be dynamically set to the Data's text key.\",\n        ),\n        MessageTextInput(\n            name=\"background_color\",\n            display_name=\"Background Color\",\n            info=\"The background color of the icon.\",\n            advanced=True,\n        ),\n        MessageTextInput(\n            name=\"chat_icon\",\n            display_name=\"Icon\",\n            info=\"The icon of the message.\",\n            advanced=True,\n        ),\n        MessageTextInput(\n            name=\"text_color\",\n            display_name=\"Text Color\",\n            info=\"The text color of the name\",\n            advanced=True,\n        ),\n    ]\n    outputs = [\n        Output(\n            display_name=\"Message\",\n            name=\"message\",\n            method=\"message_response\",\n        ),\n    ]\n\n    def _build_source(self, id_: str | None, display_name: str | None, source: str | None) -> Source:\n        source_dict = {}\n        if id_:\n            source_dict[\"id\"] = id_\n        if display_name:\n            source_dict[\"display_name\"] = display_name\n        if source:\n            source_dict[\"source\"] = source\n        return Source(**source_dict)\n\n    async def message_response(self) -> Message:\n        source, icon, display_name, source_id = self.get_properties_from_source_component()\n        background_color = self.background_color\n        text_color = self.text_color\n        if self.chat_icon:\n            icon = self.chat_icon\n        message = self.input_value if isinstance(self.input_value, Message) else Message(text=self.input_value)\n        message.sender = self.sender\n        message.sender_name = self.sender_name\n        message.session_id = self.session_id\n        message.flow_id = self.graph.flow_id if hasattr(self, \"graph\") else None\n        message.properties.source = self._build_source(source_id, display_name, source)\n        message.properties.icon = icon\n        message.properties.background_color = background_color\n        message.properties.text_color = text_color\n        if self.session_id and isinstance(message, Message) and self.should_store_message:\n            stored_message = await self.send_message(\n                message,\n            )\n            self.message.value = stored_message\n            message = stored_message\n\n        self.status = message\n        return message\n"
=======
                "value": "from langchain_core.tools import StructuredTool\n\nfrom langflow.base.agents.agent import LCToolsAgentComponent\nfrom langflow.base.models.model_input_constants import (\n    ALL_PROVIDER_FIELDS,\n    MODEL_DYNAMIC_UPDATE_FIELDS,\n    MODEL_PROVIDERS_DICT,\n)\nfrom langflow.base.models.model_utils import get_model_name\nfrom langflow.components.helpers import CurrentDateComponent\nfrom langflow.components.helpers.memory import MemoryComponent\nfrom langflow.components.langchain_utilities.tool_calling import ToolCallingAgentComponent\nfrom langflow.custom.utils import update_component_build_config\nfrom langflow.io import BoolInput, DropdownInput, MultilineInput, Output\nfrom langflow.logging import logger\nfrom langflow.schema.dotdict import dotdict\nfrom langflow.schema.message import Message\n\n\ndef set_advanced_true(component_input):\n    component_input.advanced = True\n    return component_input\n\n\nclass AgentComponent(ToolCallingAgentComponent):\n    display_name: str = \"Agent\"\n    description: str = \"Define the agent's instructions, then enter a task to complete using tools.\"\n    icon = \"bot\"\n    beta = False\n    name = \"Agent\"\n\n    memory_inputs = [set_advanced_true(component_input) for component_input in MemoryComponent().inputs]\n\n    inputs = [\n        DropdownInput(\n            name=\"agent_llm\",\n            display_name=\"Model Provider\",\n            info=\"The provider of the language model that the agent will use to generate responses.\",\n            options=[*sorted(MODEL_PROVIDERS_DICT.keys()), \"Custom\"],\n            value=\"OpenAI\",\n            real_time_refresh=True,\n            input_types=[],\n        ),\n        *MODEL_PROVIDERS_DICT[\"OpenAI\"][\"inputs\"],\n        MultilineInput(\n            name=\"system_prompt\",\n            display_name=\"Agent Instructions\",\n            info=\"System Prompt: Initial instructions and context provided to guide the agent's behavior.\",\n            value=\"You are a helpful assistant that can use tools to answer questions and perform tasks.\",\n            advanced=False,\n        ),\n        *LCToolsAgentComponent._base_inputs,\n        *memory_inputs,\n        BoolInput(\n            name=\"add_current_date_tool\",\n            display_name=\"Current Date\",\n            advanced=True,\n            info=\"If true, will add a tool to the agent that returns the current date.\",\n            value=True,\n        ),\n    ]\n    outputs = [Output(name=\"response\", display_name=\"Response\", method=\"message_response\")]\n\n    async def message_response(self) -> Message:\n        try:\n            llm_model, display_name = self.get_llm()\n            if llm_model is None:\n                msg = \"No language model selected\"\n                raise ValueError(msg)\n            self.model_name = get_model_name(llm_model, display_name=display_name)\n        except Exception as e:\n            # Log the error for debugging purposes\n            logger.error(f\"Error retrieving language model: {e}\")\n            raise\n\n        try:\n            self.chat_history = await self.get_memory_data()\n        except Exception as e:\n            logger.error(f\"Error retrieving chat history: {e}\")\n            raise\n\n        if self.add_current_date_tool:\n            try:\n                if not isinstance(self.tools, list):  # type: ignore[has-type]\n                    self.tools = []\n                # Convert CurrentDateComponent to a StructuredTool\n                current_date_tool = (await CurrentDateComponent().to_toolkit()).pop(0)\n                # current_date_tool = CurrentDateComponent().to_toolkit()[0]\n                if isinstance(current_date_tool, StructuredTool):\n                    self.tools.append(current_date_tool)\n                else:\n                    msg = \"CurrentDateComponent must be converted to a StructuredTool\"\n                    raise TypeError(msg)\n            except Exception as e:\n                logger.error(f\"Error adding current date tool: {e}\")\n                raise\n\n        if not self.tools:\n            msg = \"Tools are required to run the agent.\"\n            logger.error(msg)\n            raise ValueError(msg)\n\n        try:\n            self.set(\n                llm=llm_model,\n                tools=self.tools,\n                chat_history=self.chat_history,\n                input_value=self.input_value,\n                system_prompt=self.system_prompt,\n            )\n            agent = self.create_agent_runnable()\n        except Exception as e:\n            logger.error(f\"Error setting up the agent: {e}\")\n            raise\n\n        return await self.run_agent(agent)\n\n    async def get_memory_data(self):\n        memory_kwargs = {\n            component_input.name: getattr(self, f\"{component_input.name}\") for component_input in self.memory_inputs\n        }\n        # filter out empty values\n        memory_kwargs = {k: v for k, v in memory_kwargs.items() if v}\n\n        return await MemoryComponent().set(**memory_kwargs).retrieve_messages()\n\n    def get_llm(self):\n        if isinstance(self.agent_llm, str):\n            try:\n                provider_info = MODEL_PROVIDERS_DICT.get(self.agent_llm)\n                if provider_info:\n                    component_class = provider_info.get(\"component_class\")\n                    display_name = component_class.display_name\n                    inputs = provider_info.get(\"inputs\")\n                    prefix = provider_info.get(\"prefix\", \"\")\n                    return (\n                        self._build_llm_model(component_class, inputs, prefix),\n                        display_name,\n                    )\n            except Exception as e:\n                msg = f\"Error building {self.agent_llm} language model\"\n                raise ValueError(msg) from e\n        return self.agent_llm, None\n\n    def _build_llm_model(self, component, inputs, prefix=\"\"):\n        model_kwargs = {input_.name: getattr(self, f\"{prefix}{input_.name}\") for input_ in inputs}\n        return component.set(**model_kwargs).build_model()\n\n    def set_component_params(self, component):\n        provider_info = MODEL_PROVIDERS_DICT.get(self.agent_llm)\n        if provider_info:\n            inputs = provider_info.get(\"inputs\")\n            prefix = provider_info.get(\"prefix\")\n            model_kwargs = {input_.name: getattr(self, f\"{prefix}{input_.name}\") for input_ in inputs}\n\n            return component.set(**model_kwargs)\n        return component\n\n    def delete_fields(self, build_config: dotdict, fields: dict | list[str]) -> None:\n        \"\"\"Delete specified fields from build_config.\"\"\"\n        for field in fields:\n            build_config.pop(field, None)\n\n    def update_input_types(self, build_config: dotdict) -> dotdict:\n        \"\"\"Update input types for all fields in build_config.\"\"\"\n        for key, value in build_config.items():\n            if isinstance(value, dict):\n                if value.get(\"input_types\") is None:\n                    build_config[key][\"input_types\"] = []\n            elif hasattr(value, \"input_types\") and value.input_types is None:\n                value.input_types = []\n        return build_config\n\n    async def update_build_config(\n        self, build_config: dotdict, field_value: str, field_name: str | None = None\n    ) -> dotdict:\n        # Iterate over all providers in the MODEL_PROVIDERS_DICT\n        # Existing logic for updating build_config\n        if field_name in (\"agent_llm\",):\n            build_config[\"agent_llm\"][\"value\"] = field_value\n            provider_info = MODEL_PROVIDERS_DICT.get(field_value)\n            if provider_info:\n                component_class = provider_info.get(\"component_class\")\n                if component_class and hasattr(component_class, \"update_build_config\"):\n                    # Call the component class's update_build_config method\n                    build_config = await update_component_build_config(\n                        component_class, build_config, field_value, \"model_name\"\n                    )\n\n            provider_configs: dict[str, tuple[dict, list[dict]]] = {\n                provider: (\n                    MODEL_PROVIDERS_DICT[provider][\"fields\"],\n                    [\n                        MODEL_PROVIDERS_DICT[other_provider][\"fields\"]\n                        for other_provider in MODEL_PROVIDERS_DICT\n                        if other_provider != provider\n                    ],\n                )\n                for provider in MODEL_PROVIDERS_DICT\n            }\n            if field_value in provider_configs:\n                fields_to_add, fields_to_delete = provider_configs[field_value]\n\n                # Delete fields from other providers\n                for fields in fields_to_delete:\n                    self.delete_fields(build_config, fields)\n\n                # Add provider-specific fields\n                if field_value == \"OpenAI\" and not any(field in build_config for field in fields_to_add):\n                    build_config.update(fields_to_add)\n                else:\n                    build_config.update(fields_to_add)\n                # Reset input types for agent_llm\n                build_config[\"agent_llm\"][\"input_types\"] = []\n            elif field_value == \"Custom\":\n                # Delete all provider fields\n                self.delete_fields(build_config, ALL_PROVIDER_FIELDS)\n                # Update with custom component\n                custom_component = DropdownInput(\n                    name=\"agent_llm\",\n                    display_name=\"Language Model\",\n                    options=[*sorted(MODEL_PROVIDERS_DICT.keys()), \"Custom\"],\n                    value=\"Custom\",\n                    real_time_refresh=True,\n                    input_types=[\"LanguageModel\"],\n                )\n                build_config.update({\"agent_llm\": custom_component.to_dict()})\n            # Update input types for all fields\n            build_config = self.update_input_types(build_config)\n\n            # Validate required keys\n            default_keys = [\n                \"code\",\n                \"_type\",\n                \"agent_llm\",\n                \"tools\",\n                \"input_value\",\n                \"add_current_date_tool\",\n                \"system_prompt\",\n                \"agent_description\",\n                \"max_iterations\",\n                \"handle_parsing_errors\",\n                \"verbose\",\n            ]\n            missing_keys = [key for key in default_keys if key not in build_config]\n            if missing_keys:\n                msg = f\"Missing required keys in build_config: {missing_keys}\"\n                raise ValueError(msg)\n        if (\n            isinstance(self.agent_llm, str)\n            and self.agent_llm in MODEL_PROVIDERS_DICT\n            and field_name in MODEL_DYNAMIC_UPDATE_FIELDS\n        ):\n            provider_info = MODEL_PROVIDERS_DICT.get(self.agent_llm)\n            if provider_info:\n                component_class = provider_info.get(\"component_class\")\n                component_class = self.set_component_params(component_class)\n                prefix = provider_info.get(\"prefix\")\n                if component_class and hasattr(component_class, \"update_build_config\"):\n                    # Call each component class's update_build_config method\n                    # remove the prefix from the field_name\n                    if isinstance(field_name, str) and isinstance(prefix, str):\n                        field_name = field_name.replace(prefix, \"\")\n                    build_config = await update_component_build_config(\n                        component_class, build_config, field_value, \"model_name\"\n                    )\n        return dotdict({k: v.to_dict() if hasattr(v, \"to_dict\") else v for k, v in build_config.items()})\n"
>>>>>>> be6b3980
              },
              "data_template": {
                "_input_type": "MessageTextInput",
                "advanced": true,
                "display_name": "Data Template",
                "dynamic": false,
                "info": "Template to convert Data to Text. If left empty, it will be dynamically set to the Data's text key.",
                "input_types": [
                  "Message"
                ],
                "list": false,
                "load_from_db": false,
                "name": "data_template",
                "placeholder": "",
                "required": false,
                "show": true,
                "title_case": false,
                "tool_mode": false,
                "trace_as_input": true,
                "trace_as_metadata": true,
                "type": "str",
                "value": "{text}"
              },
              "input_value": {
                "_input_type": "MessageInput",
                "advanced": false,
                "display_name": "Text",
                "dynamic": false,
                "info": "Message to be passed as output.",
                "input_types": [
                  "Message"
                ],
                "list": false,
                "load_from_db": false,
                "name": "input_value",
                "placeholder": "",
                "required": false,
                "show": true,
                "title_case": false,
                "trace_as_input": true,
                "trace_as_metadata": true,
                "type": "str",
                "value": ""
              },
              "sender": {
                "_input_type": "DropdownInput",
                "advanced": true,
                "combobox": false,
                "display_name": "Sender Type",
                "dynamic": false,
                "info": "Type of sender.",
                "name": "sender",
                "options": [
                  "Machine",
                  "User"
                ],
                "placeholder": "",
                "required": false,
                "show": true,
                "title_case": false,
                "tool_mode": false,
                "trace_as_metadata": true,
                "type": "str",
                "value": "Machine"
              },
              "sender_name": {
                "_input_type": "MessageTextInput",
                "advanced": true,
                "display_name": "Sender Name",
                "dynamic": false,
                "info": "Name of the sender.",
                "input_types": [
                  "Message"
                ],
                "list": false,
                "load_from_db": false,
                "name": "sender_name",
                "placeholder": "",
                "required": false,
                "show": true,
                "title_case": false,
                "tool_mode": false,
                "trace_as_input": true,
                "trace_as_metadata": true,
                "type": "str",
                "value": "AI"
              },
              "session_id": {
                "_input_type": "MessageTextInput",
                "advanced": true,
                "display_name": "Session ID",
                "dynamic": false,
                "info": "The session ID of the chat. If empty, the current session ID parameter will be used.",
                "input_types": [
                  "Message"
                ],
                "list": false,
                "load_from_db": false,
                "name": "session_id",
                "placeholder": "",
                "required": false,
                "show": true,
                "title_case": false,
                "tool_mode": false,
                "trace_as_input": true,
                "trace_as_metadata": true,
                "type": "str",
                "value": ""
              },
              "should_store_message": {
                "_input_type": "BoolInput",
                "advanced": true,
                "display_name": "Store Messages",
                "dynamic": false,
                "info": "Store the message in the history.",
                "list": false,
                "name": "should_store_message",
                "placeholder": "",
                "required": false,
                "show": true,
                "title_case": false,
                "trace_as_metadata": true,
                "type": "bool",
                "value": true
              },
              "text_color": {
                "_input_type": "MessageTextInput",
                "advanced": true,
                "display_name": "Text Color",
                "dynamic": false,
                "info": "The text color of the name",
                "input_types": [
                  "Message"
                ],
                "list": false,
                "load_from_db": false,
                "name": "text_color",
                "placeholder": "",
                "required": false,
                "show": true,
                "title_case": false,
                "tool_mode": false,
                "trace_as_input": true,
                "trace_as_metadata": true,
                "type": "str",
                "value": ""
              }
            },
            "tool_mode": false
          },
          "type": "ChatOutput"
        },
        "dragging": false,
        "height": 234,
        "id": "ChatOutput-r9E97",
        "measured": {
          "height": 234,
          "width": 360
        },
        "position": {
          "x": 1239.222567317785,
          "y": -920.0283175735606
        },
        "positionAbsolute": {
          "x": 1239.222567317785,
          "y": -920.0283175735606
        },
        "selected": false,
        "type": "genericNode",
        "width": 320
      },
      {
        "data": {
          "description": "Define the agent's instructions, then enter a task to complete using tools.",
          "display_name": "Finance Agent",
          "id": "Agent-9kiKa",
          "node": {
            "base_classes": [
              "Message"
            ],
            "beta": false,
            "conditional_paths": [],
            "custom_fields": {},
            "description": "Define the agent's instructions, then enter a task to complete using tools.",
            "display_name": "Finance Agent",
            "documentation": "",
            "edited": false,
            "field_order": [
              "agent_llm",
              "max_tokens",
              "model_kwargs",
              "json_mode",
              "output_schema",
              "model_name",
              "openai_api_base",
              "api_key",
              "temperature",
              "seed",
              "output_parser",
              "system_prompt",
              "tools",
              "input_value",
              "handle_parsing_errors",
              "verbose",
              "max_iterations",
              "agent_description",
              "memory",
              "sender",
              "sender_name",
              "n_messages",
              "session_id",
              "order",
              "template",
              "add_current_date_tool"
            ],
            "frozen": false,
            "icon": "bot",
            "legacy": false,
            "lf_version": "1.0.19.post2",
            "metadata": {},
            "output_types": [],
            "outputs": [
              {
                "cache": true,
                "display_name": "Response",
                "method": "message_response",
                "name": "response",
                "selected": "Message",
                "types": [
                  "Message"
                ],
                "value": "__UNDEFINED__"
              }
            ],
            "pinned": false,
            "template": {
              "_type": "Component",
              "add_current_date_tool": {
                "_input_type": "BoolInput",
                "advanced": true,
                "display_name": "Current Date",
                "dynamic": false,
                "info": "If true, will add a tool to the agent that returns the current date.",
                "list": false,
                "name": "add_current_date_tool",
                "placeholder": "",
                "required": false,
                "show": true,
                "title_case": false,
                "trace_as_metadata": true,
                "type": "bool",
                "value": true
              },
              "agent_description": {
                "_input_type": "MultilineInput",
                "advanced": true,
                "display_name": "Agent Description [Deprecated]",
                "dynamic": false,
                "info": "The description of the agent. This is only used when in Tool Mode. Defaults to 'A helpful assistant with access to the following tools:' and tools are added dynamically. This feature is deprecated and will be removed in future versions.",
                "input_types": [
                  "Message"
                ],
                "list": false,
                "load_from_db": false,
                "multiline": true,
                "name": "agent_description",
                "placeholder": "",
                "required": false,
                "show": true,
                "title_case": false,
                "tool_mode": false,
                "trace_as_input": true,
                "trace_as_metadata": true,
                "type": "str",
                "value": "A helpful assistant with access to the following tools:"
              },
              "agent_llm": {
                "_input_type": "DropdownInput",
                "advanced": false,
                "combobox": false,
                "display_name": "Model Provider",
                "dynamic": false,
                "info": "The provider of the language model that the agent will use to generate responses.",
                "input_types": [],
                "name": "agent_llm",
                "options": [
                  "Amazon Bedrock",
                  "Anthropic",
                  "Azure OpenAI",
                  "Groq",
                  "NVIDIA",
                  "OpenAI",
                  "Custom"
                ],
                "placeholder": "",
                "real_time_refresh": true,
                "required": false,
                "show": true,
                "title_case": false,
                "tool_mode": false,
                "trace_as_metadata": true,
                "type": "str",
                "value": "OpenAI"
              },
              "api_key": {
                "_input_type": "SecretStrInput",
                "advanced": false,
                "display_name": "OpenAI API Key",
                "dynamic": false,
                "info": "The OpenAI API Key to use for the OpenAI model.",
                "input_types": [
                  "Message"
                ],
                "load_from_db": false,
                "name": "api_key",
                "password": true,
                "placeholder": "",
                "required": false,
                "show": true,
                "title_case": false,
                "type": "str",
                "value": ""
              },
              "code": {
                "advanced": true,
                "dynamic": true,
                "fileTypes": [],
                "file_path": "",
                "info": "",
                "list": false,
                "load_from_db": false,
                "multiline": true,
                "name": "code",
                "password": false,
                "placeholder": "",
                "required": true,
                "show": true,
                "title_case": false,
                "type": "code",
                "value": "from langchain_core.tools import StructuredTool\n\nfrom langflow.base.agents.agent import LCToolsAgentComponent\nfrom langflow.base.models.model_input_constants import (\n    ALL_PROVIDER_FIELDS,\n    MODEL_DYNAMIC_UPDATE_FIELDS,\n    MODEL_PROVIDERS_DICT,\n)\nfrom langflow.base.models.model_utils import get_model_name\nfrom langflow.components.helpers import CurrentDateComponent\nfrom langflow.components.helpers.memory import MemoryComponent\nfrom langflow.components.langchain_utilities.tool_calling import ToolCallingAgentComponent\nfrom langflow.custom.utils import update_component_build_config\nfrom langflow.io import BoolInput, DropdownInput, MultilineInput, Output\nfrom langflow.logging import logger\nfrom langflow.schema.dotdict import dotdict\nfrom langflow.schema.message import Message\n\n\ndef set_advanced_true(component_input):\n    component_input.advanced = True\n    return component_input\n\n\nclass AgentComponent(ToolCallingAgentComponent):\n    display_name: str = \"Agent\"\n    description: str = \"Define the agent's instructions, then enter a task to complete using tools.\"\n    icon = \"bot\"\n    beta = False\n    name = \"Agent\"\n\n    memory_inputs = [set_advanced_true(component_input) for component_input in MemoryComponent().inputs]\n\n    inputs = [\n        DropdownInput(\n            name=\"agent_llm\",\n            display_name=\"Model Provider\",\n            info=\"The provider of the language model that the agent will use to generate responses.\",\n            options=[*sorted(MODEL_PROVIDERS_DICT.keys()), \"Custom\"],\n            value=\"OpenAI\",\n            real_time_refresh=True,\n            input_types=[],\n        ),\n        *MODEL_PROVIDERS_DICT[\"OpenAI\"][\"inputs\"],\n        MultilineInput(\n            name=\"system_prompt\",\n            display_name=\"Agent Instructions\",\n            info=\"System Prompt: Initial instructions and context provided to guide the agent's behavior.\",\n            value=\"You are a helpful assistant that can use tools to answer questions and perform tasks.\",\n            advanced=False,\n        ),\n        *LCToolsAgentComponent._base_inputs,\n        *memory_inputs,\n        BoolInput(\n            name=\"add_current_date_tool\",\n            display_name=\"Current Date\",\n            advanced=True,\n            info=\"If true, will add a tool to the agent that returns the current date.\",\n            value=True,\n        ),\n    ]\n    outputs = [Output(name=\"response\", display_name=\"Response\", method=\"message_response\")]\n\n    async def message_response(self) -> Message:\n        try:\n            llm_model, display_name = self.get_llm()\n            if llm_model is None:\n                msg = \"No language model selected\"\n                raise ValueError(msg)\n            self.model_name = get_model_name(llm_model, display_name=display_name)\n        except Exception as e:\n            # Log the error for debugging purposes\n            logger.error(f\"Error retrieving language model: {e}\")\n            raise\n\n        try:\n            self.chat_history = await self.get_memory_data()\n        except Exception as e:\n            logger.error(f\"Error retrieving chat history: {e}\")\n            raise\n\n        if self.add_current_date_tool:\n            try:\n                if not isinstance(self.tools, list):  # type: ignore[has-type]\n                    self.tools = []\n                # Convert CurrentDateComponent to a StructuredTool\n                current_date_tool = (await CurrentDateComponent().to_toolkit()).pop(0)\n                # current_date_tool = CurrentDateComponent().to_toolkit()[0]\n                if isinstance(current_date_tool, StructuredTool):\n                    self.tools.append(current_date_tool)\n                else:\n                    msg = \"CurrentDateComponent must be converted to a StructuredTool\"\n                    raise TypeError(msg)\n            except Exception as e:\n                logger.error(f\"Error adding current date tool: {e}\")\n                raise\n\n        if not self.tools:\n            msg = \"Tools are required to run the agent.\"\n            logger.error(msg)\n            raise ValueError(msg)\n\n        try:\n            self.set(\n                llm=llm_model,\n                tools=self.tools,\n                chat_history=self.chat_history,\n                input_value=self.input_value,\n                system_prompt=self.system_prompt,\n            )\n            agent = self.create_agent_runnable()\n        except Exception as e:\n            logger.error(f\"Error setting up the agent: {e}\")\n            raise\n\n        return await self.run_agent(agent)\n\n    async def get_memory_data(self):\n        memory_kwargs = {\n            component_input.name: getattr(self, f\"{component_input.name}\") for component_input in self.memory_inputs\n        }\n        # filter out empty values\n        memory_kwargs = {k: v for k, v in memory_kwargs.items() if v}\n\n        return await MemoryComponent().set(**memory_kwargs).retrieve_messages()\n\n    def get_llm(self):\n        if isinstance(self.agent_llm, str):\n            try:\n                provider_info = MODEL_PROVIDERS_DICT.get(self.agent_llm)\n                if provider_info:\n                    component_class = provider_info.get(\"component_class\")\n                    display_name = component_class.display_name\n                    inputs = provider_info.get(\"inputs\")\n                    prefix = provider_info.get(\"prefix\", \"\")\n                    return (\n                        self._build_llm_model(component_class, inputs, prefix),\n                        display_name,\n                    )\n            except Exception as e:\n                msg = f\"Error building {self.agent_llm} language model\"\n                raise ValueError(msg) from e\n        return self.agent_llm, None\n\n    def _build_llm_model(self, component, inputs, prefix=\"\"):\n        model_kwargs = {input_.name: getattr(self, f\"{prefix}{input_.name}\") for input_ in inputs}\n        return component.set(**model_kwargs).build_model()\n\n    def set_component_params(self, component):\n        provider_info = MODEL_PROVIDERS_DICT.get(self.agent_llm)\n        if provider_info:\n            inputs = provider_info.get(\"inputs\")\n            prefix = provider_info.get(\"prefix\")\n            model_kwargs = {input_.name: getattr(self, f\"{prefix}{input_.name}\") for input_ in inputs}\n\n            return component.set(**model_kwargs)\n        return component\n\n    def delete_fields(self, build_config: dotdict, fields: dict | list[str]) -> None:\n        \"\"\"Delete specified fields from build_config.\"\"\"\n        for field in fields:\n            build_config.pop(field, None)\n\n    def update_input_types(self, build_config: dotdict) -> dotdict:\n        \"\"\"Update input types for all fields in build_config.\"\"\"\n        for key, value in build_config.items():\n            if isinstance(value, dict):\n                if value.get(\"input_types\") is None:\n                    build_config[key][\"input_types\"] = []\n            elif hasattr(value, \"input_types\") and value.input_types is None:\n                value.input_types = []\n        return build_config\n\n    async def update_build_config(\n        self, build_config: dotdict, field_value: str, field_name: str | None = None\n    ) -> dotdict:\n        # Iterate over all providers in the MODEL_PROVIDERS_DICT\n        # Existing logic for updating build_config\n        if field_name in (\"agent_llm\",):\n            build_config[\"agent_llm\"][\"value\"] = field_value\n            provider_info = MODEL_PROVIDERS_DICT.get(field_value)\n            if provider_info:\n                component_class = provider_info.get(\"component_class\")\n                if component_class and hasattr(component_class, \"update_build_config\"):\n                    # Call the component class's update_build_config method\n                    build_config = await update_component_build_config(\n                        component_class, build_config, field_value, \"model_name\"\n                    )\n\n            provider_configs: dict[str, tuple[dict, list[dict]]] = {\n                provider: (\n                    MODEL_PROVIDERS_DICT[provider][\"fields\"],\n                    [\n                        MODEL_PROVIDERS_DICT[other_provider][\"fields\"]\n                        for other_provider in MODEL_PROVIDERS_DICT\n                        if other_provider != provider\n                    ],\n                )\n                for provider in MODEL_PROVIDERS_DICT\n            }\n            if field_value in provider_configs:\n                fields_to_add, fields_to_delete = provider_configs[field_value]\n\n                # Delete fields from other providers\n                for fields in fields_to_delete:\n                    self.delete_fields(build_config, fields)\n\n                # Add provider-specific fields\n                if field_value == \"OpenAI\" and not any(field in build_config for field in fields_to_add):\n                    build_config.update(fields_to_add)\n                else:\n                    build_config.update(fields_to_add)\n                # Reset input types for agent_llm\n                build_config[\"agent_llm\"][\"input_types\"] = []\n            elif field_value == \"Custom\":\n                # Delete all provider fields\n                self.delete_fields(build_config, ALL_PROVIDER_FIELDS)\n                # Update with custom component\n                custom_component = DropdownInput(\n                    name=\"agent_llm\",\n                    display_name=\"Language Model\",\n                    options=[*sorted(MODEL_PROVIDERS_DICT.keys()), \"Custom\"],\n                    value=\"Custom\",\n                    real_time_refresh=True,\n                    input_types=[\"LanguageModel\"],\n                )\n                build_config.update({\"agent_llm\": custom_component.to_dict()})\n            # Update input types for all fields\n            build_config = self.update_input_types(build_config)\n\n            # Validate required keys\n            default_keys = [\n                \"code\",\n                \"_type\",\n                \"agent_llm\",\n                \"tools\",\n                \"input_value\",\n                \"add_current_date_tool\",\n                \"system_prompt\",\n                \"agent_description\",\n                \"max_iterations\",\n                \"handle_parsing_errors\",\n                \"verbose\",\n            ]\n            missing_keys = [key for key in default_keys if key not in build_config]\n            if missing_keys:\n                msg = f\"Missing required keys in build_config: {missing_keys}\"\n                raise ValueError(msg)\n        if (\n            isinstance(self.agent_llm, str)\n            and self.agent_llm in MODEL_PROVIDERS_DICT\n            and field_name in MODEL_DYNAMIC_UPDATE_FIELDS\n        ):\n            provider_info = MODEL_PROVIDERS_DICT.get(self.agent_llm)\n            if provider_info:\n                component_class = provider_info.get(\"component_class\")\n                component_class = self.set_component_params(component_class)\n                prefix = provider_info.get(\"prefix\")\n                if component_class and hasattr(component_class, \"update_build_config\"):\n                    # Call each component class's update_build_config method\n                    # remove the prefix from the field_name\n                    if isinstance(field_name, str) and isinstance(prefix, str):\n                        field_name = field_name.replace(prefix, \"\")\n                    build_config = await update_component_build_config(\n                        component_class, build_config, field_value, \"model_name\"\n                    )\n        return {k: v.to_dict() if hasattr(v, \"to_dict\") else v for k, v in build_config.items()}\n"
              },
              "handle_parsing_errors": {
                "_input_type": "BoolInput",
                "advanced": true,
                "display_name": "Handle Parse Errors",
                "dynamic": false,
                "info": "Should the Agent fix errors when reading user input for better processing?",
                "list": false,
                "name": "handle_parsing_errors",
                "placeholder": "",
                "required": false,
                "show": true,
                "title_case": false,
                "trace_as_metadata": true,
                "type": "bool",
                "value": true
              },
              "input_value": {
                "_input_type": "MessageTextInput",
                "advanced": false,
                "display_name": "Input",
                "dynamic": false,
                "info": "The input provided by the user for the agent to process.",
                "input_types": [
                  "Message"
                ],
                "list": false,
                "load_from_db": false,
                "name": "input_value",
                "placeholder": "",
                "required": false,
                "show": true,
                "title_case": false,
                "tool_mode": true,
                "trace_as_input": true,
                "trace_as_metadata": true,
                "type": "str",
                "value": ""
              },
              "json_mode": {
                "_input_type": "BoolInput",
                "advanced": true,
                "display_name": "JSON Mode",
                "dynamic": false,
                "info": "If True, it will output JSON regardless of passing a schema.",
                "list": false,
                "name": "json_mode",
                "placeholder": "",
                "required": false,
                "show": true,
                "title_case": false,
                "trace_as_metadata": true,
                "type": "bool",
                "value": false
              },
              "max_iterations": {
                "_input_type": "IntInput",
                "advanced": true,
                "display_name": "Max Iterations",
                "dynamic": false,
                "info": "The maximum number of attempts the agent can make to complete its task before it stops.",
                "list": false,
                "name": "max_iterations",
                "placeholder": "",
                "required": false,
                "show": true,
                "title_case": false,
                "trace_as_metadata": true,
                "type": "int",
                "value": 15
              },
              "max_tokens": {
                "_input_type": "IntInput",
                "advanced": true,
                "display_name": "Max Tokens",
                "dynamic": false,
                "info": "The maximum number of tokens to generate. Set to 0 for unlimited tokens.",
                "list": false,
                "name": "max_tokens",
                "placeholder": "",
                "range_spec": {
                  "max": 128000,
                  "min": 0,
                  "step": 0.1,
                  "step_type": "float"
                },
                "required": false,
                "show": true,
                "title_case": false,
                "trace_as_metadata": true,
                "type": "int",
                "value": ""
              },
              "memory": {
                "_input_type": "HandleInput",
                "advanced": true,
                "display_name": "External Memory",
                "dynamic": false,
<<<<<<< HEAD
                "info": "Retrieve messages from an external memory. If empty, it will use the Langflow tables.",
                "input_types": [
                  "Memory"
=======
                "info": "",
                "list": false,
                "name": "verbose",
                "placeholder": "",
                "required": false,
                "show": true,
                "title_case": false,
                "trace_as_metadata": true,
                "type": "bool",
                "value": true
              }
            },
            "tool_mode": false
          },
          "type": "Agent"
        },
        "dragging": false,
        "height": 650,
        "id": "Agent-9kiKa",
        "measured": {
          "height": 650,
          "width": 360
        },
        "position": {
          "x": 45.70736046026991,
          "y": -1369.035463408626
        },
        "positionAbsolute": {
          "x": 45.70736046026991,
          "y": -1369.035463408626
        },
        "selected": false,
        "type": "genericNode",
        "width": 320
      },
      {
        "data": {
          "description": "Define the agent's instructions, then enter a task to complete using tools.",
          "display_name": "Analysis & Editor Agent",
          "id": "Agent-uuZ76",
          "node": {
            "base_classes": [
              "Message"
            ],
            "beta": false,
            "conditional_paths": [],
            "custom_fields": {},
            "description": "Define the agent's instructions, then enter a task to complete using tools.",
            "display_name": "Analysis & Editor Agent",
            "documentation": "",
            "edited": false,
            "field_order": [
              "agent_llm",
              "max_tokens",
              "model_kwargs",
              "json_mode",
              "output_schema",
              "model_name",
              "openai_api_base",
              "api_key",
              "temperature",
              "seed",
              "output_parser",
              "system_prompt",
              "tools",
              "input_value",
              "handle_parsing_errors",
              "verbose",
              "max_iterations",
              "agent_description",
              "memory",
              "sender",
              "sender_name",
              "n_messages",
              "session_id",
              "order",
              "template",
              "add_current_date_tool"
            ],
            "frozen": false,
            "icon": "bot",
            "legacy": false,
            "lf_version": "1.0.19.post2",
            "metadata": {},
            "output_types": [],
            "outputs": [
              {
                "allows_loop": false,
                "cache": true,
                "display_name": "Response",
                "method": "message_response",
                "name": "response",
                "selected": "Message",
                "types": [
                  "Message"
>>>>>>> be6b3980
                ],
                "list": false,
                "name": "memory",
                "placeholder": "",
                "required": false,
                "show": true,
                "title_case": false,
                "trace_as_metadata": true,
                "type": "other",
                "value": ""
              },
              "model_kwargs": {
                "_input_type": "DictInput",
                "advanced": true,
                "display_name": "Model Kwargs",
                "dynamic": false,
                "info": "Additional keyword arguments to pass to the model.",
                "list": false,
<<<<<<< HEAD
=======
                "load_from_db": false,
                "multiline": true,
                "name": "agent_description",
                "placeholder": "",
                "required": false,
                "show": true,
                "title_case": false,
                "tool_mode": false,
                "trace_as_input": true,
                "trace_as_metadata": true,
                "type": "str",
                "value": "A helpful assistant with access to the following tools:"
              },
              "agent_llm": {
                "_input_type": "DropdownInput",
                "advanced": false,
                "combobox": false,
                "display_name": "Model Provider",
                "dynamic": false,
                "info": "The provider of the language model that the agent will use to generate responses.",
                "input_types": [],
                "name": "agent_llm",
                "options": [
                  "Amazon Bedrock",
                  "Anthropic",
                  "Azure OpenAI",
                  "Groq",
                  "NVIDIA",
                  "OpenAI",
                  "Custom"
                ],
                "placeholder": "",
                "real_time_refresh": true,
                "required": false,
                "show": true,
                "title_case": false,
                "tool_mode": false,
                "trace_as_metadata": true,
                "type": "str",
                "value": "OpenAI"
              },
              "api_key": {
                "_input_type": "SecretStrInput",
                "advanced": false,
                "display_name": "OpenAI API Key",
                "dynamic": false,
                "info": "The OpenAI API Key to use for the OpenAI model.",
                "input_types": [
                  "Message"
                ],
                "load_from_db": false,
                "name": "api_key",
                "password": true,
                "placeholder": "",
                "required": false,
                "show": true,
                "title_case": false,
                "type": "str",
                "value": ""
              },
              "code": {
                "advanced": true,
                "dynamic": true,
                "fileTypes": [],
                "file_path": "",
                "info": "",
                "list": false,
                "load_from_db": false,
                "multiline": true,
                "name": "code",
                "password": false,
                "placeholder": "",
                "required": true,
                "show": true,
                "title_case": false,
                "type": "code",
                "value": "from langchain_core.tools import StructuredTool\n\nfrom langflow.base.agents.agent import LCToolsAgentComponent\nfrom langflow.base.models.model_input_constants import (\n    ALL_PROVIDER_FIELDS,\n    MODEL_DYNAMIC_UPDATE_FIELDS,\n    MODEL_PROVIDERS_DICT,\n)\nfrom langflow.base.models.model_utils import get_model_name\nfrom langflow.components.helpers import CurrentDateComponent\nfrom langflow.components.helpers.memory import MemoryComponent\nfrom langflow.components.langchain_utilities.tool_calling import ToolCallingAgentComponent\nfrom langflow.custom.utils import update_component_build_config\nfrom langflow.io import BoolInput, DropdownInput, MultilineInput, Output\nfrom langflow.logging import logger\nfrom langflow.schema.dotdict import dotdict\nfrom langflow.schema.message import Message\n\n\ndef set_advanced_true(component_input):\n    component_input.advanced = True\n    return component_input\n\n\nclass AgentComponent(ToolCallingAgentComponent):\n    display_name: str = \"Agent\"\n    description: str = \"Define the agent's instructions, then enter a task to complete using tools.\"\n    icon = \"bot\"\n    beta = False\n    name = \"Agent\"\n\n    memory_inputs = [set_advanced_true(component_input) for component_input in MemoryComponent().inputs]\n\n    inputs = [\n        DropdownInput(\n            name=\"agent_llm\",\n            display_name=\"Model Provider\",\n            info=\"The provider of the language model that the agent will use to generate responses.\",\n            options=[*sorted(MODEL_PROVIDERS_DICT.keys()), \"Custom\"],\n            value=\"OpenAI\",\n            real_time_refresh=True,\n            input_types=[],\n        ),\n        *MODEL_PROVIDERS_DICT[\"OpenAI\"][\"inputs\"],\n        MultilineInput(\n            name=\"system_prompt\",\n            display_name=\"Agent Instructions\",\n            info=\"System Prompt: Initial instructions and context provided to guide the agent's behavior.\",\n            value=\"You are a helpful assistant that can use tools to answer questions and perform tasks.\",\n            advanced=False,\n        ),\n        *LCToolsAgentComponent._base_inputs,\n        *memory_inputs,\n        BoolInput(\n            name=\"add_current_date_tool\",\n            display_name=\"Current Date\",\n            advanced=True,\n            info=\"If true, will add a tool to the agent that returns the current date.\",\n            value=True,\n        ),\n    ]\n    outputs = [Output(name=\"response\", display_name=\"Response\", method=\"message_response\")]\n\n    async def message_response(self) -> Message:\n        try:\n            llm_model, display_name = self.get_llm()\n            if llm_model is None:\n                msg = \"No language model selected\"\n                raise ValueError(msg)\n            self.model_name = get_model_name(llm_model, display_name=display_name)\n        except Exception as e:\n            # Log the error for debugging purposes\n            logger.error(f\"Error retrieving language model: {e}\")\n            raise\n\n        try:\n            self.chat_history = await self.get_memory_data()\n        except Exception as e:\n            logger.error(f\"Error retrieving chat history: {e}\")\n            raise\n\n        if self.add_current_date_tool:\n            try:\n                if not isinstance(self.tools, list):  # type: ignore[has-type]\n                    self.tools = []\n                # Convert CurrentDateComponent to a StructuredTool\n                current_date_tool = (await CurrentDateComponent().to_toolkit()).pop(0)\n                # current_date_tool = CurrentDateComponent().to_toolkit()[0]\n                if isinstance(current_date_tool, StructuredTool):\n                    self.tools.append(current_date_tool)\n                else:\n                    msg = \"CurrentDateComponent must be converted to a StructuredTool\"\n                    raise TypeError(msg)\n            except Exception as e:\n                logger.error(f\"Error adding current date tool: {e}\")\n                raise\n\n        if not self.tools:\n            msg = \"Tools are required to run the agent.\"\n            logger.error(msg)\n            raise ValueError(msg)\n\n        try:\n            self.set(\n                llm=llm_model,\n                tools=self.tools,\n                chat_history=self.chat_history,\n                input_value=self.input_value,\n                system_prompt=self.system_prompt,\n            )\n            agent = self.create_agent_runnable()\n        except Exception as e:\n            logger.error(f\"Error setting up the agent: {e}\")\n            raise\n\n        return await self.run_agent(agent)\n\n    async def get_memory_data(self):\n        memory_kwargs = {\n            component_input.name: getattr(self, f\"{component_input.name}\") for component_input in self.memory_inputs\n        }\n        # filter out empty values\n        memory_kwargs = {k: v for k, v in memory_kwargs.items() if v}\n\n        return await MemoryComponent().set(**memory_kwargs).retrieve_messages()\n\n    def get_llm(self):\n        if isinstance(self.agent_llm, str):\n            try:\n                provider_info = MODEL_PROVIDERS_DICT.get(self.agent_llm)\n                if provider_info:\n                    component_class = provider_info.get(\"component_class\")\n                    display_name = component_class.display_name\n                    inputs = provider_info.get(\"inputs\")\n                    prefix = provider_info.get(\"prefix\", \"\")\n                    return (\n                        self._build_llm_model(component_class, inputs, prefix),\n                        display_name,\n                    )\n            except Exception as e:\n                msg = f\"Error building {self.agent_llm} language model\"\n                raise ValueError(msg) from e\n        return self.agent_llm, None\n\n    def _build_llm_model(self, component, inputs, prefix=\"\"):\n        model_kwargs = {input_.name: getattr(self, f\"{prefix}{input_.name}\") for input_ in inputs}\n        return component.set(**model_kwargs).build_model()\n\n    def set_component_params(self, component):\n        provider_info = MODEL_PROVIDERS_DICT.get(self.agent_llm)\n        if provider_info:\n            inputs = provider_info.get(\"inputs\")\n            prefix = provider_info.get(\"prefix\")\n            model_kwargs = {input_.name: getattr(self, f\"{prefix}{input_.name}\") for input_ in inputs}\n\n            return component.set(**model_kwargs)\n        return component\n\n    def delete_fields(self, build_config: dotdict, fields: dict | list[str]) -> None:\n        \"\"\"Delete specified fields from build_config.\"\"\"\n        for field in fields:\n            build_config.pop(field, None)\n\n    def update_input_types(self, build_config: dotdict) -> dotdict:\n        \"\"\"Update input types for all fields in build_config.\"\"\"\n        for key, value in build_config.items():\n            if isinstance(value, dict):\n                if value.get(\"input_types\") is None:\n                    build_config[key][\"input_types\"] = []\n            elif hasattr(value, \"input_types\") and value.input_types is None:\n                value.input_types = []\n        return build_config\n\n    async def update_build_config(\n        self, build_config: dotdict, field_value: str, field_name: str | None = None\n    ) -> dotdict:\n        # Iterate over all providers in the MODEL_PROVIDERS_DICT\n        # Existing logic for updating build_config\n        if field_name in (\"agent_llm\",):\n            build_config[\"agent_llm\"][\"value\"] = field_value\n            provider_info = MODEL_PROVIDERS_DICT.get(field_value)\n            if provider_info:\n                component_class = provider_info.get(\"component_class\")\n                if component_class and hasattr(component_class, \"update_build_config\"):\n                    # Call the component class's update_build_config method\n                    build_config = await update_component_build_config(\n                        component_class, build_config, field_value, \"model_name\"\n                    )\n\n            provider_configs: dict[str, tuple[dict, list[dict]]] = {\n                provider: (\n                    MODEL_PROVIDERS_DICT[provider][\"fields\"],\n                    [\n                        MODEL_PROVIDERS_DICT[other_provider][\"fields\"]\n                        for other_provider in MODEL_PROVIDERS_DICT\n                        if other_provider != provider\n                    ],\n                )\n                for provider in MODEL_PROVIDERS_DICT\n            }\n            if field_value in provider_configs:\n                fields_to_add, fields_to_delete = provider_configs[field_value]\n\n                # Delete fields from other providers\n                for fields in fields_to_delete:\n                    self.delete_fields(build_config, fields)\n\n                # Add provider-specific fields\n                if field_value == \"OpenAI\" and not any(field in build_config for field in fields_to_add):\n                    build_config.update(fields_to_add)\n                else:\n                    build_config.update(fields_to_add)\n                # Reset input types for agent_llm\n                build_config[\"agent_llm\"][\"input_types\"] = []\n            elif field_value == \"Custom\":\n                # Delete all provider fields\n                self.delete_fields(build_config, ALL_PROVIDER_FIELDS)\n                # Update with custom component\n                custom_component = DropdownInput(\n                    name=\"agent_llm\",\n                    display_name=\"Language Model\",\n                    options=[*sorted(MODEL_PROVIDERS_DICT.keys()), \"Custom\"],\n                    value=\"Custom\",\n                    real_time_refresh=True,\n                    input_types=[\"LanguageModel\"],\n                )\n                build_config.update({\"agent_llm\": custom_component.to_dict()})\n            # Update input types for all fields\n            build_config = self.update_input_types(build_config)\n\n            # Validate required keys\n            default_keys = [\n                \"code\",\n                \"_type\",\n                \"agent_llm\",\n                \"tools\",\n                \"input_value\",\n                \"add_current_date_tool\",\n                \"system_prompt\",\n                \"agent_description\",\n                \"max_iterations\",\n                \"handle_parsing_errors\",\n                \"verbose\",\n            ]\n            missing_keys = [key for key in default_keys if key not in build_config]\n            if missing_keys:\n                msg = f\"Missing required keys in build_config: {missing_keys}\"\n                raise ValueError(msg)\n        if (\n            isinstance(self.agent_llm, str)\n            and self.agent_llm in MODEL_PROVIDERS_DICT\n            and field_name in MODEL_DYNAMIC_UPDATE_FIELDS\n        ):\n            provider_info = MODEL_PROVIDERS_DICT.get(self.agent_llm)\n            if provider_info:\n                component_class = provider_info.get(\"component_class\")\n                component_class = self.set_component_params(component_class)\n                prefix = provider_info.get(\"prefix\")\n                if component_class and hasattr(component_class, \"update_build_config\"):\n                    # Call each component class's update_build_config method\n                    # remove the prefix from the field_name\n                    if isinstance(field_name, str) and isinstance(prefix, str):\n                        field_name = field_name.replace(prefix, \"\")\n                    build_config = await update_component_build_config(\n                        component_class, build_config, field_value, \"model_name\"\n                    )\n        return dotdict({k: v.to_dict() if hasattr(v, \"to_dict\") else v for k, v in build_config.items()})\n"
              },
              "handle_parsing_errors": {
                "_input_type": "BoolInput",
                "advanced": true,
                "display_name": "Handle Parse Errors",
                "dynamic": false,
                "info": "Should the Agent fix errors when reading user input for better processing?",
                "list": false,
                "name": "handle_parsing_errors",
                "placeholder": "",
                "required": false,
                "show": true,
                "title_case": false,
                "trace_as_metadata": true,
                "type": "bool",
                "value": true
              },
              "input_value": {
                "_input_type": "MessageTextInput",
                "advanced": false,
                "display_name": "Input",
                "dynamic": false,
                "info": "The input provided by the user for the agent to process.",
                "input_types": [
                  "Message"
                ],
                "list": false,
                "load_from_db": false,
                "name": "input_value",
                "placeholder": "",
                "required": false,
                "show": true,
                "title_case": false,
                "tool_mode": true,
                "trace_as_input": true,
                "trace_as_metadata": true,
                "type": "str",
                "value": "Start the analysis"
              },
              "json_mode": {
                "_input_type": "BoolInput",
                "advanced": true,
                "display_name": "JSON Mode",
                "dynamic": false,
                "info": "If True, it will output JSON regardless of passing a schema.",
                "list": false,
                "name": "json_mode",
                "placeholder": "",
                "required": false,
                "show": true,
                "title_case": false,
                "trace_as_metadata": true,
                "type": "bool",
                "value": false
              },
              "max_iterations": {
                "_input_type": "IntInput",
                "advanced": true,
                "display_name": "Max Iterations",
                "dynamic": false,
                "info": "The maximum number of attempts the agent can make to complete its task before it stops.",
                "list": false,
                "name": "max_iterations",
                "placeholder": "",
                "required": false,
                "show": true,
                "title_case": false,
                "trace_as_metadata": true,
                "type": "int",
                "value": 15
              },
              "max_tokens": {
                "_input_type": "IntInput",
                "advanced": true,
                "display_name": "Max Tokens",
                "dynamic": false,
                "info": "The maximum number of tokens to generate. Set to 0 for unlimited tokens.",
                "list": false,
                "name": "max_tokens",
                "placeholder": "",
                "range_spec": {
                  "max": 128000,
                  "min": 0,
                  "step": 0.1,
                  "step_type": "float"
                },
                "required": false,
                "show": true,
                "title_case": false,
                "trace_as_metadata": true,
                "type": "int",
                "value": ""
              },
              "memory": {
                "_input_type": "HandleInput",
                "advanced": true,
                "display_name": "External Memory",
                "dynamic": false,
                "info": "Retrieve messages from an external memory. If empty, it will use the Langflow tables.",
                "input_types": [
                  "Memory"
                ],
                "list": false,
                "name": "memory",
                "placeholder": "",
                "required": false,
                "show": true,
                "title_case": false,
                "trace_as_metadata": true,
                "type": "other",
                "value": ""
              },
              "model_kwargs": {
                "_input_type": "DictInput",
                "advanced": true,
                "display_name": "Model Kwargs",
                "dynamic": false,
                "info": "Additional keyword arguments to pass to the model.",
                "list": false,
>>>>>>> be6b3980
                "name": "model_kwargs",
                "placeholder": "",
                "required": false,
                "show": true,
                "title_case": false,
                "trace_as_input": true,
                "type": "dict",
                "value": {}
              },
              "model_name": {
                "_input_type": "DropdownInput",
                "advanced": false,
                "combobox": true,
                "display_name": "Model Name",
                "dynamic": false,
                "info": "To see the model names, first choose a provider. Then, enter your API key and click the refresh button next to the model name.",
                "name": "model_name",
                "options": [
                  "gpt-4o-mini",
                  "gpt-4o",
                  "gpt-4-turbo",
                  "gpt-4-turbo-preview",
                  "gpt-4",
                  "gpt-3.5-turbo",
                  "gpt-3.5-turbo-0125"
                ],
                "placeholder": "",
                "required": false,
                "show": true,
                "title_case": false,
                "tool_mode": false,
                "trace_as_metadata": true,
                "type": "str",
                "value": "gpt-4o-mini"
              },
              "n_messages": {
                "_input_type": "IntInput",
                "advanced": true,
                "display_name": "Number of Messages",
                "dynamic": false,
                "info": "Number of messages to retrieve.",
                "list": false,
                "name": "n_messages",
                "placeholder": "",
                "required": false,
                "show": true,
                "title_case": false,
                "trace_as_metadata": true,
                "type": "int",
                "value": 100
              },
              "openai_api_base": {
                "_input_type": "StrInput",
                "advanced": true,
                "display_name": "OpenAI API Base",
                "dynamic": false,
                "info": "The base URL of the OpenAI API. Defaults to https://api.openai.com/v1. You can change this to use other APIs like JinaChat, LocalAI and Prem.",
                "list": false,
                "load_from_db": false,
                "name": "openai_api_base",
                "placeholder": "",
                "required": false,
                "show": true,
                "title_case": false,
                "trace_as_metadata": true,
                "type": "str",
                "value": ""
              },
              "order": {
                "_input_type": "DropdownInput",
                "advanced": true,
                "combobox": false,
                "display_name": "Order",
                "dynamic": false,
                "info": "Order of the messages.",
                "name": "order",
                "options": [
                  "Ascending",
                  "Descending"
                ],
                "placeholder": "",
                "required": false,
                "show": true,
                "title_case": false,
                "tool_mode": false,
                "trace_as_metadata": true,
                "type": "str",
                "value": "Ascending"
              },
              "seed": {
                "_input_type": "IntInput",
                "advanced": true,
                "display_name": "Seed",
                "dynamic": false,
                "info": "The seed controls the reproducibility of the job.",
                "list": false,
                "name": "seed",
                "placeholder": "",
                "required": false,
                "show": true,
                "title_case": false,
                "trace_as_metadata": true,
                "type": "int",
                "value": 1
              },
              "sender": {
                "_input_type": "DropdownInput",
                "advanced": true,
                "combobox": false,
                "display_name": "Sender Type",
                "dynamic": false,
                "info": "Filter by sender type.",
                "name": "sender",
                "options": [
                  "Machine",
                  "User",
                  "Machine and User"
                ],
                "placeholder": "",
                "required": false,
                "show": true,
                "title_case": false,
                "tool_mode": false,
                "trace_as_metadata": true,
                "type": "str",
                "value": "Machine and User"
              },
              "sender_name": {
                "_input_type": "MessageTextInput",
                "advanced": true,
                "display_name": "Sender Name",
                "dynamic": false,
                "info": "Filter by sender name.",
                "input_types": [
                  "Message"
                ],
                "list": false,
                "load_from_db": false,
                "name": "sender_name",
                "placeholder": "",
                "required": false,
                "show": true,
                "title_case": false,
                "tool_mode": false,
                "trace_as_input": true,
                "trace_as_metadata": true,
                "type": "str",
                "value": "Finance Agent"
              },
              "session_id": {
                "_input_type": "MessageTextInput",
                "advanced": true,
                "display_name": "Session ID",
                "dynamic": false,
                "info": "The session ID of the chat. If empty, the current session ID parameter will be used.",
                "input_types": [
                  "Message"
                ],
                "list": false,
                "load_from_db": false,
                "name": "session_id",
                "placeholder": "",
                "required": false,
                "show": true,
                "title_case": false,
                "tool_mode": false,
                "trace_as_input": true,
                "trace_as_metadata": true,
                "type": "str",
                "value": ""
              },
              "system_prompt": {
                "_input_type": "MultilineInput",
                "advanced": false,
                "display_name": "Agent Instructions",
                "dynamic": false,
                "info": "System Prompt: Initial instructions and context provided to guide the agent's behavior.",
                "input_types": [
                  "Message"
                ],
                "list": false,
                "load_from_db": false,
                "multiline": true,
                "name": "system_prompt",
                "placeholder": "",
                "required": false,
                "show": true,
                "title_case": false,
                "tool_mode": false,
                "trace_as_input": true,
                "trace_as_metadata": true,
                "type": "str",
                "value": "You are the chief editor of a prestigious publication known for transforming complex information into clear, engaging content. Review and refine the researcher's document about {topic}.\n\nYour editing process should:\n- Verify and challenge any questionable claims\n- Restructure content for better flow and readability\n- Remove redundancies and unclear statements\n- Add context where needed\n- Ensure balanced coverage of the topic\n- Transform technical language into accessible explanations\n\nMaintain high editorial standards while making the content engaging for an educated general audience. Present the revised version in a clean, well-structured format."
              },
              "temperature": {
                "_input_type": "FloatInput",
                "advanced": true,
                "display_name": "Temperature",
                "dynamic": false,
                "info": "",
                "list": false,
                "name": "temperature",
                "placeholder": "",
                "required": false,
                "show": true,
                "title_case": false,
                "trace_as_metadata": true,
                "type": "float",
                "value": 0.1
              },
              "template": {
                "_input_type": "MultilineInput",
                "advanced": true,
                "display_name": "Template",
                "dynamic": false,
                "info": "The template to use for formatting the data. It can contain the keys {text}, {sender} or any other key in the message data.",
                "input_types": [
                  "Message"
                ],
                "list": false,
                "load_from_db": false,
                "multiline": true,
                "name": "template",
                "placeholder": "",
                "required": false,
                "show": true,
                "title_case": false,
                "tool_mode": false,
                "trace_as_input": true,
                "trace_as_metadata": true,
                "type": "str",
                "value": "{sender_name}: {text}"
              },
              "tools": {
                "_input_type": "HandleInput",
                "advanced": false,
                "display_name": "Tools",
                "dynamic": false,
                "info": "These are the tools that the agent can use to help with tasks.",
                "input_types": [
                  "Tool"
                ],
                "list": true,
                "name": "tools",
                "placeholder": "",
                "required": false,
                "show": true,
                "title_case": false,
                "trace_as_metadata": true,
                "type": "other",
                "value": ""
              },
              "verbose": {
                "_input_type": "BoolInput",
                "advanced": true,
                "display_name": "Verbose",
                "dynamic": false,
                "info": "",
                "list": false,
                "name": "verbose",
                "placeholder": "",
                "required": false,
                "show": true,
                "title_case": false,
                "trace_as_metadata": true,
                "type": "bool",
                "value": true
              }
            },
            "tool_mode": false
          },
          "type": "Agent"
        },
        "dragging": false,
        "height": 650,
        "id": "Agent-9kiKa",
        "measured": {
          "height": 650,
          "width": 360
        },
        "position": {
          "x": 45.70736046026991,
          "y": -1369.035463408626
        },
        "positionAbsolute": {
          "x": 45.70736046026991,
          "y": -1369.035463408626
        },
        "selected": false,
        "type": "genericNode",
        "width": 320
      },
      {
        "data": {
          "description": "Define the agent's instructions, then enter a task to complete using tools.",
          "display_name": "Analysis & Editor Agent",
          "id": "Agent-uuZ76",
          "node": {
            "base_classes": [
              "Message"
            ],
            "beta": false,
            "conditional_paths": [],
            "custom_fields": {},
            "description": "Define the agent's instructions, then enter a task to complete using tools.",
            "display_name": "Analysis & Editor Agent",
            "documentation": "",
            "edited": false,
            "field_order": [
              "agent_llm",
              "max_tokens",
              "model_kwargs",
              "json_mode",
              "output_schema",
              "model_name",
              "openai_api_base",
              "api_key",
              "temperature",
              "seed",
              "output_parser",
              "system_prompt",
              "tools",
              "input_value",
              "handle_parsing_errors",
              "verbose",
              "max_iterations",
              "agent_description",
              "memory",
              "sender",
              "sender_name",
              "n_messages",
              "session_id",
              "order",
              "template",
              "add_current_date_tool"
            ],
            "frozen": false,
            "icon": "bot",
            "legacy": false,
            "lf_version": "1.0.19.post2",
            "metadata": {},
            "output_types": [],
            "outputs": [
              {
                "allows_loop": false,
                "cache": true,
                "display_name": "Response",
                "method": "message_response",
                "name": "response",
                "selected": "Message",
                "types": [
                  "Message"
                ],
                "value": "__UNDEFINED__"
              }
            ],
            "pinned": false,
            "template": {
              "_type": "Component",
              "add_current_date_tool": {
                "_input_type": "BoolInput",
                "advanced": true,
                "display_name": "Current Date",
                "dynamic": false,
                "info": "If true, will add a tool to the agent that returns the current date.",
                "list": false,
                "name": "add_current_date_tool",
                "placeholder": "",
                "required": false,
                "show": true,
                "title_case": false,
                "trace_as_metadata": true,
                "type": "bool",
                "value": true
              },
              "agent_description": {
                "_input_type": "MultilineInput",
                "advanced": true,
                "display_name": "Agent Description [Deprecated]",
                "dynamic": false,
                "info": "The description of the agent. This is only used when in Tool Mode. Defaults to 'A helpful assistant with access to the following tools:' and tools are added dynamically. This feature is deprecated and will be removed in future versions.",
                "input_types": [
                  "Message"
                ],
                "list": false,
                "load_from_db": false,
                "multiline": true,
                "name": "agent_description",
                "placeholder": "",
                "required": false,
                "show": true,
                "title_case": false,
                "tool_mode": false,
                "trace_as_input": true,
                "trace_as_metadata": true,
                "type": "str",
                "value": "A helpful assistant with access to the following tools:"
              },
              "agent_llm": {
                "_input_type": "DropdownInput",
                "advanced": false,
                "combobox": false,
                "display_name": "Model Provider",
                "dynamic": false,
                "info": "The provider of the language model that the agent will use to generate responses.",
                "input_types": [],
                "name": "agent_llm",
                "options": [
                  "Amazon Bedrock",
                  "Anthropic",
                  "Azure OpenAI",
                  "Groq",
                  "NVIDIA",
                  "OpenAI",
                  "Custom"
                ],
                "placeholder": "",
                "real_time_refresh": true,
                "required": false,
                "show": true,
                "title_case": false,
                "tool_mode": false,
                "trace_as_metadata": true,
                "type": "str",
                "value": "OpenAI"
              },
              "api_key": {
                "_input_type": "SecretStrInput",
                "advanced": false,
                "display_name": "OpenAI API Key",
                "dynamic": false,
                "info": "The OpenAI API Key to use for the OpenAI model.",
                "input_types": [
                  "Message"
                ],
                "load_from_db": false,
                "name": "api_key",
                "password": true,
                "placeholder": "",
                "required": false,
                "show": true,
                "title_case": false,
                "type": "str",
                "value": ""
<<<<<<< HEAD
              },
=======
              }
            },
            "tool_mode": false
          },
          "type": "Prompt"
        },
        "dragging": false,
        "height": 260,
        "id": "Prompt-62kjh",
        "measured": {
          "height": 260,
          "width": 360
        },
        "position": {
          "x": -1142.2312935529987,
          "y": -1107.442614776065
        },
        "positionAbsolute": {
          "x": -1142.2312935529987,
          "y": -1107.442614776065
        },
        "selected": false,
        "type": "genericNode",
        "width": 320
      },
      {
        "data": {
          "description": "Create a prompt template with dynamic variables.",
          "display_name": "Prompt",
          "id": "Prompt-kaNRB",
          "node": {
            "base_classes": [
              "Message"
            ],
            "beta": false,
            "conditional_paths": [],
            "custom_fields": {
              "template": []
            },
            "description": "Create a prompt template with dynamic variables.",
            "display_name": "Prompt",
            "documentation": "",
            "edited": false,
            "error": null,
            "field_order": [
              "template"
            ],
            "frozen": false,
            "full_path": null,
            "icon": "prompts",
            "is_composition": null,
            "is_input": null,
            "is_output": null,
            "legacy": false,
            "lf_version": "1.0.19.post2",
            "metadata": {},
            "name": "",
            "output_types": [],
            "outputs": [
              {
                "allows_loop": false,
                "cache": true,
                "display_name": "Prompt Message",
                "method": "build_prompt",
                "name": "prompt",
                "selected": "Message",
                "types": [
                  "Message"
                ],
                "value": "__UNDEFINED__"
              }
            ],
            "pinned": false,
            "template": {
              "_type": "Component",
>>>>>>> be6b3980
              "code": {
                "advanced": true,
                "dynamic": true,
                "fileTypes": [],
                "file_path": "",
                "info": "",
                "list": false,
                "load_from_db": false,
                "multiline": true,
                "name": "code",
                "password": false,
                "placeholder": "",
                "required": true,
                "show": true,
                "title_case": false,
                "type": "code",
                "value": "from langchain_core.tools import StructuredTool\n\nfrom langflow.base.agents.agent import LCToolsAgentComponent\nfrom langflow.base.models.model_input_constants import (\n    ALL_PROVIDER_FIELDS,\n    MODEL_DYNAMIC_UPDATE_FIELDS,\n    MODEL_PROVIDERS_DICT,\n)\nfrom langflow.base.models.model_utils import get_model_name\nfrom langflow.components.helpers import CurrentDateComponent\nfrom langflow.components.helpers.memory import MemoryComponent\nfrom langflow.components.langchain_utilities.tool_calling import ToolCallingAgentComponent\nfrom langflow.custom.utils import update_component_build_config\nfrom langflow.io import BoolInput, DropdownInput, MultilineInput, Output\nfrom langflow.logging import logger\nfrom langflow.schema.dotdict import dotdict\nfrom langflow.schema.message import Message\n\n\ndef set_advanced_true(component_input):\n    component_input.advanced = True\n    return component_input\n\n\nclass AgentComponent(ToolCallingAgentComponent):\n    display_name: str = \"Agent\"\n    description: str = \"Define the agent's instructions, then enter a task to complete using tools.\"\n    icon = \"bot\"\n    beta = False\n    name = \"Agent\"\n\n    memory_inputs = [set_advanced_true(component_input) for component_input in MemoryComponent().inputs]\n\n    inputs = [\n        DropdownInput(\n            name=\"agent_llm\",\n            display_name=\"Model Provider\",\n            info=\"The provider of the language model that the agent will use to generate responses.\",\n            options=[*sorted(MODEL_PROVIDERS_DICT.keys()), \"Custom\"],\n            value=\"OpenAI\",\n            real_time_refresh=True,\n            input_types=[],\n        ),\n        *MODEL_PROVIDERS_DICT[\"OpenAI\"][\"inputs\"],\n        MultilineInput(\n            name=\"system_prompt\",\n            display_name=\"Agent Instructions\",\n            info=\"System Prompt: Initial instructions and context provided to guide the agent's behavior.\",\n            value=\"You are a helpful assistant that can use tools to answer questions and perform tasks.\",\n            advanced=False,\n        ),\n        *LCToolsAgentComponent._base_inputs,\n        *memory_inputs,\n        BoolInput(\n            name=\"add_current_date_tool\",\n            display_name=\"Current Date\",\n            advanced=True,\n            info=\"If true, will add a tool to the agent that returns the current date.\",\n            value=True,\n        ),\n    ]\n    outputs = [Output(name=\"response\", display_name=\"Response\", method=\"message_response\")]\n\n    async def message_response(self) -> Message:\n        try:\n            llm_model, display_name = self.get_llm()\n            if llm_model is None:\n                msg = \"No language model selected\"\n                raise ValueError(msg)\n            self.model_name = get_model_name(llm_model, display_name=display_name)\n        except Exception as e:\n            # Log the error for debugging purposes\n            logger.error(f\"Error retrieving language model: {e}\")\n            raise\n\n        try:\n            self.chat_history = await self.get_memory_data()\n        except Exception as e:\n            logger.error(f\"Error retrieving chat history: {e}\")\n            raise\n\n        if self.add_current_date_tool:\n            try:\n                if not isinstance(self.tools, list):  # type: ignore[has-type]\n                    self.tools = []\n                # Convert CurrentDateComponent to a StructuredTool\n                current_date_tool = (await CurrentDateComponent().to_toolkit()).pop(0)\n                # current_date_tool = CurrentDateComponent().to_toolkit()[0]\n                if isinstance(current_date_tool, StructuredTool):\n                    self.tools.append(current_date_tool)\n                else:\n                    msg = \"CurrentDateComponent must be converted to a StructuredTool\"\n                    raise TypeError(msg)\n            except Exception as e:\n                logger.error(f\"Error adding current date tool: {e}\")\n                raise\n\n        if not self.tools:\n            msg = \"Tools are required to run the agent.\"\n            logger.error(msg)\n            raise ValueError(msg)\n\n        try:\n            self.set(\n                llm=llm_model,\n                tools=self.tools,\n                chat_history=self.chat_history,\n                input_value=self.input_value,\n                system_prompt=self.system_prompt,\n            )\n            agent = self.create_agent_runnable()\n        except Exception as e:\n            logger.error(f\"Error setting up the agent: {e}\")\n            raise\n\n        return await self.run_agent(agent)\n\n    async def get_memory_data(self):\n        memory_kwargs = {\n            component_input.name: getattr(self, f\"{component_input.name}\") for component_input in self.memory_inputs\n        }\n        # filter out empty values\n        memory_kwargs = {k: v for k, v in memory_kwargs.items() if v}\n\n        return await MemoryComponent().set(**memory_kwargs).retrieve_messages()\n\n    def get_llm(self):\n        if isinstance(self.agent_llm, str):\n            try:\n                provider_info = MODEL_PROVIDERS_DICT.get(self.agent_llm)\n                if provider_info:\n                    component_class = provider_info.get(\"component_class\")\n                    display_name = component_class.display_name\n                    inputs = provider_info.get(\"inputs\")\n                    prefix = provider_info.get(\"prefix\", \"\")\n                    return (\n                        self._build_llm_model(component_class, inputs, prefix),\n                        display_name,\n                    )\n            except Exception as e:\n                msg = f\"Error building {self.agent_llm} language model\"\n                raise ValueError(msg) from e\n        return self.agent_llm, None\n\n    def _build_llm_model(self, component, inputs, prefix=\"\"):\n        model_kwargs = {input_.name: getattr(self, f\"{prefix}{input_.name}\") for input_ in inputs}\n        return component.set(**model_kwargs).build_model()\n\n    def set_component_params(self, component):\n        provider_info = MODEL_PROVIDERS_DICT.get(self.agent_llm)\n        if provider_info:\n            inputs = provider_info.get(\"inputs\")\n            prefix = provider_info.get(\"prefix\")\n            model_kwargs = {input_.name: getattr(self, f\"{prefix}{input_.name}\") for input_ in inputs}\n\n            return component.set(**model_kwargs)\n        return component\n\n    def delete_fields(self, build_config: dotdict, fields: dict | list[str]) -> None:\n        \"\"\"Delete specified fields from build_config.\"\"\"\n        for field in fields:\n            build_config.pop(field, None)\n\n    def update_input_types(self, build_config: dotdict) -> dotdict:\n        \"\"\"Update input types for all fields in build_config.\"\"\"\n        for key, value in build_config.items():\n            if isinstance(value, dict):\n                if value.get(\"input_types\") is None:\n                    build_config[key][\"input_types\"] = []\n            elif hasattr(value, \"input_types\") and value.input_types is None:\n                value.input_types = []\n        return build_config\n\n    async def update_build_config(\n        self, build_config: dotdict, field_value: str, field_name: str | None = None\n    ) -> dotdict:\n        # Iterate over all providers in the MODEL_PROVIDERS_DICT\n        # Existing logic for updating build_config\n        if field_name in (\"agent_llm\",):\n            build_config[\"agent_llm\"][\"value\"] = field_value\n            provider_info = MODEL_PROVIDERS_DICT.get(field_value)\n            if provider_info:\n                component_class = provider_info.get(\"component_class\")\n                if component_class and hasattr(component_class, \"update_build_config\"):\n                    # Call the component class's update_build_config method\n                    build_config = await update_component_build_config(\n                        component_class, build_config, field_value, \"model_name\"\n                    )\n\n            provider_configs: dict[str, tuple[dict, list[dict]]] = {\n                provider: (\n                    MODEL_PROVIDERS_DICT[provider][\"fields\"],\n                    [\n                        MODEL_PROVIDERS_DICT[other_provider][\"fields\"]\n                        for other_provider in MODEL_PROVIDERS_DICT\n                        if other_provider != provider\n                    ],\n                )\n                for provider in MODEL_PROVIDERS_DICT\n            }\n            if field_value in provider_configs:\n                fields_to_add, fields_to_delete = provider_configs[field_value]\n\n                # Delete fields from other providers\n                for fields in fields_to_delete:\n                    self.delete_fields(build_config, fields)\n\n                # Add provider-specific fields\n                if field_value == \"OpenAI\" and not any(field in build_config for field in fields_to_add):\n                    build_config.update(fields_to_add)\n                else:\n                    build_config.update(fields_to_add)\n                # Reset input types for agent_llm\n                build_config[\"agent_llm\"][\"input_types\"] = []\n            elif field_value == \"Custom\":\n                # Delete all provider fields\n                self.delete_fields(build_config, ALL_PROVIDER_FIELDS)\n                # Update with custom component\n                custom_component = DropdownInput(\n                    name=\"agent_llm\",\n                    display_name=\"Language Model\",\n                    options=[*sorted(MODEL_PROVIDERS_DICT.keys()), \"Custom\"],\n                    value=\"Custom\",\n                    real_time_refresh=True,\n                    input_types=[\"LanguageModel\"],\n                )\n                build_config.update({\"agent_llm\": custom_component.to_dict()})\n            # Update input types for all fields\n            build_config = self.update_input_types(build_config)\n\n            # Validate required keys\n            default_keys = [\n                \"code\",\n                \"_type\",\n                \"agent_llm\",\n                \"tools\",\n                \"input_value\",\n                \"add_current_date_tool\",\n                \"system_prompt\",\n                \"agent_description\",\n                \"max_iterations\",\n                \"handle_parsing_errors\",\n                \"verbose\",\n            ]\n            missing_keys = [key for key in default_keys if key not in build_config]\n            if missing_keys:\n                msg = f\"Missing required keys in build_config: {missing_keys}\"\n                raise ValueError(msg)\n        if (\n            isinstance(self.agent_llm, str)\n            and self.agent_llm in MODEL_PROVIDERS_DICT\n            and field_name in MODEL_DYNAMIC_UPDATE_FIELDS\n        ):\n            provider_info = MODEL_PROVIDERS_DICT.get(self.agent_llm)\n            if provider_info:\n                component_class = provider_info.get(\"component_class\")\n                component_class = self.set_component_params(component_class)\n                prefix = provider_info.get(\"prefix\")\n                if component_class and hasattr(component_class, \"update_build_config\"):\n                    # Call each component class's update_build_config method\n                    # remove the prefix from the field_name\n                    if isinstance(field_name, str) and isinstance(prefix, str):\n                        field_name = field_name.replace(prefix, \"\")\n                    build_config = await update_component_build_config(\n                        component_class, build_config, field_value, \"model_name\"\n                    )\n        return {k: v.to_dict() if hasattr(v, \"to_dict\") else v for k, v in build_config.items()}\n"
              },
              "handle_parsing_errors": {
                "_input_type": "BoolInput",
                "advanced": true,
                "display_name": "Handle Parse Errors",
                "dynamic": false,
                "info": "Should the Agent fix errors when reading user input for better processing?",
                "list": false,
                "name": "handle_parsing_errors",
                "placeholder": "",
                "required": false,
                "show": true,
                "title_case": false,
                "trace_as_metadata": true,
                "type": "bool",
                "value": true
              },
              "input_value": {
                "_input_type": "MessageTextInput",
                "advanced": false,
                "display_name": "Input",
                "dynamic": false,
                "info": "The input provided by the user for the agent to process.",
                "input_types": [
                  "Message"
                ],
                "list": false,
                "load_from_db": false,
                "name": "input_value",
                "placeholder": "",
                "required": false,
                "show": true,
                "title_case": false,
                "tool_mode": true,
                "trace_as_input": true,
                "trace_as_metadata": true,
                "type": "str",
                "value": "Start the analysis"
              },
              "json_mode": {
                "_input_type": "BoolInput",
                "advanced": true,
                "display_name": "JSON Mode",
                "dynamic": false,
                "info": "If True, it will output JSON regardless of passing a schema.",
                "list": false,
                "name": "json_mode",
                "placeholder": "",
                "required": false,
                "show": true,
                "title_case": false,
                "trace_as_metadata": true,
                "type": "bool",
                "value": false
              },
              "max_iterations": {
                "_input_type": "IntInput",
                "advanced": true,
                "display_name": "Max Iterations",
                "dynamic": false,
                "info": "The maximum number of attempts the agent can make to complete its task before it stops.",
                "list": false,
                "name": "max_iterations",
                "placeholder": "",
                "required": false,
                "show": true,
                "title_case": false,
                "trace_as_metadata": true,
                "type": "int",
                "value": 15
              },
              "max_tokens": {
                "_input_type": "IntInput",
                "advanced": true,
                "display_name": "Max Tokens",
                "dynamic": false,
                "info": "The maximum number of tokens to generate. Set to 0 for unlimited tokens.",
                "list": false,
                "name": "max_tokens",
                "placeholder": "",
                "range_spec": {
                  "max": 128000,
                  "min": 0,
                  "step": 0.1,
                  "step_type": "float"
                },
                "required": false,
                "show": true,
                "title_case": false,
                "trace_as_metadata": true,
                "type": "int",
                "value": ""
<<<<<<< HEAD
              },
              "memory": {
                "_input_type": "HandleInput",
                "advanced": true,
                "display_name": "External Memory",
                "dynamic": false,
                "info": "Retrieve messages from an external memory. If empty, it will use the Langflow tables.",
                "input_types": [
                  "Memory"
=======
              }
            },
            "tool_mode": false
          },
          "type": "Prompt"
        },
        "dragging": false,
        "height": 260,
        "id": "Prompt-kaNRB",
        "measured": {
          "height": 260,
          "width": 360
        },
        "position": {
          "x": -344.9674638932195,
          "y": -1280.1782190739505
        },
        "positionAbsolute": {
          "x": -344.9674638932195,
          "y": -1280.1782190739505
        },
        "selected": false,
        "type": "genericNode",
        "width": 320
      },
      {
        "data": {
          "description": "Create a prompt template with dynamic variables.",
          "display_name": "Prompt",
          "id": "Prompt-h73y0",
          "node": {
            "base_classes": [
              "Message"
            ],
            "beta": false,
            "conditional_paths": [],
            "custom_fields": {
              "template": [
                "research_agent_output",
                "finance_agent_output"
              ]
            },
            "description": "Create a prompt template with dynamic variables.",
            "display_name": "Prompt",
            "documentation": "",
            "edited": false,
            "error": null,
            "field_order": [
              "template"
            ],
            "frozen": false,
            "full_path": null,
            "icon": "prompts",
            "is_composition": null,
            "is_input": null,
            "is_output": null,
            "legacy": false,
            "lf_version": "1.0.19.post2",
            "metadata": {},
            "name": "",
            "output_types": [],
            "outputs": [
              {
                "allows_loop": false,
                "cache": true,
                "display_name": "Prompt Message",
                "method": "build_prompt",
                "name": "prompt",
                "selected": "Message",
                "types": [
                  "Message"
>>>>>>> be6b3980
                ],
                "list": false,
                "name": "memory",
                "placeholder": "",
                "required": false,
                "show": true,
                "title_case": false,
                "trace_as_metadata": true,
                "type": "other",
                "value": ""
              },
              "model_kwargs": {
                "_input_type": "DictInput",
                "advanced": true,
                "display_name": "Model Kwargs",
                "dynamic": false,
                "info": "Additional keyword arguments to pass to the model.",
                "list": false,
                "name": "model_kwargs",
                "placeholder": "",
                "required": false,
                "show": true,
                "title_case": false,
                "trace_as_input": true,
                "type": "dict",
                "value": {}
              },
              "model_name": {
                "_input_type": "DropdownInput",
                "advanced": false,
                "combobox": true,
                "display_name": "Model Name",
                "dynamic": false,
                "info": "To see the model names, first choose a provider. Then, enter your API key and click the refresh button next to the model name.",
                "name": "model_name",
                "options": [
                  "gpt-4o-mini",
                  "gpt-4o",
                  "gpt-4-turbo",
                  "gpt-4-turbo-preview",
                  "gpt-4",
                  "gpt-3.5-turbo",
                  "gpt-3.5-turbo-0125"
                ],
                "placeholder": "",
                "required": false,
                "show": true,
                "title_case": false,
                "tool_mode": false,
                "trace_as_metadata": true,
                "type": "str",
                "value": "gpt-4o-mini"
              },
              "n_messages": {
                "_input_type": "IntInput",
                "advanced": true,
                "display_name": "Number of Messages",
                "dynamic": false,
                "info": "Number of messages to retrieve.",
                "list": false,
                "name": "n_messages",
                "placeholder": "",
                "required": false,
                "show": true,
                "title_case": false,
                "trace_as_metadata": true,
                "type": "int",
                "value": 100
              },
              "openai_api_base": {
                "_input_type": "StrInput",
                "advanced": true,
                "display_name": "OpenAI API Base",
                "dynamic": false,
                "info": "The base URL of the OpenAI API. Defaults to https://api.openai.com/v1. You can change this to use other APIs like JinaChat, LocalAI and Prem.",
                "list": false,
                "load_from_db": false,
                "name": "openai_api_base",
                "placeholder": "",
                "required": false,
                "show": true,
                "title_case": false,
                "trace_as_metadata": true,
                "type": "str",
                "value": ""
              },
              "order": {
                "_input_type": "DropdownInput",
                "advanced": true,
                "combobox": false,
                "display_name": "Order",
                "dynamic": false,
                "info": "Order of the messages.",
                "name": "order",
                "options": [
                  "Ascending",
                  "Descending"
                ],
                "placeholder": "",
                "required": false,
                "show": true,
                "title_case": false,
                "tool_mode": false,
                "trace_as_metadata": true,
                "type": "str",
                "value": "Ascending"
              },
              "seed": {
                "_input_type": "IntInput",
                "advanced": true,
                "display_name": "Seed",
                "dynamic": false,
                "info": "The seed controls the reproducibility of the job.",
                "list": false,
                "name": "seed",
                "placeholder": "",
                "required": false,
                "show": true,
                "title_case": false,
                "trace_as_metadata": true,
                "type": "int",
                "value": 1
              },
              "sender": {
                "_input_type": "DropdownInput",
                "advanced": true,
                "combobox": false,
                "display_name": "Sender Type",
                "dynamic": false,
                "info": "Filter by sender type.",
                "name": "sender",
                "options": [
                  "Machine",
                  "User",
                  "Machine and User"
                ],
                "placeholder": "",
                "required": false,
                "show": true,
                "title_case": false,
                "tool_mode": false,
                "trace_as_metadata": true,
                "type": "str",
                "value": "Machine and User"
              },
              "sender_name": {
                "_input_type": "MessageTextInput",
                "advanced": true,
                "display_name": "Sender Name",
                "dynamic": false,
                "info": "Filter by sender name.",
                "input_types": [
                  "Message"
                ],
                "list": false,
                "load_from_db": false,
                "name": "sender_name",
                "placeholder": "",
                "required": false,
                "show": true,
                "title_case": false,
                "tool_mode": false,
                "trace_as_input": true,
                "trace_as_metadata": true,
                "type": "str",
<<<<<<< HEAD
                "value": "Analysis & Editor Agent"
              },
              "session_id": {
=======
                "value": ""
              }
            },
            "tool_mode": false
          },
          "type": "Prompt"
        },
        "dragging": false,
        "height": 433,
        "id": "Prompt-h73y0",
        "measured": {
          "height": 433,
          "width": 360
        },
        "position": {
          "x": 416.02309796632085,
          "y": -1081.5957453651372
        },
        "positionAbsolute": {
          "x": 416.02309796632085,
          "y": -1081.5957453651372
        },
        "selected": false,
        "type": "genericNode",
        "width": 320
      },
      {
        "data": {
          "id": "ChatInput-udfr5",
          "node": {
            "base_classes": [
              "Message"
            ],
            "beta": false,
            "conditional_paths": [],
            "custom_fields": {},
            "description": "Get chat inputs from the Playground.",
            "display_name": "Chat Input",
            "documentation": "",
            "edited": false,
            "field_order": [
              "input_value",
              "should_store_message",
              "sender",
              "sender_name",
              "session_id",
              "files",
              "background_color",
              "chat_icon",
              "text_color"
            ],
            "frozen": true,
            "icon": "MessagesSquare",
            "legacy": false,
            "lf_version": "1.0.19.post2",
            "metadata": {},
            "output_types": [],
            "outputs": [
              {
                "allows_loop": false,
                "cache": true,
                "display_name": "Message",
                "method": "message_response",
                "name": "message",
                "selected": "Message",
                "types": [
                  "Message"
                ],
                "value": "__UNDEFINED__"
              }
            ],
            "pinned": false,
            "template": {
              "_type": "Component",
              "background_color": {
>>>>>>> be6b3980
                "_input_type": "MessageTextInput",
                "advanced": true,
                "display_name": "Session ID",
                "dynamic": false,
                "info": "The session ID of the chat. If empty, the current session ID parameter will be used.",
                "input_types": [
                  "Message"
                ],
                "list": false,
                "load_from_db": false,
                "name": "session_id",
                "placeholder": "",
                "required": false,
                "show": true,
                "title_case": false,
                "tool_mode": false,
                "trace_as_input": true,
                "trace_as_metadata": true,
                "type": "str",
                "value": ""
              },
              "system_prompt": {
                "_input_type": "MultilineInput",
                "advanced": false,
                "display_name": "Agent Instructions",
                "dynamic": false,
                "info": "System Prompt: Initial instructions and context provided to guide the agent's behavior.",
                "input_types": [
                  "Message"
                ],
                "list": false,
                "load_from_db": false,
                "multiline": true,
                "name": "system_prompt",
                "placeholder": "",
                "required": false,
                "show": true,
                "title_case": false,
                "tool_mode": false,
                "trace_as_input": true,
                "trace_as_metadata": true,
                "type": "str",
                "value": "You are a brilliant comedy writer known for making complex topics entertaining and memorable. Using the editor's refined document about {topic}, create an engaging, humorous blog post.\n\nYour approach should:\n- Find unexpected angles and amusing parallels\n- Use clever wordplay and wit (avoid cheap jokes)\n- Maintain accuracy while being entertaining\n- Include relatable examples and analogies\n- Keep a smart, sophisticated tone\n- Make the topic more approachable through humor\n\nCreate a blog post that makes people laugh while actually teaching them about {topic}. The humor should enhance, not overshadow, the educational value."
              },
              "temperature": {
                "_input_type": "FloatInput",
                "advanced": true,
                "display_name": "Temperature",
                "dynamic": false,
                "info": "",
                "list": false,
                "name": "temperature",
                "placeholder": "",
                "required": false,
                "show": true,
                "title_case": false,
                "trace_as_metadata": true,
                "type": "float",
                "value": 0.1
              },
              "template": {
                "_input_type": "MultilineInput",
                "advanced": true,
                "display_name": "Template",
                "dynamic": false,
                "info": "The template to use for formatting the data. It can contain the keys {text}, {sender} or any other key in the message data.",
                "input_types": [
                  "Message"
                ],
                "list": false,
                "load_from_db": false,
                "multiline": true,
                "name": "template",
                "placeholder": "",
                "required": false,
                "show": true,
                "title_case": false,
                "tool_mode": false,
                "trace_as_input": true,
                "trace_as_metadata": true,
                "type": "str",
                "value": "{sender_name}: {text}"
              },
              "tools": {
                "_input_type": "HandleInput",
                "advanced": false,
                "display_name": "Tools",
                "dynamic": false,
                "info": "These are the tools that the agent can use to help with tasks.",
                "input_types": [
                  "Tool"
                ],
                "list": true,
                "name": "tools",
                "placeholder": "",
                "required": false,
                "show": true,
                "title_case": false,
                "trace_as_metadata": true,
                "type": "other",
                "value": ""
              },
              "verbose": {
                "_input_type": "BoolInput",
                "advanced": true,
                "display_name": "Verbose",
                "dynamic": false,
                "info": "",
                "list": false,
                "name": "verbose",
                "placeholder": "",
                "required": false,
                "show": true,
                "title_case": false,
                "trace_as_metadata": true,
                "type": "bool",
                "value": true
              }
            },
            "tool_mode": false
          },
          "type": "Agent"
        },
        "dragging": false,
        "height": 650,
        "id": "Agent-uuZ76",
        "measured": {
          "height": 650,
          "width": 360
        },
        "position": {
          "x": 815.1900903820148,
          "y": -1365.4053932711827
        },
        "positionAbsolute": {
          "x": 815.1900903820148,
          "y": -1365.4053932711827
        },
        "selected": false,
        "type": "genericNode",
        "width": 320
      },
      {
        "data": {
          "description": "Create a prompt template with dynamic variables.",
          "display_name": "Prompt",
          "id": "Prompt-62kjh",
          "node": {
            "base_classes": [
              "Message"
            ],
            "beta": false,
            "conditional_paths": [],
            "custom_fields": {
              "template": []
            },
            "description": "Create a prompt template with dynamic variables.",
            "display_name": "Prompt",
            "documentation": "",
            "edited": false,
            "error": null,
            "field_order": [
              "template"
            ],
            "frozen": true,
            "full_path": null,
            "icon": "prompts",
            "is_composition": null,
            "is_input": null,
            "is_output": null,
            "legacy": false,
            "lf_version": "1.0.19.post2",
            "metadata": {},
            "name": "",
            "output_types": [],
            "outputs": [
              {
                "allows_loop": false,
                "cache": true,
                "display_name": "Prompt Message",
                "method": "build_prompt",
                "name": "prompt",
                "selected": "Message",
                "types": [
                  "Message"
                ],
                "value": "__UNDEFINED__"
              }
            ],
            "pinned": false,
            "template": {
              "_type": "Component",
              "code": {
                "advanced": true,
                "dynamic": true,
                "fileTypes": [],
                "file_path": "",
                "info": "",
                "list": false,
                "load_from_db": false,
                "multiline": true,
                "name": "code",
                "password": false,
                "placeholder": "",
                "required": true,
                "show": true,
                "title_case": false,
                "type": "code",
                "value": "from langflow.base.prompts.api_utils import process_prompt_template\nfrom langflow.custom import Component\nfrom langflow.inputs.inputs import DefaultPromptField\nfrom langflow.io import MessageTextInput, Output, PromptInput\nfrom langflow.schema.message import Message\nfrom langflow.template.utils import update_template_values\n\n\nclass PromptComponent(Component):\n    display_name: str = \"Prompt\"\n    description: str = \"Create a prompt template with dynamic variables.\"\n    icon = \"prompts\"\n    trace_type = \"prompt\"\n    name = \"Prompt\"\n\n    inputs = [\n        PromptInput(name=\"template\", display_name=\"Template\"),\n        MessageTextInput(\n            name=\"tool_placeholder\",\n            display_name=\"Tool Placeholder\",\n            tool_mode=True,\n            advanced=True,\n            info=\"A placeholder input for tool mode.\",\n        ),\n    ]\n\n    outputs = [\n        Output(display_name=\"Prompt Message\", name=\"prompt\", method=\"build_prompt\"),\n    ]\n\n    async def build_prompt(self) -> Message:\n        prompt = Message.from_template(**self._attributes)\n        self.status = prompt.text\n        return prompt\n\n    def _update_template(self, frontend_node: dict):\n        prompt_template = frontend_node[\"template\"][\"template\"][\"value\"]\n        custom_fields = frontend_node[\"custom_fields\"]\n        frontend_node_template = frontend_node[\"template\"]\n        _ = process_prompt_template(\n            template=prompt_template,\n            name=\"template\",\n            custom_fields=custom_fields,\n            frontend_node_template=frontend_node_template,\n        )\n        return frontend_node\n\n    async def update_frontend_node(self, new_frontend_node: dict, current_frontend_node: dict):\n        \"\"\"This function is called after the code validation is done.\"\"\"\n        frontend_node = await super().update_frontend_node(new_frontend_node, current_frontend_node)\n        template = frontend_node[\"template\"][\"template\"][\"value\"]\n        # Kept it duplicated for backwards compatibility\n        _ = process_prompt_template(\n            template=template,\n            name=\"template\",\n            custom_fields=frontend_node[\"custom_fields\"],\n            frontend_node_template=frontend_node[\"template\"],\n        )\n        # Now that template is updated, we need to grab any values that were set in the current_frontend_node\n        # and update the frontend_node with those values\n        update_template_values(new_template=frontend_node, previous_template=current_frontend_node[\"template\"])\n        return frontend_node\n\n    def _get_fallback_input(self, **kwargs):\n        return DefaultPromptField(**kwargs)\n"
              },
              "template": {
                "_input_type": "PromptInput",
                "advanced": false,
                "display_name": "Template",
                "dynamic": false,
                "info": "",
                "list": false,
                "load_from_db": false,
                "name": "template",
                "placeholder": "",
                "required": false,
                "show": true,
                "title_case": false,
                "tool_mode": false,
                "trace_as_input": true,
                "type": "prompt",
                "value": "# Expert Research Agent Protocol\n\n[Previous content remains the same, but adding this critical section about image handling:]\n\n## Image and Visual Data Handling\nWhen using Tavily Search with images enabled:\n\n1. Image Collection\n   - Always enable include_images in Tavily search\n   - Collect relevant stock charts, product images, and news photos\n   - Save image URLs from reliable sources\n   - Focus on recent, high-quality images\n\n2. Image Categories to Collect\n   - Product showcase images\n   - Stock performance charts\n   - Company facilities\n   - Key executive photos\n   - Recent event images\n   - Market share visualizations\n\n3. Image Documentation\n   - Include full image URL\n   - Add clear descriptions\n   - Note image source and date\n   - Explain image relevance\n\n4. Image Presentation in Output\n   ```markdown\n   ![Image Description](image_url)\n   - Source: [Source Name]\n   - Date: [Image Date]\n   - Context: [Brief explanation of image relevance]\n   ```\n\n## Output Structure\nPresent your findings in this format:\n\n### Company Overview\n[Comprehensive overview based on search results]\n\n### Recent Developments\n[Latest news and announcements with dates]\n\n### Market Context\n[Industry trends and competitive position]\n\n### Visual Insights\n[Reference relevant images from search]\n\n### Key Risk Factors\n[Identified risks and challenges]\n\n### Sources\n[List of key sources consulted]\n\nRemember to:\n- Use Markdown formatting for clear structure\n- Include dates for all time-sensitive information\n- Quote significant statistics and statements\n- Reference any included images\n- Highlight conflicting information or viewpoints\n- Pass all gathered data to the Finance Agent for detailed financial analysis"
              },
              "tool_placeholder": {
                "_input_type": "MessageTextInput",
                "advanced": true,
                "display_name": "Tool Placeholder",
                "dynamic": false,
                "info": "A placeholder input for tool mode.",
                "input_types": [
                  "Message"
                ],
                "list": false,
                "load_from_db": false,
                "name": "tool_placeholder",
                "placeholder": "",
                "required": false,
                "show": true,
                "title_case": false,
                "tool_mode": true,
                "trace_as_input": true,
                "trace_as_metadata": true,
                "type": "str",
                "value": ""
<<<<<<< HEAD
              }
            },
            "tool_mode": false
          },
          "type": "Prompt"
        },
        "dragging": false,
        "height": 260,
        "id": "Prompt-62kjh",
        "measured": {
          "height": 260,
          "width": 360
        },
        "position": {
          "x": -1142.2312935529987,
          "y": -1107.442614776065
        },
        "positionAbsolute": {
          "x": -1142.2312935529987,
          "y": -1107.442614776065
        },
        "selected": false,
        "type": "genericNode",
        "width": 320
      },
      {
        "data": {
          "description": "Create a prompt template with dynamic variables.",
          "display_name": "Prompt",
          "id": "Prompt-kaNRB",
          "node": {
            "base_classes": [
              "Message"
            ],
            "beta": false,
            "conditional_paths": [],
            "custom_fields": {
              "template": []
            },
            "description": "Create a prompt template with dynamic variables.",
            "display_name": "Prompt",
            "documentation": "",
            "edited": false,
            "error": null,
            "field_order": [
              "template"
            ],
            "frozen": false,
            "full_path": null,
            "icon": "prompts",
            "is_composition": null,
            "is_input": null,
            "is_output": null,
            "legacy": false,
            "lf_version": "1.0.19.post2",
            "metadata": {},
            "name": "",
            "output_types": [],
            "outputs": [
              {
                "cache": true,
                "display_name": "Prompt Message",
                "method": "build_prompt",
                "name": "prompt",
                "selected": "Message",
                "types": [
                  "Message"
                ],
                "value": "__UNDEFINED__"
              }
            ],
            "pinned": false,
            "template": {
              "_type": "Component",
=======
              },
>>>>>>> be6b3980
              "code": {
                "advanced": true,
                "dynamic": true,
                "fileTypes": [],
                "file_path": "",
                "info": "",
<<<<<<< HEAD
=======
                "list": false,
                "load_from_db": false,
                "multiline": true,
                "name": "code",
                "password": false,
                "placeholder": "",
                "required": true,
                "show": true,
                "title_case": false,
                "type": "code",
                "value": "from langchain_core.tools import StructuredTool\n\nfrom langflow.base.agents.agent import LCToolsAgentComponent\nfrom langflow.base.models.model_input_constants import (\n    ALL_PROVIDER_FIELDS,\n    MODEL_DYNAMIC_UPDATE_FIELDS,\n    MODEL_PROVIDERS_DICT,\n)\nfrom langflow.base.models.model_utils import get_model_name\nfrom langflow.components.helpers import CurrentDateComponent\nfrom langflow.components.helpers.memory import MemoryComponent\nfrom langflow.components.langchain_utilities.tool_calling import ToolCallingAgentComponent\nfrom langflow.custom.utils import update_component_build_config\nfrom langflow.io import BoolInput, DropdownInput, MultilineInput, Output\nfrom langflow.logging import logger\nfrom langflow.schema.dotdict import dotdict\nfrom langflow.schema.message import Message\n\n\ndef set_advanced_true(component_input):\n    component_input.advanced = True\n    return component_input\n\n\nclass AgentComponent(ToolCallingAgentComponent):\n    display_name: str = \"Agent\"\n    description: str = \"Define the agent's instructions, then enter a task to complete using tools.\"\n    icon = \"bot\"\n    beta = False\n    name = \"Agent\"\n\n    memory_inputs = [set_advanced_true(component_input) for component_input in MemoryComponent().inputs]\n\n    inputs = [\n        DropdownInput(\n            name=\"agent_llm\",\n            display_name=\"Model Provider\",\n            info=\"The provider of the language model that the agent will use to generate responses.\",\n            options=[*sorted(MODEL_PROVIDERS_DICT.keys()), \"Custom\"],\n            value=\"OpenAI\",\n            real_time_refresh=True,\n            input_types=[],\n        ),\n        *MODEL_PROVIDERS_DICT[\"OpenAI\"][\"inputs\"],\n        MultilineInput(\n            name=\"system_prompt\",\n            display_name=\"Agent Instructions\",\n            info=\"System Prompt: Initial instructions and context provided to guide the agent's behavior.\",\n            value=\"You are a helpful assistant that can use tools to answer questions and perform tasks.\",\n            advanced=False,\n        ),\n        *LCToolsAgentComponent._base_inputs,\n        *memory_inputs,\n        BoolInput(\n            name=\"add_current_date_tool\",\n            display_name=\"Current Date\",\n            advanced=True,\n            info=\"If true, will add a tool to the agent that returns the current date.\",\n            value=True,\n        ),\n    ]\n    outputs = [Output(name=\"response\", display_name=\"Response\", method=\"message_response\")]\n\n    async def message_response(self) -> Message:\n        try:\n            llm_model, display_name = self.get_llm()\n            if llm_model is None:\n                msg = \"No language model selected\"\n                raise ValueError(msg)\n            self.model_name = get_model_name(llm_model, display_name=display_name)\n        except Exception as e:\n            # Log the error for debugging purposes\n            logger.error(f\"Error retrieving language model: {e}\")\n            raise\n\n        try:\n            self.chat_history = await self.get_memory_data()\n        except Exception as e:\n            logger.error(f\"Error retrieving chat history: {e}\")\n            raise\n\n        if self.add_current_date_tool:\n            try:\n                if not isinstance(self.tools, list):  # type: ignore[has-type]\n                    self.tools = []\n                # Convert CurrentDateComponent to a StructuredTool\n                current_date_tool = (await CurrentDateComponent().to_toolkit()).pop(0)\n                # current_date_tool = CurrentDateComponent().to_toolkit()[0]\n                if isinstance(current_date_tool, StructuredTool):\n                    self.tools.append(current_date_tool)\n                else:\n                    msg = \"CurrentDateComponent must be converted to a StructuredTool\"\n                    raise TypeError(msg)\n            except Exception as e:\n                logger.error(f\"Error adding current date tool: {e}\")\n                raise\n\n        if not self.tools:\n            msg = \"Tools are required to run the agent.\"\n            logger.error(msg)\n            raise ValueError(msg)\n\n        try:\n            self.set(\n                llm=llm_model,\n                tools=self.tools,\n                chat_history=self.chat_history,\n                input_value=self.input_value,\n                system_prompt=self.system_prompt,\n            )\n            agent = self.create_agent_runnable()\n        except Exception as e:\n            logger.error(f\"Error setting up the agent: {e}\")\n            raise\n\n        return await self.run_agent(agent)\n\n    async def get_memory_data(self):\n        memory_kwargs = {\n            component_input.name: getattr(self, f\"{component_input.name}\") for component_input in self.memory_inputs\n        }\n        # filter out empty values\n        memory_kwargs = {k: v for k, v in memory_kwargs.items() if v}\n\n        return await MemoryComponent().set(**memory_kwargs).retrieve_messages()\n\n    def get_llm(self):\n        if isinstance(self.agent_llm, str):\n            try:\n                provider_info = MODEL_PROVIDERS_DICT.get(self.agent_llm)\n                if provider_info:\n                    component_class = provider_info.get(\"component_class\")\n                    display_name = component_class.display_name\n                    inputs = provider_info.get(\"inputs\")\n                    prefix = provider_info.get(\"prefix\", \"\")\n                    return (\n                        self._build_llm_model(component_class, inputs, prefix),\n                        display_name,\n                    )\n            except Exception as e:\n                msg = f\"Error building {self.agent_llm} language model\"\n                raise ValueError(msg) from e\n        return self.agent_llm, None\n\n    def _build_llm_model(self, component, inputs, prefix=\"\"):\n        model_kwargs = {input_.name: getattr(self, f\"{prefix}{input_.name}\") for input_ in inputs}\n        return component.set(**model_kwargs).build_model()\n\n    def set_component_params(self, component):\n        provider_info = MODEL_PROVIDERS_DICT.get(self.agent_llm)\n        if provider_info:\n            inputs = provider_info.get(\"inputs\")\n            prefix = provider_info.get(\"prefix\")\n            model_kwargs = {input_.name: getattr(self, f\"{prefix}{input_.name}\") for input_ in inputs}\n\n            return component.set(**model_kwargs)\n        return component\n\n    def delete_fields(self, build_config: dotdict, fields: dict | list[str]) -> None:\n        \"\"\"Delete specified fields from build_config.\"\"\"\n        for field in fields:\n            build_config.pop(field, None)\n\n    def update_input_types(self, build_config: dotdict) -> dotdict:\n        \"\"\"Update input types for all fields in build_config.\"\"\"\n        for key, value in build_config.items():\n            if isinstance(value, dict):\n                if value.get(\"input_types\") is None:\n                    build_config[key][\"input_types\"] = []\n            elif hasattr(value, \"input_types\") and value.input_types is None:\n                value.input_types = []\n        return build_config\n\n    async def update_build_config(\n        self, build_config: dotdict, field_value: str, field_name: str | None = None\n    ) -> dotdict:\n        # Iterate over all providers in the MODEL_PROVIDERS_DICT\n        # Existing logic for updating build_config\n        if field_name in (\"agent_llm\",):\n            build_config[\"agent_llm\"][\"value\"] = field_value\n            provider_info = MODEL_PROVIDERS_DICT.get(field_value)\n            if provider_info:\n                component_class = provider_info.get(\"component_class\")\n                if component_class and hasattr(component_class, \"update_build_config\"):\n                    # Call the component class's update_build_config method\n                    build_config = await update_component_build_config(\n                        component_class, build_config, field_value, \"model_name\"\n                    )\n\n            provider_configs: dict[str, tuple[dict, list[dict]]] = {\n                provider: (\n                    MODEL_PROVIDERS_DICT[provider][\"fields\"],\n                    [\n                        MODEL_PROVIDERS_DICT[other_provider][\"fields\"]\n                        for other_provider in MODEL_PROVIDERS_DICT\n                        if other_provider != provider\n                    ],\n                )\n                for provider in MODEL_PROVIDERS_DICT\n            }\n            if field_value in provider_configs:\n                fields_to_add, fields_to_delete = provider_configs[field_value]\n\n                # Delete fields from other providers\n                for fields in fields_to_delete:\n                    self.delete_fields(build_config, fields)\n\n                # Add provider-specific fields\n                if field_value == \"OpenAI\" and not any(field in build_config for field in fields_to_add):\n                    build_config.update(fields_to_add)\n                else:\n                    build_config.update(fields_to_add)\n                # Reset input types for agent_llm\n                build_config[\"agent_llm\"][\"input_types\"] = []\n            elif field_value == \"Custom\":\n                # Delete all provider fields\n                self.delete_fields(build_config, ALL_PROVIDER_FIELDS)\n                # Update with custom component\n                custom_component = DropdownInput(\n                    name=\"agent_llm\",\n                    display_name=\"Language Model\",\n                    options=[*sorted(MODEL_PROVIDERS_DICT.keys()), \"Custom\"],\n                    value=\"Custom\",\n                    real_time_refresh=True,\n                    input_types=[\"LanguageModel\"],\n                )\n                build_config.update({\"agent_llm\": custom_component.to_dict()})\n            # Update input types for all fields\n            build_config = self.update_input_types(build_config)\n\n            # Validate required keys\n            default_keys = [\n                \"code\",\n                \"_type\",\n                \"agent_llm\",\n                \"tools\",\n                \"input_value\",\n                \"add_current_date_tool\",\n                \"system_prompt\",\n                \"agent_description\",\n                \"max_iterations\",\n                \"handle_parsing_errors\",\n                \"verbose\",\n            ]\n            missing_keys = [key for key in default_keys if key not in build_config]\n            if missing_keys:\n                msg = f\"Missing required keys in build_config: {missing_keys}\"\n                raise ValueError(msg)\n        if (\n            isinstance(self.agent_llm, str)\n            and self.agent_llm in MODEL_PROVIDERS_DICT\n            and field_name in MODEL_DYNAMIC_UPDATE_FIELDS\n        ):\n            provider_info = MODEL_PROVIDERS_DICT.get(self.agent_llm)\n            if provider_info:\n                component_class = provider_info.get(\"component_class\")\n                component_class = self.set_component_params(component_class)\n                prefix = provider_info.get(\"prefix\")\n                if component_class and hasattr(component_class, \"update_build_config\"):\n                    # Call each component class's update_build_config method\n                    # remove the prefix from the field_name\n                    if isinstance(field_name, str) and isinstance(prefix, str):\n                        field_name = field_name.replace(prefix, \"\")\n                    build_config = await update_component_build_config(\n                        component_class, build_config, field_value, \"model_name\"\n                    )\n        return dotdict({k: v.to_dict() if hasattr(v, \"to_dict\") else v for k, v in build_config.items()})\n"
              },
              "handle_parsing_errors": {
                "_input_type": "BoolInput",
                "advanced": true,
                "display_name": "Handle Parse Errors",
                "dynamic": false,
                "info": "Should the Agent fix errors when reading user input for better processing?",
>>>>>>> be6b3980
                "list": false,
                "load_from_db": false,
                "multiline": true,
                "name": "code",
                "password": false,
                "placeholder": "",
                "required": true,
                "show": true,
                "title_case": false,
                "type": "code",
                "value": "from langflow.base.prompts.api_utils import process_prompt_template\nfrom langflow.custom import Component\nfrom langflow.inputs.inputs import DefaultPromptField\nfrom langflow.io import MessageTextInput, Output, PromptInput\nfrom langflow.schema.message import Message\nfrom langflow.template.utils import update_template_values\n\n\nclass PromptComponent(Component):\n    display_name: str = \"Prompt\"\n    description: str = \"Create a prompt template with dynamic variables.\"\n    icon = \"prompts\"\n    trace_type = \"prompt\"\n    name = \"Prompt\"\n\n    inputs = [\n        PromptInput(name=\"template\", display_name=\"Template\"),\n        MessageTextInput(\n            name=\"tool_placeholder\",\n            display_name=\"Tool Placeholder\",\n            tool_mode=True,\n            advanced=True,\n            info=\"A placeholder input for tool mode.\",\n        ),\n    ]\n\n    outputs = [\n        Output(display_name=\"Prompt Message\", name=\"prompt\", method=\"build_prompt\"),\n    ]\n\n    async def build_prompt(self) -> Message:\n        prompt = Message.from_template(**self._attributes)\n        self.status = prompt.text\n        return prompt\n\n    def _update_template(self, frontend_node: dict):\n        prompt_template = frontend_node[\"template\"][\"template\"][\"value\"]\n        custom_fields = frontend_node[\"custom_fields\"]\n        frontend_node_template = frontend_node[\"template\"]\n        _ = process_prompt_template(\n            template=prompt_template,\n            name=\"template\",\n            custom_fields=custom_fields,\n            frontend_node_template=frontend_node_template,\n        )\n        return frontend_node\n\n    async def update_frontend_node(self, new_frontend_node: dict, current_frontend_node: dict):\n        \"\"\"This function is called after the code validation is done.\"\"\"\n        frontend_node = await super().update_frontend_node(new_frontend_node, current_frontend_node)\n        template = frontend_node[\"template\"][\"template\"][\"value\"]\n        # Kept it duplicated for backwards compatibility\n        _ = process_prompt_template(\n            template=template,\n            name=\"template\",\n            custom_fields=frontend_node[\"custom_fields\"],\n            frontend_node_template=frontend_node[\"template\"],\n        )\n        # Now that template is updated, we need to grab any values that were set in the current_frontend_node\n        # and update the frontend_node with those values\n        update_template_values(new_template=frontend_node, previous_template=current_frontend_node[\"template\"])\n        return frontend_node\n\n    def _get_fallback_input(self, **kwargs):\n        return DefaultPromptField(**kwargs)\n"
              },
              "template": {
                "_input_type": "PromptInput",
                "advanced": false,
                "display_name": "Template",
                "dynamic": false,
                "info": "",
                "list": false,
                "load_from_db": false,
                "name": "template",
                "placeholder": "",
                "required": false,
                "show": true,
                "title_case": false,
                "tool_mode": false,
                "trace_as_input": true,
                "type": "prompt",
                "value": "# Financial Analysis Expert Protocol\n\nYou are an elite financial analyst with access to Yahoo Finance tools. Your role is to perform comprehensive financial analysis based on the research provided and the data available through Yahoo Finance methods.\n\n## CRITICAL: Stock Symbol Usage\n- Always use correct stock ticker symbols in UPPERCASE format\n- Examples of valid symbols:\n  * AAPL (Apple Inc.)\n  * MSFT (Microsoft)\n  * NVDA (NVIDIA)\n  * GOOGL (Alphabet/Google)\n  * TSLA (Tesla)\n- Invalid formats to avoid:\n  * ❌ Apple (company name instead of symbol)\n  * ❌ aapl (lowercase)\n  * ❌ $AAPL (with dollar sign)\n  * ❌ AAPL.US (with extension)\n\n## Data Collection Strategy\n\n1. Initial Symbol Verification\n   - Confirm valid stock symbol format before any analysis\n   - Use get_info first to verify symbol validity\n   - Cross-reference with get_fast_info to ensure data availability\n   - If symbol is invalid, immediately report the error\n\n2. Core Company Analysis\n   - Get basic info (get_info): Full company details\n   - Fast metrics (get_fast_info): Quick market data\n   - Earnings data (get_earnings): Performance history\n   - Calendar events (get_calendar): Upcoming events\n\n3. Financial Statement Analysis\n   - Income statements (get_income_stmt)\n   - Balance sheets (get_balance_sheet)\n   - Cash flow statements (get_cashflow)\n\n4. Market Intelligence\n   - Latest recommendations (get_recommendations)\n   - Recommendation trends (get_recommendations_summary)\n   - Recent rating changes (get_upgrades_downgrades)\n   - Breaking news (get_news, specify number of articles needed)\n\n5. Ownership Structure\n   - Institutional holdings (get_institutional_holders)\n   - Major stakeholders (get_major_holders)\n   - Fund ownership (get_mutualfund_holders)\n   - Insider activity:\n     * Recent purchases (get_insider_purchases)\n     * Transaction history (get_insider_transactions)\n     * Insider roster (get_insider_roster_holders)\n\n6. Historical Patterns\n   - Corporate actions (get_actions)\n   - Dividend history (get_dividends)\n   - Split history (get_splits)\n   - Capital gains (get_capital_gains)\n   - Regulatory filings (get_sec_filings)\n   - ESG metrics (get_sustainability)\n\n## Analysis Framework\n\n1. Profitability Metrics\n   - Revenue trends\n   - Margin analysis\n   - Efficiency ratios\n   - Return metrics\n\n2. Financial Health\n   - Liquidity ratios\n   - Debt analysis\n   - Working capital\n   - Cash flow quality\n\n3. Growth Assessment\n   - Historical rates\n   - Future projections\n   - Market opportunity\n   - Expansion plans\n\n4. Risk Evaluation\n   - Financial risks\n   - Market position\n   - Operational challenges\n   - Competitive threats\n\n## Output Structure\n\n### Symbol Information\n[Confirm stock symbol and basic company information]\n\n### Financial Overview\n[Key metrics summary with actual numbers]\n\n### Profitability Analysis\n[Detailed profit metrics with comparisons]\n\n### Balance Sheet Review\n[Asset and liability analysis]\n\n### Cash Flow Assessment\n[Cash generation and usage patterns]\n\n### Market Sentiment\n[Analyst views and institutional activity]\n\n### Growth Analysis\n[Historical and projected growth]\n\n### Risk Factors\n[Comprehensive risk assessment]\n\nRemember to:\n- ALWAYS verify stock symbol validity first\n- Use exact numbers from the data\n- Compare with industry standards\n- Highlight significant trends\n- Flag data anomalies\n- Identify key risks\n- Provide metric context\n- Focus on material information\n\nPass your comprehensive financial analysis to the Analysis & Editor Agent for final synthesis and recommendations. Include any invalid symbol errors or data availability issues in your report."
              },
              "tool_placeholder": {
                "_input_type": "MessageTextInput",
                "advanced": true,
                "display_name": "Tool Placeholder",
                "dynamic": false,
                "info": "A placeholder input for tool mode.",
                "input_types": [
                  "Message"
                ],
                "list": false,
                "load_from_db": false,
                "name": "tool_placeholder",
                "placeholder": "",
                "required": false,
                "show": true,
                "title_case": false,
                "tool_mode": true,
                "trace_as_input": true,
                "trace_as_metadata": true,
                "type": "str",
                "value": ""
              }
            },
            "tool_mode": false
          },
          "type": "Prompt"
        },
        "dragging": false,
        "height": 260,
        "id": "Prompt-kaNRB",
        "measured": {
          "height": 260,
          "width": 360
        },
        "position": {
          "x": -344.9674638932195,
          "y": -1280.1782190739505
        },
        "positionAbsolute": {
          "x": -344.9674638932195,
          "y": -1280.1782190739505
        },
        "selected": false,
        "type": "genericNode",
        "width": 320
      },
      {
        "data": {
          "description": "Create a prompt template with dynamic variables.",
          "display_name": "Prompt",
          "id": "Prompt-h73y0",
          "node": {
            "base_classes": [
              "Message"
            ],
            "beta": false,
            "conditional_paths": [],
            "custom_fields": {
              "template": [
                "research_agent_output",
                "finance_agent_output"
              ]
            },
            "description": "Create a prompt template with dynamic variables.",
            "display_name": "Prompt",
            "documentation": "",
            "edited": false,
            "error": null,
            "field_order": [
              "template"
            ],
            "frozen": false,
            "full_path": null,
            "icon": "prompts",
            "is_composition": null,
            "is_input": null,
            "is_output": null,
            "legacy": false,
            "lf_version": "1.0.19.post2",
            "metadata": {},
            "name": "",
            "output_types": [],
            "outputs": [
              {
                "cache": true,
                "display_name": "Prompt Message",
                "method": "build_prompt",
                "name": "prompt",
                "selected": "Message",
                "types": [
                  "Message"
                ],
                "value": "__UNDEFINED__"
              }
            ],
            "pinned": false,
            "template": {
              "_type": "Component",
              "code": {
                "advanced": true,
                "dynamic": true,
                "fileTypes": [],
                "file_path": "",
                "info": "",
                "list": false,
                "load_from_db": false,
                "multiline": true,
                "name": "code",
                "password": false,
                "placeholder": "",
                "required": true,
                "show": true,
                "title_case": false,
                "type": "code",
                "value": "from langflow.base.prompts.api_utils import process_prompt_template\nfrom langflow.custom import Component\nfrom langflow.inputs.inputs import DefaultPromptField\nfrom langflow.io import MessageTextInput, Output, PromptInput\nfrom langflow.schema.message import Message\nfrom langflow.template.utils import update_template_values\n\n\nclass PromptComponent(Component):\n    display_name: str = \"Prompt\"\n    description: str = \"Create a prompt template with dynamic variables.\"\n    icon = \"prompts\"\n    trace_type = \"prompt\"\n    name = \"Prompt\"\n\n    inputs = [\n        PromptInput(name=\"template\", display_name=\"Template\"),\n        MessageTextInput(\n            name=\"tool_placeholder\",\n            display_name=\"Tool Placeholder\",\n            tool_mode=True,\n            advanced=True,\n            info=\"A placeholder input for tool mode.\",\n        ),\n    ]\n\n    outputs = [\n        Output(display_name=\"Prompt Message\", name=\"prompt\", method=\"build_prompt\"),\n    ]\n\n    async def build_prompt(self) -> Message:\n        prompt = Message.from_template(**self._attributes)\n        self.status = prompt.text\n        return prompt\n\n    def _update_template(self, frontend_node: dict):\n        prompt_template = frontend_node[\"template\"][\"template\"][\"value\"]\n        custom_fields = frontend_node[\"custom_fields\"]\n        frontend_node_template = frontend_node[\"template\"]\n        _ = process_prompt_template(\n            template=prompt_template,\n            name=\"template\",\n            custom_fields=custom_fields,\n            frontend_node_template=frontend_node_template,\n        )\n        return frontend_node\n\n    async def update_frontend_node(self, new_frontend_node: dict, current_frontend_node: dict):\n        \"\"\"This function is called after the code validation is done.\"\"\"\n        frontend_node = await super().update_frontend_node(new_frontend_node, current_frontend_node)\n        template = frontend_node[\"template\"][\"template\"][\"value\"]\n        # Kept it duplicated for backwards compatibility\n        _ = process_prompt_template(\n            template=template,\n            name=\"template\",\n            custom_fields=frontend_node[\"custom_fields\"],\n            frontend_node_template=frontend_node[\"template\"],\n        )\n        # Now that template is updated, we need to grab any values that were set in the current_frontend_node\n        # and update the frontend_node with those values\n        update_template_values(new_template=frontend_node, previous_template=current_frontend_node[\"template\"])\n        return frontend_node\n\n    def _get_fallback_input(self, **kwargs):\n        return DefaultPromptField(**kwargs)\n"
              },
              "finance_agent_output": {
                "advanced": false,
                "display_name": "finance_agent_output",
                "dynamic": false,
                "field_type": "str",
                "fileTypes": [],
                "file_path": "",
                "info": "",
                "input_types": [
                  "Message",
                  "Text"
                ],
                "list": false,
                "load_from_db": false,
                "multiline": true,
                "name": "finance_agent_output",
                "placeholder": "",
                "required": false,
                "show": true,
                "title_case": false,
                "type": "str",
                "value": ""
              },
              "research_agent_output": {
                "advanced": false,
                "display_name": "research_agent_output",
                "dynamic": false,
                "field_type": "str",
                "fileTypes": [],
                "file_path": "",
                "info": "",
                "input_types": [
                  "Message",
                  "Text"
                ],
                "list": false,
                "load_from_db": false,
                "multiline": true,
                "name": "research_agent_output",
                "placeholder": "",
                "required": false,
                "show": true,
                "title_case": false,
                "type": "str",
                "value": ""
              },
              "template": {
                "_input_type": "PromptInput",
                "advanced": false,
                "display_name": "Template",
                "dynamic": false,
                "info": "",
                "list": false,
                "load_from_db": false,
                "name": "template",
                "placeholder": "",
                "required": false,
                "show": true,
                "title_case": false,
                "tool_mode": false,
                "trace_as_input": true,
                "type": "prompt",
                "value": "# Investment Analysis & Editorial Protocol\n\nYou are an elite financial analyst and editorial expert responsible for creating the final investment analysis report. Your role is to synthesize research and financial data into a visually appealing, data-rich investment analysis using proper markdown formatting.\n\n## Input Processing\n1. Research Agent Input (Visual + Market Research):\n   - Market research and news\n   - Industry trends\n   - Competitive analysis\n   - Images and charts\n   - News sentiment\n   - {research_agent_output}\n\n2. Finance Agent Input (Quantitative Data):\n   - Detailed financial metrics\n   - Stock statistics\n   - Analyst ratings\n   - Growth metrics\n   - Risk factors\n   - {finance_agent_output}\n\n## Output Format Requirements\n\n1. Header Format\n   Use single # for main title, increment for subsections\n   \n2. Image Placement\n   - Place images immediately after relevant sections\n   - Use proper markdown format: ![Alt Text](url)\n   - Always include source and context\n   - Use *italics* for image captions\n\n3. Table Formatting\n   - Use standard markdown tables\n   - Align numbers right, text left\n   - Include header separators\n   - Keep consistent column widths\n\n4. Data Presentation\n   - Use bold (**) for key metrics\n   - Include percentage changes\n   - Show comparisons\n   - Include trends (↑/↓)\n\n## Report Structure\n\n# Investment Analysis Report: [Company Name] ($SYMBOL)\n*Generated: [Date] | Type: Comprehensive Evaluation*\n\n[Executive Summary - 3 paragraphs max]\n\n## Quick Take\n- **Recommendation**: [BUY/HOLD/SELL]\n- **Target Price**: $XXX\n- **Risk Level**: [LOW/MEDIUM/HIGH]\n- **Investment Horizon**: [SHORT/MEDIUM/LONG]-term\n\n## Market Analysis\n[Insert most relevant market image here]\n*Source: [Name] - [Context]*\n\n### Industry Position\n- Market share data\n- Competitive analysis\n- Recent developments\n\n## Financial Health\n| Metric | Value | YoY Change | Industry Avg |\n|:-------|------:|-----------:|-------------:|\n| Revenue | $XXX | XX% | $XXX |\n[Additional metrics]\n\n### Key Performance Indicators\n- **Revenue Growth**: XX%\n- **Profit Margin**: XX%\n- **ROE**: XX%\n\n## Growth Drivers\n1. Short-term Catalysts\n2. Long-term Opportunities\n3. Innovation Pipeline\n\n## Risk Assessment\n| Risk Factor | Severity | Probability | Impact |\n|:------------|:---------|:------------|:-------|\n| [Risk 1] | HIGH/MED/LOW | H/M/L | Details |\n\n## Technical Analysis\n[Insert technical chart]\n*Source: [Name] - Analysis of key technical indicators*\n\n## Investment Strategy\n### Long-term (18+ months)\n- Entry points\n- Position sizing\n- Risk management\n\n### Medium-term (6-18 months)\n- Technical levels\n- Catalysts timeline\n\n### Short-term (0-6 months)\n- Support/Resistance\n- Trading parameters\n\n## Price Targets\n- **Bear Case**: $XXX (-XX%)\n- **Base Case**: $XXX\n- **Bull Case**: $XXX (+XX%)\n\n## Monitoring Checklist\n1. [Metric 1]\n2. [Metric 2]\n3. [Metric 3]\n\n## Visual Evidence\n[Insert additional relevant images]\n*Source: [Name] - [Specific context and analysis]*\n\n*Disclaimer: This analysis is for informational purposes only. Always conduct your own research before making investment decisions.*\n\n## Output Requirements\n\n1. Visual Excellence\n   - Strategic image placement\n   - Clear data visualization\n   - Consistent formatting\n   - Professional appearance\n\n2. Data Accuracy\n   - Cross-reference numbers\n   - Verify calculations\n   - Include trends\n   - Show comparisons\n\n3. Action Focus\n   - Clear recommendations\n   - Specific entry/exit points\n   - Risk management guidelines\n   - Monitoring triggers\n\n4. Professional Standards\n   - No spelling errors\n   - Consistent formatting\n   - Proper citations\n   - Clear attribution\n\nRemember:\n- Never use triple backticks\n- Include all images with proper markdown\n- Maintain consistent formatting\n- Provide specific, actionable insights\n- Use emojis sparingly and professionally\n- Cross-validate all data points"
              },
              "tool_placeholder": {
                "_input_type": "MessageTextInput",
                "advanced": true,
                "display_name": "Tool Placeholder",
                "dynamic": false,
                "info": "A placeholder input for tool mode.",
                "input_types": [
                  "Message"
                ],
                "list": false,
                "load_from_db": false,
                "name": "tool_placeholder",
                "placeholder": "",
                "required": false,
                "show": true,
                "title_case": false,
                "tool_mode": true,
                "trace_as_input": true,
                "trace_as_metadata": true,
                "type": "str",
                "value": ""
              }
            },
            "tool_mode": false
          },
          "type": "Prompt"
        },
        "dragging": false,
        "height": 433,
        "id": "Prompt-h73y0",
        "measured": {
          "height": 433,
          "width": 360
        },
        "position": {
          "x": 416.02309796632085,
          "y": -1081.5957453651372
        },
        "positionAbsolute": {
          "x": 416.02309796632085,
          "y": -1081.5957453651372
        },
        "selected": false,
        "type": "genericNode",
        "width": 320
      },
      {
        "data": {
          "id": "ChatInput-udfr5",
          "node": {
            "base_classes": [
              "Message"
            ],
            "beta": false,
            "conditional_paths": [],
            "custom_fields": {},
            "description": "Get chat inputs from the Playground.",
            "display_name": "Chat Input",
            "documentation": "",
            "edited": false,
            "field_order": [
              "input_value",
              "should_store_message",
              "sender",
              "sender_name",
              "session_id",
              "files",
              "background_color",
              "chat_icon",
              "text_color"
            ],
            "frozen": true,
            "icon": "MessagesSquare",
            "legacy": false,
            "lf_version": "1.0.19.post2",
            "metadata": {},
            "output_types": [],
            "outputs": [
              {
                "cache": true,
                "display_name": "Message",
                "method": "message_response",
                "name": "message",
                "selected": "Message",
                "types": [
                  "Message"
                ],
                "value": "__UNDEFINED__"
              }
            ],
            "pinned": false,
            "template": {
              "_type": "Component",
              "background_color": {
                "_input_type": "MessageTextInput",
                "advanced": true,
                "display_name": "Background Color",
                "dynamic": false,
                "info": "The background color of the icon.",
                "input_types": [
                  "Message"
                ],
                "list": false,
                "load_from_db": false,
                "name": "background_color",
                "placeholder": "",
                "required": false,
                "show": true,
                "title_case": false,
                "tool_mode": false,
                "trace_as_input": true,
                "trace_as_metadata": true,
                "type": "str",
                "value": ""
              },
              "chat_icon": {
                "_input_type": "MessageTextInput",
                "advanced": true,
                "display_name": "Icon",
                "dynamic": false,
                "info": "The icon of the message.",
                "input_types": [
                  "Message"
                ],
                "list": false,
                "load_from_db": false,
                "name": "chat_icon",
                "placeholder": "",
                "required": false,
                "show": true,
                "title_case": false,
                "tool_mode": false,
                "trace_as_input": true,
                "trace_as_metadata": true,
                "type": "str",
                "value": ""
              },
              "code": {
                "advanced": true,
                "dynamic": true,
                "fileTypes": [],
                "file_path": "",
                "info": "",
                "list": false,
                "load_from_db": false,
                "multiline": true,
                "name": "code",
                "password": false,
                "placeholder": "",
                "required": true,
                "show": true,
                "title_case": false,
                "type": "code",
                "value": "from langflow.base.data.utils import IMG_FILE_TYPES, TEXT_FILE_TYPES\nfrom langflow.base.io.chat import ChatComponent\nfrom langflow.inputs import BoolInput\nfrom langflow.io import (\n    DropdownInput,\n    FileInput,\n    MessageTextInput,\n    MultilineInput,\n    Output,\n)\nfrom langflow.schema.message import Message\nfrom langflow.utils.constants import (\n    MESSAGE_SENDER_AI,\n    MESSAGE_SENDER_NAME_USER,\n    MESSAGE_SENDER_USER,\n)\n\n\nclass ChatInput(ChatComponent):\n    display_name = \"Chat Input\"\n    description = \"Get chat inputs from the Playground.\"\n    icon = \"MessagesSquare\"\n    name = \"ChatInput\"\n    minimized = True\n\n    inputs = [\n        MultilineInput(\n            name=\"input_value\",\n            display_name=\"Text\",\n            value=\"\",\n            info=\"Message to be passed as input.\",\n            input_types=[],\n        ),\n        BoolInput(\n            name=\"should_store_message\",\n            display_name=\"Store Messages\",\n            info=\"Store the message in the history.\",\n            value=True,\n            advanced=True,\n        ),\n        DropdownInput(\n            name=\"sender\",\n            display_name=\"Sender Type\",\n            options=[MESSAGE_SENDER_AI, MESSAGE_SENDER_USER],\n            value=MESSAGE_SENDER_USER,\n            info=\"Type of sender.\",\n            advanced=True,\n        ),\n        MessageTextInput(\n            name=\"sender_name\",\n            display_name=\"Sender Name\",\n            info=\"Name of the sender.\",\n            value=MESSAGE_SENDER_NAME_USER,\n            advanced=True,\n        ),\n        MessageTextInput(\n            name=\"session_id\",\n            display_name=\"Session ID\",\n            info=\"The session ID of the chat. If empty, the current session ID parameter will be used.\",\n            advanced=True,\n        ),\n        FileInput(\n            name=\"files\",\n            display_name=\"Files\",\n            file_types=TEXT_FILE_TYPES + IMG_FILE_TYPES,\n            info=\"Files to be sent with the message.\",\n            advanced=True,\n            is_list=True,\n        ),\n        MessageTextInput(\n            name=\"background_color\",\n            display_name=\"Background Color\",\n            info=\"The background color of the icon.\",\n            advanced=True,\n        ),\n        MessageTextInput(\n            name=\"chat_icon\",\n            display_name=\"Icon\",\n            info=\"The icon of the message.\",\n            advanced=True,\n        ),\n        MessageTextInput(\n            name=\"text_color\",\n            display_name=\"Text Color\",\n            info=\"The text color of the name\",\n            advanced=True,\n        ),\n    ]\n    outputs = [\n        Output(display_name=\"Message\", name=\"message\", method=\"message_response\"),\n    ]\n\n    async def message_response(self) -> Message:\n        background_color = self.background_color\n        text_color = self.text_color\n        icon = self.chat_icon\n\n        message = await Message.create(\n            text=self.input_value,\n            sender=self.sender,\n            sender_name=self.sender_name,\n            session_id=self.session_id,\n            files=self.files,\n            properties={\n                \"background_color\": background_color,\n                \"text_color\": text_color,\n                \"icon\": icon,\n            },\n        )\n        if self.session_id and isinstance(message, Message) and self.should_store_message:\n            stored_message = await self.send_message(\n                message,\n            )\n            self.message.value = stored_message\n            message = stored_message\n\n        self.status = message\n        return message\n"
              },
              "files": {
                "_input_type": "FileInput",
                "advanced": true,
                "display_name": "Files",
                "dynamic": false,
                "fileTypes": [
                  "txt",
                  "md",
                  "mdx",
                  "csv",
                  "json",
                  "yaml",
                  "yml",
                  "xml",
                  "html",
                  "htm",
                  "pdf",
                  "docx",
                  "py",
                  "sh",
                  "sql",
                  "js",
                  "ts",
                  "tsx",
                  "jpg",
                  "jpeg",
                  "png",
                  "bmp",
                  "image"
                ],
                "file_path": "",
                "info": "Files to be sent with the message.",
                "list": true,
                "name": "files",
                "placeholder": "",
                "required": false,
                "show": true,
                "title_case": false,
                "trace_as_metadata": true,
                "type": "file",
                "value": ""
              },
              "input_value": {
                "_input_type": "MultilineInput",
                "advanced": false,
                "display_name": "Text",
                "dynamic": false,
                "info": "Message to be passed as input.",
                "input_types": [],
                "list": false,
                "load_from_db": false,
                "multiline": true,
                "name": "input_value",
                "placeholder": "",
                "required": false,
                "show": true,
                "title_case": false,
                "tool_mode": false,
                "trace_as_input": true,
                "trace_as_metadata": true,
                "type": "str",
                "value": "Should I invest in Tesla (TSLA) stock right now? Please analyze the company's current position, market trends, financial health, and provide a clear investment recommendation."
              },
              "sender": {
                "_input_type": "DropdownInput",
                "advanced": true,
                "combobox": false,
                "display_name": "Sender Type",
                "dynamic": false,
                "info": "Type of sender.",
                "name": "sender",
                "options": [
                  "Machine",
                  "User"
                ],
                "placeholder": "",
                "required": false,
                "show": true,
                "title_case": false,
                "tool_mode": false,
                "trace_as_metadata": true,
                "type": "str",
                "value": "User"
              },
              "sender_name": {
                "_input_type": "MessageTextInput",
                "advanced": true,
                "display_name": "Sender Name",
                "dynamic": false,
                "info": "Name of the sender.",
                "input_types": [
                  "Message"
                ],
                "list": false,
                "load_from_db": false,
                "name": "sender_name",
                "placeholder": "",
                "required": false,
                "show": true,
                "title_case": false,
                "tool_mode": false,
                "trace_as_input": true,
                "trace_as_metadata": true,
                "type": "str",
                "value": "User"
              },
              "session_id": {
                "_input_type": "MessageTextInput",
                "advanced": true,
                "display_name": "Session ID",
                "dynamic": false,
                "info": "The session ID of the chat. If empty, the current session ID parameter will be used.",
                "input_types": [
                  "Message"
                ],
                "list": false,
                "load_from_db": false,
                "name": "session_id",
                "placeholder": "",
                "required": false,
                "show": true,
                "title_case": false,
                "tool_mode": false,
                "trace_as_input": true,
                "trace_as_metadata": true,
                "type": "str",
                "value": ""
              },
              "should_store_message": {
                "_input_type": "BoolInput",
                "advanced": true,
                "display_name": "Store Messages",
                "dynamic": false,
                "info": "Store the message in the history.",
                "list": false,
                "name": "should_store_message",
                "placeholder": "",
                "required": false,
                "show": true,
                "title_case": false,
                "trace_as_metadata": true,
                "type": "bool",
                "value": true
              },
              "text_color": {
                "_input_type": "MessageTextInput",
                "advanced": true,
                "display_name": "Text Color",
                "dynamic": false,
                "info": "The text color of the name",
                "input_types": [
                  "Message"
                ],
                "list": false,
                "load_from_db": false,
                "name": "text_color",
                "placeholder": "",
                "required": false,
                "show": true,
                "title_case": false,
                "tool_mode": false,
                "trace_as_input": true,
                "trace_as_metadata": true,
                "type": "str",
                "value": ""
              }
            },
            "tool_mode": false
          },
          "type": "ChatInput"
        },
        "dragging": false,
        "height": 234,
        "id": "ChatInput-udfr5",
        "measured": {
          "height": 234,
          "width": 360
        },
        "position": {
          "x": -1510.6054210793818,
          "y": -947.702056394023
        },
        "positionAbsolute": {
          "x": -1510.6054210793818,
          "y": -947.702056394023
        },
        "selected": false,
        "type": "genericNode",
        "width": 320
      },
      {
        "data": {
          "id": "note-rwLko",
          "node": {
            "description": "# Sequential Tasks Agents\n\n## Overview\nThis flow demonstrates how to chain multiple AI agents for comprehensive research and analysis. Each agent specializes in different aspects of the research process, building upon the previous agent's work.\n\n## How to Use the Flow\n\n1. **Input Your Query** 🎯\n   - Be specific and clear\n   - Include key aspects you want analyzed\n   - Examples:\n     ```\n     Good: \"Should I invest in Tesla (TSLA)? Focus on AI development impact\"\n     Bad: \"Tell me about Tesla\"\n     ```\n\n2. **Research Agent Process** 🔍\n   - Utilizes Tavily Search for comprehensive research\n\n\n3. **Specialized Analysis** 📊\n   - Each agent adds unique value:\n     ```\n     Research Agent → Deep Research & Context\n         ↓\n     Finance Agent → Data Analysis & Metrics\n         ↓\n     Editor Agent → Final Synthesis & Report\n     ```\n\n4. **Output Format** 📝\n   - Structured report\n   - Embedded images and charts\n   - Data-backed insights\n   - Clear recommendations\n\n## Pro Tips\n\n### Query Construction\n- Include specific points of interest\n- Mention required metrics or data points\n- Specify time frames if relevant\n\n### Flow Customization\n- Modify agent prompts for different use cases\n- Add or remove tools as needed\n\n## Common Applications\n- Investment Research\n- Market Analysis\n- Competitive Intelligence\n- Industry Reports\n- Technology Impact Studies\n\n⚡ **Best Practice**: Start with a test query to understand the flow's capabilities before running complex analyses.\n\n---\n*Note: This flow template uses financial analysis as an example but can be adapted for any research-intensive task requiring multiple perspectives and data sources.*",
            "display_name": "",
            "documentation": "",
            "template": {}
          },
          "type": "note"
        },
        "dragging": false,
        "height": 800,
        "id": "note-rwLko",
        "measured": {
          "height": 800,
          "width": 328
        },
        "position": {
          "x": -2122.739127560837,
          "y": -1302.6582482086806
        },
        "positionAbsolute": {
          "x": -2122.739127560837,
          "y": -1302.6582482086806
        },
        "resizing": false,
        "selected": false,
        "style": {
          "height": 800,
          "width": 600
        },
        "type": "noteNode",
        "width": 600
      },
      {
        "data": {
          "id": "note-f0wVd",
          "node": {
            "description": "## What Are Sequential Task Agents?\nA system where multiple AI agents work in sequence, each specializing in specific tasks and passing their output to the next agent in the chain. Think of it as an assembly line where each agent adds value to the final result.\n\n## How It Works\n1. **First Agent** → **Second Agent** → **Third Agent** → **Final Output**\n   - Each agent receives input from the previous one\n   - Processes and enhances the information\n   - Passes refined output forward\n\n## Key Benefits\n- **Specialization**: Each agent focuses on specific tasks\n- **Progressive Refinement**: Information gets enhanced at each step\n- **Structured Output**: Final result combines multiple perspectives\n- **Quality Control**: Each agent validates and improves previous work\n\n## Building Your Own Sequence\n1. **Plan Your Chain**\n   - Identify distinct tasks\n   - Determine logical order\n   - Define input/output requirements\n\n2. **Configure Agents**\n   - Give each agent clear instructions\n   - Ensure compatible outputs/inputs\n   - Set appropriate tools for each agent\n\n3. **Connect the Flow**\n   - Link agents in proper order\n   - Test data flow between agents\n   - Verify final output format\n\n## Example Applications\n- Research → Analysis → Report Writing\n- Data Collection → Processing → Visualization\n- Content Research → Writing → Editing\n- Market Analysis → Financial Review → Investment Advice\n\n⭐ **Pro Tip**: The strength of sequential agents comes from how well they complement each other's capabilities.\n\nThis template uses financial analysis as an example, but you can adapt it for any multi-step process requiring different expertise at each stage.",
            "display_name": "",
            "documentation": "",
            "template": {
              "backgroundColor": "blue"
            }
          },
          "type": "note"
        },
        "dragging": false,
        "height": 800,
        "id": "note-f0wVd",
        "measured": {
          "height": 800,
          "width": 328
        },
        "position": {
          "x": -1456.0688717707517,
          "y": -1916.6876704866322
        },
        "positionAbsolute": {
          "x": -1456.0688717707517,
          "y": -1916.6876704866322
        },
        "resizing": false,
        "selected": false,
        "style": {
          "height": 800,
          "width": 600
        },
        "type": "noteNode",
        "width": 600
      },
      {
        "data": {
          "description": "Define the agent's instructions, then enter a task to complete using tools.",
          "display_name": "Researcher Agent",
          "id": "Agent-i5i7H",
          "node": {
            "base_classes": [
              "Message"
            ],
            "beta": false,
            "conditional_paths": [],
            "custom_fields": {},
            "description": "Define the agent's instructions, then enter a task to complete using tools.",
            "display_name": "Researcher Agent",
            "documentation": "",
            "edited": false,
            "field_order": [
              "agent_llm",
              "max_tokens",
              "model_kwargs",
              "json_mode",
              "output_schema",
              "model_name",
              "openai_api_base",
              "api_key",
              "temperature",
              "seed",
              "output_parser",
              "system_prompt",
              "tools",
              "input_value",
              "handle_parsing_errors",
              "verbose",
              "max_iterations",
              "agent_description",
              "memory",
              "sender",
              "sender_name",
              "n_messages",
              "session_id",
              "order",
              "template",
              "add_current_date_tool"
            ],
            "frozen": true,
            "icon": "bot",
            "legacy": false,
            "lf_version": "1.0.19.post2",
            "metadata": {},
            "output_types": [],
            "outputs": [
              {
                "cache": true,
                "display_name": "Response",
                "method": "message_response",
                "name": "response",
                "selected": "Message",
                "types": [
                  "Message"
                ],
                "value": "__UNDEFINED__"
              }
            ],
            "pinned": false,
            "template": {
              "_type": "Component",
              "add_current_date_tool": {
                "_input_type": "BoolInput",
                "advanced": true,
                "display_name": "Current Date",
                "dynamic": false,
                "info": "If true, will add a tool to the agent that returns the current date.",
                "list": false,
                "name": "add_current_date_tool",
                "placeholder": "",
                "required": false,
                "show": true,
                "title_case": false,
                "trace_as_metadata": true,
                "type": "bool",
                "value": true
              },
              "agent_description": {
                "_input_type": "MultilineInput",
                "advanced": true,
                "display_name": "Agent Description [Deprecated]",
                "dynamic": false,
                "info": "The description of the agent. This is only used when in Tool Mode. Defaults to 'A helpful assistant with access to the following tools:' and tools are added dynamically. This feature is deprecated and will be removed in future versions.",
                "input_types": [
                  "Message"
                ],
                "list": false,
                "load_from_db": false,
                "multiline": true,
                "name": "agent_description",
                "placeholder": "",
                "required": false,
                "show": true,
                "title_case": false,
                "tool_mode": false,
                "trace_as_input": true,
                "trace_as_metadata": true,
                "type": "str",
                "value": "A helpful assistant with access to the following tools:"
              },
              "agent_llm": {
                "_input_type": "DropdownInput",
                "advanced": false,
                "combobox": false,
                "display_name": "Model Provider",
                "dynamic": false,
                "info": "The provider of the language model that the agent will use to generate responses.",
                "input_types": [],
                "name": "agent_llm",
                "options": [
                  "Amazon Bedrock",
                  "Anthropic",
                  "Azure OpenAI",
                  "Groq",
                  "NVIDIA",
                  "OpenAI",
                  "Custom"
                ],
                "placeholder": "",
                "real_time_refresh": true,
                "required": false,
                "show": true,
                "title_case": false,
                "tool_mode": false,
                "trace_as_metadata": true,
                "type": "str",
                "value": "OpenAI"
              },
              "api_key": {
                "_input_type": "SecretStrInput",
                "advanced": false,
                "display_name": "OpenAI API Key",
                "dynamic": false,
                "info": "The OpenAI API Key to use for the OpenAI model.",
                "input_types": [
                  "Message"
                ],
                "load_from_db": false,
                "name": "api_key",
                "password": true,
                "placeholder": "",
                "required": false,
                "show": true,
                "title_case": false,
                "type": "str",
                "value": ""
              },
              "code": {
                "advanced": true,
                "dynamic": true,
                "fileTypes": [],
                "file_path": "",
                "info": "",
                "list": false,
                "load_from_db": false,
                "multiline": true,
                "name": "code",
                "password": false,
                "placeholder": "",
                "required": true,
                "show": true,
                "title_case": false,
                "type": "code",
                "value": "from langchain_core.tools import StructuredTool\n\nfrom langflow.base.agents.agent import LCToolsAgentComponent\nfrom langflow.base.models.model_input_constants import (\n    ALL_PROVIDER_FIELDS,\n    MODEL_DYNAMIC_UPDATE_FIELDS,\n    MODEL_PROVIDERS_DICT,\n)\nfrom langflow.base.models.model_utils import get_model_name\nfrom langflow.components.helpers import CurrentDateComponent\nfrom langflow.components.helpers.memory import MemoryComponent\nfrom langflow.components.langchain_utilities.tool_calling import ToolCallingAgentComponent\nfrom langflow.custom.utils import update_component_build_config\nfrom langflow.io import BoolInput, DropdownInput, MultilineInput, Output\nfrom langflow.logging import logger\nfrom langflow.schema.dotdict import dotdict\nfrom langflow.schema.message import Message\n\n\ndef set_advanced_true(component_input):\n    component_input.advanced = True\n    return component_input\n\n\nclass AgentComponent(ToolCallingAgentComponent):\n    display_name: str = \"Agent\"\n    description: str = \"Define the agent's instructions, then enter a task to complete using tools.\"\n    icon = \"bot\"\n    beta = False\n    name = \"Agent\"\n\n    memory_inputs = [set_advanced_true(component_input) for component_input in MemoryComponent().inputs]\n\n    inputs = [\n        DropdownInput(\n            name=\"agent_llm\",\n            display_name=\"Model Provider\",\n            info=\"The provider of the language model that the agent will use to generate responses.\",\n            options=[*sorted(MODEL_PROVIDERS_DICT.keys()), \"Custom\"],\n            value=\"OpenAI\",\n            real_time_refresh=True,\n            input_types=[],\n        ),\n        *MODEL_PROVIDERS_DICT[\"OpenAI\"][\"inputs\"],\n        MultilineInput(\n            name=\"system_prompt\",\n            display_name=\"Agent Instructions\",\n            info=\"System Prompt: Initial instructions and context provided to guide the agent's behavior.\",\n            value=\"You are a helpful assistant that can use tools to answer questions and perform tasks.\",\n            advanced=False,\n        ),\n        *LCToolsAgentComponent._base_inputs,\n        *memory_inputs,\n        BoolInput(\n            name=\"add_current_date_tool\",\n            display_name=\"Current Date\",\n            advanced=True,\n            info=\"If true, will add a tool to the agent that returns the current date.\",\n            value=True,\n        ),\n    ]\n    outputs = [Output(name=\"response\", display_name=\"Response\", method=\"message_response\")]\n\n    async def message_response(self) -> Message:\n        try:\n            llm_model, display_name = self.get_llm()\n            if llm_model is None:\n                msg = \"No language model selected\"\n                raise ValueError(msg)\n            self.model_name = get_model_name(llm_model, display_name=display_name)\n        except Exception as e:\n            # Log the error for debugging purposes\n            logger.error(f\"Error retrieving language model: {e}\")\n            raise\n\n        try:\n            self.chat_history = await self.get_memory_data()\n        except Exception as e:\n            logger.error(f\"Error retrieving chat history: {e}\")\n            raise\n\n        if self.add_current_date_tool:\n            try:\n                if not isinstance(self.tools, list):  # type: ignore[has-type]\n                    self.tools = []\n                # Convert CurrentDateComponent to a StructuredTool\n                current_date_tool = (await CurrentDateComponent().to_toolkit()).pop(0)\n                # current_date_tool = CurrentDateComponent().to_toolkit()[0]\n                if isinstance(current_date_tool, StructuredTool):\n                    self.tools.append(current_date_tool)\n                else:\n                    msg = \"CurrentDateComponent must be converted to a StructuredTool\"\n                    raise TypeError(msg)\n            except Exception as e:\n                logger.error(f\"Error adding current date tool: {e}\")\n                raise\n\n        if not self.tools:\n            msg = \"Tools are required to run the agent.\"\n            logger.error(msg)\n            raise ValueError(msg)\n\n        try:\n            self.set(\n                llm=llm_model,\n                tools=self.tools,\n                chat_history=self.chat_history,\n                input_value=self.input_value,\n                system_prompt=self.system_prompt,\n            )\n            agent = self.create_agent_runnable()\n        except Exception as e:\n            logger.error(f\"Error setting up the agent: {e}\")\n            raise\n\n        return await self.run_agent(agent)\n\n    async def get_memory_data(self):\n        memory_kwargs = {\n            component_input.name: getattr(self, f\"{component_input.name}\") for component_input in self.memory_inputs\n        }\n        # filter out empty values\n        memory_kwargs = {k: v for k, v in memory_kwargs.items() if v}\n\n        return await MemoryComponent().set(**memory_kwargs).retrieve_messages()\n\n    def get_llm(self):\n        if isinstance(self.agent_llm, str):\n            try:\n                provider_info = MODEL_PROVIDERS_DICT.get(self.agent_llm)\n                if provider_info:\n                    component_class = provider_info.get(\"component_class\")\n                    display_name = component_class.display_name\n                    inputs = provider_info.get(\"inputs\")\n                    prefix = provider_info.get(\"prefix\", \"\")\n                    return (\n                        self._build_llm_model(component_class, inputs, prefix),\n                        display_name,\n                    )\n            except Exception as e:\n                msg = f\"Error building {self.agent_llm} language model\"\n                raise ValueError(msg) from e\n        return self.agent_llm, None\n\n    def _build_llm_model(self, component, inputs, prefix=\"\"):\n        model_kwargs = {input_.name: getattr(self, f\"{prefix}{input_.name}\") for input_ in inputs}\n        return component.set(**model_kwargs).build_model()\n\n    def set_component_params(self, component):\n        provider_info = MODEL_PROVIDERS_DICT.get(self.agent_llm)\n        if provider_info:\n            inputs = provider_info.get(\"inputs\")\n            prefix = provider_info.get(\"prefix\")\n            model_kwargs = {input_.name: getattr(self, f\"{prefix}{input_.name}\") for input_ in inputs}\n\n            return component.set(**model_kwargs)\n        return component\n\n    def delete_fields(self, build_config: dotdict, fields: dict | list[str]) -> None:\n        \"\"\"Delete specified fields from build_config.\"\"\"\n        for field in fields:\n            build_config.pop(field, None)\n\n    def update_input_types(self, build_config: dotdict) -> dotdict:\n        \"\"\"Update input types for all fields in build_config.\"\"\"\n        for key, value in build_config.items():\n            if isinstance(value, dict):\n                if value.get(\"input_types\") is None:\n                    build_config[key][\"input_types\"] = []\n            elif hasattr(value, \"input_types\") and value.input_types is None:\n                value.input_types = []\n        return build_config\n\n    async def update_build_config(\n        self, build_config: dotdict, field_value: str, field_name: str | None = None\n    ) -> dotdict:\n        # Iterate over all providers in the MODEL_PROVIDERS_DICT\n        # Existing logic for updating build_config\n        if field_name in (\"agent_llm\",):\n            build_config[\"agent_llm\"][\"value\"] = field_value\n            provider_info = MODEL_PROVIDERS_DICT.get(field_value)\n            if provider_info:\n                component_class = provider_info.get(\"component_class\")\n                if component_class and hasattr(component_class, \"update_build_config\"):\n                    # Call the component class's update_build_config method\n                    build_config = await update_component_build_config(\n                        component_class, build_config, field_value, \"model_name\"\n                    )\n\n            provider_configs: dict[str, tuple[dict, list[dict]]] = {\n                provider: (\n                    MODEL_PROVIDERS_DICT[provider][\"fields\"],\n                    [\n                        MODEL_PROVIDERS_DICT[other_provider][\"fields\"]\n                        for other_provider in MODEL_PROVIDERS_DICT\n                        if other_provider != provider\n                    ],\n                )\n                for provider in MODEL_PROVIDERS_DICT\n            }\n            if field_value in provider_configs:\n                fields_to_add, fields_to_delete = provider_configs[field_value]\n\n                # Delete fields from other providers\n                for fields in fields_to_delete:\n                    self.delete_fields(build_config, fields)\n\n                # Add provider-specific fields\n                if field_value == \"OpenAI\" and not any(field in build_config for field in fields_to_add):\n                    build_config.update(fields_to_add)\n                else:\n                    build_config.update(fields_to_add)\n                # Reset input types for agent_llm\n                build_config[\"agent_llm\"][\"input_types\"] = []\n            elif field_value == \"Custom\":\n                # Delete all provider fields\n                self.delete_fields(build_config, ALL_PROVIDER_FIELDS)\n                # Update with custom component\n                custom_component = DropdownInput(\n                    name=\"agent_llm\",\n                    display_name=\"Language Model\",\n                    options=[*sorted(MODEL_PROVIDERS_DICT.keys()), \"Custom\"],\n                    value=\"Custom\",\n                    real_time_refresh=True,\n                    input_types=[\"LanguageModel\"],\n                )\n                build_config.update({\"agent_llm\": custom_component.to_dict()})\n            # Update input types for all fields\n            build_config = self.update_input_types(build_config)\n\n            # Validate required keys\n            default_keys = [\n                \"code\",\n                \"_type\",\n                \"agent_llm\",\n                \"tools\",\n                \"input_value\",\n                \"add_current_date_tool\",\n                \"system_prompt\",\n                \"agent_description\",\n                \"max_iterations\",\n                \"handle_parsing_errors\",\n                \"verbose\",\n            ]\n            missing_keys = [key for key in default_keys if key not in build_config]\n            if missing_keys:\n                msg = f\"Missing required keys in build_config: {missing_keys}\"\n                raise ValueError(msg)\n        if (\n            isinstance(self.agent_llm, str)\n            and self.agent_llm in MODEL_PROVIDERS_DICT\n            and field_name in MODEL_DYNAMIC_UPDATE_FIELDS\n        ):\n            provider_info = MODEL_PROVIDERS_DICT.get(self.agent_llm)\n            if provider_info:\n                component_class = provider_info.get(\"component_class\")\n                component_class = self.set_component_params(component_class)\n                prefix = provider_info.get(\"prefix\")\n                if component_class and hasattr(component_class, \"update_build_config\"):\n                    # Call each component class's update_build_config method\n                    # remove the prefix from the field_name\n                    if isinstance(field_name, str) and isinstance(prefix, str):\n                        field_name = field_name.replace(prefix, \"\")\n                    build_config = await update_component_build_config(\n                        component_class, build_config, field_value, \"model_name\"\n                    )\n        return {k: v.to_dict() if hasattr(v, \"to_dict\") else v for k, v in build_config.items()}\n"
              },
              "handle_parsing_errors": {
                "_input_type": "BoolInput",
                "advanced": true,
                "display_name": "Handle Parse Errors",
                "dynamic": false,
                "info": "Should the Agent fix errors when reading user input for better processing?",
                "list": false,
                "name": "handle_parsing_errors",
                "placeholder": "",
                "required": false,
                "show": true,
                "title_case": false,
                "trace_as_metadata": true,
                "type": "bool",
                "value": true
              },
              "input_value": {
                "_input_type": "MessageTextInput",
                "advanced": false,
                "display_name": "Input",
                "dynamic": false,
                "info": "The input provided by the user for the agent to process.",
                "input_types": [
                  "Message"
                ],
                "list": false,
                "load_from_db": false,
                "name": "input_value",
                "placeholder": "",
                "required": false,
                "show": true,
                "title_case": false,
                "tool_mode": true,
                "trace_as_input": true,
                "trace_as_metadata": true,
                "type": "str",
                "value": ""
              },
              "json_mode": {
                "_input_type": "BoolInput",
                "advanced": true,
                "display_name": "JSON Mode",
                "dynamic": false,
                "info": "If True, it will output JSON regardless of passing a schema.",
                "list": false,
                "name": "json_mode",
                "placeholder": "",
                "required": false,
                "show": true,
                "title_case": false,
                "trace_as_metadata": true,
                "type": "bool",
                "value": false
              },
              "max_iterations": {
                "_input_type": "IntInput",
                "advanced": true,
                "display_name": "Max Iterations",
                "dynamic": false,
                "info": "The maximum number of attempts the agent can make to complete its task before it stops.",
                "list": false,
                "name": "max_iterations",
                "placeholder": "",
                "required": false,
                "show": true,
                "title_case": false,
                "trace_as_metadata": true,
                "type": "int",
                "value": 15
              },
              "max_tokens": {
                "_input_type": "IntInput",
                "advanced": true,
                "display_name": "Max Tokens",
                "dynamic": false,
                "info": "The maximum number of tokens to generate. Set to 0 for unlimited tokens.",
                "list": false,
                "name": "max_tokens",
                "placeholder": "",
                "range_spec": {
                  "max": 128000,
                  "min": 0,
                  "step": 0.1,
                  "step_type": "float"
                },
                "required": false,
                "show": true,
                "title_case": false,
                "trace_as_metadata": true,
                "type": "int",
                "value": ""
              },
              "memory": {
                "_input_type": "HandleInput",
                "advanced": true,
                "display_name": "External Memory",
                "dynamic": false,
                "info": "Retrieve messages from an external memory. If empty, it will use the Langflow tables.",
                "input_types": [
                  "Memory"
                ],
                "list": false,
                "name": "memory",
                "placeholder": "",
                "required": false,
                "show": true,
                "title_case": false,
                "trace_as_metadata": true,
                "type": "other",
                "value": ""
              },
              "model_kwargs": {
                "_input_type": "DictInput",
                "advanced": true,
                "display_name": "Model Kwargs",
                "dynamic": false,
                "info": "Additional keyword arguments to pass to the model.",
                "list": false,
                "name": "model_kwargs",
                "placeholder": "",
                "required": false,
                "show": true,
                "title_case": false,
                "trace_as_input": true,
                "type": "dict",
                "value": {}
              },
              "model_name": {
                "_input_type": "DropdownInput",
                "advanced": false,
                "combobox": true,
                "display_name": "Model Name",
                "dynamic": false,
                "info": "To see the model names, first choose a provider. Then, enter your API key and click the refresh button next to the model name.",
                "name": "model_name",
                "options": [
                  "gpt-4o-mini",
                  "gpt-4o",
                  "gpt-4-turbo",
                  "gpt-4-turbo-preview",
                  "gpt-4",
                  "gpt-3.5-turbo",
                  "gpt-3.5-turbo-0125"
                ],
                "placeholder": "",
                "required": false,
                "show": true,
                "title_case": false,
                "tool_mode": false,
                "trace_as_metadata": true,
                "type": "str",
                "value": "gpt-4o-mini"
              },
              "n_messages": {
                "_input_type": "IntInput",
                "advanced": true,
                "display_name": "Number of Messages",
                "dynamic": false,
                "info": "Number of messages to retrieve.",
                "list": false,
                "name": "n_messages",
                "placeholder": "",
                "required": false,
                "show": true,
                "title_case": false,
                "trace_as_metadata": true,
                "type": "int",
                "value": 100
              },
              "openai_api_base": {
                "_input_type": "StrInput",
                "advanced": true,
                "display_name": "OpenAI API Base",
                "dynamic": false,
                "info": "The base URL of the OpenAI API. Defaults to https://api.openai.com/v1. You can change this to use other APIs like JinaChat, LocalAI and Prem.",
                "list": false,
                "load_from_db": false,
                "name": "openai_api_base",
                "placeholder": "",
                "required": false,
                "show": true,
                "title_case": false,
                "trace_as_metadata": true,
                "type": "str",
                "value": ""
              },
              "order": {
                "_input_type": "DropdownInput",
                "advanced": true,
                "combobox": false,
                "display_name": "Order",
                "dynamic": false,
                "info": "Order of the messages.",
                "name": "order",
                "options": [
                  "Ascending",
                  "Descending"
                ],
                "placeholder": "",
                "required": false,
                "show": true,
                "title_case": false,
                "tool_mode": false,
                "trace_as_metadata": true,
                "type": "str",
                "value": "Ascending"
              },
              "seed": {
                "_input_type": "IntInput",
                "advanced": true,
                "display_name": "Seed",
                "dynamic": false,
                "info": "The seed controls the reproducibility of the job.",
                "list": false,
                "name": "seed",
                "placeholder": "",
                "required": false,
                "show": true,
                "title_case": false,
                "trace_as_metadata": true,
                "type": "int",
                "value": 1
              },
              "sender": {
                "_input_type": "DropdownInput",
                "advanced": true,
                "combobox": false,
                "display_name": "Sender Type",
                "dynamic": false,
                "info": "Filter by sender type.",
                "name": "sender",
                "options": [
                  "Machine",
                  "User",
                  "Machine and User"
                ],
                "placeholder": "",
                "required": false,
                "show": true,
                "title_case": false,
                "tool_mode": false,
                "trace_as_metadata": true,
                "type": "str",
                "value": "Machine and User"
              },
              "sender_name": {
                "_input_type": "MessageTextInput",
                "advanced": true,
                "display_name": "Sender Name",
                "dynamic": false,
                "info": "Filter by sender name.",
                "input_types": [
                  "Message"
                ],
                "list": false,
                "load_from_db": false,
                "name": "sender_name",
                "placeholder": "",
                "required": false,
                "show": true,
                "title_case": false,
                "tool_mode": false,
                "trace_as_input": true,
                "trace_as_metadata": true,
                "type": "str",
                "value": ""
              },
              "session_id": {
                "_input_type": "MessageTextInput",
                "advanced": true,
                "display_name": "Session ID",
                "dynamic": false,
                "info": "The session ID of the chat. If empty, the current session ID parameter will be used.",
                "input_types": [
                  "Message"
                ],
                "list": false,
                "load_from_db": false,
                "name": "session_id",
                "placeholder": "",
                "required": false,
                "show": true,
                "title_case": false,
                "tool_mode": false,
                "trace_as_input": true,
                "trace_as_metadata": true,
                "type": "str",
                "value": ""
              },
              "system_prompt": {
                "_input_type": "MultilineInput",
                "advanced": false,
                "display_name": "Agent Instructions",
                "dynamic": false,
                "info": "System Prompt: Initial instructions and context provided to guide the agent's behavior.",
                "input_types": [
                  "Message"
                ],
                "list": false,
                "load_from_db": false,
                "multiline": true,
                "name": "system_prompt",
                "placeholder": "",
                "required": false,
                "show": true,
                "title_case": false,
                "tool_mode": false,
                "trace_as_input": true,
                "trace_as_metadata": true,
                "type": "str",
                "value": "You are a helpful assistant that can use tools to answer questions and perform tasks."
              },
              "temperature": {
                "_input_type": "FloatInput",
                "advanced": true,
                "display_name": "Temperature",
                "dynamic": false,
                "info": "",
                "list": false,
                "name": "temperature",
                "placeholder": "",
                "required": false,
                "show": true,
                "title_case": false,
                "trace_as_metadata": true,
                "type": "float",
                "value": 0.1
              },
              "template": {
                "_input_type": "MultilineInput",
                "advanced": true,
                "display_name": "Template",
                "dynamic": false,
                "info": "The template to use for formatting the data. It can contain the keys {text}, {sender} or any other key in the message data.",
                "input_types": [
                  "Message"
                ],
                "list": false,
                "load_from_db": false,
                "multiline": true,
                "name": "template",
                "placeholder": "",
                "required": false,
                "show": true,
                "title_case": false,
                "tool_mode": false,
                "trace_as_input": true,
                "trace_as_metadata": true,
                "type": "str",
                "value": "{sender_name}: {text}"
              },
              "tools": {
                "_input_type": "HandleInput",
                "advanced": false,
                "display_name": "Tools",
                "dynamic": false,
                "info": "These are the tools that the agent can use to help with tasks.",
                "input_types": [
                  "Tool"
                ],
                "list": true,
                "name": "tools",
                "placeholder": "",
                "required": false,
                "show": true,
                "title_case": false,
                "trace_as_metadata": true,
                "type": "other",
                "value": ""
              },
              "verbose": {
                "_input_type": "BoolInput",
                "advanced": true,
                "display_name": "Verbose",
                "dynamic": false,
                "info": "",
                "list": false,
                "name": "verbose",
                "placeholder": "",
                "required": false,
                "show": true,
                "title_case": false,
                "trace_as_metadata": true,
                "type": "bool",
                "value": true
              }
            },
            "tool_mode": false
          },
          "type": "Agent"
        },
        "dragging": false,
        "height": 650,
        "id": "Agent-i5i7H",
        "measured": {
          "height": 650,
          "width": 360
        },
        "position": {
          "x": -715.1798010873374,
          "y": -1342.256094001045
        },
        "positionAbsolute": {
          "x": -715.1798010873374,
          "y": -1342.256094001045
        },
        "selected": false,
        "type": "genericNode",
        "width": 320
      },
      {
        "data": {
          "id": "note-MGiP3",
          "node": {
            "description": "## Get your API key at [https://tavily.com](https://tavily.com)\n",
            "display_name": "",
            "documentation": "",
            "template": {
              "backgroundColor": "rose"
            }
          },
          "type": "note"
        },
        "dragging": false,
        "height": 324,
        "id": "note-MGiP3",
        "measured": {
          "height": 324,
          "width": 328
        },
        "position": {
          "x": -1144.3898055225054,
          "y": -844.3506743985376
        },
        "positionAbsolute": {
          "x": -1144.3898055225054,
          "y": -844.3506743985376
        },
        "resizing": false,
        "selected": false,
        "style": {
          "height": 324,
          "width": 347
        },
        "type": "noteNode",
        "width": 347
      },
      {
        "data": {
          "id": "note-Luc39",
          "node": {
            "description": "## Configure the agent by obtaining your OpenAI API key from [platform.openai.com](https://platform.openai.com). Under \"Model Provider\", choose:\n- OpenAI: Default, requires only API key\n- Anthropic/Azure/Groq/NVIDIA: Each requires their own API keys\n- Custom: Use your own model endpoint + authentication\n\nSelect model and input API key before running the flow.",
            "display_name": "",
            "documentation": "",
            "template": {
              "backgroundColor": "rose"
            }
          },
          "type": "note"
        },
        "dragging": false,
        "height": 324,
        "id": "note-Luc39",
        "measured": {
          "height": 324,
          "width": 328
        },
        "position": {
          "x": -739.4383746675942,
          "y": -1672.0874594411662
        },
        "positionAbsolute": {
          "x": -739.4383746675942,
          "y": -1672.0874594411662
        },
        "resizing": false,
        "selected": false,
        "style": {
          "height": 324,
          "width": 370
        },
        "type": "noteNode",
        "width": 370
      },
      {
        "data": {
          "id": "YfinanceComponent-FS7QO",
          "node": {
            "base_classes": [
              "Data",
              "Message"
            ],
            "beta": false,
            "category": "tools",
            "conditional_paths": [],
            "custom_fields": {},
            "description": "Uses [yfinance](https://pypi.org/project/yfinance/) (unofficial package) to access financial data and market information from Yahoo Finance.",
            "display_name": "Yahoo Finance",
            "documentation": "",
            "edited": false,
            "field_order": [
              "symbol",
              "method",
              "num_news"
            ],
            "frozen": false,
            "icon": "trending-up",
            "key": "YfinanceComponent",
            "legacy": false,
            "metadata": {},
            "minimized": false,
            "output_types": [],
            "outputs": [
              {
                "cache": true,
                "display_name": "Toolset",
                "hidden": null,
                "method": "to_toolkit",
                "name": "component_as_tool",
                "required_inputs": null,
                "selected": "Tool",
                "types": [
                  "Tool"
                ],
                "value": "__UNDEFINED__"
              }
            ],
            "pinned": false,
            "score": 0.007568328950209746,
            "template": {
              "_type": "Component",
              "code": {
                "advanced": true,
                "dynamic": true,
                "fileTypes": [],
                "file_path": "",
                "info": "",
                "list": false,
                "load_from_db": false,
                "multiline": true,
                "name": "code",
                "password": false,
                "placeholder": "",
                "required": true,
                "show": true,
                "title_case": false,
                "type": "code",
                "value": "import ast\nimport pprint\nfrom enum import Enum\n\nimport yfinance as yf\nfrom langchain_core.tools import ToolException\nfrom loguru import logger\nfrom pydantic import BaseModel, Field\n\nfrom langflow.custom import Component\nfrom langflow.inputs import DropdownInput, IntInput, MessageTextInput\nfrom langflow.io import Output\nfrom langflow.schema import Data\nfrom langflow.schema.message import Message\n\n\nclass YahooFinanceMethod(Enum):\n    GET_INFO = \"get_info\"\n    GET_NEWS = \"get_news\"\n    GET_ACTIONS = \"get_actions\"\n    GET_ANALYSIS = \"get_analysis\"\n    GET_BALANCE_SHEET = \"get_balance_sheet\"\n    GET_CALENDAR = \"get_calendar\"\n    GET_CASHFLOW = \"get_cashflow\"\n    GET_INSTITUTIONAL_HOLDERS = \"get_institutional_holders\"\n    GET_RECOMMENDATIONS = \"get_recommendations\"\n    GET_SUSTAINABILITY = \"get_sustainability\"\n    GET_MAJOR_HOLDERS = \"get_major_holders\"\n    GET_MUTUALFUND_HOLDERS = \"get_mutualfund_holders\"\n    GET_INSIDER_PURCHASES = \"get_insider_purchases\"\n    GET_INSIDER_TRANSACTIONS = \"get_insider_transactions\"\n    GET_INSIDER_ROSTER_HOLDERS = \"get_insider_roster_holders\"\n    GET_DIVIDENDS = \"get_dividends\"\n    GET_CAPITAL_GAINS = \"get_capital_gains\"\n    GET_SPLITS = \"get_splits\"\n    GET_SHARES = \"get_shares\"\n    GET_FAST_INFO = \"get_fast_info\"\n    GET_SEC_FILINGS = \"get_sec_filings\"\n    GET_RECOMMENDATIONS_SUMMARY = \"get_recommendations_summary\"\n    GET_UPGRADES_DOWNGRADES = \"get_upgrades_downgrades\"\n    GET_EARNINGS = \"get_earnings\"\n    GET_INCOME_STMT = \"get_income_stmt\"\n\n\nclass YahooFinanceSchema(BaseModel):\n    symbol: str = Field(..., description=\"The stock symbol to retrieve data for.\")\n    method: YahooFinanceMethod = Field(YahooFinanceMethod.GET_INFO, description=\"The type of data to retrieve.\")\n    num_news: int | None = Field(5, description=\"The number of news articles to retrieve.\")\n\n\nclass YfinanceComponent(Component):\n    display_name = \"Yahoo Finance\"\n    description = \"\"\"Uses [yfinance](https://pypi.org/project/yfinance/) (unofficial package) \\\nto access financial data and market information from Yahoo Finance.\"\"\"\n    icon = \"trending-up\"\n\n    inputs = [\n        MessageTextInput(\n            name=\"symbol\",\n            display_name=\"Stock Symbol\",\n            info=\"The stock symbol to retrieve data for (e.g., AAPL, GOOG).\",\n            tool_mode=True,\n        ),\n        DropdownInput(\n            name=\"method\",\n            display_name=\"Data Method\",\n            info=\"The type of data to retrieve.\",\n            options=list(YahooFinanceMethod),\n            value=\"get_news\",\n        ),\n        IntInput(\n            name=\"num_news\",\n            display_name=\"Number of News\",\n            info=\"The number of news articles to retrieve (only applicable for get_news).\",\n            value=5,\n        ),\n    ]\n\n    outputs = [\n        Output(display_name=\"Data\", name=\"data\", method=\"fetch_content\"),\n        Output(display_name=\"Text\", name=\"text\", method=\"fetch_content_text\"),\n    ]\n\n    def run_model(self) -> list[Data]:\n        return self.fetch_content()\n\n    def fetch_content_text(self) -> Message:\n        data = self.fetch_content()\n        result_string = \"\"\n        for item in data:\n            result_string += item.text + \"\\n\"\n        self.status = result_string\n        return Message(text=result_string)\n\n    def _fetch_yfinance_data(self, ticker: yf.Ticker, method: YahooFinanceMethod, num_news: int | None) -> str:\n        try:\n            if method == YahooFinanceMethod.GET_INFO:\n                result = ticker.info\n            elif method == YahooFinanceMethod.GET_NEWS:\n                result = ticker.news[:num_news]\n            else:\n                result = getattr(ticker, method.value)()\n            return pprint.pformat(result)\n        except Exception as e:\n            error_message = f\"Error retrieving data: {e}\"\n            logger.debug(error_message)\n            self.status = error_message\n            raise ToolException(error_message) from e\n\n    def fetch_content(self) -> list[Data]:\n        try:\n            return self._yahoo_finance_tool(\n                self.symbol,\n                YahooFinanceMethod(self.method),\n                self.num_news,\n            )\n        except ToolException:\n            raise\n        except Exception as e:\n            error_message = f\"Unexpected error: {e}\"\n            logger.debug(error_message)\n            self.status = error_message\n            raise ToolException(error_message) from e\n\n    def _yahoo_finance_tool(\n        self,\n        symbol: str,\n        method: YahooFinanceMethod,\n        num_news: int | None = 5,\n    ) -> list[Data]:\n        ticker = yf.Ticker(symbol)\n        result = self._fetch_yfinance_data(ticker, method, num_news)\n\n        if method == YahooFinanceMethod.GET_NEWS:\n            data_list = [\n                Data(text=f\"{article['title']}: {article['link']}\", data=article)\n                for article in ast.literal_eval(result)\n            ]\n        else:\n            data_list = [Data(text=result, data={\"result\": result})]\n\n        return data_list\n"
              },
              "method": {
                "_input_type": "DropdownInput",
                "advanced": false,
                "combobox": false,
                "display_name": "Data Method",
                "dynamic": false,
                "info": "The type of data to retrieve.",
                "name": "method",
                "options": [
                  "get_info",
                  "get_news",
                  "get_actions",
                  "get_analysis",
                  "get_balance_sheet",
                  "get_calendar",
                  "get_cashflow",
                  "get_institutional_holders",
                  "get_recommendations",
                  "get_sustainability",
                  "get_major_holders",
                  "get_mutualfund_holders",
                  "get_insider_purchases",
                  "get_insider_transactions",
                  "get_insider_roster_holders",
                  "get_dividends",
                  "get_capital_gains",
                  "get_splits",
                  "get_shares",
                  "get_fast_info",
                  "get_sec_filings",
                  "get_recommendations_summary",
                  "get_upgrades_downgrades",
                  "get_earnings",
                  "get_income_stmt"
                ],
                "placeholder": "",
                "required": false,
                "show": true,
                "title_case": false,
                "tool_mode": false,
                "trace_as_metadata": true,
                "type": "str",
                "value": "get_news"
              },
              "num_news": {
                "_input_type": "IntInput",
                "advanced": false,
                "display_name": "Number of News",
                "dynamic": false,
                "info": "The number of news articles to retrieve (only applicable for get_news).",
                "list": false,
                "list_add_label": "Add More",
                "name": "num_news",
                "placeholder": "",
                "required": false,
                "show": true,
                "title_case": false,
                "tool_mode": false,
                "trace_as_metadata": true,
                "type": "int",
                "value": 5
              },
              "symbol": {
                "_input_type": "MessageTextInput",
                "advanced": false,
                "display_name": "Stock Symbol",
                "dynamic": false,
                "info": "The stock symbol to retrieve data for (e.g., AAPL, GOOG).",
                "input_types": [
                  "Message"
                ],
                "list": false,
                "list_add_label": "Add More",
                "load_from_db": false,
                "name": "symbol",
                "placeholder": "",
                "required": false,
                "show": true,
                "title_case": false,
                "tool_mode": true,
                "trace_as_input": true,
                "trace_as_metadata": true,
                "type": "str",
                "value": ""
              },
              "tools_metadata": {
                "_input_type": "TableInput",
                "advanced": false,
                "display_name": "Edit tools",
                "dynamic": false,
                "info": "",
                "is_list": true,
                "list_add_label": "Add More",
                "name": "tools_metadata",
                "placeholder": "",
                "real_time_refresh": true,
                "required": false,
                "show": true,
                "table_icon": "Hammer",
                "table_options": {
                  "block_add": true,
                  "block_delete": true,
                  "block_edit": true,
                  "block_filter": true,
                  "block_hide": true,
                  "block_select": true,
                  "block_sort": true,
                  "description": "Modify tool names and descriptions to help agents understand when to use each tool.",
                  "field_parsers": {
                    "commands": "commands",
                    "name": [
                      "snake_case",
                      "no_blank"
                    ]
                  },
                  "hide_options": true
                },
                "table_schema": {
                  "columns": [
                    {
                      "description": "Specify the name of the tool.",
                      "disable_edit": false,
                      "display_name": "Tool Name",
                      "edit_mode": "inline",
                      "filterable": false,
                      "formatter": "text",
                      "name": "name",
                      "sortable": false,
                      "type": "text"
                    },
                    {
                      "description": "Describe the purpose of the tool.",
                      "disable_edit": false,
                      "display_name": "Tool Description",
                      "edit_mode": "popover",
                      "filterable": false,
                      "formatter": "text",
                      "name": "description",
                      "sortable": false,
                      "type": "text"
                    },
                    {
                      "description": "The default identifiers for the tools and cannot be changed.",
                      "disable_edit": true,
                      "display_name": "Tool Identifiers",
                      "edit_mode": "inline",
                      "filterable": false,
                      "formatter": "text",
                      "name": "tags",
                      "sortable": false,
                      "type": "text"
                    }
                  ]
                },
                "title_case": false,
                "tool_mode": false,
                "trace_as_metadata": true,
                "trigger_icon": "Hammer",
                "trigger_text": "",
                "type": "table",
                "value": [
                  {
                    "description": "fetch_content() - Uses [yfinance](https://pypi.org/project/yfinance/) (unofficial package) to access financial data and market information from Yahoo Finance.",
                    "name": "YfinanceComponent-fetch_content",
                    "tags": [
                      "YfinanceComponent-fetch_content"
                    ]
                  },
                  {
                    "description": "fetch_content_text() - Uses [yfinance](https://pypi.org/project/yfinance/) (unofficial package) to access financial data and market information from Yahoo Finance.",
                    "name": "YfinanceComponent-fetch_content_text",
                    "tags": [
                      "YfinanceComponent-fetch_content_text"
                    ]
                  }
                ]
              }
            },
            "tool_mode": true
          },
          "showNode": true,
          "type": "YfinanceComponent"
        },
        "dragging": true,
        "id": "YfinanceComponent-FS7QO",
        "measured": {
          "height": 581,
          "width": 360
        },
        "position": {
          "x": -347.05382068428014,
          "y": -950.8279673971418
        },
        "selected": false,
        "type": "genericNode"
      },
      {
        "data": {
          "id": "CalculatorComponent-RNHql",
          "node": {
            "base_classes": [
              "Data"
            ],
            "beta": false,
            "category": "tools",
            "conditional_paths": [],
            "custom_fields": {},
            "description": "Perform basic arithmetic operations on a given expression.",
            "display_name": "Calculator",
            "documentation": "",
            "edited": false,
            "field_order": [
              "expression"
            ],
            "frozen": false,
            "icon": "calculator",
            "key": "CalculatorComponent",
            "legacy": false,
            "metadata": {},
            "minimized": false,
            "output_types": [],
            "outputs": [
              {
                "cache": true,
                "display_name": "Toolset",
                "hidden": null,
                "method": "to_toolkit",
                "name": "component_as_tool",
                "required_inputs": null,
                "selected": "Tool",
                "types": [
                  "Tool"
                ],
                "value": "__UNDEFINED__"
              }
            ],
            "pinned": false,
            "score": 0.001,
            "template": {
              "_type": "Component",
              "code": {
                "advanced": true,
                "dynamic": true,
                "fileTypes": [],
                "file_path": "",
                "info": "",
                "list": false,
                "load_from_db": false,
                "multiline": true,
                "name": "code",
                "password": false,
                "placeholder": "",
                "required": true,
                "show": true,
                "title_case": false,
                "type": "code",
                "value": "import ast\nimport operator\nfrom collections.abc import Callable\n\nfrom langflow.custom import Component\nfrom langflow.inputs import MessageTextInput\nfrom langflow.io import Output\nfrom langflow.schema import Data\n\n\nclass CalculatorComponent(Component):\n    display_name = \"Calculator\"\n    description = \"Perform basic arithmetic operations on a given expression.\"\n    icon = \"calculator\"\n\n    # Cache operators dictionary as a class variable\n    OPERATORS: dict[type[ast.operator], Callable] = {\n        ast.Add: operator.add,\n        ast.Sub: operator.sub,\n        ast.Mult: operator.mul,\n        ast.Div: operator.truediv,\n        ast.Pow: operator.pow,\n    }\n\n    inputs = [\n        MessageTextInput(\n            name=\"expression\",\n            display_name=\"Expression\",\n            info=\"The arithmetic expression to evaluate (e.g., '4*4*(33/22)+12-20').\",\n            tool_mode=True,\n        ),\n    ]\n\n    outputs = [\n        Output(display_name=\"Data\", name=\"result\", type_=Data, method=\"evaluate_expression\"),\n    ]\n\n    def _eval_expr(self, node: ast.AST) -> float:\n        \"\"\"Evaluate an AST node recursively.\"\"\"\n        if isinstance(node, ast.Constant):\n            if isinstance(node.value, int | float):\n                return float(node.value)\n            error_msg = f\"Unsupported constant type: {type(node.value).__name__}\"\n            raise TypeError(error_msg)\n        if isinstance(node, ast.Num):  # For backwards compatibility\n            if isinstance(node.n, int | float):\n                return float(node.n)\n            error_msg = f\"Unsupported number type: {type(node.n).__name__}\"\n            raise TypeError(error_msg)\n\n        if isinstance(node, ast.BinOp):\n            op_type = type(node.op)\n            if op_type not in self.OPERATORS:\n                error_msg = f\"Unsupported binary operator: {op_type.__name__}\"\n                raise TypeError(error_msg)\n\n            left = self._eval_expr(node.left)\n            right = self._eval_expr(node.right)\n            return self.OPERATORS[op_type](left, right)\n\n        error_msg = f\"Unsupported operation or expression type: {type(node).__name__}\"\n        raise TypeError(error_msg)\n\n    def evaluate_expression(self) -> Data:\n        \"\"\"Evaluate the mathematical expression and return the result.\"\"\"\n        try:\n            tree = ast.parse(self.expression, mode=\"eval\")\n            result = self._eval_expr(tree.body)\n\n            formatted_result = f\"{float(result):.6f}\".rstrip(\"0\").rstrip(\".\")\n            self.log(f\"Calculation result: {formatted_result}\")\n\n            self.status = formatted_result\n            return Data(data={\"result\": formatted_result})\n\n        except ZeroDivisionError:\n            error_message = \"Error: Division by zero\"\n            self.status = error_message\n            return Data(data={\"error\": error_message, \"input\": self.expression})\n\n        except (SyntaxError, TypeError, KeyError, ValueError, AttributeError, OverflowError) as e:\n            error_message = f\"Invalid expression: {e!s}\"\n            self.status = error_message\n            return Data(data={\"error\": error_message, \"input\": self.expression})\n\n    def build(self):\n        \"\"\"Return the main evaluation function.\"\"\"\n        return self.evaluate_expression\n"
              },
              "expression": {
                "_input_type": "MessageTextInput",
                "advanced": false,
                "display_name": "Expression",
                "dynamic": false,
                "info": "The arithmetic expression to evaluate (e.g., '4*4*(33/22)+12-20').",
                "input_types": [
                  "Message"
                ],
                "list": false,
                "list_add_label": "Add More",
                "load_from_db": false,
                "name": "expression",
                "placeholder": "",
                "required": false,
                "show": true,
                "title_case": false,
                "tool_mode": true,
                "trace_as_input": true,
                "trace_as_metadata": true,
                "type": "str",
                "value": ""
              },
              "tools_metadata": {
                "_input_type": "TableInput",
                "advanced": false,
                "display_name": "Edit tools",
                "dynamic": false,
                "info": "",
                "is_list": true,
                "list_add_label": "Add More",
                "name": "tools_metadata",
                "placeholder": "",
                "real_time_refresh": true,
                "required": false,
                "show": true,
                "table_icon": "Hammer",
                "table_options": {
                  "block_add": true,
                  "block_delete": true,
                  "block_edit": true,
                  "block_filter": true,
                  "block_hide": true,
                  "block_select": true,
                  "block_sort": true,
                  "description": "Modify tool names and descriptions to help agents understand when to use each tool.",
                  "field_parsers": {
                    "commands": "commands",
                    "name": [
                      "snake_case",
                      "no_blank"
                    ]
                  },
                  "hide_options": true
                },
                "table_schema": {
                  "columns": [
                    {
                      "description": "Specify the name of the tool.",
                      "disable_edit": false,
                      "display_name": "Tool Name",
                      "edit_mode": "inline",
                      "filterable": false,
                      "formatter": "text",
                      "name": "name",
                      "sortable": false,
                      "type": "text"
                    },
                    {
                      "description": "Describe the purpose of the tool.",
                      "disable_edit": false,
                      "display_name": "Tool Description",
                      "edit_mode": "popover",
                      "filterable": false,
                      "formatter": "text",
                      "name": "description",
                      "sortable": false,
                      "type": "text"
                    },
                    {
                      "description": "The default identifiers for the tools and cannot be changed.",
                      "disable_edit": true,
                      "display_name": "Tool Identifiers",
                      "edit_mode": "inline",
                      "filterable": false,
                      "formatter": "text",
                      "name": "tags",
                      "sortable": false,
                      "type": "text"
                    }
                  ]
                },
                "title_case": false,
                "tool_mode": false,
                "trace_as_metadata": true,
                "trigger_icon": "Hammer",
                "trigger_text": "",
                "type": "table",
                "value": [
                  {
                    "description": "evaluate_expression() - Perform basic arithmetic operations on a given expression.",
                    "name": "CalculatorComponent-evaluate_expression",
                    "tags": [
                      "CalculatorComponent-evaluate_expression"
                    ]
                  }
                ]
              }
            },
            "tool_mode": true
          },
          "showNode": true,
          "type": "CalculatorComponent"
        },
        "dragging": false,
        "id": "CalculatorComponent-RNHql",
        "measured": {
          "height": 374,
          "width": 360
        },
        "position": {
          "x": 418.5430081507146,
          "y": -618.940894040711
        },
        "selected": false,
        "type": "genericNode"
      },
      {
        "data": {
          "id": "TavilySearchComponent-uLUDV",
          "node": {
            "base_classes": [
              "Data",
              "Message"
            ],
            "beta": false,
            "category": "tools",
            "conditional_paths": [],
            "custom_fields": {},
            "description": "**Tavily AI** is a search engine optimized for LLMs and RAG,         aimed at efficient, quick, and persistent search results.",
            "display_name": "Tavily AI Search",
            "documentation": "",
            "edited": false,
            "field_order": [
              "api_key",
              "query",
              "search_depth",
              "topic",
              "max_results",
              "include_images",
              "include_answer"
            ],
            "frozen": false,
            "icon": "TavilyIcon",
            "key": "TavilySearchComponent",
            "legacy": false,
            "metadata": {},
            "minimized": false,
            "output_types": [],
            "outputs": [
              {
                "cache": true,
                "display_name": "Toolset",
                "hidden": null,
                "method": "to_toolkit",
                "name": "component_as_tool",
                "required_inputs": null,
                "selected": "Tool",
                "types": [
                  "Tool"
                ],
                "value": "__UNDEFINED__"
              }
            ],
            "pinned": false,
            "score": 0.0075846556637275304,
            "template": {
              "_type": "Component",
              "api_key": {
                "_input_type": "SecretStrInput",
                "advanced": false,
                "display_name": "Tavily API Key",
                "dynamic": false,
                "info": "Your Tavily API Key.",
                "input_types": [
                  "Message"
                ],
                "load_from_db": false,
                "name": "api_key",
                "password": true,
                "placeholder": "",
                "required": true,
                "show": true,
                "title_case": false,
                "type": "str",
                "value": ""
              },
              "code": {
                "advanced": true,
                "dynamic": true,
                "fileTypes": [],
                "file_path": "",
                "info": "",
                "list": false,
                "load_from_db": false,
                "multiline": true,
                "name": "code",
                "password": false,
                "placeholder": "",
                "required": true,
                "show": true,
                "title_case": false,
                "type": "code",
                "value": "import httpx\nfrom loguru import logger\n\nfrom langflow.custom import Component\nfrom langflow.helpers.data import data_to_text\nfrom langflow.io import BoolInput, DropdownInput, IntInput, MessageTextInput, Output, SecretStrInput\nfrom langflow.schema import Data\nfrom langflow.schema.message import Message\n\n\nclass TavilySearchComponent(Component):\n    display_name = \"Tavily AI Search\"\n    description = \"\"\"**Tavily AI** is a search engine optimized for LLMs and RAG, \\\n        aimed at efficient, quick, and persistent search results.\"\"\"\n    icon = \"TavilyIcon\"\n\n    inputs = [\n        SecretStrInput(\n            name=\"api_key\",\n            display_name=\"Tavily API Key\",\n            required=True,\n            info=\"Your Tavily API Key.\",\n        ),\n        MessageTextInput(\n            name=\"query\",\n            display_name=\"Search Query\",\n            info=\"The search query you want to execute with Tavily.\",\n            tool_mode=True,\n        ),\n        DropdownInput(\n            name=\"search_depth\",\n            display_name=\"Search Depth\",\n            info=\"The depth of the search.\",\n            options=[\"basic\", \"advanced\"],\n            value=\"advanced\",\n            advanced=True,\n        ),\n        DropdownInput(\n            name=\"topic\",\n            display_name=\"Search Topic\",\n            info=\"The category of the search.\",\n            options=[\"general\", \"news\"],\n            value=\"general\",\n            advanced=True,\n        ),\n        IntInput(\n            name=\"max_results\",\n            display_name=\"Max Results\",\n            info=\"The maximum number of search results to return.\",\n            value=5,\n            advanced=True,\n        ),\n        BoolInput(\n            name=\"include_images\",\n            display_name=\"Include Images\",\n            info=\"Include a list of query-related images in the response.\",\n            value=True,\n            advanced=True,\n        ),\n        BoolInput(\n            name=\"include_answer\",\n            display_name=\"Include Answer\",\n            info=\"Include a short answer to original query.\",\n            value=True,\n            advanced=True,\n        ),\n    ]\n\n    outputs = [\n        Output(display_name=\"Data\", name=\"data\", method=\"fetch_content\"),\n        Output(display_name=\"Text\", name=\"text\", method=\"fetch_content_text\"),\n    ]\n\n    def fetch_content(self) -> list[Data]:\n        try:\n            url = \"https://api.tavily.com/search\"\n            headers = {\n                \"content-type\": \"application/json\",\n                \"accept\": \"application/json\",\n            }\n            payload = {\n                \"api_key\": self.api_key,\n                \"query\": self.query,\n                \"search_depth\": self.search_depth,\n                \"topic\": self.topic,\n                \"max_results\": self.max_results,\n                \"include_images\": self.include_images,\n                \"include_answer\": self.include_answer,\n            }\n\n            with httpx.Client() as client:\n                response = client.post(url, json=payload, headers=headers)\n\n            response.raise_for_status()\n            search_results = response.json()\n\n            data_results = []\n\n            if self.include_answer and search_results.get(\"answer\"):\n                data_results.append(Data(text=search_results[\"answer\"]))\n\n            for result in search_results.get(\"results\", []):\n                content = result.get(\"content\", \"\")\n                data_results.append(\n                    Data(\n                        text=content,\n                        data={\n                            \"title\": result.get(\"title\"),\n                            \"url\": result.get(\"url\"),\n                            \"content\": content,\n                            \"score\": result.get(\"score\"),\n                        },\n                    )\n                )\n\n            if self.include_images and search_results.get(\"images\"):\n                data_results.append(Data(text=\"Images found\", data={\"images\": search_results[\"images\"]}))\n        except httpx.HTTPStatusError as exc:\n            error_message = f\"HTTP error occurred: {exc.response.status_code} - {exc.response.text}\"\n            logger.error(error_message)\n            return [Data(text=error_message, data={\"error\": error_message})]\n        except httpx.RequestError as exc:\n            error_message = f\"Request error occurred: {exc}\"\n            logger.error(error_message)\n            return [Data(text=error_message, data={\"error\": error_message})]\n        except ValueError as exc:\n            error_message = f\"Invalid response format: {exc}\"\n            logger.error(error_message)\n            return [Data(text=error_message, data={\"error\": error_message})]\n        else:\n            self.status = data_results\n            return data_results\n\n    def fetch_content_text(self) -> Message:\n        data = self.fetch_content()\n        result_string = data_to_text(\"{text}\", data)\n        self.status = result_string\n        return Message(text=result_string)\n"
              },
              "include_answer": {
                "_input_type": "BoolInput",
                "advanced": true,
                "display_name": "Include Answer",
                "dynamic": false,
                "info": "Include a short answer to original query.",
                "list": false,
                "list_add_label": "Add More",
                "name": "include_answer",
                "placeholder": "",
                "required": false,
                "show": true,
                "title_case": false,
                "tool_mode": false,
                "trace_as_metadata": true,
                "type": "bool",
                "value": true
              },
              "include_images": {
                "_input_type": "BoolInput",
                "advanced": true,
                "display_name": "Include Images",
                "dynamic": false,
                "info": "Include a list of query-related images in the response.",
                "list": false,
                "list_add_label": "Add More",
                "name": "include_images",
                "placeholder": "",
                "required": false,
                "show": true,
                "title_case": false,
                "tool_mode": false,
                "trace_as_metadata": true,
                "type": "bool",
                "value": true
              },
              "max_results": {
                "_input_type": "IntInput",
                "advanced": true,
                "display_name": "Max Results",
                "dynamic": false,
                "info": "The maximum number of search results to return.",
                "list": false,
                "list_add_label": "Add More",
                "name": "max_results",
                "placeholder": "",
                "required": false,
                "show": true,
                "title_case": false,
                "tool_mode": false,
                "trace_as_metadata": true,
                "type": "int",
                "value": 5
              },
              "query": {
                "_input_type": "MessageTextInput",
                "advanced": false,
                "display_name": "Search Query",
                "dynamic": false,
                "info": "The search query you want to execute with Tavily.",
                "input_types": [
                  "Message"
                ],
                "list": false,
                "list_add_label": "Add More",
                "load_from_db": false,
                "name": "query",
                "placeholder": "",
                "required": false,
                "show": true,
                "title_case": false,
                "tool_mode": true,
                "trace_as_input": true,
                "trace_as_metadata": true,
                "type": "str",
                "value": ""
              },
              "search_depth": {
                "_input_type": "DropdownInput",
                "advanced": true,
                "combobox": false,
                "display_name": "Search Depth",
                "dynamic": false,
                "info": "The depth of the search.",
                "name": "search_depth",
                "options": [
                  "basic",
                  "advanced"
                ],
                "placeholder": "",
                "required": false,
                "show": true,
                "title_case": false,
                "tool_mode": false,
                "trace_as_metadata": true,
                "type": "str",
                "value": "advanced"
              },
              "tools_metadata": {
                "_input_type": "TableInput",
                "advanced": false,
                "display_name": "Edit tools",
                "dynamic": false,
                "info": "",
                "is_list": true,
                "list_add_label": "Add More",
                "name": "tools_metadata",
                "placeholder": "",
                "real_time_refresh": true,
                "required": false,
                "show": true,
                "table_icon": "Hammer",
                "table_options": {
                  "block_add": true,
                  "block_delete": true,
                  "block_edit": true,
                  "block_filter": true,
                  "block_hide": true,
                  "block_select": true,
                  "block_sort": true,
                  "description": "Modify tool names and descriptions to help agents understand when to use each tool.",
                  "field_parsers": {
                    "commands": "commands",
                    "name": [
                      "snake_case",
                      "no_blank"
                    ]
                  },
                  "hide_options": true
                },
                "table_schema": {
                  "columns": [
                    {
                      "description": "Specify the name of the tool.",
                      "disable_edit": false,
                      "display_name": "Tool Name",
                      "edit_mode": "inline",
                      "filterable": false,
                      "formatter": "text",
                      "name": "name",
                      "sortable": false,
                      "type": "text"
                    },
                    {
                      "description": "Describe the purpose of the tool.",
                      "disable_edit": false,
                      "display_name": "Tool Description",
                      "edit_mode": "popover",
                      "filterable": false,
                      "formatter": "text",
                      "name": "description",
                      "sortable": false,
                      "type": "text"
                    },
                    {
                      "description": "The default identifiers for the tools and cannot be changed.",
                      "disable_edit": true,
                      "display_name": "Tool Identifiers",
                      "edit_mode": "inline",
                      "filterable": false,
                      "formatter": "text",
                      "name": "tags",
                      "sortable": false,
                      "type": "text"
                    }
                  ]
                },
                "title_case": false,
                "tool_mode": false,
                "trace_as_metadata": true,
                "trigger_icon": "Hammer",
                "trigger_text": "",
                "type": "table",
                "value": [
                  {
                    "description": "fetch_content(api_key: Message) - **Tavily AI** is a search engine optimized for LLMs and RAG,         aimed at efficient, quick, and persistent search results.",
                    "name": "TavilySearchComponent-fetch_content",
                    "tags": [
                      "TavilySearchComponent-fetch_content"
                    ]
                  },
                  {
                    "description": "fetch_content_text(api_key: Message) - **Tavily AI** is a search engine optimized for LLMs and RAG,         aimed at efficient, quick, and persistent search results.",
                    "name": "TavilySearchComponent-fetch_content_text",
                    "tags": [
                      "TavilySearchComponent-fetch_content_text"
                    ]
                  }
                ]
              },
              "topic": {
                "_input_type": "DropdownInput",
                "advanced": true,
                "combobox": false,
                "display_name": "Search Topic",
                "dynamic": false,
                "info": "The category of the search.",
                "name": "topic",
                "options": [
                  "general",
                  "news"
                ],
                "placeholder": "",
                "required": false,
                "show": true,
                "title_case": false,
                "tool_mode": false,
                "trace_as_metadata": true,
                "type": "str",
                "value": "general"
              }
            },
            "tool_mode": true
          },
          "showNode": true,
          "type": "TavilySearchComponent"
        },
        "dragging": false,
        "id": "TavilySearchComponent-uLUDV",
        "measured": {
          "height": 489,
          "width": 360
        },
        "position": {
          "x": -1138.848513020278,
          "y": -764.5604109436156
        },
        "selected": false,
        "type": "genericNode"
      }
    ],
    "viewport": {
      "x": 1043.611076363603,
      "y": 930.7679466669072,
      "zoom": 0.5467702171368981
    }
  },
  "description": "This Agent is designed to systematically execute a series of tasks following a meticulously predefined sequence. By adhering to this structured order, the Agent ensures that each task is completed efficiently and effectively, optimizing overall performance and maintaining a high level of accuracy.",
  "endpoint_name": null,
  "gradient": "1",
  "icon": "ListChecks",
  "id": "673f26a7-66f4-410a-8ccb-3e635c022023",
  "is_component": false,
  "last_tested_version": "1.0.19.post2",
  "name": "Sequential Tasks Agents",
  "tags": [
    "assistants",
    "agents",
    "web-scraping"
  ]
}<|MERGE_RESOLUTION|>--- conflicted
+++ resolved
@@ -46,7 +46,6 @@
             "inputTypes": [
               "Message"
             ],
-<<<<<<< HEAD
             "type": "str"
           }
         },
@@ -73,27 +72,6 @@
             "id": "ChatOutput-r9E97",
             "inputTypes": [
               "Message"
-=======
-            "frozen": false,
-            "icon": "MessagesSquare",
-            "legacy": false,
-            "lf_version": "1.0.19.post2",
-            "metadata": {},
-            "output_types": [],
-            "outputs": [
-              {
-                "allows_loop": false,
-                "cache": true,
-                "display_name": "Message",
-                "method": "message_response",
-                "name": "message",
-                "selected": "Message",
-                "types": [
-                  "Message"
-                ],
-                "value": "__UNDEFINED__"
-              }
->>>>>>> be6b3980
             ],
             "type": "str"
           }
@@ -430,11 +408,7 @@
                 "show": true,
                 "title_case": false,
                 "type": "code",
-<<<<<<< HEAD
                 "value": "from langflow.base.io.chat import ChatComponent\nfrom langflow.inputs import BoolInput\nfrom langflow.io import DropdownInput, MessageInput, MessageTextInput, Output\nfrom langflow.schema.message import Message\nfrom langflow.schema.properties import Source\nfrom langflow.utils.constants import (\n    MESSAGE_SENDER_AI,\n    MESSAGE_SENDER_NAME_AI,\n    MESSAGE_SENDER_USER,\n)\n\n\nclass ChatOutput(ChatComponent):\n    display_name = \"Chat Output\"\n    description = \"Display a chat message in the Playground.\"\n    icon = \"MessagesSquare\"\n    name = \"ChatOutput\"\n    minimized = True\n\n    inputs = [\n        MessageInput(\n            name=\"input_value\",\n            display_name=\"Text\",\n            info=\"Message to be passed as output.\",\n        ),\n        BoolInput(\n            name=\"should_store_message\",\n            display_name=\"Store Messages\",\n            info=\"Store the message in the history.\",\n            value=True,\n            advanced=True,\n        ),\n        DropdownInput(\n            name=\"sender\",\n            display_name=\"Sender Type\",\n            options=[MESSAGE_SENDER_AI, MESSAGE_SENDER_USER],\n            value=MESSAGE_SENDER_AI,\n            advanced=True,\n            info=\"Type of sender.\",\n        ),\n        MessageTextInput(\n            name=\"sender_name\",\n            display_name=\"Sender Name\",\n            info=\"Name of the sender.\",\n            value=MESSAGE_SENDER_NAME_AI,\n            advanced=True,\n        ),\n        MessageTextInput(\n            name=\"session_id\",\n            display_name=\"Session ID\",\n            info=\"The session ID of the chat. If empty, the current session ID parameter will be used.\",\n            advanced=True,\n        ),\n        MessageTextInput(\n            name=\"data_template\",\n            display_name=\"Data Template\",\n            value=\"{text}\",\n            advanced=True,\n            info=\"Template to convert Data to Text. If left empty, it will be dynamically set to the Data's text key.\",\n        ),\n        MessageTextInput(\n            name=\"background_color\",\n            display_name=\"Background Color\",\n            info=\"The background color of the icon.\",\n            advanced=True,\n        ),\n        MessageTextInput(\n            name=\"chat_icon\",\n            display_name=\"Icon\",\n            info=\"The icon of the message.\",\n            advanced=True,\n        ),\n        MessageTextInput(\n            name=\"text_color\",\n            display_name=\"Text Color\",\n            info=\"The text color of the name\",\n            advanced=True,\n        ),\n    ]\n    outputs = [\n        Output(\n            display_name=\"Message\",\n            name=\"message\",\n            method=\"message_response\",\n        ),\n    ]\n\n    def _build_source(self, id_: str | None, display_name: str | None, source: str | None) -> Source:\n        source_dict = {}\n        if id_:\n            source_dict[\"id\"] = id_\n        if display_name:\n            source_dict[\"display_name\"] = display_name\n        if source:\n            source_dict[\"source\"] = source\n        return Source(**source_dict)\n\n    async def message_response(self) -> Message:\n        source, icon, display_name, source_id = self.get_properties_from_source_component()\n        background_color = self.background_color\n        text_color = self.text_color\n        if self.chat_icon:\n            icon = self.chat_icon\n        message = self.input_value if isinstance(self.input_value, Message) else Message(text=self.input_value)\n        message.sender = self.sender\n        message.sender_name = self.sender_name\n        message.session_id = self.session_id\n        message.flow_id = self.graph.flow_id if hasattr(self, \"graph\") else None\n        message.properties.source = self._build_source(source_id, display_name, source)\n        message.properties.icon = icon\n        message.properties.background_color = background_color\n        message.properties.text_color = text_color\n        if self.session_id and isinstance(message, Message) and self.should_store_message:\n            stored_message = await self.send_message(\n                message,\n            )\n            self.message.value = stored_message\n            message = stored_message\n\n        self.status = message\n        return message\n"
-=======
-                "value": "from langchain_core.tools import StructuredTool\n\nfrom langflow.base.agents.agent import LCToolsAgentComponent\nfrom langflow.base.models.model_input_constants import (\n    ALL_PROVIDER_FIELDS,\n    MODEL_DYNAMIC_UPDATE_FIELDS,\n    MODEL_PROVIDERS_DICT,\n)\nfrom langflow.base.models.model_utils import get_model_name\nfrom langflow.components.helpers import CurrentDateComponent\nfrom langflow.components.helpers.memory import MemoryComponent\nfrom langflow.components.langchain_utilities.tool_calling import ToolCallingAgentComponent\nfrom langflow.custom.utils import update_component_build_config\nfrom langflow.io import BoolInput, DropdownInput, MultilineInput, Output\nfrom langflow.logging import logger\nfrom langflow.schema.dotdict import dotdict\nfrom langflow.schema.message import Message\n\n\ndef set_advanced_true(component_input):\n    component_input.advanced = True\n    return component_input\n\n\nclass AgentComponent(ToolCallingAgentComponent):\n    display_name: str = \"Agent\"\n    description: str = \"Define the agent's instructions, then enter a task to complete using tools.\"\n    icon = \"bot\"\n    beta = False\n    name = \"Agent\"\n\n    memory_inputs = [set_advanced_true(component_input) for component_input in MemoryComponent().inputs]\n\n    inputs = [\n        DropdownInput(\n            name=\"agent_llm\",\n            display_name=\"Model Provider\",\n            info=\"The provider of the language model that the agent will use to generate responses.\",\n            options=[*sorted(MODEL_PROVIDERS_DICT.keys()), \"Custom\"],\n            value=\"OpenAI\",\n            real_time_refresh=True,\n            input_types=[],\n        ),\n        *MODEL_PROVIDERS_DICT[\"OpenAI\"][\"inputs\"],\n        MultilineInput(\n            name=\"system_prompt\",\n            display_name=\"Agent Instructions\",\n            info=\"System Prompt: Initial instructions and context provided to guide the agent's behavior.\",\n            value=\"You are a helpful assistant that can use tools to answer questions and perform tasks.\",\n            advanced=False,\n        ),\n        *LCToolsAgentComponent._base_inputs,\n        *memory_inputs,\n        BoolInput(\n            name=\"add_current_date_tool\",\n            display_name=\"Current Date\",\n            advanced=True,\n            info=\"If true, will add a tool to the agent that returns the current date.\",\n            value=True,\n        ),\n    ]\n    outputs = [Output(name=\"response\", display_name=\"Response\", method=\"message_response\")]\n\n    async def message_response(self) -> Message:\n        try:\n            llm_model, display_name = self.get_llm()\n            if llm_model is None:\n                msg = \"No language model selected\"\n                raise ValueError(msg)\n            self.model_name = get_model_name(llm_model, display_name=display_name)\n        except Exception as e:\n            # Log the error for debugging purposes\n            logger.error(f\"Error retrieving language model: {e}\")\n            raise\n\n        try:\n            self.chat_history = await self.get_memory_data()\n        except Exception as e:\n            logger.error(f\"Error retrieving chat history: {e}\")\n            raise\n\n        if self.add_current_date_tool:\n            try:\n                if not isinstance(self.tools, list):  # type: ignore[has-type]\n                    self.tools = []\n                # Convert CurrentDateComponent to a StructuredTool\n                current_date_tool = (await CurrentDateComponent().to_toolkit()).pop(0)\n                # current_date_tool = CurrentDateComponent().to_toolkit()[0]\n                if isinstance(current_date_tool, StructuredTool):\n                    self.tools.append(current_date_tool)\n                else:\n                    msg = \"CurrentDateComponent must be converted to a StructuredTool\"\n                    raise TypeError(msg)\n            except Exception as e:\n                logger.error(f\"Error adding current date tool: {e}\")\n                raise\n\n        if not self.tools:\n            msg = \"Tools are required to run the agent.\"\n            logger.error(msg)\n            raise ValueError(msg)\n\n        try:\n            self.set(\n                llm=llm_model,\n                tools=self.tools,\n                chat_history=self.chat_history,\n                input_value=self.input_value,\n                system_prompt=self.system_prompt,\n            )\n            agent = self.create_agent_runnable()\n        except Exception as e:\n            logger.error(f\"Error setting up the agent: {e}\")\n            raise\n\n        return await self.run_agent(agent)\n\n    async def get_memory_data(self):\n        memory_kwargs = {\n            component_input.name: getattr(self, f\"{component_input.name}\") for component_input in self.memory_inputs\n        }\n        # filter out empty values\n        memory_kwargs = {k: v for k, v in memory_kwargs.items() if v}\n\n        return await MemoryComponent().set(**memory_kwargs).retrieve_messages()\n\n    def get_llm(self):\n        if isinstance(self.agent_llm, str):\n            try:\n                provider_info = MODEL_PROVIDERS_DICT.get(self.agent_llm)\n                if provider_info:\n                    component_class = provider_info.get(\"component_class\")\n                    display_name = component_class.display_name\n                    inputs = provider_info.get(\"inputs\")\n                    prefix = provider_info.get(\"prefix\", \"\")\n                    return (\n                        self._build_llm_model(component_class, inputs, prefix),\n                        display_name,\n                    )\n            except Exception as e:\n                msg = f\"Error building {self.agent_llm} language model\"\n                raise ValueError(msg) from e\n        return self.agent_llm, None\n\n    def _build_llm_model(self, component, inputs, prefix=\"\"):\n        model_kwargs = {input_.name: getattr(self, f\"{prefix}{input_.name}\") for input_ in inputs}\n        return component.set(**model_kwargs).build_model()\n\n    def set_component_params(self, component):\n        provider_info = MODEL_PROVIDERS_DICT.get(self.agent_llm)\n        if provider_info:\n            inputs = provider_info.get(\"inputs\")\n            prefix = provider_info.get(\"prefix\")\n            model_kwargs = {input_.name: getattr(self, f\"{prefix}{input_.name}\") for input_ in inputs}\n\n            return component.set(**model_kwargs)\n        return component\n\n    def delete_fields(self, build_config: dotdict, fields: dict | list[str]) -> None:\n        \"\"\"Delete specified fields from build_config.\"\"\"\n        for field in fields:\n            build_config.pop(field, None)\n\n    def update_input_types(self, build_config: dotdict) -> dotdict:\n        \"\"\"Update input types for all fields in build_config.\"\"\"\n        for key, value in build_config.items():\n            if isinstance(value, dict):\n                if value.get(\"input_types\") is None:\n                    build_config[key][\"input_types\"] = []\n            elif hasattr(value, \"input_types\") and value.input_types is None:\n                value.input_types = []\n        return build_config\n\n    async def update_build_config(\n        self, build_config: dotdict, field_value: str, field_name: str | None = None\n    ) -> dotdict:\n        # Iterate over all providers in the MODEL_PROVIDERS_DICT\n        # Existing logic for updating build_config\n        if field_name in (\"agent_llm\",):\n            build_config[\"agent_llm\"][\"value\"] = field_value\n            provider_info = MODEL_PROVIDERS_DICT.get(field_value)\n            if provider_info:\n                component_class = provider_info.get(\"component_class\")\n                if component_class and hasattr(component_class, \"update_build_config\"):\n                    # Call the component class's update_build_config method\n                    build_config = await update_component_build_config(\n                        component_class, build_config, field_value, \"model_name\"\n                    )\n\n            provider_configs: dict[str, tuple[dict, list[dict]]] = {\n                provider: (\n                    MODEL_PROVIDERS_DICT[provider][\"fields\"],\n                    [\n                        MODEL_PROVIDERS_DICT[other_provider][\"fields\"]\n                        for other_provider in MODEL_PROVIDERS_DICT\n                        if other_provider != provider\n                    ],\n                )\n                for provider in MODEL_PROVIDERS_DICT\n            }\n            if field_value in provider_configs:\n                fields_to_add, fields_to_delete = provider_configs[field_value]\n\n                # Delete fields from other providers\n                for fields in fields_to_delete:\n                    self.delete_fields(build_config, fields)\n\n                # Add provider-specific fields\n                if field_value == \"OpenAI\" and not any(field in build_config for field in fields_to_add):\n                    build_config.update(fields_to_add)\n                else:\n                    build_config.update(fields_to_add)\n                # Reset input types for agent_llm\n                build_config[\"agent_llm\"][\"input_types\"] = []\n            elif field_value == \"Custom\":\n                # Delete all provider fields\n                self.delete_fields(build_config, ALL_PROVIDER_FIELDS)\n                # Update with custom component\n                custom_component = DropdownInput(\n                    name=\"agent_llm\",\n                    display_name=\"Language Model\",\n                    options=[*sorted(MODEL_PROVIDERS_DICT.keys()), \"Custom\"],\n                    value=\"Custom\",\n                    real_time_refresh=True,\n                    input_types=[\"LanguageModel\"],\n                )\n                build_config.update({\"agent_llm\": custom_component.to_dict()})\n            # Update input types for all fields\n            build_config = self.update_input_types(build_config)\n\n            # Validate required keys\n            default_keys = [\n                \"code\",\n                \"_type\",\n                \"agent_llm\",\n                \"tools\",\n                \"input_value\",\n                \"add_current_date_tool\",\n                \"system_prompt\",\n                \"agent_description\",\n                \"max_iterations\",\n                \"handle_parsing_errors\",\n                \"verbose\",\n            ]\n            missing_keys = [key for key in default_keys if key not in build_config]\n            if missing_keys:\n                msg = f\"Missing required keys in build_config: {missing_keys}\"\n                raise ValueError(msg)\n        if (\n            isinstance(self.agent_llm, str)\n            and self.agent_llm in MODEL_PROVIDERS_DICT\n            and field_name in MODEL_DYNAMIC_UPDATE_FIELDS\n        ):\n            provider_info = MODEL_PROVIDERS_DICT.get(self.agent_llm)\n            if provider_info:\n                component_class = provider_info.get(\"component_class\")\n                component_class = self.set_component_params(component_class)\n                prefix = provider_info.get(\"prefix\")\n                if component_class and hasattr(component_class, \"update_build_config\"):\n                    # Call each component class's update_build_config method\n                    # remove the prefix from the field_name\n                    if isinstance(field_name, str) and isinstance(prefix, str):\n                        field_name = field_name.replace(prefix, \"\")\n                    build_config = await update_component_build_config(\n                        component_class, build_config, field_value, \"model_name\"\n                    )\n        return dotdict({k: v.to_dict() if hasattr(v, \"to_dict\") else v for k, v in build_config.items()})\n"
->>>>>>> be6b3980
               },
               "data_template": {
                 "_input_type": "MessageTextInput",
@@ -658,6 +632,7 @@
             "output_types": [],
             "outputs": [
               {
+                "allows_loop": false,
                 "cache": true,
                 "display_name": "Response",
                 "method": "message_response",
@@ -774,7 +749,7 @@
                 "show": true,
                 "title_case": false,
                 "type": "code",
-                "value": "from langchain_core.tools import StructuredTool\n\nfrom langflow.base.agents.agent import LCToolsAgentComponent\nfrom langflow.base.models.model_input_constants import (\n    ALL_PROVIDER_FIELDS,\n    MODEL_DYNAMIC_UPDATE_FIELDS,\n    MODEL_PROVIDERS_DICT,\n)\nfrom langflow.base.models.model_utils import get_model_name\nfrom langflow.components.helpers import CurrentDateComponent\nfrom langflow.components.helpers.memory import MemoryComponent\nfrom langflow.components.langchain_utilities.tool_calling import ToolCallingAgentComponent\nfrom langflow.custom.utils import update_component_build_config\nfrom langflow.io import BoolInput, DropdownInput, MultilineInput, Output\nfrom langflow.logging import logger\nfrom langflow.schema.dotdict import dotdict\nfrom langflow.schema.message import Message\n\n\ndef set_advanced_true(component_input):\n    component_input.advanced = True\n    return component_input\n\n\nclass AgentComponent(ToolCallingAgentComponent):\n    display_name: str = \"Agent\"\n    description: str = \"Define the agent's instructions, then enter a task to complete using tools.\"\n    icon = \"bot\"\n    beta = False\n    name = \"Agent\"\n\n    memory_inputs = [set_advanced_true(component_input) for component_input in MemoryComponent().inputs]\n\n    inputs = [\n        DropdownInput(\n            name=\"agent_llm\",\n            display_name=\"Model Provider\",\n            info=\"The provider of the language model that the agent will use to generate responses.\",\n            options=[*sorted(MODEL_PROVIDERS_DICT.keys()), \"Custom\"],\n            value=\"OpenAI\",\n            real_time_refresh=True,\n            input_types=[],\n        ),\n        *MODEL_PROVIDERS_DICT[\"OpenAI\"][\"inputs\"],\n        MultilineInput(\n            name=\"system_prompt\",\n            display_name=\"Agent Instructions\",\n            info=\"System Prompt: Initial instructions and context provided to guide the agent's behavior.\",\n            value=\"You are a helpful assistant that can use tools to answer questions and perform tasks.\",\n            advanced=False,\n        ),\n        *LCToolsAgentComponent._base_inputs,\n        *memory_inputs,\n        BoolInput(\n            name=\"add_current_date_tool\",\n            display_name=\"Current Date\",\n            advanced=True,\n            info=\"If true, will add a tool to the agent that returns the current date.\",\n            value=True,\n        ),\n    ]\n    outputs = [Output(name=\"response\", display_name=\"Response\", method=\"message_response\")]\n\n    async def message_response(self) -> Message:\n        try:\n            llm_model, display_name = self.get_llm()\n            if llm_model is None:\n                msg = \"No language model selected\"\n                raise ValueError(msg)\n            self.model_name = get_model_name(llm_model, display_name=display_name)\n        except Exception as e:\n            # Log the error for debugging purposes\n            logger.error(f\"Error retrieving language model: {e}\")\n            raise\n\n        try:\n            self.chat_history = await self.get_memory_data()\n        except Exception as e:\n            logger.error(f\"Error retrieving chat history: {e}\")\n            raise\n\n        if self.add_current_date_tool:\n            try:\n                if not isinstance(self.tools, list):  # type: ignore[has-type]\n                    self.tools = []\n                # Convert CurrentDateComponent to a StructuredTool\n                current_date_tool = (await CurrentDateComponent().to_toolkit()).pop(0)\n                # current_date_tool = CurrentDateComponent().to_toolkit()[0]\n                if isinstance(current_date_tool, StructuredTool):\n                    self.tools.append(current_date_tool)\n                else:\n                    msg = \"CurrentDateComponent must be converted to a StructuredTool\"\n                    raise TypeError(msg)\n            except Exception as e:\n                logger.error(f\"Error adding current date tool: {e}\")\n                raise\n\n        if not self.tools:\n            msg = \"Tools are required to run the agent.\"\n            logger.error(msg)\n            raise ValueError(msg)\n\n        try:\n            self.set(\n                llm=llm_model,\n                tools=self.tools,\n                chat_history=self.chat_history,\n                input_value=self.input_value,\n                system_prompt=self.system_prompt,\n            )\n            agent = self.create_agent_runnable()\n        except Exception as e:\n            logger.error(f\"Error setting up the agent: {e}\")\n            raise\n\n        return await self.run_agent(agent)\n\n    async def get_memory_data(self):\n        memory_kwargs = {\n            component_input.name: getattr(self, f\"{component_input.name}\") for component_input in self.memory_inputs\n        }\n        # filter out empty values\n        memory_kwargs = {k: v for k, v in memory_kwargs.items() if v}\n\n        return await MemoryComponent().set(**memory_kwargs).retrieve_messages()\n\n    def get_llm(self):\n        if isinstance(self.agent_llm, str):\n            try:\n                provider_info = MODEL_PROVIDERS_DICT.get(self.agent_llm)\n                if provider_info:\n                    component_class = provider_info.get(\"component_class\")\n                    display_name = component_class.display_name\n                    inputs = provider_info.get(\"inputs\")\n                    prefix = provider_info.get(\"prefix\", \"\")\n                    return (\n                        self._build_llm_model(component_class, inputs, prefix),\n                        display_name,\n                    )\n            except Exception as e:\n                msg = f\"Error building {self.agent_llm} language model\"\n                raise ValueError(msg) from e\n        return self.agent_llm, None\n\n    def _build_llm_model(self, component, inputs, prefix=\"\"):\n        model_kwargs = {input_.name: getattr(self, f\"{prefix}{input_.name}\") for input_ in inputs}\n        return component.set(**model_kwargs).build_model()\n\n    def set_component_params(self, component):\n        provider_info = MODEL_PROVIDERS_DICT.get(self.agent_llm)\n        if provider_info:\n            inputs = provider_info.get(\"inputs\")\n            prefix = provider_info.get(\"prefix\")\n            model_kwargs = {input_.name: getattr(self, f\"{prefix}{input_.name}\") for input_ in inputs}\n\n            return component.set(**model_kwargs)\n        return component\n\n    def delete_fields(self, build_config: dotdict, fields: dict | list[str]) -> None:\n        \"\"\"Delete specified fields from build_config.\"\"\"\n        for field in fields:\n            build_config.pop(field, None)\n\n    def update_input_types(self, build_config: dotdict) -> dotdict:\n        \"\"\"Update input types for all fields in build_config.\"\"\"\n        for key, value in build_config.items():\n            if isinstance(value, dict):\n                if value.get(\"input_types\") is None:\n                    build_config[key][\"input_types\"] = []\n            elif hasattr(value, \"input_types\") and value.input_types is None:\n                value.input_types = []\n        return build_config\n\n    async def update_build_config(\n        self, build_config: dotdict, field_value: str, field_name: str | None = None\n    ) -> dotdict:\n        # Iterate over all providers in the MODEL_PROVIDERS_DICT\n        # Existing logic for updating build_config\n        if field_name in (\"agent_llm\",):\n            build_config[\"agent_llm\"][\"value\"] = field_value\n            provider_info = MODEL_PROVIDERS_DICT.get(field_value)\n            if provider_info:\n                component_class = provider_info.get(\"component_class\")\n                if component_class and hasattr(component_class, \"update_build_config\"):\n                    # Call the component class's update_build_config method\n                    build_config = await update_component_build_config(\n                        component_class, build_config, field_value, \"model_name\"\n                    )\n\n            provider_configs: dict[str, tuple[dict, list[dict]]] = {\n                provider: (\n                    MODEL_PROVIDERS_DICT[provider][\"fields\"],\n                    [\n                        MODEL_PROVIDERS_DICT[other_provider][\"fields\"]\n                        for other_provider in MODEL_PROVIDERS_DICT\n                        if other_provider != provider\n                    ],\n                )\n                for provider in MODEL_PROVIDERS_DICT\n            }\n            if field_value in provider_configs:\n                fields_to_add, fields_to_delete = provider_configs[field_value]\n\n                # Delete fields from other providers\n                for fields in fields_to_delete:\n                    self.delete_fields(build_config, fields)\n\n                # Add provider-specific fields\n                if field_value == \"OpenAI\" and not any(field in build_config for field in fields_to_add):\n                    build_config.update(fields_to_add)\n                else:\n                    build_config.update(fields_to_add)\n                # Reset input types for agent_llm\n                build_config[\"agent_llm\"][\"input_types\"] = []\n            elif field_value == \"Custom\":\n                # Delete all provider fields\n                self.delete_fields(build_config, ALL_PROVIDER_FIELDS)\n                # Update with custom component\n                custom_component = DropdownInput(\n                    name=\"agent_llm\",\n                    display_name=\"Language Model\",\n                    options=[*sorted(MODEL_PROVIDERS_DICT.keys()), \"Custom\"],\n                    value=\"Custom\",\n                    real_time_refresh=True,\n                    input_types=[\"LanguageModel\"],\n                )\n                build_config.update({\"agent_llm\": custom_component.to_dict()})\n            # Update input types for all fields\n            build_config = self.update_input_types(build_config)\n\n            # Validate required keys\n            default_keys = [\n                \"code\",\n                \"_type\",\n                \"agent_llm\",\n                \"tools\",\n                \"input_value\",\n                \"add_current_date_tool\",\n                \"system_prompt\",\n                \"agent_description\",\n                \"max_iterations\",\n                \"handle_parsing_errors\",\n                \"verbose\",\n            ]\n            missing_keys = [key for key in default_keys if key not in build_config]\n            if missing_keys:\n                msg = f\"Missing required keys in build_config: {missing_keys}\"\n                raise ValueError(msg)\n        if (\n            isinstance(self.agent_llm, str)\n            and self.agent_llm in MODEL_PROVIDERS_DICT\n            and field_name in MODEL_DYNAMIC_UPDATE_FIELDS\n        ):\n            provider_info = MODEL_PROVIDERS_DICT.get(self.agent_llm)\n            if provider_info:\n                component_class = provider_info.get(\"component_class\")\n                component_class = self.set_component_params(component_class)\n                prefix = provider_info.get(\"prefix\")\n                if component_class and hasattr(component_class, \"update_build_config\"):\n                    # Call each component class's update_build_config method\n                    # remove the prefix from the field_name\n                    if isinstance(field_name, str) and isinstance(prefix, str):\n                        field_name = field_name.replace(prefix, \"\")\n                    build_config = await update_component_build_config(\n                        component_class, build_config, field_value, \"model_name\"\n                    )\n        return {k: v.to_dict() if hasattr(v, \"to_dict\") else v for k, v in build_config.items()}\n"
+                "value": "from langchain_core.tools import StructuredTool\n\nfrom langflow.base.agents.agent import LCToolsAgentComponent\nfrom langflow.base.models.model_input_constants import (\n    ALL_PROVIDER_FIELDS,\n    MODEL_DYNAMIC_UPDATE_FIELDS,\n    MODEL_PROVIDERS_DICT,\n)\nfrom langflow.base.models.model_utils import get_model_name\nfrom langflow.components.helpers import CurrentDateComponent\nfrom langflow.components.helpers.memory import MemoryComponent\nfrom langflow.components.langchain_utilities.tool_calling import ToolCallingAgentComponent\nfrom langflow.custom.utils import update_component_build_config\nfrom langflow.io import BoolInput, DropdownInput, MultilineInput, Output\nfrom langflow.logging import logger\nfrom langflow.schema.dotdict import dotdict\nfrom langflow.schema.message import Message\n\n\ndef set_advanced_true(component_input):\n    component_input.advanced = True\n    return component_input\n\n\nclass AgentComponent(ToolCallingAgentComponent):\n    display_name: str = \"Agent\"\n    description: str = \"Define the agent's instructions, then enter a task to complete using tools.\"\n    icon = \"bot\"\n    beta = False\n    name = \"Agent\"\n\n    memory_inputs = [set_advanced_true(component_input) for component_input in MemoryComponent().inputs]\n\n    inputs = [\n        DropdownInput(\n            name=\"agent_llm\",\n            display_name=\"Model Provider\",\n            info=\"The provider of the language model that the agent will use to generate responses.\",\n            options=[*sorted(MODEL_PROVIDERS_DICT.keys()), \"Custom\"],\n            value=\"OpenAI\",\n            real_time_refresh=True,\n            input_types=[],\n        ),\n        *MODEL_PROVIDERS_DICT[\"OpenAI\"][\"inputs\"],\n        MultilineInput(\n            name=\"system_prompt\",\n            display_name=\"Agent Instructions\",\n            info=\"System Prompt: Initial instructions and context provided to guide the agent's behavior.\",\n            value=\"You are a helpful assistant that can use tools to answer questions and perform tasks.\",\n            advanced=False,\n        ),\n        *LCToolsAgentComponent._base_inputs,\n        *memory_inputs,\n        BoolInput(\n            name=\"add_current_date_tool\",\n            display_name=\"Current Date\",\n            advanced=True,\n            info=\"If true, will add a tool to the agent that returns the current date.\",\n            value=True,\n        ),\n    ]\n    outputs = [Output(name=\"response\", display_name=\"Response\", method=\"message_response\")]\n\n    async def message_response(self) -> Message:\n        try:\n            llm_model, display_name = self.get_llm()\n            if llm_model is None:\n                msg = \"No language model selected\"\n                raise ValueError(msg)\n            self.model_name = get_model_name(llm_model, display_name=display_name)\n        except Exception as e:\n            # Log the error for debugging purposes\n            logger.error(f\"Error retrieving language model: {e}\")\n            raise\n\n        try:\n            self.chat_history = await self.get_memory_data()\n        except Exception as e:\n            logger.error(f\"Error retrieving chat history: {e}\")\n            raise\n\n        if self.add_current_date_tool:\n            try:\n                if not isinstance(self.tools, list):  # type: ignore[has-type]\n                    self.tools = []\n                # Convert CurrentDateComponent to a StructuredTool\n                current_date_tool = (await CurrentDateComponent().to_toolkit()).pop(0)\n                # current_date_tool = CurrentDateComponent().to_toolkit()[0]\n                if isinstance(current_date_tool, StructuredTool):\n                    self.tools.append(current_date_tool)\n                else:\n                    msg = \"CurrentDateComponent must be converted to a StructuredTool\"\n                    raise TypeError(msg)\n            except Exception as e:\n                logger.error(f\"Error adding current date tool: {e}\")\n                raise\n\n        if not self.tools:\n            msg = \"Tools are required to run the agent.\"\n            logger.error(msg)\n            raise ValueError(msg)\n\n        try:\n            self.set(\n                llm=llm_model,\n                tools=self.tools,\n                chat_history=self.chat_history,\n                input_value=self.input_value,\n                system_prompt=self.system_prompt,\n            )\n            agent = self.create_agent_runnable()\n        except Exception as e:\n            logger.error(f\"Error setting up the agent: {e}\")\n            raise\n\n        return await self.run_agent(agent)\n\n    async def get_memory_data(self):\n        memory_kwargs = {\n            component_input.name: getattr(self, f\"{component_input.name}\") for component_input in self.memory_inputs\n        }\n        # filter out empty values\n        memory_kwargs = {k: v for k, v in memory_kwargs.items() if v}\n\n        return await MemoryComponent().set(**memory_kwargs).retrieve_messages()\n\n    def get_llm(self):\n        if isinstance(self.agent_llm, str):\n            try:\n                provider_info = MODEL_PROVIDERS_DICT.get(self.agent_llm)\n                if provider_info:\n                    component_class = provider_info.get(\"component_class\")\n                    display_name = component_class.display_name\n                    inputs = provider_info.get(\"inputs\")\n                    prefix = provider_info.get(\"prefix\", \"\")\n                    return (\n                        self._build_llm_model(component_class, inputs, prefix),\n                        display_name,\n                    )\n            except Exception as e:\n                msg = f\"Error building {self.agent_llm} language model\"\n                raise ValueError(msg) from e\n        return self.agent_llm, None\n\n    def _build_llm_model(self, component, inputs, prefix=\"\"):\n        model_kwargs = {input_.name: getattr(self, f\"{prefix}{input_.name}\") for input_ in inputs}\n        return component.set(**model_kwargs).build_model()\n\n    def set_component_params(self, component):\n        provider_info = MODEL_PROVIDERS_DICT.get(self.agent_llm)\n        if provider_info:\n            inputs = provider_info.get(\"inputs\")\n            prefix = provider_info.get(\"prefix\")\n            model_kwargs = {input_.name: getattr(self, f\"{prefix}{input_.name}\") for input_ in inputs}\n\n            return component.set(**model_kwargs)\n        return component\n\n    def delete_fields(self, build_config: dotdict, fields: dict | list[str]) -> None:\n        \"\"\"Delete specified fields from build_config.\"\"\"\n        for field in fields:\n            build_config.pop(field, None)\n\n    def update_input_types(self, build_config: dotdict) -> dotdict:\n        \"\"\"Update input types for all fields in build_config.\"\"\"\n        for key, value in build_config.items():\n            if isinstance(value, dict):\n                if value.get(\"input_types\") is None:\n                    build_config[key][\"input_types\"] = []\n            elif hasattr(value, \"input_types\") and value.input_types is None:\n                value.input_types = []\n        return build_config\n\n    async def update_build_config(\n        self, build_config: dotdict, field_value: str, field_name: str | None = None\n    ) -> dotdict:\n        # Iterate over all providers in the MODEL_PROVIDERS_DICT\n        # Existing logic for updating build_config\n        if field_name in (\"agent_llm\",):\n            build_config[\"agent_llm\"][\"value\"] = field_value\n            provider_info = MODEL_PROVIDERS_DICT.get(field_value)\n            if provider_info:\n                component_class = provider_info.get(\"component_class\")\n                if component_class and hasattr(component_class, \"update_build_config\"):\n                    # Call the component class's update_build_config method\n                    build_config = await update_component_build_config(\n                        component_class, build_config, field_value, \"model_name\"\n                    )\n\n            provider_configs: dict[str, tuple[dict, list[dict]]] = {\n                provider: (\n                    MODEL_PROVIDERS_DICT[provider][\"fields\"],\n                    [\n                        MODEL_PROVIDERS_DICT[other_provider][\"fields\"]\n                        for other_provider in MODEL_PROVIDERS_DICT\n                        if other_provider != provider\n                    ],\n                )\n                for provider in MODEL_PROVIDERS_DICT\n            }\n            if field_value in provider_configs:\n                fields_to_add, fields_to_delete = provider_configs[field_value]\n\n                # Delete fields from other providers\n                for fields in fields_to_delete:\n                    self.delete_fields(build_config, fields)\n\n                # Add provider-specific fields\n                if field_value == \"OpenAI\" and not any(field in build_config for field in fields_to_add):\n                    build_config.update(fields_to_add)\n                else:\n                    build_config.update(fields_to_add)\n                # Reset input types for agent_llm\n                build_config[\"agent_llm\"][\"input_types\"] = []\n            elif field_value == \"Custom\":\n                # Delete all provider fields\n                self.delete_fields(build_config, ALL_PROVIDER_FIELDS)\n                # Update with custom component\n                custom_component = DropdownInput(\n                    name=\"agent_llm\",\n                    display_name=\"Language Model\",\n                    options=[*sorted(MODEL_PROVIDERS_DICT.keys()), \"Custom\"],\n                    value=\"Custom\",\n                    real_time_refresh=True,\n                    input_types=[\"LanguageModel\"],\n                )\n                build_config.update({\"agent_llm\": custom_component.to_dict()})\n            # Update input types for all fields\n            build_config = self.update_input_types(build_config)\n\n            # Validate required keys\n            default_keys = [\n                \"code\",\n                \"_type\",\n                \"agent_llm\",\n                \"tools\",\n                \"input_value\",\n                \"add_current_date_tool\",\n                \"system_prompt\",\n                \"agent_description\",\n                \"max_iterations\",\n                \"handle_parsing_errors\",\n                \"verbose\",\n            ]\n            missing_keys = [key for key in default_keys if key not in build_config]\n            if missing_keys:\n                msg = f\"Missing required keys in build_config: {missing_keys}\"\n                raise ValueError(msg)\n        if (\n            isinstance(self.agent_llm, str)\n            and self.agent_llm in MODEL_PROVIDERS_DICT\n            and field_name in MODEL_DYNAMIC_UPDATE_FIELDS\n        ):\n            provider_info = MODEL_PROVIDERS_DICT.get(self.agent_llm)\n            if provider_info:\n                component_class = provider_info.get(\"component_class\")\n                component_class = self.set_component_params(component_class)\n                prefix = provider_info.get(\"prefix\")\n                if component_class and hasattr(component_class, \"update_build_config\"):\n                    # Call each component class's update_build_config method\n                    # remove the prefix from the field_name\n                    if isinstance(field_name, str) and isinstance(prefix, str):\n                        field_name = field_name.replace(prefix, \"\")\n                    build_config = await update_component_build_config(\n                        component_class, build_config, field_value, \"model_name\"\n                    )\n        return dotdict({k: v.to_dict() if hasattr(v, \"to_dict\") else v for k, v in build_config.items()})\n"
               },
               "handle_parsing_errors": {
                 "_input_type": "BoolInput",
@@ -873,11 +848,284 @@
                 "advanced": true,
                 "display_name": "External Memory",
                 "dynamic": false,
-<<<<<<< HEAD
                 "info": "Retrieve messages from an external memory. If empty, it will use the Langflow tables.",
                 "input_types": [
                   "Memory"
-=======
+                ],
+                "list": false,
+                "name": "memory",
+                "placeholder": "",
+                "required": false,
+                "show": true,
+                "title_case": false,
+                "trace_as_metadata": true,
+                "type": "other",
+                "value": ""
+              },
+              "model_kwargs": {
+                "_input_type": "DictInput",
+                "advanced": true,
+                "display_name": "Model Kwargs",
+                "dynamic": false,
+                "info": "Additional keyword arguments to pass to the model.",
+                "list": false,
+                "name": "model_kwargs",
+                "placeholder": "",
+                "required": false,
+                "show": true,
+                "title_case": false,
+                "trace_as_input": true,
+                "type": "dict",
+                "value": {}
+              },
+              "model_name": {
+                "_input_type": "DropdownInput",
+                "advanced": false,
+                "combobox": true,
+                "display_name": "Model Name",
+                "dynamic": false,
+                "info": "To see the model names, first choose a provider. Then, enter your API key and click the refresh button next to the model name.",
+                "name": "model_name",
+                "options": [
+                  "gpt-4o-mini",
+                  "gpt-4o",
+                  "gpt-4-turbo",
+                  "gpt-4-turbo-preview",
+                  "gpt-4",
+                  "gpt-3.5-turbo",
+                  "gpt-3.5-turbo-0125"
+                ],
+                "placeholder": "",
+                "required": false,
+                "show": true,
+                "title_case": false,
+                "tool_mode": false,
+                "trace_as_metadata": true,
+                "type": "str",
+                "value": "gpt-4o-mini"
+              },
+              "n_messages": {
+                "_input_type": "IntInput",
+                "advanced": true,
+                "display_name": "Number of Messages",
+                "dynamic": false,
+                "info": "Number of messages to retrieve.",
+                "list": false,
+                "name": "n_messages",
+                "placeholder": "",
+                "required": false,
+                "show": true,
+                "title_case": false,
+                "trace_as_metadata": true,
+                "type": "int",
+                "value": 100
+              },
+              "openai_api_base": {
+                "_input_type": "StrInput",
+                "advanced": true,
+                "display_name": "OpenAI API Base",
+                "dynamic": false,
+                "info": "The base URL of the OpenAI API. Defaults to https://api.openai.com/v1. You can change this to use other APIs like JinaChat, LocalAI and Prem.",
+                "list": false,
+                "load_from_db": false,
+                "name": "openai_api_base",
+                "placeholder": "",
+                "required": false,
+                "show": true,
+                "title_case": false,
+                "trace_as_metadata": true,
+                "type": "str",
+                "value": ""
+              },
+              "order": {
+                "_input_type": "DropdownInput",
+                "advanced": true,
+                "combobox": false,
+                "display_name": "Order",
+                "dynamic": false,
+                "info": "Order of the messages.",
+                "name": "order",
+                "options": [
+                  "Ascending",
+                  "Descending"
+                ],
+                "placeholder": "",
+                "required": false,
+                "show": true,
+                "title_case": false,
+                "tool_mode": false,
+                "trace_as_metadata": true,
+                "type": "str",
+                "value": "Ascending"
+              },
+              "seed": {
+                "_input_type": "IntInput",
+                "advanced": true,
+                "display_name": "Seed",
+                "dynamic": false,
+                "info": "The seed controls the reproducibility of the job.",
+                "list": false,
+                "name": "seed",
+                "placeholder": "",
+                "required": false,
+                "show": true,
+                "title_case": false,
+                "trace_as_metadata": true,
+                "type": "int",
+                "value": 1
+              },
+              "sender": {
+                "_input_type": "DropdownInput",
+                "advanced": true,
+                "combobox": false,
+                "display_name": "Sender Type",
+                "dynamic": false,
+                "info": "Filter by sender type.",
+                "name": "sender",
+                "options": [
+                  "Machine",
+                  "User",
+                  "Machine and User"
+                ],
+                "placeholder": "",
+                "required": false,
+                "show": true,
+                "title_case": false,
+                "tool_mode": false,
+                "trace_as_metadata": true,
+                "type": "str",
+                "value": "Machine and User"
+              },
+              "sender_name": {
+                "_input_type": "MessageTextInput",
+                "advanced": true,
+                "display_name": "Sender Name",
+                "dynamic": false,
+                "info": "Filter by sender name.",
+                "input_types": [
+                  "Message"
+                ],
+                "list": false,
+                "load_from_db": false,
+                "name": "sender_name",
+                "placeholder": "",
+                "required": false,
+                "show": true,
+                "title_case": false,
+                "tool_mode": false,
+                "trace_as_input": true,
+                "trace_as_metadata": true,
+                "type": "str",
+                "value": "Finance Agent"
+              },
+              "session_id": {
+                "_input_type": "MessageTextInput",
+                "advanced": true,
+                "display_name": "Session ID",
+                "dynamic": false,
+                "info": "The session ID of the chat. If empty, the current session ID parameter will be used.",
+                "input_types": [
+                  "Message"
+                ],
+                "list": false,
+                "load_from_db": false,
+                "name": "session_id",
+                "placeholder": "",
+                "required": false,
+                "show": true,
+                "title_case": false,
+                "tool_mode": false,
+                "trace_as_input": true,
+                "trace_as_metadata": true,
+                "type": "str",
+                "value": ""
+              },
+              "system_prompt": {
+                "_input_type": "MultilineInput",
+                "advanced": false,
+                "display_name": "Agent Instructions",
+                "dynamic": false,
+                "info": "System Prompt: Initial instructions and context provided to guide the agent's behavior.",
+                "input_types": [
+                  "Message"
+                ],
+                "list": false,
+                "load_from_db": false,
+                "multiline": true,
+                "name": "system_prompt",
+                "placeholder": "",
+                "required": false,
+                "show": true,
+                "title_case": false,
+                "tool_mode": false,
+                "trace_as_input": true,
+                "trace_as_metadata": true,
+                "type": "str",
+                "value": "You are the chief editor of a prestigious publication known for transforming complex information into clear, engaging content. Review and refine the researcher's document about {topic}.\n\nYour editing process should:\n- Verify and challenge any questionable claims\n- Restructure content for better flow and readability\n- Remove redundancies and unclear statements\n- Add context where needed\n- Ensure balanced coverage of the topic\n- Transform technical language into accessible explanations\n\nMaintain high editorial standards while making the content engaging for an educated general audience. Present the revised version in a clean, well-structured format."
+              },
+              "temperature": {
+                "_input_type": "FloatInput",
+                "advanced": true,
+                "display_name": "Temperature",
+                "dynamic": false,
+                "info": "",
+                "list": false,
+                "name": "temperature",
+                "placeholder": "",
+                "required": false,
+                "show": true,
+                "title_case": false,
+                "trace_as_metadata": true,
+                "type": "float",
+                "value": 0.1
+              },
+              "template": {
+                "_input_type": "MultilineInput",
+                "advanced": true,
+                "display_name": "Template",
+                "dynamic": false,
+                "info": "The template to use for formatting the data. It can contain the keys {text}, {sender} or any other key in the message data.",
+                "input_types": [
+                  "Message"
+                ],
+                "list": false,
+                "load_from_db": false,
+                "multiline": true,
+                "name": "template",
+                "placeholder": "",
+                "required": false,
+                "show": true,
+                "title_case": false,
+                "tool_mode": false,
+                "trace_as_input": true,
+                "trace_as_metadata": true,
+                "type": "str",
+                "value": "{sender_name}: {text}"
+              },
+              "tools": {
+                "_input_type": "HandleInput",
+                "advanced": false,
+                "display_name": "Tools",
+                "dynamic": false,
+                "info": "These are the tools that the agent can use to help with tasks.",
+                "input_types": [
+                  "Tool"
+                ],
+                "list": true,
+                "name": "tools",
+                "placeholder": "",
+                "required": false,
+                "show": true,
+                "title_case": false,
+                "trace_as_metadata": true,
+                "type": "other",
+                "value": ""
+              },
+              "verbose": {
+                "_input_type": "BoolInput",
+                "advanced": true,
+                "display_name": "Verbose",
+                "dynamic": false,
                 "info": "",
                 "list": false,
                 "name": "verbose",
@@ -973,27 +1221,39 @@
                 "selected": "Message",
                 "types": [
                   "Message"
->>>>>>> be6b3980
-                ],
-                "list": false,
-                "name": "memory",
-                "placeholder": "",
-                "required": false,
-                "show": true,
-                "title_case": false,
-                "trace_as_metadata": true,
-                "type": "other",
-                "value": ""
-              },
-              "model_kwargs": {
-                "_input_type": "DictInput",
-                "advanced": true,
-                "display_name": "Model Kwargs",
-                "dynamic": false,
-                "info": "Additional keyword arguments to pass to the model.",
-                "list": false,
-<<<<<<< HEAD
-=======
+                ],
+                "value": "__UNDEFINED__"
+              }
+            ],
+            "pinned": false,
+            "template": {
+              "_type": "Component",
+              "add_current_date_tool": {
+                "_input_type": "BoolInput",
+                "advanced": true,
+                "display_name": "Current Date",
+                "dynamic": false,
+                "info": "If true, will add a tool to the agent that returns the current date.",
+                "list": false,
+                "name": "add_current_date_tool",
+                "placeholder": "",
+                "required": false,
+                "show": true,
+                "title_case": false,
+                "trace_as_metadata": true,
+                "type": "bool",
+                "value": true
+              },
+              "agent_description": {
+                "_input_type": "MultilineInput",
+                "advanced": true,
+                "display_name": "Agent Description [Deprecated]",
+                "dynamic": false,
+                "info": "The description of the agent. This is only used when in Tool Mode. Defaults to 'A helpful assistant with access to the following tools:' and tools are added dynamically. This feature is deprecated and will be removed in future versions.",
+                "input_types": [
+                  "Message"
+                ],
+                "list": false,
                 "load_from_db": false,
                 "multiline": true,
                 "name": "agent_description",
@@ -1190,7 +1450,6 @@
                 "dynamic": false,
                 "info": "Additional keyword arguments to pass to the model.",
                 "list": false,
->>>>>>> be6b3980
                 "name": "model_kwargs",
                 "placeholder": "",
                 "required": false,
@@ -1338,7 +1597,7 @@
                 "trace_as_input": true,
                 "trace_as_metadata": true,
                 "type": "str",
-                "value": "Finance Agent"
+                "value": "Analysis & Editor Agent"
               },
               "session_id": {
                 "_input_type": "MessageTextInput",
@@ -1383,7 +1642,7 @@
                 "trace_as_input": true,
                 "trace_as_metadata": true,
                 "type": "str",
-                "value": "You are the chief editor of a prestigious publication known for transforming complex information into clear, engaging content. Review and refine the researcher's document about {topic}.\n\nYour editing process should:\n- Verify and challenge any questionable claims\n- Restructure content for better flow and readability\n- Remove redundancies and unclear statements\n- Add context where needed\n- Ensure balanced coverage of the topic\n- Transform technical language into accessible explanations\n\nMaintain high editorial standards while making the content engaging for an educated general audience. Present the revised version in a clean, well-structured format."
+                "value": "You are a brilliant comedy writer known for making complex topics entertaining and memorable. Using the editor's refined document about {topic}, create an engaging, humorous blog post.\n\nYour approach should:\n- Find unexpected angles and amusing parallels\n- Use clever wordplay and wit (avoid cheap jokes)\n- Maintain accuracy while being entertaining\n- Include relatable examples and analogies\n- Keep a smart, sophisticated tone\n- Make the topic more approachable through humor\n\nCreate a blog post that makes people laugh while actually teaching them about {topic}. The humor should enhance, not overshadow, the educational value."
               },
               "temperature": {
                 "_input_type": "FloatInput",
@@ -1466,18 +1725,18 @@
         },
         "dragging": false,
         "height": 650,
-        "id": "Agent-9kiKa",
+        "id": "Agent-uuZ76",
         "measured": {
           "height": 650,
           "width": 360
         },
         "position": {
-          "x": 45.70736046026991,
-          "y": -1369.035463408626
+          "x": 815.1900903820148,
+          "y": -1365.4053932711827
         },
         "positionAbsolute": {
-          "x": 45.70736046026991,
-          "y": -1369.035463408626
+          "x": 815.1900903820148,
+          "y": -1365.4053932711827
         },
         "selected": false,
         "type": "genericNode",
@@ -1485,61 +1744,44 @@
       },
       {
         "data": {
-          "description": "Define the agent's instructions, then enter a task to complete using tools.",
-          "display_name": "Analysis & Editor Agent",
-          "id": "Agent-uuZ76",
+          "description": "Create a prompt template with dynamic variables.",
+          "display_name": "Prompt",
+          "id": "Prompt-62kjh",
           "node": {
             "base_classes": [
               "Message"
             ],
             "beta": false,
             "conditional_paths": [],
-            "custom_fields": {},
-            "description": "Define the agent's instructions, then enter a task to complete using tools.",
-            "display_name": "Analysis & Editor Agent",
+            "custom_fields": {
+              "template": []
+            },
+            "description": "Create a prompt template with dynamic variables.",
+            "display_name": "Prompt",
             "documentation": "",
             "edited": false,
+            "error": null,
             "field_order": [
-              "agent_llm",
-              "max_tokens",
-              "model_kwargs",
-              "json_mode",
-              "output_schema",
-              "model_name",
-              "openai_api_base",
-              "api_key",
-              "temperature",
-              "seed",
-              "output_parser",
-              "system_prompt",
-              "tools",
-              "input_value",
-              "handle_parsing_errors",
-              "verbose",
-              "max_iterations",
-              "agent_description",
-              "memory",
-              "sender",
-              "sender_name",
-              "n_messages",
-              "session_id",
-              "order",
-              "template",
-              "add_current_date_tool"
-            ],
-            "frozen": false,
-            "icon": "bot",
+              "template"
+            ],
+            "frozen": true,
+            "full_path": null,
+            "icon": "prompts",
+            "is_composition": null,
+            "is_input": null,
+            "is_output": null,
             "legacy": false,
             "lf_version": "1.0.19.post2",
             "metadata": {},
+            "name": "",
             "output_types": [],
             "outputs": [
               {
                 "allows_loop": false,
                 "cache": true,
-                "display_name": "Response",
-                "method": "message_response",
-                "name": "response",
+                "display_name": "Prompt Message",
+                "method": "build_prompt",
+                "name": "prompt",
                 "selected": "Message",
                 "types": [
                   "Message"
@@ -1550,94 +1792,63 @@
             "pinned": false,
             "template": {
               "_type": "Component",
-              "add_current_date_tool": {
-                "_input_type": "BoolInput",
-                "advanced": true,
-                "display_name": "Current Date",
-                "dynamic": false,
-                "info": "If true, will add a tool to the agent that returns the current date.",
-                "list": false,
-                "name": "add_current_date_tool",
-                "placeholder": "",
-                "required": false,
-                "show": true,
-                "title_case": false,
-                "trace_as_metadata": true,
-                "type": "bool",
-                "value": true
-              },
-              "agent_description": {
-                "_input_type": "MultilineInput",
-                "advanced": true,
-                "display_name": "Agent Description [Deprecated]",
-                "dynamic": false,
-                "info": "The description of the agent. This is only used when in Tool Mode. Defaults to 'A helpful assistant with access to the following tools:' and tools are added dynamically. This feature is deprecated and will be removed in future versions.",
-                "input_types": [
-                  "Message"
-                ],
+              "code": {
+                "advanced": true,
+                "dynamic": true,
+                "fileTypes": [],
+                "file_path": "",
+                "info": "",
                 "list": false,
                 "load_from_db": false,
                 "multiline": true,
-                "name": "agent_description",
-                "placeholder": "",
-                "required": false,
-                "show": true,
-                "title_case": false,
-                "tool_mode": false,
-                "trace_as_input": true,
-                "trace_as_metadata": true,
-                "type": "str",
-                "value": "A helpful assistant with access to the following tools:"
-              },
-              "agent_llm": {
-                "_input_type": "DropdownInput",
+                "name": "code",
+                "password": false,
+                "placeholder": "",
+                "required": true,
+                "show": true,
+                "title_case": false,
+                "type": "code",
+                "value": "from langflow.base.prompts.api_utils import process_prompt_template\nfrom langflow.custom import Component\nfrom langflow.inputs.inputs import DefaultPromptField\nfrom langflow.io import MessageTextInput, Output, PromptInput\nfrom langflow.schema.message import Message\nfrom langflow.template.utils import update_template_values\n\n\nclass PromptComponent(Component):\n    display_name: str = \"Prompt\"\n    description: str = \"Create a prompt template with dynamic variables.\"\n    icon = \"prompts\"\n    trace_type = \"prompt\"\n    name = \"Prompt\"\n\n    inputs = [\n        PromptInput(name=\"template\", display_name=\"Template\"),\n        MessageTextInput(\n            name=\"tool_placeholder\",\n            display_name=\"Tool Placeholder\",\n            tool_mode=True,\n            advanced=True,\n            info=\"A placeholder input for tool mode.\",\n        ),\n    ]\n\n    outputs = [\n        Output(display_name=\"Prompt Message\", name=\"prompt\", method=\"build_prompt\"),\n    ]\n\n    async def build_prompt(self) -> Message:\n        prompt = Message.from_template(**self._attributes)\n        self.status = prompt.text\n        return prompt\n\n    def _update_template(self, frontend_node: dict):\n        prompt_template = frontend_node[\"template\"][\"template\"][\"value\"]\n        custom_fields = frontend_node[\"custom_fields\"]\n        frontend_node_template = frontend_node[\"template\"]\n        _ = process_prompt_template(\n            template=prompt_template,\n            name=\"template\",\n            custom_fields=custom_fields,\n            frontend_node_template=frontend_node_template,\n        )\n        return frontend_node\n\n    async def update_frontend_node(self, new_frontend_node: dict, current_frontend_node: dict):\n        \"\"\"This function is called after the code validation is done.\"\"\"\n        frontend_node = await super().update_frontend_node(new_frontend_node, current_frontend_node)\n        template = frontend_node[\"template\"][\"template\"][\"value\"]\n        # Kept it duplicated for backwards compatibility\n        _ = process_prompt_template(\n            template=template,\n            name=\"template\",\n            custom_fields=frontend_node[\"custom_fields\"],\n            frontend_node_template=frontend_node[\"template\"],\n        )\n        # Now that template is updated, we need to grab any values that were set in the current_frontend_node\n        # and update the frontend_node with those values\n        update_template_values(new_template=frontend_node, previous_template=current_frontend_node[\"template\"])\n        return frontend_node\n\n    def _get_fallback_input(self, **kwargs):\n        return DefaultPromptField(**kwargs)\n"
+              },
+              "template": {
+                "_input_type": "PromptInput",
                 "advanced": false,
-                "combobox": false,
-                "display_name": "Model Provider",
-                "dynamic": false,
-                "info": "The provider of the language model that the agent will use to generate responses.",
-                "input_types": [],
-                "name": "agent_llm",
-                "options": [
-                  "Amazon Bedrock",
-                  "Anthropic",
-                  "Azure OpenAI",
-                  "Groq",
-                  "NVIDIA",
-                  "OpenAI",
-                  "Custom"
-                ],
-                "placeholder": "",
-                "real_time_refresh": true,
-                "required": false,
-                "show": true,
-                "title_case": false,
-                "tool_mode": false,
-                "trace_as_metadata": true,
-                "type": "str",
-                "value": "OpenAI"
-              },
-              "api_key": {
-                "_input_type": "SecretStrInput",
-                "advanced": false,
-                "display_name": "OpenAI API Key",
-                "dynamic": false,
-                "info": "The OpenAI API Key to use for the OpenAI model.",
-                "input_types": [
-                  "Message"
-                ],
-                "load_from_db": false,
-                "name": "api_key",
-                "password": true,
-                "placeholder": "",
-                "required": false,
-                "show": true,
-                "title_case": false,
+                "display_name": "Template",
+                "dynamic": false,
+                "info": "",
+                "list": false,
+                "load_from_db": false,
+                "name": "template",
+                "placeholder": "",
+                "required": false,
+                "show": true,
+                "title_case": false,
+                "tool_mode": false,
+                "trace_as_input": true,
+                "type": "prompt",
+                "value": "# Expert Research Agent Protocol\n\n[Previous content remains the same, but adding this critical section about image handling:]\n\n## Image and Visual Data Handling\nWhen using Tavily Search with images enabled:\n\n1. Image Collection\n   - Always enable include_images in Tavily search\n   - Collect relevant stock charts, product images, and news photos\n   - Save image URLs from reliable sources\n   - Focus on recent, high-quality images\n\n2. Image Categories to Collect\n   - Product showcase images\n   - Stock performance charts\n   - Company facilities\n   - Key executive photos\n   - Recent event images\n   - Market share visualizations\n\n3. Image Documentation\n   - Include full image URL\n   - Add clear descriptions\n   - Note image source and date\n   - Explain image relevance\n\n4. Image Presentation in Output\n   ```markdown\n   ![Image Description](image_url)\n   - Source: [Source Name]\n   - Date: [Image Date]\n   - Context: [Brief explanation of image relevance]\n   ```\n\n## Output Structure\nPresent your findings in this format:\n\n### Company Overview\n[Comprehensive overview based on search results]\n\n### Recent Developments\n[Latest news and announcements with dates]\n\n### Market Context\n[Industry trends and competitive position]\n\n### Visual Insights\n[Reference relevant images from search]\n\n### Key Risk Factors\n[Identified risks and challenges]\n\n### Sources\n[List of key sources consulted]\n\nRemember to:\n- Use Markdown formatting for clear structure\n- Include dates for all time-sensitive information\n- Quote significant statistics and statements\n- Reference any included images\n- Highlight conflicting information or viewpoints\n- Pass all gathered data to the Finance Agent for detailed financial analysis"
+              },
+              "tool_placeholder": {
+                "_input_type": "MessageTextInput",
+                "advanced": true,
+                "display_name": "Tool Placeholder",
+                "dynamic": false,
+                "info": "A placeholder input for tool mode.",
+                "input_types": [
+                  "Message"
+                ],
+                "list": false,
+                "load_from_db": false,
+                "name": "tool_placeholder",
+                "placeholder": "",
+                "required": false,
+                "show": true,
+                "title_case": false,
+                "tool_mode": true,
+                "trace_as_input": true,
+                "trace_as_metadata": true,
                 "type": "str",
                 "value": ""
-<<<<<<< HEAD
-              },
-=======
               }
             },
             "tool_mode": false
@@ -1713,7 +1924,6 @@
             "pinned": false,
             "template": {
               "_type": "Component",
->>>>>>> be6b3980
               "code": {
                 "advanced": true,
                 "dynamic": true,
@@ -1730,36 +1940,38 @@
                 "show": true,
                 "title_case": false,
                 "type": "code",
-                "value": "from langchain_core.tools import StructuredTool\n\nfrom langflow.base.agents.agent import LCToolsAgentComponent\nfrom langflow.base.models.model_input_constants import (\n    ALL_PROVIDER_FIELDS,\n    MODEL_DYNAMIC_UPDATE_FIELDS,\n    MODEL_PROVIDERS_DICT,\n)\nfrom langflow.base.models.model_utils import get_model_name\nfrom langflow.components.helpers import CurrentDateComponent\nfrom langflow.components.helpers.memory import MemoryComponent\nfrom langflow.components.langchain_utilities.tool_calling import ToolCallingAgentComponent\nfrom langflow.custom.utils import update_component_build_config\nfrom langflow.io import BoolInput, DropdownInput, MultilineInput, Output\nfrom langflow.logging import logger\nfrom langflow.schema.dotdict import dotdict\nfrom langflow.schema.message import Message\n\n\ndef set_advanced_true(component_input):\n    component_input.advanced = True\n    return component_input\n\n\nclass AgentComponent(ToolCallingAgentComponent):\n    display_name: str = \"Agent\"\n    description: str = \"Define the agent's instructions, then enter a task to complete using tools.\"\n    icon = \"bot\"\n    beta = False\n    name = \"Agent\"\n\n    memory_inputs = [set_advanced_true(component_input) for component_input in MemoryComponent().inputs]\n\n    inputs = [\n        DropdownInput(\n            name=\"agent_llm\",\n            display_name=\"Model Provider\",\n            info=\"The provider of the language model that the agent will use to generate responses.\",\n            options=[*sorted(MODEL_PROVIDERS_DICT.keys()), \"Custom\"],\n            value=\"OpenAI\",\n            real_time_refresh=True,\n            input_types=[],\n        ),\n        *MODEL_PROVIDERS_DICT[\"OpenAI\"][\"inputs\"],\n        MultilineInput(\n            name=\"system_prompt\",\n            display_name=\"Agent Instructions\",\n            info=\"System Prompt: Initial instructions and context provided to guide the agent's behavior.\",\n            value=\"You are a helpful assistant that can use tools to answer questions and perform tasks.\",\n            advanced=False,\n        ),\n        *LCToolsAgentComponent._base_inputs,\n        *memory_inputs,\n        BoolInput(\n            name=\"add_current_date_tool\",\n            display_name=\"Current Date\",\n            advanced=True,\n            info=\"If true, will add a tool to the agent that returns the current date.\",\n            value=True,\n        ),\n    ]\n    outputs = [Output(name=\"response\", display_name=\"Response\", method=\"message_response\")]\n\n    async def message_response(self) -> Message:\n        try:\n            llm_model, display_name = self.get_llm()\n            if llm_model is None:\n                msg = \"No language model selected\"\n                raise ValueError(msg)\n            self.model_name = get_model_name(llm_model, display_name=display_name)\n        except Exception as e:\n            # Log the error for debugging purposes\n            logger.error(f\"Error retrieving language model: {e}\")\n            raise\n\n        try:\n            self.chat_history = await self.get_memory_data()\n        except Exception as e:\n            logger.error(f\"Error retrieving chat history: {e}\")\n            raise\n\n        if self.add_current_date_tool:\n            try:\n                if not isinstance(self.tools, list):  # type: ignore[has-type]\n                    self.tools = []\n                # Convert CurrentDateComponent to a StructuredTool\n                current_date_tool = (await CurrentDateComponent().to_toolkit()).pop(0)\n                # current_date_tool = CurrentDateComponent().to_toolkit()[0]\n                if isinstance(current_date_tool, StructuredTool):\n                    self.tools.append(current_date_tool)\n                else:\n                    msg = \"CurrentDateComponent must be converted to a StructuredTool\"\n                    raise TypeError(msg)\n            except Exception as e:\n                logger.error(f\"Error adding current date tool: {e}\")\n                raise\n\n        if not self.tools:\n            msg = \"Tools are required to run the agent.\"\n            logger.error(msg)\n            raise ValueError(msg)\n\n        try:\n            self.set(\n                llm=llm_model,\n                tools=self.tools,\n                chat_history=self.chat_history,\n                input_value=self.input_value,\n                system_prompt=self.system_prompt,\n            )\n            agent = self.create_agent_runnable()\n        except Exception as e:\n            logger.error(f\"Error setting up the agent: {e}\")\n            raise\n\n        return await self.run_agent(agent)\n\n    async def get_memory_data(self):\n        memory_kwargs = {\n            component_input.name: getattr(self, f\"{component_input.name}\") for component_input in self.memory_inputs\n        }\n        # filter out empty values\n        memory_kwargs = {k: v for k, v in memory_kwargs.items() if v}\n\n        return await MemoryComponent().set(**memory_kwargs).retrieve_messages()\n\n    def get_llm(self):\n        if isinstance(self.agent_llm, str):\n            try:\n                provider_info = MODEL_PROVIDERS_DICT.get(self.agent_llm)\n                if provider_info:\n                    component_class = provider_info.get(\"component_class\")\n                    display_name = component_class.display_name\n                    inputs = provider_info.get(\"inputs\")\n                    prefix = provider_info.get(\"prefix\", \"\")\n                    return (\n                        self._build_llm_model(component_class, inputs, prefix),\n                        display_name,\n                    )\n            except Exception as e:\n                msg = f\"Error building {self.agent_llm} language model\"\n                raise ValueError(msg) from e\n        return self.agent_llm, None\n\n    def _build_llm_model(self, component, inputs, prefix=\"\"):\n        model_kwargs = {input_.name: getattr(self, f\"{prefix}{input_.name}\") for input_ in inputs}\n        return component.set(**model_kwargs).build_model()\n\n    def set_component_params(self, component):\n        provider_info = MODEL_PROVIDERS_DICT.get(self.agent_llm)\n        if provider_info:\n            inputs = provider_info.get(\"inputs\")\n            prefix = provider_info.get(\"prefix\")\n            model_kwargs = {input_.name: getattr(self, f\"{prefix}{input_.name}\") for input_ in inputs}\n\n            return component.set(**model_kwargs)\n        return component\n\n    def delete_fields(self, build_config: dotdict, fields: dict | list[str]) -> None:\n        \"\"\"Delete specified fields from build_config.\"\"\"\n        for field in fields:\n            build_config.pop(field, None)\n\n    def update_input_types(self, build_config: dotdict) -> dotdict:\n        \"\"\"Update input types for all fields in build_config.\"\"\"\n        for key, value in build_config.items():\n            if isinstance(value, dict):\n                if value.get(\"input_types\") is None:\n                    build_config[key][\"input_types\"] = []\n            elif hasattr(value, \"input_types\") and value.input_types is None:\n                value.input_types = []\n        return build_config\n\n    async def update_build_config(\n        self, build_config: dotdict, field_value: str, field_name: str | None = None\n    ) -> dotdict:\n        # Iterate over all providers in the MODEL_PROVIDERS_DICT\n        # Existing logic for updating build_config\n        if field_name in (\"agent_llm\",):\n            build_config[\"agent_llm\"][\"value\"] = field_value\n            provider_info = MODEL_PROVIDERS_DICT.get(field_value)\n            if provider_info:\n                component_class = provider_info.get(\"component_class\")\n                if component_class and hasattr(component_class, \"update_build_config\"):\n                    # Call the component class's update_build_config method\n                    build_config = await update_component_build_config(\n                        component_class, build_config, field_value, \"model_name\"\n                    )\n\n            provider_configs: dict[str, tuple[dict, list[dict]]] = {\n                provider: (\n                    MODEL_PROVIDERS_DICT[provider][\"fields\"],\n                    [\n                        MODEL_PROVIDERS_DICT[other_provider][\"fields\"]\n                        for other_provider in MODEL_PROVIDERS_DICT\n                        if other_provider != provider\n                    ],\n                )\n                for provider in MODEL_PROVIDERS_DICT\n            }\n            if field_value in provider_configs:\n                fields_to_add, fields_to_delete = provider_configs[field_value]\n\n                # Delete fields from other providers\n                for fields in fields_to_delete:\n                    self.delete_fields(build_config, fields)\n\n                # Add provider-specific fields\n                if field_value == \"OpenAI\" and not any(field in build_config for field in fields_to_add):\n                    build_config.update(fields_to_add)\n                else:\n                    build_config.update(fields_to_add)\n                # Reset input types for agent_llm\n                build_config[\"agent_llm\"][\"input_types\"] = []\n            elif field_value == \"Custom\":\n                # Delete all provider fields\n                self.delete_fields(build_config, ALL_PROVIDER_FIELDS)\n                # Update with custom component\n                custom_component = DropdownInput(\n                    name=\"agent_llm\",\n                    display_name=\"Language Model\",\n                    options=[*sorted(MODEL_PROVIDERS_DICT.keys()), \"Custom\"],\n                    value=\"Custom\",\n                    real_time_refresh=True,\n                    input_types=[\"LanguageModel\"],\n                )\n                build_config.update({\"agent_llm\": custom_component.to_dict()})\n            # Update input types for all fields\n            build_config = self.update_input_types(build_config)\n\n            # Validate required keys\n            default_keys = [\n                \"code\",\n                \"_type\",\n                \"agent_llm\",\n                \"tools\",\n                \"input_value\",\n                \"add_current_date_tool\",\n                \"system_prompt\",\n                \"agent_description\",\n                \"max_iterations\",\n                \"handle_parsing_errors\",\n                \"verbose\",\n            ]\n            missing_keys = [key for key in default_keys if key not in build_config]\n            if missing_keys:\n                msg = f\"Missing required keys in build_config: {missing_keys}\"\n                raise ValueError(msg)\n        if (\n            isinstance(self.agent_llm, str)\n            and self.agent_llm in MODEL_PROVIDERS_DICT\n            and field_name in MODEL_DYNAMIC_UPDATE_FIELDS\n        ):\n            provider_info = MODEL_PROVIDERS_DICT.get(self.agent_llm)\n            if provider_info:\n                component_class = provider_info.get(\"component_class\")\n                component_class = self.set_component_params(component_class)\n                prefix = provider_info.get(\"prefix\")\n                if component_class and hasattr(component_class, \"update_build_config\"):\n                    # Call each component class's update_build_config method\n                    # remove the prefix from the field_name\n                    if isinstance(field_name, str) and isinstance(prefix, str):\n                        field_name = field_name.replace(prefix, \"\")\n                    build_config = await update_component_build_config(\n                        component_class, build_config, field_value, \"model_name\"\n                    )\n        return {k: v.to_dict() if hasattr(v, \"to_dict\") else v for k, v in build_config.items()}\n"
-              },
-              "handle_parsing_errors": {
-                "_input_type": "BoolInput",
-                "advanced": true,
-                "display_name": "Handle Parse Errors",
-                "dynamic": false,
-                "info": "Should the Agent fix errors when reading user input for better processing?",
-                "list": false,
-                "name": "handle_parsing_errors",
-                "placeholder": "",
-                "required": false,
-                "show": true,
-                "title_case": false,
-                "trace_as_metadata": true,
-                "type": "bool",
-                "value": true
-              },
-              "input_value": {
+                "value": "from langflow.base.prompts.api_utils import process_prompt_template\nfrom langflow.custom import Component\nfrom langflow.inputs.inputs import DefaultPromptField\nfrom langflow.io import MessageTextInput, Output, PromptInput\nfrom langflow.schema.message import Message\nfrom langflow.template.utils import update_template_values\n\n\nclass PromptComponent(Component):\n    display_name: str = \"Prompt\"\n    description: str = \"Create a prompt template with dynamic variables.\"\n    icon = \"prompts\"\n    trace_type = \"prompt\"\n    name = \"Prompt\"\n\n    inputs = [\n        PromptInput(name=\"template\", display_name=\"Template\"),\n        MessageTextInput(\n            name=\"tool_placeholder\",\n            display_name=\"Tool Placeholder\",\n            tool_mode=True,\n            advanced=True,\n            info=\"A placeholder input for tool mode.\",\n        ),\n    ]\n\n    outputs = [\n        Output(display_name=\"Prompt Message\", name=\"prompt\", method=\"build_prompt\"),\n    ]\n\n    async def build_prompt(self) -> Message:\n        prompt = Message.from_template(**self._attributes)\n        self.status = prompt.text\n        return prompt\n\n    def _update_template(self, frontend_node: dict):\n        prompt_template = frontend_node[\"template\"][\"template\"][\"value\"]\n        custom_fields = frontend_node[\"custom_fields\"]\n        frontend_node_template = frontend_node[\"template\"]\n        _ = process_prompt_template(\n            template=prompt_template,\n            name=\"template\",\n            custom_fields=custom_fields,\n            frontend_node_template=frontend_node_template,\n        )\n        return frontend_node\n\n    async def update_frontend_node(self, new_frontend_node: dict, current_frontend_node: dict):\n        \"\"\"This function is called after the code validation is done.\"\"\"\n        frontend_node = await super().update_frontend_node(new_frontend_node, current_frontend_node)\n        template = frontend_node[\"template\"][\"template\"][\"value\"]\n        # Kept it duplicated for backwards compatibility\n        _ = process_prompt_template(\n            template=template,\n            name=\"template\",\n            custom_fields=frontend_node[\"custom_fields\"],\n            frontend_node_template=frontend_node[\"template\"],\n        )\n        # Now that template is updated, we need to grab any values that were set in the current_frontend_node\n        # and update the frontend_node with those values\n        update_template_values(new_template=frontend_node, previous_template=current_frontend_node[\"template\"])\n        return frontend_node\n\n    def _get_fallback_input(self, **kwargs):\n        return DefaultPromptField(**kwargs)\n"
+              },
+              "template": {
+                "_input_type": "PromptInput",
+                "advanced": false,
+                "display_name": "Template",
+                "dynamic": false,
+                "info": "",
+                "list": false,
+                "load_from_db": false,
+                "name": "template",
+                "placeholder": "",
+                "required": false,
+                "show": true,
+                "title_case": false,
+                "tool_mode": false,
+                "trace_as_input": true,
+                "type": "prompt",
+                "value": "# Financial Analysis Expert Protocol\n\nYou are an elite financial analyst with access to Yahoo Finance tools. Your role is to perform comprehensive financial analysis based on the research provided and the data available through Yahoo Finance methods.\n\n## CRITICAL: Stock Symbol Usage\n- Always use correct stock ticker symbols in UPPERCASE format\n- Examples of valid symbols:\n  * AAPL (Apple Inc.)\n  * MSFT (Microsoft)\n  * NVDA (NVIDIA)\n  * GOOGL (Alphabet/Google)\n  * TSLA (Tesla)\n- Invalid formats to avoid:\n  * ❌ Apple (company name instead of symbol)\n  * ❌ aapl (lowercase)\n  * ❌ $AAPL (with dollar sign)\n  * ❌ AAPL.US (with extension)\n\n## Data Collection Strategy\n\n1. Initial Symbol Verification\n   - Confirm valid stock symbol format before any analysis\n   - Use get_info first to verify symbol validity\n   - Cross-reference with get_fast_info to ensure data availability\n   - If symbol is invalid, immediately report the error\n\n2. Core Company Analysis\n   - Get basic info (get_info): Full company details\n   - Fast metrics (get_fast_info): Quick market data\n   - Earnings data (get_earnings): Performance history\n   - Calendar events (get_calendar): Upcoming events\n\n3. Financial Statement Analysis\n   - Income statements (get_income_stmt)\n   - Balance sheets (get_balance_sheet)\n   - Cash flow statements (get_cashflow)\n\n4. Market Intelligence\n   - Latest recommendations (get_recommendations)\n   - Recommendation trends (get_recommendations_summary)\n   - Recent rating changes (get_upgrades_downgrades)\n   - Breaking news (get_news, specify number of articles needed)\n\n5. Ownership Structure\n   - Institutional holdings (get_institutional_holders)\n   - Major stakeholders (get_major_holders)\n   - Fund ownership (get_mutualfund_holders)\n   - Insider activity:\n     * Recent purchases (get_insider_purchases)\n     * Transaction history (get_insider_transactions)\n     * Insider roster (get_insider_roster_holders)\n\n6. Historical Patterns\n   - Corporate actions (get_actions)\n   - Dividend history (get_dividends)\n   - Split history (get_splits)\n   - Capital gains (get_capital_gains)\n   - Regulatory filings (get_sec_filings)\n   - ESG metrics (get_sustainability)\n\n## Analysis Framework\n\n1. Profitability Metrics\n   - Revenue trends\n   - Margin analysis\n   - Efficiency ratios\n   - Return metrics\n\n2. Financial Health\n   - Liquidity ratios\n   - Debt analysis\n   - Working capital\n   - Cash flow quality\n\n3. Growth Assessment\n   - Historical rates\n   - Future projections\n   - Market opportunity\n   - Expansion plans\n\n4. Risk Evaluation\n   - Financial risks\n   - Market position\n   - Operational challenges\n   - Competitive threats\n\n## Output Structure\n\n### Symbol Information\n[Confirm stock symbol and basic company information]\n\n### Financial Overview\n[Key metrics summary with actual numbers]\n\n### Profitability Analysis\n[Detailed profit metrics with comparisons]\n\n### Balance Sheet Review\n[Asset and liability analysis]\n\n### Cash Flow Assessment\n[Cash generation and usage patterns]\n\n### Market Sentiment\n[Analyst views and institutional activity]\n\n### Growth Analysis\n[Historical and projected growth]\n\n### Risk Factors\n[Comprehensive risk assessment]\n\nRemember to:\n- ALWAYS verify stock symbol validity first\n- Use exact numbers from the data\n- Compare with industry standards\n- Highlight significant trends\n- Flag data anomalies\n- Identify key risks\n- Provide metric context\n- Focus on material information\n\nPass your comprehensive financial analysis to the Analysis & Editor Agent for final synthesis and recommendations. Include any invalid symbol errors or data availability issues in your report."
+              },
+              "tool_placeholder": {
                 "_input_type": "MessageTextInput",
-                "advanced": false,
-                "display_name": "Input",
-                "dynamic": false,
-                "info": "The input provided by the user for the agent to process.",
-                "input_types": [
-                  "Message"
-                ],
-                "list": false,
-                "load_from_db": false,
-                "name": "input_value",
+                "advanced": true,
+                "display_name": "Tool Placeholder",
+                "dynamic": false,
+                "info": "A placeholder input for tool mode.",
+                "input_types": [
+                  "Message"
+                ],
+                "list": false,
+                "load_from_db": false,
+                "name": "tool_placeholder",
                 "placeholder": "",
                 "required": false,
                 "show": true,
@@ -1768,72 +1980,7 @@
                 "trace_as_input": true,
                 "trace_as_metadata": true,
                 "type": "str",
-                "value": "Start the analysis"
-              },
-              "json_mode": {
-                "_input_type": "BoolInput",
-                "advanced": true,
-                "display_name": "JSON Mode",
-                "dynamic": false,
-                "info": "If True, it will output JSON regardless of passing a schema.",
-                "list": false,
-                "name": "json_mode",
-                "placeholder": "",
-                "required": false,
-                "show": true,
-                "title_case": false,
-                "trace_as_metadata": true,
-                "type": "bool",
-                "value": false
-              },
-              "max_iterations": {
-                "_input_type": "IntInput",
-                "advanced": true,
-                "display_name": "Max Iterations",
-                "dynamic": false,
-                "info": "The maximum number of attempts the agent can make to complete its task before it stops.",
-                "list": false,
-                "name": "max_iterations",
-                "placeholder": "",
-                "required": false,
-                "show": true,
-                "title_case": false,
-                "trace_as_metadata": true,
-                "type": "int",
-                "value": 15
-              },
-              "max_tokens": {
-                "_input_type": "IntInput",
-                "advanced": true,
-                "display_name": "Max Tokens",
-                "dynamic": false,
-                "info": "The maximum number of tokens to generate. Set to 0 for unlimited tokens.",
-                "list": false,
-                "name": "max_tokens",
-                "placeholder": "",
-                "range_spec": {
-                  "max": 128000,
-                  "min": 0,
-                  "step": 0.1,
-                  "step_type": "float"
-                },
-                "required": false,
-                "show": true,
-                "title_case": false,
-                "trace_as_metadata": true,
-                "type": "int",
                 "value": ""
-<<<<<<< HEAD
-              },
-              "memory": {
-                "_input_type": "HandleInput",
-                "advanced": true,
-                "display_name": "External Memory",
-                "dynamic": false,
-                "info": "Retrieve messages from an external memory. If empty, it will use the Langflow tables.",
-                "input_types": [
-                  "Memory"
-=======
               }
             },
             "tool_mode": false
@@ -1905,177 +2052,115 @@
                 "selected": "Message",
                 "types": [
                   "Message"
->>>>>>> be6b3980
-                ],
-                "list": false,
-                "name": "memory",
-                "placeholder": "",
-                "required": false,
-                "show": true,
-                "title_case": false,
-                "trace_as_metadata": true,
-                "type": "other",
+                ],
+                "value": "__UNDEFINED__"
+              }
+            ],
+            "pinned": false,
+            "template": {
+              "_type": "Component",
+              "code": {
+                "advanced": true,
+                "dynamic": true,
+                "fileTypes": [],
+                "file_path": "",
+                "info": "",
+                "list": false,
+                "load_from_db": false,
+                "multiline": true,
+                "name": "code",
+                "password": false,
+                "placeholder": "",
+                "required": true,
+                "show": true,
+                "title_case": false,
+                "type": "code",
+                "value": "from langflow.base.prompts.api_utils import process_prompt_template\nfrom langflow.custom import Component\nfrom langflow.inputs.inputs import DefaultPromptField\nfrom langflow.io import MessageTextInput, Output, PromptInput\nfrom langflow.schema.message import Message\nfrom langflow.template.utils import update_template_values\n\n\nclass PromptComponent(Component):\n    display_name: str = \"Prompt\"\n    description: str = \"Create a prompt template with dynamic variables.\"\n    icon = \"prompts\"\n    trace_type = \"prompt\"\n    name = \"Prompt\"\n\n    inputs = [\n        PromptInput(name=\"template\", display_name=\"Template\"),\n        MessageTextInput(\n            name=\"tool_placeholder\",\n            display_name=\"Tool Placeholder\",\n            tool_mode=True,\n            advanced=True,\n            info=\"A placeholder input for tool mode.\",\n        ),\n    ]\n\n    outputs = [\n        Output(display_name=\"Prompt Message\", name=\"prompt\", method=\"build_prompt\"),\n    ]\n\n    async def build_prompt(self) -> Message:\n        prompt = Message.from_template(**self._attributes)\n        self.status = prompt.text\n        return prompt\n\n    def _update_template(self, frontend_node: dict):\n        prompt_template = frontend_node[\"template\"][\"template\"][\"value\"]\n        custom_fields = frontend_node[\"custom_fields\"]\n        frontend_node_template = frontend_node[\"template\"]\n        _ = process_prompt_template(\n            template=prompt_template,\n            name=\"template\",\n            custom_fields=custom_fields,\n            frontend_node_template=frontend_node_template,\n        )\n        return frontend_node\n\n    async def update_frontend_node(self, new_frontend_node: dict, current_frontend_node: dict):\n        \"\"\"This function is called after the code validation is done.\"\"\"\n        frontend_node = await super().update_frontend_node(new_frontend_node, current_frontend_node)\n        template = frontend_node[\"template\"][\"template\"][\"value\"]\n        # Kept it duplicated for backwards compatibility\n        _ = process_prompt_template(\n            template=template,\n            name=\"template\",\n            custom_fields=frontend_node[\"custom_fields\"],\n            frontend_node_template=frontend_node[\"template\"],\n        )\n        # Now that template is updated, we need to grab any values that were set in the current_frontend_node\n        # and update the frontend_node with those values\n        update_template_values(new_template=frontend_node, previous_template=current_frontend_node[\"template\"])\n        return frontend_node\n\n    def _get_fallback_input(self, **kwargs):\n        return DefaultPromptField(**kwargs)\n"
+              },
+              "finance_agent_output": {
+                "advanced": false,
+                "display_name": "finance_agent_output",
+                "dynamic": false,
+                "field_type": "str",
+                "fileTypes": [],
+                "file_path": "",
+                "info": "",
+                "input_types": [
+                  "Message",
+                  "Text"
+                ],
+                "list": false,
+                "load_from_db": false,
+                "multiline": true,
+                "name": "finance_agent_output",
+                "placeholder": "",
+                "required": false,
+                "show": true,
+                "title_case": false,
+                "type": "str",
                 "value": ""
               },
-              "model_kwargs": {
-                "_input_type": "DictInput",
-                "advanced": true,
-                "display_name": "Model Kwargs",
-                "dynamic": false,
-                "info": "Additional keyword arguments to pass to the model.",
-                "list": false,
-                "name": "model_kwargs",
-                "placeholder": "",
-                "required": false,
-                "show": true,
-                "title_case": false,
-                "trace_as_input": true,
-                "type": "dict",
-                "value": {}
-              },
-              "model_name": {
-                "_input_type": "DropdownInput",
+              "research_agent_output": {
                 "advanced": false,
-                "combobox": true,
-                "display_name": "Model Name",
-                "dynamic": false,
-                "info": "To see the model names, first choose a provider. Then, enter your API key and click the refresh button next to the model name.",
-                "name": "model_name",
-                "options": [
-                  "gpt-4o-mini",
-                  "gpt-4o",
-                  "gpt-4-turbo",
-                  "gpt-4-turbo-preview",
-                  "gpt-4",
-                  "gpt-3.5-turbo",
-                  "gpt-3.5-turbo-0125"
-                ],
-                "placeholder": "",
-                "required": false,
-                "show": true,
-                "title_case": false,
-                "tool_mode": false,
-                "trace_as_metadata": true,
-                "type": "str",
-                "value": "gpt-4o-mini"
-              },
-              "n_messages": {
-                "_input_type": "IntInput",
-                "advanced": true,
-                "display_name": "Number of Messages",
-                "dynamic": false,
-                "info": "Number of messages to retrieve.",
-                "list": false,
-                "name": "n_messages",
-                "placeholder": "",
-                "required": false,
-                "show": true,
-                "title_case": false,
-                "trace_as_metadata": true,
-                "type": "int",
-                "value": 100
-              },
-              "openai_api_base": {
-                "_input_type": "StrInput",
-                "advanced": true,
-                "display_name": "OpenAI API Base",
-                "dynamic": false,
-                "info": "The base URL of the OpenAI API. Defaults to https://api.openai.com/v1. You can change this to use other APIs like JinaChat, LocalAI and Prem.",
-                "list": false,
-                "load_from_db": false,
-                "name": "openai_api_base",
-                "placeholder": "",
-                "required": false,
-                "show": true,
-                "title_case": false,
-                "trace_as_metadata": true,
+                "display_name": "research_agent_output",
+                "dynamic": false,
+                "field_type": "str",
+                "fileTypes": [],
+                "file_path": "",
+                "info": "",
+                "input_types": [
+                  "Message",
+                  "Text"
+                ],
+                "list": false,
+                "load_from_db": false,
+                "multiline": true,
+                "name": "research_agent_output",
+                "placeholder": "",
+                "required": false,
+                "show": true,
+                "title_case": false,
                 "type": "str",
                 "value": ""
               },
-              "order": {
-                "_input_type": "DropdownInput",
-                "advanced": true,
-                "combobox": false,
-                "display_name": "Order",
-                "dynamic": false,
-                "info": "Order of the messages.",
-                "name": "order",
-                "options": [
-                  "Ascending",
-                  "Descending"
-                ],
-                "placeholder": "",
-                "required": false,
-                "show": true,
-                "title_case": false,
-                "tool_mode": false,
-                "trace_as_metadata": true,
-                "type": "str",
-                "value": "Ascending"
-              },
-              "seed": {
-                "_input_type": "IntInput",
-                "advanced": true,
-                "display_name": "Seed",
-                "dynamic": false,
-                "info": "The seed controls the reproducibility of the job.",
-                "list": false,
-                "name": "seed",
-                "placeholder": "",
-                "required": false,
-                "show": true,
-                "title_case": false,
-                "trace_as_metadata": true,
-                "type": "int",
-                "value": 1
-              },
-              "sender": {
-                "_input_type": "DropdownInput",
-                "advanced": true,
-                "combobox": false,
-                "display_name": "Sender Type",
-                "dynamic": false,
-                "info": "Filter by sender type.",
-                "name": "sender",
-                "options": [
-                  "Machine",
-                  "User",
-                  "Machine and User"
-                ],
-                "placeholder": "",
-                "required": false,
-                "show": true,
-                "title_case": false,
-                "tool_mode": false,
-                "trace_as_metadata": true,
-                "type": "str",
-                "value": "Machine and User"
-              },
-              "sender_name": {
+              "template": {
+                "_input_type": "PromptInput",
+                "advanced": false,
+                "display_name": "Template",
+                "dynamic": false,
+                "info": "",
+                "list": false,
+                "load_from_db": false,
+                "name": "template",
+                "placeholder": "",
+                "required": false,
+                "show": true,
+                "title_case": false,
+                "tool_mode": false,
+                "trace_as_input": true,
+                "type": "prompt",
+                "value": "# Investment Analysis & Editorial Protocol\n\nYou are an elite financial analyst and editorial expert responsible for creating the final investment analysis report. Your role is to synthesize research and financial data into a visually appealing, data-rich investment analysis using proper markdown formatting.\n\n## Input Processing\n1. Research Agent Input (Visual + Market Research):\n   - Market research and news\n   - Industry trends\n   - Competitive analysis\n   - Images and charts\n   - News sentiment\n   - {research_agent_output}\n\n2. Finance Agent Input (Quantitative Data):\n   - Detailed financial metrics\n   - Stock statistics\n   - Analyst ratings\n   - Growth metrics\n   - Risk factors\n   - {finance_agent_output}\n\n## Output Format Requirements\n\n1. Header Format\n   Use single # for main title, increment for subsections\n   \n2. Image Placement\n   - Place images immediately after relevant sections\n   - Use proper markdown format: ![Alt Text](url)\n   - Always include source and context\n   - Use *italics* for image captions\n\n3. Table Formatting\n   - Use standard markdown tables\n   - Align numbers right, text left\n   - Include header separators\n   - Keep consistent column widths\n\n4. Data Presentation\n   - Use bold (**) for key metrics\n   - Include percentage changes\n   - Show comparisons\n   - Include trends (↑/↓)\n\n## Report Structure\n\n# Investment Analysis Report: [Company Name] ($SYMBOL)\n*Generated: [Date] | Type: Comprehensive Evaluation*\n\n[Executive Summary - 3 paragraphs max]\n\n## Quick Take\n- **Recommendation**: [BUY/HOLD/SELL]\n- **Target Price**: $XXX\n- **Risk Level**: [LOW/MEDIUM/HIGH]\n- **Investment Horizon**: [SHORT/MEDIUM/LONG]-term\n\n## Market Analysis\n[Insert most relevant market image here]\n*Source: [Name] - [Context]*\n\n### Industry Position\n- Market share data\n- Competitive analysis\n- Recent developments\n\n## Financial Health\n| Metric | Value | YoY Change | Industry Avg |\n|:-------|------:|-----------:|-------------:|\n| Revenue | $XXX | XX% | $XXX |\n[Additional metrics]\n\n### Key Performance Indicators\n- **Revenue Growth**: XX%\n- **Profit Margin**: XX%\n- **ROE**: XX%\n\n## Growth Drivers\n1. Short-term Catalysts\n2. Long-term Opportunities\n3. Innovation Pipeline\n\n## Risk Assessment\n| Risk Factor | Severity | Probability | Impact |\n|:------------|:---------|:------------|:-------|\n| [Risk 1] | HIGH/MED/LOW | H/M/L | Details |\n\n## Technical Analysis\n[Insert technical chart]\n*Source: [Name] - Analysis of key technical indicators*\n\n## Investment Strategy\n### Long-term (18+ months)\n- Entry points\n- Position sizing\n- Risk management\n\n### Medium-term (6-18 months)\n- Technical levels\n- Catalysts timeline\n\n### Short-term (0-6 months)\n- Support/Resistance\n- Trading parameters\n\n## Price Targets\n- **Bear Case**: $XXX (-XX%)\n- **Base Case**: $XXX\n- **Bull Case**: $XXX (+XX%)\n\n## Monitoring Checklist\n1. [Metric 1]\n2. [Metric 2]\n3. [Metric 3]\n\n## Visual Evidence\n[Insert additional relevant images]\n*Source: [Name] - [Specific context and analysis]*\n\n*Disclaimer: This analysis is for informational purposes only. Always conduct your own research before making investment decisions.*\n\n## Output Requirements\n\n1. Visual Excellence\n   - Strategic image placement\n   - Clear data visualization\n   - Consistent formatting\n   - Professional appearance\n\n2. Data Accuracy\n   - Cross-reference numbers\n   - Verify calculations\n   - Include trends\n   - Show comparisons\n\n3. Action Focus\n   - Clear recommendations\n   - Specific entry/exit points\n   - Risk management guidelines\n   - Monitoring triggers\n\n4. Professional Standards\n   - No spelling errors\n   - Consistent formatting\n   - Proper citations\n   - Clear attribution\n\nRemember:\n- Never use triple backticks\n- Include all images with proper markdown\n- Maintain consistent formatting\n- Provide specific, actionable insights\n- Use emojis sparingly and professionally\n- Cross-validate all data points"
+              },
+              "tool_placeholder": {
                 "_input_type": "MessageTextInput",
                 "advanced": true,
-                "display_name": "Sender Name",
-                "dynamic": false,
-                "info": "Filter by sender name.",
-                "input_types": [
-                  "Message"
-                ],
-                "list": false,
-                "load_from_db": false,
-                "name": "sender_name",
-                "placeholder": "",
-                "required": false,
-                "show": true,
-                "title_case": false,
-                "tool_mode": false,
-                "trace_as_input": true,
-                "trace_as_metadata": true,
-                "type": "str",
-<<<<<<< HEAD
-                "value": "Analysis & Editor Agent"
-              },
-              "session_id": {
-=======
+                "display_name": "Tool Placeholder",
+                "dynamic": false,
+                "info": "A placeholder input for tool mode.",
+                "input_types": [
+                  "Message"
+                ],
+                "list": false,
+                "load_from_db": false,
+                "name": "tool_placeholder",
+                "placeholder": "",
+                "required": false,
+                "show": true,
+                "title_case": false,
+                "tool_mode": true,
+                "trace_as_input": true,
+                "trace_as_metadata": true,
+                "type": "str",
                 "value": ""
               }
             },
@@ -2136,665 +2221,6 @@
             "outputs": [
               {
                 "allows_loop": false,
-                "cache": true,
-                "display_name": "Message",
-                "method": "message_response",
-                "name": "message",
-                "selected": "Message",
-                "types": [
-                  "Message"
-                ],
-                "value": "__UNDEFINED__"
-              }
-            ],
-            "pinned": false,
-            "template": {
-              "_type": "Component",
-              "background_color": {
->>>>>>> be6b3980
-                "_input_type": "MessageTextInput",
-                "advanced": true,
-                "display_name": "Session ID",
-                "dynamic": false,
-                "info": "The session ID of the chat. If empty, the current session ID parameter will be used.",
-                "input_types": [
-                  "Message"
-                ],
-                "list": false,
-                "load_from_db": false,
-                "name": "session_id",
-                "placeholder": "",
-                "required": false,
-                "show": true,
-                "title_case": false,
-                "tool_mode": false,
-                "trace_as_input": true,
-                "trace_as_metadata": true,
-                "type": "str",
-                "value": ""
-              },
-              "system_prompt": {
-                "_input_type": "MultilineInput",
-                "advanced": false,
-                "display_name": "Agent Instructions",
-                "dynamic": false,
-                "info": "System Prompt: Initial instructions and context provided to guide the agent's behavior.",
-                "input_types": [
-                  "Message"
-                ],
-                "list": false,
-                "load_from_db": false,
-                "multiline": true,
-                "name": "system_prompt",
-                "placeholder": "",
-                "required": false,
-                "show": true,
-                "title_case": false,
-                "tool_mode": false,
-                "trace_as_input": true,
-                "trace_as_metadata": true,
-                "type": "str",
-                "value": "You are a brilliant comedy writer known for making complex topics entertaining and memorable. Using the editor's refined document about {topic}, create an engaging, humorous blog post.\n\nYour approach should:\n- Find unexpected angles and amusing parallels\n- Use clever wordplay and wit (avoid cheap jokes)\n- Maintain accuracy while being entertaining\n- Include relatable examples and analogies\n- Keep a smart, sophisticated tone\n- Make the topic more approachable through humor\n\nCreate a blog post that makes people laugh while actually teaching them about {topic}. The humor should enhance, not overshadow, the educational value."
-              },
-              "temperature": {
-                "_input_type": "FloatInput",
-                "advanced": true,
-                "display_name": "Temperature",
-                "dynamic": false,
-                "info": "",
-                "list": false,
-                "name": "temperature",
-                "placeholder": "",
-                "required": false,
-                "show": true,
-                "title_case": false,
-                "trace_as_metadata": true,
-                "type": "float",
-                "value": 0.1
-              },
-              "template": {
-                "_input_type": "MultilineInput",
-                "advanced": true,
-                "display_name": "Template",
-                "dynamic": false,
-                "info": "The template to use for formatting the data. It can contain the keys {text}, {sender} or any other key in the message data.",
-                "input_types": [
-                  "Message"
-                ],
-                "list": false,
-                "load_from_db": false,
-                "multiline": true,
-                "name": "template",
-                "placeholder": "",
-                "required": false,
-                "show": true,
-                "title_case": false,
-                "tool_mode": false,
-                "trace_as_input": true,
-                "trace_as_metadata": true,
-                "type": "str",
-                "value": "{sender_name}: {text}"
-              },
-              "tools": {
-                "_input_type": "HandleInput",
-                "advanced": false,
-                "display_name": "Tools",
-                "dynamic": false,
-                "info": "These are the tools that the agent can use to help with tasks.",
-                "input_types": [
-                  "Tool"
-                ],
-                "list": true,
-                "name": "tools",
-                "placeholder": "",
-                "required": false,
-                "show": true,
-                "title_case": false,
-                "trace_as_metadata": true,
-                "type": "other",
-                "value": ""
-              },
-              "verbose": {
-                "_input_type": "BoolInput",
-                "advanced": true,
-                "display_name": "Verbose",
-                "dynamic": false,
-                "info": "",
-                "list": false,
-                "name": "verbose",
-                "placeholder": "",
-                "required": false,
-                "show": true,
-                "title_case": false,
-                "trace_as_metadata": true,
-                "type": "bool",
-                "value": true
-              }
-            },
-            "tool_mode": false
-          },
-          "type": "Agent"
-        },
-        "dragging": false,
-        "height": 650,
-        "id": "Agent-uuZ76",
-        "measured": {
-          "height": 650,
-          "width": 360
-        },
-        "position": {
-          "x": 815.1900903820148,
-          "y": -1365.4053932711827
-        },
-        "positionAbsolute": {
-          "x": 815.1900903820148,
-          "y": -1365.4053932711827
-        },
-        "selected": false,
-        "type": "genericNode",
-        "width": 320
-      },
-      {
-        "data": {
-          "description": "Create a prompt template with dynamic variables.",
-          "display_name": "Prompt",
-          "id": "Prompt-62kjh",
-          "node": {
-            "base_classes": [
-              "Message"
-            ],
-            "beta": false,
-            "conditional_paths": [],
-            "custom_fields": {
-              "template": []
-            },
-            "description": "Create a prompt template with dynamic variables.",
-            "display_name": "Prompt",
-            "documentation": "",
-            "edited": false,
-            "error": null,
-            "field_order": [
-              "template"
-            ],
-            "frozen": true,
-            "full_path": null,
-            "icon": "prompts",
-            "is_composition": null,
-            "is_input": null,
-            "is_output": null,
-            "legacy": false,
-            "lf_version": "1.0.19.post2",
-            "metadata": {},
-            "name": "",
-            "output_types": [],
-            "outputs": [
-              {
-                "allows_loop": false,
-                "cache": true,
-                "display_name": "Prompt Message",
-                "method": "build_prompt",
-                "name": "prompt",
-                "selected": "Message",
-                "types": [
-                  "Message"
-                ],
-                "value": "__UNDEFINED__"
-              }
-            ],
-            "pinned": false,
-            "template": {
-              "_type": "Component",
-              "code": {
-                "advanced": true,
-                "dynamic": true,
-                "fileTypes": [],
-                "file_path": "",
-                "info": "",
-                "list": false,
-                "load_from_db": false,
-                "multiline": true,
-                "name": "code",
-                "password": false,
-                "placeholder": "",
-                "required": true,
-                "show": true,
-                "title_case": false,
-                "type": "code",
-                "value": "from langflow.base.prompts.api_utils import process_prompt_template\nfrom langflow.custom import Component\nfrom langflow.inputs.inputs import DefaultPromptField\nfrom langflow.io import MessageTextInput, Output, PromptInput\nfrom langflow.schema.message import Message\nfrom langflow.template.utils import update_template_values\n\n\nclass PromptComponent(Component):\n    display_name: str = \"Prompt\"\n    description: str = \"Create a prompt template with dynamic variables.\"\n    icon = \"prompts\"\n    trace_type = \"prompt\"\n    name = \"Prompt\"\n\n    inputs = [\n        PromptInput(name=\"template\", display_name=\"Template\"),\n        MessageTextInput(\n            name=\"tool_placeholder\",\n            display_name=\"Tool Placeholder\",\n            tool_mode=True,\n            advanced=True,\n            info=\"A placeholder input for tool mode.\",\n        ),\n    ]\n\n    outputs = [\n        Output(display_name=\"Prompt Message\", name=\"prompt\", method=\"build_prompt\"),\n    ]\n\n    async def build_prompt(self) -> Message:\n        prompt = Message.from_template(**self._attributes)\n        self.status = prompt.text\n        return prompt\n\n    def _update_template(self, frontend_node: dict):\n        prompt_template = frontend_node[\"template\"][\"template\"][\"value\"]\n        custom_fields = frontend_node[\"custom_fields\"]\n        frontend_node_template = frontend_node[\"template\"]\n        _ = process_prompt_template(\n            template=prompt_template,\n            name=\"template\",\n            custom_fields=custom_fields,\n            frontend_node_template=frontend_node_template,\n        )\n        return frontend_node\n\n    async def update_frontend_node(self, new_frontend_node: dict, current_frontend_node: dict):\n        \"\"\"This function is called after the code validation is done.\"\"\"\n        frontend_node = await super().update_frontend_node(new_frontend_node, current_frontend_node)\n        template = frontend_node[\"template\"][\"template\"][\"value\"]\n        # Kept it duplicated for backwards compatibility\n        _ = process_prompt_template(\n            template=template,\n            name=\"template\",\n            custom_fields=frontend_node[\"custom_fields\"],\n            frontend_node_template=frontend_node[\"template\"],\n        )\n        # Now that template is updated, we need to grab any values that were set in the current_frontend_node\n        # and update the frontend_node with those values\n        update_template_values(new_template=frontend_node, previous_template=current_frontend_node[\"template\"])\n        return frontend_node\n\n    def _get_fallback_input(self, **kwargs):\n        return DefaultPromptField(**kwargs)\n"
-              },
-              "template": {
-                "_input_type": "PromptInput",
-                "advanced": false,
-                "display_name": "Template",
-                "dynamic": false,
-                "info": "",
-                "list": false,
-                "load_from_db": false,
-                "name": "template",
-                "placeholder": "",
-                "required": false,
-                "show": true,
-                "title_case": false,
-                "tool_mode": false,
-                "trace_as_input": true,
-                "type": "prompt",
-                "value": "# Expert Research Agent Protocol\n\n[Previous content remains the same, but adding this critical section about image handling:]\n\n## Image and Visual Data Handling\nWhen using Tavily Search with images enabled:\n\n1. Image Collection\n   - Always enable include_images in Tavily search\n   - Collect relevant stock charts, product images, and news photos\n   - Save image URLs from reliable sources\n   - Focus on recent, high-quality images\n\n2. Image Categories to Collect\n   - Product showcase images\n   - Stock performance charts\n   - Company facilities\n   - Key executive photos\n   - Recent event images\n   - Market share visualizations\n\n3. Image Documentation\n   - Include full image URL\n   - Add clear descriptions\n   - Note image source and date\n   - Explain image relevance\n\n4. Image Presentation in Output\n   ```markdown\n   ![Image Description](image_url)\n   - Source: [Source Name]\n   - Date: [Image Date]\n   - Context: [Brief explanation of image relevance]\n   ```\n\n## Output Structure\nPresent your findings in this format:\n\n### Company Overview\n[Comprehensive overview based on search results]\n\n### Recent Developments\n[Latest news and announcements with dates]\n\n### Market Context\n[Industry trends and competitive position]\n\n### Visual Insights\n[Reference relevant images from search]\n\n### Key Risk Factors\n[Identified risks and challenges]\n\n### Sources\n[List of key sources consulted]\n\nRemember to:\n- Use Markdown formatting for clear structure\n- Include dates for all time-sensitive information\n- Quote significant statistics and statements\n- Reference any included images\n- Highlight conflicting information or viewpoints\n- Pass all gathered data to the Finance Agent for detailed financial analysis"
-              },
-              "tool_placeholder": {
-                "_input_type": "MessageTextInput",
-                "advanced": true,
-                "display_name": "Tool Placeholder",
-                "dynamic": false,
-                "info": "A placeholder input for tool mode.",
-                "input_types": [
-                  "Message"
-                ],
-                "list": false,
-                "load_from_db": false,
-                "name": "tool_placeholder",
-                "placeholder": "",
-                "required": false,
-                "show": true,
-                "title_case": false,
-                "tool_mode": true,
-                "trace_as_input": true,
-                "trace_as_metadata": true,
-                "type": "str",
-                "value": ""
-<<<<<<< HEAD
-              }
-            },
-            "tool_mode": false
-          },
-          "type": "Prompt"
-        },
-        "dragging": false,
-        "height": 260,
-        "id": "Prompt-62kjh",
-        "measured": {
-          "height": 260,
-          "width": 360
-        },
-        "position": {
-          "x": -1142.2312935529987,
-          "y": -1107.442614776065
-        },
-        "positionAbsolute": {
-          "x": -1142.2312935529987,
-          "y": -1107.442614776065
-        },
-        "selected": false,
-        "type": "genericNode",
-        "width": 320
-      },
-      {
-        "data": {
-          "description": "Create a prompt template with dynamic variables.",
-          "display_name": "Prompt",
-          "id": "Prompt-kaNRB",
-          "node": {
-            "base_classes": [
-              "Message"
-            ],
-            "beta": false,
-            "conditional_paths": [],
-            "custom_fields": {
-              "template": []
-            },
-            "description": "Create a prompt template with dynamic variables.",
-            "display_name": "Prompt",
-            "documentation": "",
-            "edited": false,
-            "error": null,
-            "field_order": [
-              "template"
-            ],
-            "frozen": false,
-            "full_path": null,
-            "icon": "prompts",
-            "is_composition": null,
-            "is_input": null,
-            "is_output": null,
-            "legacy": false,
-            "lf_version": "1.0.19.post2",
-            "metadata": {},
-            "name": "",
-            "output_types": [],
-            "outputs": [
-              {
-                "cache": true,
-                "display_name": "Prompt Message",
-                "method": "build_prompt",
-                "name": "prompt",
-                "selected": "Message",
-                "types": [
-                  "Message"
-                ],
-                "value": "__UNDEFINED__"
-              }
-            ],
-            "pinned": false,
-            "template": {
-              "_type": "Component",
-=======
-              },
->>>>>>> be6b3980
-              "code": {
-                "advanced": true,
-                "dynamic": true,
-                "fileTypes": [],
-                "file_path": "",
-                "info": "",
-<<<<<<< HEAD
-=======
-                "list": false,
-                "load_from_db": false,
-                "multiline": true,
-                "name": "code",
-                "password": false,
-                "placeholder": "",
-                "required": true,
-                "show": true,
-                "title_case": false,
-                "type": "code",
-                "value": "from langchain_core.tools import StructuredTool\n\nfrom langflow.base.agents.agent import LCToolsAgentComponent\nfrom langflow.base.models.model_input_constants import (\n    ALL_PROVIDER_FIELDS,\n    MODEL_DYNAMIC_UPDATE_FIELDS,\n    MODEL_PROVIDERS_DICT,\n)\nfrom langflow.base.models.model_utils import get_model_name\nfrom langflow.components.helpers import CurrentDateComponent\nfrom langflow.components.helpers.memory import MemoryComponent\nfrom langflow.components.langchain_utilities.tool_calling import ToolCallingAgentComponent\nfrom langflow.custom.utils import update_component_build_config\nfrom langflow.io import BoolInput, DropdownInput, MultilineInput, Output\nfrom langflow.logging import logger\nfrom langflow.schema.dotdict import dotdict\nfrom langflow.schema.message import Message\n\n\ndef set_advanced_true(component_input):\n    component_input.advanced = True\n    return component_input\n\n\nclass AgentComponent(ToolCallingAgentComponent):\n    display_name: str = \"Agent\"\n    description: str = \"Define the agent's instructions, then enter a task to complete using tools.\"\n    icon = \"bot\"\n    beta = False\n    name = \"Agent\"\n\n    memory_inputs = [set_advanced_true(component_input) for component_input in MemoryComponent().inputs]\n\n    inputs = [\n        DropdownInput(\n            name=\"agent_llm\",\n            display_name=\"Model Provider\",\n            info=\"The provider of the language model that the agent will use to generate responses.\",\n            options=[*sorted(MODEL_PROVIDERS_DICT.keys()), \"Custom\"],\n            value=\"OpenAI\",\n            real_time_refresh=True,\n            input_types=[],\n        ),\n        *MODEL_PROVIDERS_DICT[\"OpenAI\"][\"inputs\"],\n        MultilineInput(\n            name=\"system_prompt\",\n            display_name=\"Agent Instructions\",\n            info=\"System Prompt: Initial instructions and context provided to guide the agent's behavior.\",\n            value=\"You are a helpful assistant that can use tools to answer questions and perform tasks.\",\n            advanced=False,\n        ),\n        *LCToolsAgentComponent._base_inputs,\n        *memory_inputs,\n        BoolInput(\n            name=\"add_current_date_tool\",\n            display_name=\"Current Date\",\n            advanced=True,\n            info=\"If true, will add a tool to the agent that returns the current date.\",\n            value=True,\n        ),\n    ]\n    outputs = [Output(name=\"response\", display_name=\"Response\", method=\"message_response\")]\n\n    async def message_response(self) -> Message:\n        try:\n            llm_model, display_name = self.get_llm()\n            if llm_model is None:\n                msg = \"No language model selected\"\n                raise ValueError(msg)\n            self.model_name = get_model_name(llm_model, display_name=display_name)\n        except Exception as e:\n            # Log the error for debugging purposes\n            logger.error(f\"Error retrieving language model: {e}\")\n            raise\n\n        try:\n            self.chat_history = await self.get_memory_data()\n        except Exception as e:\n            logger.error(f\"Error retrieving chat history: {e}\")\n            raise\n\n        if self.add_current_date_tool:\n            try:\n                if not isinstance(self.tools, list):  # type: ignore[has-type]\n                    self.tools = []\n                # Convert CurrentDateComponent to a StructuredTool\n                current_date_tool = (await CurrentDateComponent().to_toolkit()).pop(0)\n                # current_date_tool = CurrentDateComponent().to_toolkit()[0]\n                if isinstance(current_date_tool, StructuredTool):\n                    self.tools.append(current_date_tool)\n                else:\n                    msg = \"CurrentDateComponent must be converted to a StructuredTool\"\n                    raise TypeError(msg)\n            except Exception as e:\n                logger.error(f\"Error adding current date tool: {e}\")\n                raise\n\n        if not self.tools:\n            msg = \"Tools are required to run the agent.\"\n            logger.error(msg)\n            raise ValueError(msg)\n\n        try:\n            self.set(\n                llm=llm_model,\n                tools=self.tools,\n                chat_history=self.chat_history,\n                input_value=self.input_value,\n                system_prompt=self.system_prompt,\n            )\n            agent = self.create_agent_runnable()\n        except Exception as e:\n            logger.error(f\"Error setting up the agent: {e}\")\n            raise\n\n        return await self.run_agent(agent)\n\n    async def get_memory_data(self):\n        memory_kwargs = {\n            component_input.name: getattr(self, f\"{component_input.name}\") for component_input in self.memory_inputs\n        }\n        # filter out empty values\n        memory_kwargs = {k: v for k, v in memory_kwargs.items() if v}\n\n        return await MemoryComponent().set(**memory_kwargs).retrieve_messages()\n\n    def get_llm(self):\n        if isinstance(self.agent_llm, str):\n            try:\n                provider_info = MODEL_PROVIDERS_DICT.get(self.agent_llm)\n                if provider_info:\n                    component_class = provider_info.get(\"component_class\")\n                    display_name = component_class.display_name\n                    inputs = provider_info.get(\"inputs\")\n                    prefix = provider_info.get(\"prefix\", \"\")\n                    return (\n                        self._build_llm_model(component_class, inputs, prefix),\n                        display_name,\n                    )\n            except Exception as e:\n                msg = f\"Error building {self.agent_llm} language model\"\n                raise ValueError(msg) from e\n        return self.agent_llm, None\n\n    def _build_llm_model(self, component, inputs, prefix=\"\"):\n        model_kwargs = {input_.name: getattr(self, f\"{prefix}{input_.name}\") for input_ in inputs}\n        return component.set(**model_kwargs).build_model()\n\n    def set_component_params(self, component):\n        provider_info = MODEL_PROVIDERS_DICT.get(self.agent_llm)\n        if provider_info:\n            inputs = provider_info.get(\"inputs\")\n            prefix = provider_info.get(\"prefix\")\n            model_kwargs = {input_.name: getattr(self, f\"{prefix}{input_.name}\") for input_ in inputs}\n\n            return component.set(**model_kwargs)\n        return component\n\n    def delete_fields(self, build_config: dotdict, fields: dict | list[str]) -> None:\n        \"\"\"Delete specified fields from build_config.\"\"\"\n        for field in fields:\n            build_config.pop(field, None)\n\n    def update_input_types(self, build_config: dotdict) -> dotdict:\n        \"\"\"Update input types for all fields in build_config.\"\"\"\n        for key, value in build_config.items():\n            if isinstance(value, dict):\n                if value.get(\"input_types\") is None:\n                    build_config[key][\"input_types\"] = []\n            elif hasattr(value, \"input_types\") and value.input_types is None:\n                value.input_types = []\n        return build_config\n\n    async def update_build_config(\n        self, build_config: dotdict, field_value: str, field_name: str | None = None\n    ) -> dotdict:\n        # Iterate over all providers in the MODEL_PROVIDERS_DICT\n        # Existing logic for updating build_config\n        if field_name in (\"agent_llm\",):\n            build_config[\"agent_llm\"][\"value\"] = field_value\n            provider_info = MODEL_PROVIDERS_DICT.get(field_value)\n            if provider_info:\n                component_class = provider_info.get(\"component_class\")\n                if component_class and hasattr(component_class, \"update_build_config\"):\n                    # Call the component class's update_build_config method\n                    build_config = await update_component_build_config(\n                        component_class, build_config, field_value, \"model_name\"\n                    )\n\n            provider_configs: dict[str, tuple[dict, list[dict]]] = {\n                provider: (\n                    MODEL_PROVIDERS_DICT[provider][\"fields\"],\n                    [\n                        MODEL_PROVIDERS_DICT[other_provider][\"fields\"]\n                        for other_provider in MODEL_PROVIDERS_DICT\n                        if other_provider != provider\n                    ],\n                )\n                for provider in MODEL_PROVIDERS_DICT\n            }\n            if field_value in provider_configs:\n                fields_to_add, fields_to_delete = provider_configs[field_value]\n\n                # Delete fields from other providers\n                for fields in fields_to_delete:\n                    self.delete_fields(build_config, fields)\n\n                # Add provider-specific fields\n                if field_value == \"OpenAI\" and not any(field in build_config for field in fields_to_add):\n                    build_config.update(fields_to_add)\n                else:\n                    build_config.update(fields_to_add)\n                # Reset input types for agent_llm\n                build_config[\"agent_llm\"][\"input_types\"] = []\n            elif field_value == \"Custom\":\n                # Delete all provider fields\n                self.delete_fields(build_config, ALL_PROVIDER_FIELDS)\n                # Update with custom component\n                custom_component = DropdownInput(\n                    name=\"agent_llm\",\n                    display_name=\"Language Model\",\n                    options=[*sorted(MODEL_PROVIDERS_DICT.keys()), \"Custom\"],\n                    value=\"Custom\",\n                    real_time_refresh=True,\n                    input_types=[\"LanguageModel\"],\n                )\n                build_config.update({\"agent_llm\": custom_component.to_dict()})\n            # Update input types for all fields\n            build_config = self.update_input_types(build_config)\n\n            # Validate required keys\n            default_keys = [\n                \"code\",\n                \"_type\",\n                \"agent_llm\",\n                \"tools\",\n                \"input_value\",\n                \"add_current_date_tool\",\n                \"system_prompt\",\n                \"agent_description\",\n                \"max_iterations\",\n                \"handle_parsing_errors\",\n                \"verbose\",\n            ]\n            missing_keys = [key for key in default_keys if key not in build_config]\n            if missing_keys:\n                msg = f\"Missing required keys in build_config: {missing_keys}\"\n                raise ValueError(msg)\n        if (\n            isinstance(self.agent_llm, str)\n            and self.agent_llm in MODEL_PROVIDERS_DICT\n            and field_name in MODEL_DYNAMIC_UPDATE_FIELDS\n        ):\n            provider_info = MODEL_PROVIDERS_DICT.get(self.agent_llm)\n            if provider_info:\n                component_class = provider_info.get(\"component_class\")\n                component_class = self.set_component_params(component_class)\n                prefix = provider_info.get(\"prefix\")\n                if component_class and hasattr(component_class, \"update_build_config\"):\n                    # Call each component class's update_build_config method\n                    # remove the prefix from the field_name\n                    if isinstance(field_name, str) and isinstance(prefix, str):\n                        field_name = field_name.replace(prefix, \"\")\n                    build_config = await update_component_build_config(\n                        component_class, build_config, field_value, \"model_name\"\n                    )\n        return dotdict({k: v.to_dict() if hasattr(v, \"to_dict\") else v for k, v in build_config.items()})\n"
-              },
-              "handle_parsing_errors": {
-                "_input_type": "BoolInput",
-                "advanced": true,
-                "display_name": "Handle Parse Errors",
-                "dynamic": false,
-                "info": "Should the Agent fix errors when reading user input for better processing?",
->>>>>>> be6b3980
-                "list": false,
-                "load_from_db": false,
-                "multiline": true,
-                "name": "code",
-                "password": false,
-                "placeholder": "",
-                "required": true,
-                "show": true,
-                "title_case": false,
-                "type": "code",
-                "value": "from langflow.base.prompts.api_utils import process_prompt_template\nfrom langflow.custom import Component\nfrom langflow.inputs.inputs import DefaultPromptField\nfrom langflow.io import MessageTextInput, Output, PromptInput\nfrom langflow.schema.message import Message\nfrom langflow.template.utils import update_template_values\n\n\nclass PromptComponent(Component):\n    display_name: str = \"Prompt\"\n    description: str = \"Create a prompt template with dynamic variables.\"\n    icon = \"prompts\"\n    trace_type = \"prompt\"\n    name = \"Prompt\"\n\n    inputs = [\n        PromptInput(name=\"template\", display_name=\"Template\"),\n        MessageTextInput(\n            name=\"tool_placeholder\",\n            display_name=\"Tool Placeholder\",\n            tool_mode=True,\n            advanced=True,\n            info=\"A placeholder input for tool mode.\",\n        ),\n    ]\n\n    outputs = [\n        Output(display_name=\"Prompt Message\", name=\"prompt\", method=\"build_prompt\"),\n    ]\n\n    async def build_prompt(self) -> Message:\n        prompt = Message.from_template(**self._attributes)\n        self.status = prompt.text\n        return prompt\n\n    def _update_template(self, frontend_node: dict):\n        prompt_template = frontend_node[\"template\"][\"template\"][\"value\"]\n        custom_fields = frontend_node[\"custom_fields\"]\n        frontend_node_template = frontend_node[\"template\"]\n        _ = process_prompt_template(\n            template=prompt_template,\n            name=\"template\",\n            custom_fields=custom_fields,\n            frontend_node_template=frontend_node_template,\n        )\n        return frontend_node\n\n    async def update_frontend_node(self, new_frontend_node: dict, current_frontend_node: dict):\n        \"\"\"This function is called after the code validation is done.\"\"\"\n        frontend_node = await super().update_frontend_node(new_frontend_node, current_frontend_node)\n        template = frontend_node[\"template\"][\"template\"][\"value\"]\n        # Kept it duplicated for backwards compatibility\n        _ = process_prompt_template(\n            template=template,\n            name=\"template\",\n            custom_fields=frontend_node[\"custom_fields\"],\n            frontend_node_template=frontend_node[\"template\"],\n        )\n        # Now that template is updated, we need to grab any values that were set in the current_frontend_node\n        # and update the frontend_node with those values\n        update_template_values(new_template=frontend_node, previous_template=current_frontend_node[\"template\"])\n        return frontend_node\n\n    def _get_fallback_input(self, **kwargs):\n        return DefaultPromptField(**kwargs)\n"
-              },
-              "template": {
-                "_input_type": "PromptInput",
-                "advanced": false,
-                "display_name": "Template",
-                "dynamic": false,
-                "info": "",
-                "list": false,
-                "load_from_db": false,
-                "name": "template",
-                "placeholder": "",
-                "required": false,
-                "show": true,
-                "title_case": false,
-                "tool_mode": false,
-                "trace_as_input": true,
-                "type": "prompt",
-                "value": "# Financial Analysis Expert Protocol\n\nYou are an elite financial analyst with access to Yahoo Finance tools. Your role is to perform comprehensive financial analysis based on the research provided and the data available through Yahoo Finance methods.\n\n## CRITICAL: Stock Symbol Usage\n- Always use correct stock ticker symbols in UPPERCASE format\n- Examples of valid symbols:\n  * AAPL (Apple Inc.)\n  * MSFT (Microsoft)\n  * NVDA (NVIDIA)\n  * GOOGL (Alphabet/Google)\n  * TSLA (Tesla)\n- Invalid formats to avoid:\n  * ❌ Apple (company name instead of symbol)\n  * ❌ aapl (lowercase)\n  * ❌ $AAPL (with dollar sign)\n  * ❌ AAPL.US (with extension)\n\n## Data Collection Strategy\n\n1. Initial Symbol Verification\n   - Confirm valid stock symbol format before any analysis\n   - Use get_info first to verify symbol validity\n   - Cross-reference with get_fast_info to ensure data availability\n   - If symbol is invalid, immediately report the error\n\n2. Core Company Analysis\n   - Get basic info (get_info): Full company details\n   - Fast metrics (get_fast_info): Quick market data\n   - Earnings data (get_earnings): Performance history\n   - Calendar events (get_calendar): Upcoming events\n\n3. Financial Statement Analysis\n   - Income statements (get_income_stmt)\n   - Balance sheets (get_balance_sheet)\n   - Cash flow statements (get_cashflow)\n\n4. Market Intelligence\n   - Latest recommendations (get_recommendations)\n   - Recommendation trends (get_recommendations_summary)\n   - Recent rating changes (get_upgrades_downgrades)\n   - Breaking news (get_news, specify number of articles needed)\n\n5. Ownership Structure\n   - Institutional holdings (get_institutional_holders)\n   - Major stakeholders (get_major_holders)\n   - Fund ownership (get_mutualfund_holders)\n   - Insider activity:\n     * Recent purchases (get_insider_purchases)\n     * Transaction history (get_insider_transactions)\n     * Insider roster (get_insider_roster_holders)\n\n6. Historical Patterns\n   - Corporate actions (get_actions)\n   - Dividend history (get_dividends)\n   - Split history (get_splits)\n   - Capital gains (get_capital_gains)\n   - Regulatory filings (get_sec_filings)\n   - ESG metrics (get_sustainability)\n\n## Analysis Framework\n\n1. Profitability Metrics\n   - Revenue trends\n   - Margin analysis\n   - Efficiency ratios\n   - Return metrics\n\n2. Financial Health\n   - Liquidity ratios\n   - Debt analysis\n   - Working capital\n   - Cash flow quality\n\n3. Growth Assessment\n   - Historical rates\n   - Future projections\n   - Market opportunity\n   - Expansion plans\n\n4. Risk Evaluation\n   - Financial risks\n   - Market position\n   - Operational challenges\n   - Competitive threats\n\n## Output Structure\n\n### Symbol Information\n[Confirm stock symbol and basic company information]\n\n### Financial Overview\n[Key metrics summary with actual numbers]\n\n### Profitability Analysis\n[Detailed profit metrics with comparisons]\n\n### Balance Sheet Review\n[Asset and liability analysis]\n\n### Cash Flow Assessment\n[Cash generation and usage patterns]\n\n### Market Sentiment\n[Analyst views and institutional activity]\n\n### Growth Analysis\n[Historical and projected growth]\n\n### Risk Factors\n[Comprehensive risk assessment]\n\nRemember to:\n- ALWAYS verify stock symbol validity first\n- Use exact numbers from the data\n- Compare with industry standards\n- Highlight significant trends\n- Flag data anomalies\n- Identify key risks\n- Provide metric context\n- Focus on material information\n\nPass your comprehensive financial analysis to the Analysis & Editor Agent for final synthesis and recommendations. Include any invalid symbol errors or data availability issues in your report."
-              },
-              "tool_placeholder": {
-                "_input_type": "MessageTextInput",
-                "advanced": true,
-                "display_name": "Tool Placeholder",
-                "dynamic": false,
-                "info": "A placeholder input for tool mode.",
-                "input_types": [
-                  "Message"
-                ],
-                "list": false,
-                "load_from_db": false,
-                "name": "tool_placeholder",
-                "placeholder": "",
-                "required": false,
-                "show": true,
-                "title_case": false,
-                "tool_mode": true,
-                "trace_as_input": true,
-                "trace_as_metadata": true,
-                "type": "str",
-                "value": ""
-              }
-            },
-            "tool_mode": false
-          },
-          "type": "Prompt"
-        },
-        "dragging": false,
-        "height": 260,
-        "id": "Prompt-kaNRB",
-        "measured": {
-          "height": 260,
-          "width": 360
-        },
-        "position": {
-          "x": -344.9674638932195,
-          "y": -1280.1782190739505
-        },
-        "positionAbsolute": {
-          "x": -344.9674638932195,
-          "y": -1280.1782190739505
-        },
-        "selected": false,
-        "type": "genericNode",
-        "width": 320
-      },
-      {
-        "data": {
-          "description": "Create a prompt template with dynamic variables.",
-          "display_name": "Prompt",
-          "id": "Prompt-h73y0",
-          "node": {
-            "base_classes": [
-              "Message"
-            ],
-            "beta": false,
-            "conditional_paths": [],
-            "custom_fields": {
-              "template": [
-                "research_agent_output",
-                "finance_agent_output"
-              ]
-            },
-            "description": "Create a prompt template with dynamic variables.",
-            "display_name": "Prompt",
-            "documentation": "",
-            "edited": false,
-            "error": null,
-            "field_order": [
-              "template"
-            ],
-            "frozen": false,
-            "full_path": null,
-            "icon": "prompts",
-            "is_composition": null,
-            "is_input": null,
-            "is_output": null,
-            "legacy": false,
-            "lf_version": "1.0.19.post2",
-            "metadata": {},
-            "name": "",
-            "output_types": [],
-            "outputs": [
-              {
-                "cache": true,
-                "display_name": "Prompt Message",
-                "method": "build_prompt",
-                "name": "prompt",
-                "selected": "Message",
-                "types": [
-                  "Message"
-                ],
-                "value": "__UNDEFINED__"
-              }
-            ],
-            "pinned": false,
-            "template": {
-              "_type": "Component",
-              "code": {
-                "advanced": true,
-                "dynamic": true,
-                "fileTypes": [],
-                "file_path": "",
-                "info": "",
-                "list": false,
-                "load_from_db": false,
-                "multiline": true,
-                "name": "code",
-                "password": false,
-                "placeholder": "",
-                "required": true,
-                "show": true,
-                "title_case": false,
-                "type": "code",
-                "value": "from langflow.base.prompts.api_utils import process_prompt_template\nfrom langflow.custom import Component\nfrom langflow.inputs.inputs import DefaultPromptField\nfrom langflow.io import MessageTextInput, Output, PromptInput\nfrom langflow.schema.message import Message\nfrom langflow.template.utils import update_template_values\n\n\nclass PromptComponent(Component):\n    display_name: str = \"Prompt\"\n    description: str = \"Create a prompt template with dynamic variables.\"\n    icon = \"prompts\"\n    trace_type = \"prompt\"\n    name = \"Prompt\"\n\n    inputs = [\n        PromptInput(name=\"template\", display_name=\"Template\"),\n        MessageTextInput(\n            name=\"tool_placeholder\",\n            display_name=\"Tool Placeholder\",\n            tool_mode=True,\n            advanced=True,\n            info=\"A placeholder input for tool mode.\",\n        ),\n    ]\n\n    outputs = [\n        Output(display_name=\"Prompt Message\", name=\"prompt\", method=\"build_prompt\"),\n    ]\n\n    async def build_prompt(self) -> Message:\n        prompt = Message.from_template(**self._attributes)\n        self.status = prompt.text\n        return prompt\n\n    def _update_template(self, frontend_node: dict):\n        prompt_template = frontend_node[\"template\"][\"template\"][\"value\"]\n        custom_fields = frontend_node[\"custom_fields\"]\n        frontend_node_template = frontend_node[\"template\"]\n        _ = process_prompt_template(\n            template=prompt_template,\n            name=\"template\",\n            custom_fields=custom_fields,\n            frontend_node_template=frontend_node_template,\n        )\n        return frontend_node\n\n    async def update_frontend_node(self, new_frontend_node: dict, current_frontend_node: dict):\n        \"\"\"This function is called after the code validation is done.\"\"\"\n        frontend_node = await super().update_frontend_node(new_frontend_node, current_frontend_node)\n        template = frontend_node[\"template\"][\"template\"][\"value\"]\n        # Kept it duplicated for backwards compatibility\n        _ = process_prompt_template(\n            template=template,\n            name=\"template\",\n            custom_fields=frontend_node[\"custom_fields\"],\n            frontend_node_template=frontend_node[\"template\"],\n        )\n        # Now that template is updated, we need to grab any values that were set in the current_frontend_node\n        # and update the frontend_node with those values\n        update_template_values(new_template=frontend_node, previous_template=current_frontend_node[\"template\"])\n        return frontend_node\n\n    def _get_fallback_input(self, **kwargs):\n        return DefaultPromptField(**kwargs)\n"
-              },
-              "finance_agent_output": {
-                "advanced": false,
-                "display_name": "finance_agent_output",
-                "dynamic": false,
-                "field_type": "str",
-                "fileTypes": [],
-                "file_path": "",
-                "info": "",
-                "input_types": [
-                  "Message",
-                  "Text"
-                ],
-                "list": false,
-                "load_from_db": false,
-                "multiline": true,
-                "name": "finance_agent_output",
-                "placeholder": "",
-                "required": false,
-                "show": true,
-                "title_case": false,
-                "type": "str",
-                "value": ""
-              },
-              "research_agent_output": {
-                "advanced": false,
-                "display_name": "research_agent_output",
-                "dynamic": false,
-                "field_type": "str",
-                "fileTypes": [],
-                "file_path": "",
-                "info": "",
-                "input_types": [
-                  "Message",
-                  "Text"
-                ],
-                "list": false,
-                "load_from_db": false,
-                "multiline": true,
-                "name": "research_agent_output",
-                "placeholder": "",
-                "required": false,
-                "show": true,
-                "title_case": false,
-                "type": "str",
-                "value": ""
-              },
-              "template": {
-                "_input_type": "PromptInput",
-                "advanced": false,
-                "display_name": "Template",
-                "dynamic": false,
-                "info": "",
-                "list": false,
-                "load_from_db": false,
-                "name": "template",
-                "placeholder": "",
-                "required": false,
-                "show": true,
-                "title_case": false,
-                "tool_mode": false,
-                "trace_as_input": true,
-                "type": "prompt",
-                "value": "# Investment Analysis & Editorial Protocol\n\nYou are an elite financial analyst and editorial expert responsible for creating the final investment analysis report. Your role is to synthesize research and financial data into a visually appealing, data-rich investment analysis using proper markdown formatting.\n\n## Input Processing\n1. Research Agent Input (Visual + Market Research):\n   - Market research and news\n   - Industry trends\n   - Competitive analysis\n   - Images and charts\n   - News sentiment\n   - {research_agent_output}\n\n2. Finance Agent Input (Quantitative Data):\n   - Detailed financial metrics\n   - Stock statistics\n   - Analyst ratings\n   - Growth metrics\n   - Risk factors\n   - {finance_agent_output}\n\n## Output Format Requirements\n\n1. Header Format\n   Use single # for main title, increment for subsections\n   \n2. Image Placement\n   - Place images immediately after relevant sections\n   - Use proper markdown format: ![Alt Text](url)\n   - Always include source and context\n   - Use *italics* for image captions\n\n3. Table Formatting\n   - Use standard markdown tables\n   - Align numbers right, text left\n   - Include header separators\n   - Keep consistent column widths\n\n4. Data Presentation\n   - Use bold (**) for key metrics\n   - Include percentage changes\n   - Show comparisons\n   - Include trends (↑/↓)\n\n## Report Structure\n\n# Investment Analysis Report: [Company Name] ($SYMBOL)\n*Generated: [Date] | Type: Comprehensive Evaluation*\n\n[Executive Summary - 3 paragraphs max]\n\n## Quick Take\n- **Recommendation**: [BUY/HOLD/SELL]\n- **Target Price**: $XXX\n- **Risk Level**: [LOW/MEDIUM/HIGH]\n- **Investment Horizon**: [SHORT/MEDIUM/LONG]-term\n\n## Market Analysis\n[Insert most relevant market image here]\n*Source: [Name] - [Context]*\n\n### Industry Position\n- Market share data\n- Competitive analysis\n- Recent developments\n\n## Financial Health\n| Metric | Value | YoY Change | Industry Avg |\n|:-------|------:|-----------:|-------------:|\n| Revenue | $XXX | XX% | $XXX |\n[Additional metrics]\n\n### Key Performance Indicators\n- **Revenue Growth**: XX%\n- **Profit Margin**: XX%\n- **ROE**: XX%\n\n## Growth Drivers\n1. Short-term Catalysts\n2. Long-term Opportunities\n3. Innovation Pipeline\n\n## Risk Assessment\n| Risk Factor | Severity | Probability | Impact |\n|:------------|:---------|:------------|:-------|\n| [Risk 1] | HIGH/MED/LOW | H/M/L | Details |\n\n## Technical Analysis\n[Insert technical chart]\n*Source: [Name] - Analysis of key technical indicators*\n\n## Investment Strategy\n### Long-term (18+ months)\n- Entry points\n- Position sizing\n- Risk management\n\n### Medium-term (6-18 months)\n- Technical levels\n- Catalysts timeline\n\n### Short-term (0-6 months)\n- Support/Resistance\n- Trading parameters\n\n## Price Targets\n- **Bear Case**: $XXX (-XX%)\n- **Base Case**: $XXX\n- **Bull Case**: $XXX (+XX%)\n\n## Monitoring Checklist\n1. [Metric 1]\n2. [Metric 2]\n3. [Metric 3]\n\n## Visual Evidence\n[Insert additional relevant images]\n*Source: [Name] - [Specific context and analysis]*\n\n*Disclaimer: This analysis is for informational purposes only. Always conduct your own research before making investment decisions.*\n\n## Output Requirements\n\n1. Visual Excellence\n   - Strategic image placement\n   - Clear data visualization\n   - Consistent formatting\n   - Professional appearance\n\n2. Data Accuracy\n   - Cross-reference numbers\n   - Verify calculations\n   - Include trends\n   - Show comparisons\n\n3. Action Focus\n   - Clear recommendations\n   - Specific entry/exit points\n   - Risk management guidelines\n   - Monitoring triggers\n\n4. Professional Standards\n   - No spelling errors\n   - Consistent formatting\n   - Proper citations\n   - Clear attribution\n\nRemember:\n- Never use triple backticks\n- Include all images with proper markdown\n- Maintain consistent formatting\n- Provide specific, actionable insights\n- Use emojis sparingly and professionally\n- Cross-validate all data points"
-              },
-              "tool_placeholder": {
-                "_input_type": "MessageTextInput",
-                "advanced": true,
-                "display_name": "Tool Placeholder",
-                "dynamic": false,
-                "info": "A placeholder input for tool mode.",
-                "input_types": [
-                  "Message"
-                ],
-                "list": false,
-                "load_from_db": false,
-                "name": "tool_placeholder",
-                "placeholder": "",
-                "required": false,
-                "show": true,
-                "title_case": false,
-                "tool_mode": true,
-                "trace_as_input": true,
-                "trace_as_metadata": true,
-                "type": "str",
-                "value": ""
-              }
-            },
-            "tool_mode": false
-          },
-          "type": "Prompt"
-        },
-        "dragging": false,
-        "height": 433,
-        "id": "Prompt-h73y0",
-        "measured": {
-          "height": 433,
-          "width": 360
-        },
-        "position": {
-          "x": 416.02309796632085,
-          "y": -1081.5957453651372
-        },
-        "positionAbsolute": {
-          "x": 416.02309796632085,
-          "y": -1081.5957453651372
-        },
-        "selected": false,
-        "type": "genericNode",
-        "width": 320
-      },
-      {
-        "data": {
-          "id": "ChatInput-udfr5",
-          "node": {
-            "base_classes": [
-              "Message"
-            ],
-            "beta": false,
-            "conditional_paths": [],
-            "custom_fields": {},
-            "description": "Get chat inputs from the Playground.",
-            "display_name": "Chat Input",
-            "documentation": "",
-            "edited": false,
-            "field_order": [
-              "input_value",
-              "should_store_message",
-              "sender",
-              "sender_name",
-              "session_id",
-              "files",
-              "background_color",
-              "chat_icon",
-              "text_color"
-            ],
-            "frozen": true,
-            "icon": "MessagesSquare",
-            "legacy": false,
-            "lf_version": "1.0.19.post2",
-            "metadata": {},
-            "output_types": [],
-            "outputs": [
-              {
                 "cache": true,
                 "display_name": "Message",
                 "method": "message_response",
@@ -3185,6 +2611,7 @@
             "output_types": [],
             "outputs": [
               {
+                "allows_loop": false,
                 "cache": true,
                 "display_name": "Response",
                 "method": "message_response",
@@ -3301,7 +2728,7 @@
                 "show": true,
                 "title_case": false,
                 "type": "code",
-                "value": "from langchain_core.tools import StructuredTool\n\nfrom langflow.base.agents.agent import LCToolsAgentComponent\nfrom langflow.base.models.model_input_constants import (\n    ALL_PROVIDER_FIELDS,\n    MODEL_DYNAMIC_UPDATE_FIELDS,\n    MODEL_PROVIDERS_DICT,\n)\nfrom langflow.base.models.model_utils import get_model_name\nfrom langflow.components.helpers import CurrentDateComponent\nfrom langflow.components.helpers.memory import MemoryComponent\nfrom langflow.components.langchain_utilities.tool_calling import ToolCallingAgentComponent\nfrom langflow.custom.utils import update_component_build_config\nfrom langflow.io import BoolInput, DropdownInput, MultilineInput, Output\nfrom langflow.logging import logger\nfrom langflow.schema.dotdict import dotdict\nfrom langflow.schema.message import Message\n\n\ndef set_advanced_true(component_input):\n    component_input.advanced = True\n    return component_input\n\n\nclass AgentComponent(ToolCallingAgentComponent):\n    display_name: str = \"Agent\"\n    description: str = \"Define the agent's instructions, then enter a task to complete using tools.\"\n    icon = \"bot\"\n    beta = False\n    name = \"Agent\"\n\n    memory_inputs = [set_advanced_true(component_input) for component_input in MemoryComponent().inputs]\n\n    inputs = [\n        DropdownInput(\n            name=\"agent_llm\",\n            display_name=\"Model Provider\",\n            info=\"The provider of the language model that the agent will use to generate responses.\",\n            options=[*sorted(MODEL_PROVIDERS_DICT.keys()), \"Custom\"],\n            value=\"OpenAI\",\n            real_time_refresh=True,\n            input_types=[],\n        ),\n        *MODEL_PROVIDERS_DICT[\"OpenAI\"][\"inputs\"],\n        MultilineInput(\n            name=\"system_prompt\",\n            display_name=\"Agent Instructions\",\n            info=\"System Prompt: Initial instructions and context provided to guide the agent's behavior.\",\n            value=\"You are a helpful assistant that can use tools to answer questions and perform tasks.\",\n            advanced=False,\n        ),\n        *LCToolsAgentComponent._base_inputs,\n        *memory_inputs,\n        BoolInput(\n            name=\"add_current_date_tool\",\n            display_name=\"Current Date\",\n            advanced=True,\n            info=\"If true, will add a tool to the agent that returns the current date.\",\n            value=True,\n        ),\n    ]\n    outputs = [Output(name=\"response\", display_name=\"Response\", method=\"message_response\")]\n\n    async def message_response(self) -> Message:\n        try:\n            llm_model, display_name = self.get_llm()\n            if llm_model is None:\n                msg = \"No language model selected\"\n                raise ValueError(msg)\n            self.model_name = get_model_name(llm_model, display_name=display_name)\n        except Exception as e:\n            # Log the error for debugging purposes\n            logger.error(f\"Error retrieving language model: {e}\")\n            raise\n\n        try:\n            self.chat_history = await self.get_memory_data()\n        except Exception as e:\n            logger.error(f\"Error retrieving chat history: {e}\")\n            raise\n\n        if self.add_current_date_tool:\n            try:\n                if not isinstance(self.tools, list):  # type: ignore[has-type]\n                    self.tools = []\n                # Convert CurrentDateComponent to a StructuredTool\n                current_date_tool = (await CurrentDateComponent().to_toolkit()).pop(0)\n                # current_date_tool = CurrentDateComponent().to_toolkit()[0]\n                if isinstance(current_date_tool, StructuredTool):\n                    self.tools.append(current_date_tool)\n                else:\n                    msg = \"CurrentDateComponent must be converted to a StructuredTool\"\n                    raise TypeError(msg)\n            except Exception as e:\n                logger.error(f\"Error adding current date tool: {e}\")\n                raise\n\n        if not self.tools:\n            msg = \"Tools are required to run the agent.\"\n            logger.error(msg)\n            raise ValueError(msg)\n\n        try:\n            self.set(\n                llm=llm_model,\n                tools=self.tools,\n                chat_history=self.chat_history,\n                input_value=self.input_value,\n                system_prompt=self.system_prompt,\n            )\n            agent = self.create_agent_runnable()\n        except Exception as e:\n            logger.error(f\"Error setting up the agent: {e}\")\n            raise\n\n        return await self.run_agent(agent)\n\n    async def get_memory_data(self):\n        memory_kwargs = {\n            component_input.name: getattr(self, f\"{component_input.name}\") for component_input in self.memory_inputs\n        }\n        # filter out empty values\n        memory_kwargs = {k: v for k, v in memory_kwargs.items() if v}\n\n        return await MemoryComponent().set(**memory_kwargs).retrieve_messages()\n\n    def get_llm(self):\n        if isinstance(self.agent_llm, str):\n            try:\n                provider_info = MODEL_PROVIDERS_DICT.get(self.agent_llm)\n                if provider_info:\n                    component_class = provider_info.get(\"component_class\")\n                    display_name = component_class.display_name\n                    inputs = provider_info.get(\"inputs\")\n                    prefix = provider_info.get(\"prefix\", \"\")\n                    return (\n                        self._build_llm_model(component_class, inputs, prefix),\n                        display_name,\n                    )\n            except Exception as e:\n                msg = f\"Error building {self.agent_llm} language model\"\n                raise ValueError(msg) from e\n        return self.agent_llm, None\n\n    def _build_llm_model(self, component, inputs, prefix=\"\"):\n        model_kwargs = {input_.name: getattr(self, f\"{prefix}{input_.name}\") for input_ in inputs}\n        return component.set(**model_kwargs).build_model()\n\n    def set_component_params(self, component):\n        provider_info = MODEL_PROVIDERS_DICT.get(self.agent_llm)\n        if provider_info:\n            inputs = provider_info.get(\"inputs\")\n            prefix = provider_info.get(\"prefix\")\n            model_kwargs = {input_.name: getattr(self, f\"{prefix}{input_.name}\") for input_ in inputs}\n\n            return component.set(**model_kwargs)\n        return component\n\n    def delete_fields(self, build_config: dotdict, fields: dict | list[str]) -> None:\n        \"\"\"Delete specified fields from build_config.\"\"\"\n        for field in fields:\n            build_config.pop(field, None)\n\n    def update_input_types(self, build_config: dotdict) -> dotdict:\n        \"\"\"Update input types for all fields in build_config.\"\"\"\n        for key, value in build_config.items():\n            if isinstance(value, dict):\n                if value.get(\"input_types\") is None:\n                    build_config[key][\"input_types\"] = []\n            elif hasattr(value, \"input_types\") and value.input_types is None:\n                value.input_types = []\n        return build_config\n\n    async def update_build_config(\n        self, build_config: dotdict, field_value: str, field_name: str | None = None\n    ) -> dotdict:\n        # Iterate over all providers in the MODEL_PROVIDERS_DICT\n        # Existing logic for updating build_config\n        if field_name in (\"agent_llm\",):\n            build_config[\"agent_llm\"][\"value\"] = field_value\n            provider_info = MODEL_PROVIDERS_DICT.get(field_value)\n            if provider_info:\n                component_class = provider_info.get(\"component_class\")\n                if component_class and hasattr(component_class, \"update_build_config\"):\n                    # Call the component class's update_build_config method\n                    build_config = await update_component_build_config(\n                        component_class, build_config, field_value, \"model_name\"\n                    )\n\n            provider_configs: dict[str, tuple[dict, list[dict]]] = {\n                provider: (\n                    MODEL_PROVIDERS_DICT[provider][\"fields\"],\n                    [\n                        MODEL_PROVIDERS_DICT[other_provider][\"fields\"]\n                        for other_provider in MODEL_PROVIDERS_DICT\n                        if other_provider != provider\n                    ],\n                )\n                for provider in MODEL_PROVIDERS_DICT\n            }\n            if field_value in provider_configs:\n                fields_to_add, fields_to_delete = provider_configs[field_value]\n\n                # Delete fields from other providers\n                for fields in fields_to_delete:\n                    self.delete_fields(build_config, fields)\n\n                # Add provider-specific fields\n                if field_value == \"OpenAI\" and not any(field in build_config for field in fields_to_add):\n                    build_config.update(fields_to_add)\n                else:\n                    build_config.update(fields_to_add)\n                # Reset input types for agent_llm\n                build_config[\"agent_llm\"][\"input_types\"] = []\n            elif field_value == \"Custom\":\n                # Delete all provider fields\n                self.delete_fields(build_config, ALL_PROVIDER_FIELDS)\n                # Update with custom component\n                custom_component = DropdownInput(\n                    name=\"agent_llm\",\n                    display_name=\"Language Model\",\n                    options=[*sorted(MODEL_PROVIDERS_DICT.keys()), \"Custom\"],\n                    value=\"Custom\",\n                    real_time_refresh=True,\n                    input_types=[\"LanguageModel\"],\n                )\n                build_config.update({\"agent_llm\": custom_component.to_dict()})\n            # Update input types for all fields\n            build_config = self.update_input_types(build_config)\n\n            # Validate required keys\n            default_keys = [\n                \"code\",\n                \"_type\",\n                \"agent_llm\",\n                \"tools\",\n                \"input_value\",\n                \"add_current_date_tool\",\n                \"system_prompt\",\n                \"agent_description\",\n                \"max_iterations\",\n                \"handle_parsing_errors\",\n                \"verbose\",\n            ]\n            missing_keys = [key for key in default_keys if key not in build_config]\n            if missing_keys:\n                msg = f\"Missing required keys in build_config: {missing_keys}\"\n                raise ValueError(msg)\n        if (\n            isinstance(self.agent_llm, str)\n            and self.agent_llm in MODEL_PROVIDERS_DICT\n            and field_name in MODEL_DYNAMIC_UPDATE_FIELDS\n        ):\n            provider_info = MODEL_PROVIDERS_DICT.get(self.agent_llm)\n            if provider_info:\n                component_class = provider_info.get(\"component_class\")\n                component_class = self.set_component_params(component_class)\n                prefix = provider_info.get(\"prefix\")\n                if component_class and hasattr(component_class, \"update_build_config\"):\n                    # Call each component class's update_build_config method\n                    # remove the prefix from the field_name\n                    if isinstance(field_name, str) and isinstance(prefix, str):\n                        field_name = field_name.replace(prefix, \"\")\n                    build_config = await update_component_build_config(\n                        component_class, build_config, field_value, \"model_name\"\n                    )\n        return {k: v.to_dict() if hasattr(v, \"to_dict\") else v for k, v in build_config.items()}\n"
+                "value": "from langchain_core.tools import StructuredTool\n\nfrom langflow.base.agents.agent import LCToolsAgentComponent\nfrom langflow.base.models.model_input_constants import (\n    ALL_PROVIDER_FIELDS,\n    MODEL_DYNAMIC_UPDATE_FIELDS,\n    MODEL_PROVIDERS_DICT,\n)\nfrom langflow.base.models.model_utils import get_model_name\nfrom langflow.components.helpers import CurrentDateComponent\nfrom langflow.components.helpers.memory import MemoryComponent\nfrom langflow.components.langchain_utilities.tool_calling import ToolCallingAgentComponent\nfrom langflow.custom.utils import update_component_build_config\nfrom langflow.io import BoolInput, DropdownInput, MultilineInput, Output\nfrom langflow.logging import logger\nfrom langflow.schema.dotdict import dotdict\nfrom langflow.schema.message import Message\n\n\ndef set_advanced_true(component_input):\n    component_input.advanced = True\n    return component_input\n\n\nclass AgentComponent(ToolCallingAgentComponent):\n    display_name: str = \"Agent\"\n    description: str = \"Define the agent's instructions, then enter a task to complete using tools.\"\n    icon = \"bot\"\n    beta = False\n    name = \"Agent\"\n\n    memory_inputs = [set_advanced_true(component_input) for component_input in MemoryComponent().inputs]\n\n    inputs = [\n        DropdownInput(\n            name=\"agent_llm\",\n            display_name=\"Model Provider\",\n            info=\"The provider of the language model that the agent will use to generate responses.\",\n            options=[*sorted(MODEL_PROVIDERS_DICT.keys()), \"Custom\"],\n            value=\"OpenAI\",\n            real_time_refresh=True,\n            input_types=[],\n        ),\n        *MODEL_PROVIDERS_DICT[\"OpenAI\"][\"inputs\"],\n        MultilineInput(\n            name=\"system_prompt\",\n            display_name=\"Agent Instructions\",\n            info=\"System Prompt: Initial instructions and context provided to guide the agent's behavior.\",\n            value=\"You are a helpful assistant that can use tools to answer questions and perform tasks.\",\n            advanced=False,\n        ),\n        *LCToolsAgentComponent._base_inputs,\n        *memory_inputs,\n        BoolInput(\n            name=\"add_current_date_tool\",\n            display_name=\"Current Date\",\n            advanced=True,\n            info=\"If true, will add a tool to the agent that returns the current date.\",\n            value=True,\n        ),\n    ]\n    outputs = [Output(name=\"response\", display_name=\"Response\", method=\"message_response\")]\n\n    async def message_response(self) -> Message:\n        try:\n            llm_model, display_name = self.get_llm()\n            if llm_model is None:\n                msg = \"No language model selected\"\n                raise ValueError(msg)\n            self.model_name = get_model_name(llm_model, display_name=display_name)\n        except Exception as e:\n            # Log the error for debugging purposes\n            logger.error(f\"Error retrieving language model: {e}\")\n            raise\n\n        try:\n            self.chat_history = await self.get_memory_data()\n        except Exception as e:\n            logger.error(f\"Error retrieving chat history: {e}\")\n            raise\n\n        if self.add_current_date_tool:\n            try:\n                if not isinstance(self.tools, list):  # type: ignore[has-type]\n                    self.tools = []\n                # Convert CurrentDateComponent to a StructuredTool\n                current_date_tool = (await CurrentDateComponent().to_toolkit()).pop(0)\n                # current_date_tool = CurrentDateComponent().to_toolkit()[0]\n                if isinstance(current_date_tool, StructuredTool):\n                    self.tools.append(current_date_tool)\n                else:\n                    msg = \"CurrentDateComponent must be converted to a StructuredTool\"\n                    raise TypeError(msg)\n            except Exception as e:\n                logger.error(f\"Error adding current date tool: {e}\")\n                raise\n\n        if not self.tools:\n            msg = \"Tools are required to run the agent.\"\n            logger.error(msg)\n            raise ValueError(msg)\n\n        try:\n            self.set(\n                llm=llm_model,\n                tools=self.tools,\n                chat_history=self.chat_history,\n                input_value=self.input_value,\n                system_prompt=self.system_prompt,\n            )\n            agent = self.create_agent_runnable()\n        except Exception as e:\n            logger.error(f\"Error setting up the agent: {e}\")\n            raise\n\n        return await self.run_agent(agent)\n\n    async def get_memory_data(self):\n        memory_kwargs = {\n            component_input.name: getattr(self, f\"{component_input.name}\") for component_input in self.memory_inputs\n        }\n        # filter out empty values\n        memory_kwargs = {k: v for k, v in memory_kwargs.items() if v}\n\n        return await MemoryComponent().set(**memory_kwargs).retrieve_messages()\n\n    def get_llm(self):\n        if isinstance(self.agent_llm, str):\n            try:\n                provider_info = MODEL_PROVIDERS_DICT.get(self.agent_llm)\n                if provider_info:\n                    component_class = provider_info.get(\"component_class\")\n                    display_name = component_class.display_name\n                    inputs = provider_info.get(\"inputs\")\n                    prefix = provider_info.get(\"prefix\", \"\")\n                    return (\n                        self._build_llm_model(component_class, inputs, prefix),\n                        display_name,\n                    )\n            except Exception as e:\n                msg = f\"Error building {self.agent_llm} language model\"\n                raise ValueError(msg) from e\n        return self.agent_llm, None\n\n    def _build_llm_model(self, component, inputs, prefix=\"\"):\n        model_kwargs = {input_.name: getattr(self, f\"{prefix}{input_.name}\") for input_ in inputs}\n        return component.set(**model_kwargs).build_model()\n\n    def set_component_params(self, component):\n        provider_info = MODEL_PROVIDERS_DICT.get(self.agent_llm)\n        if provider_info:\n            inputs = provider_info.get(\"inputs\")\n            prefix = provider_info.get(\"prefix\")\n            model_kwargs = {input_.name: getattr(self, f\"{prefix}{input_.name}\") for input_ in inputs}\n\n            return component.set(**model_kwargs)\n        return component\n\n    def delete_fields(self, build_config: dotdict, fields: dict | list[str]) -> None:\n        \"\"\"Delete specified fields from build_config.\"\"\"\n        for field in fields:\n            build_config.pop(field, None)\n\n    def update_input_types(self, build_config: dotdict) -> dotdict:\n        \"\"\"Update input types for all fields in build_config.\"\"\"\n        for key, value in build_config.items():\n            if isinstance(value, dict):\n                if value.get(\"input_types\") is None:\n                    build_config[key][\"input_types\"] = []\n            elif hasattr(value, \"input_types\") and value.input_types is None:\n                value.input_types = []\n        return build_config\n\n    async def update_build_config(\n        self, build_config: dotdict, field_value: str, field_name: str | None = None\n    ) -> dotdict:\n        # Iterate over all providers in the MODEL_PROVIDERS_DICT\n        # Existing logic for updating build_config\n        if field_name in (\"agent_llm\",):\n            build_config[\"agent_llm\"][\"value\"] = field_value\n            provider_info = MODEL_PROVIDERS_DICT.get(field_value)\n            if provider_info:\n                component_class = provider_info.get(\"component_class\")\n                if component_class and hasattr(component_class, \"update_build_config\"):\n                    # Call the component class's update_build_config method\n                    build_config = await update_component_build_config(\n                        component_class, build_config, field_value, \"model_name\"\n                    )\n\n            provider_configs: dict[str, tuple[dict, list[dict]]] = {\n                provider: (\n                    MODEL_PROVIDERS_DICT[provider][\"fields\"],\n                    [\n                        MODEL_PROVIDERS_DICT[other_provider][\"fields\"]\n                        for other_provider in MODEL_PROVIDERS_DICT\n                        if other_provider != provider\n                    ],\n                )\n                for provider in MODEL_PROVIDERS_DICT\n            }\n            if field_value in provider_configs:\n                fields_to_add, fields_to_delete = provider_configs[field_value]\n\n                # Delete fields from other providers\n                for fields in fields_to_delete:\n                    self.delete_fields(build_config, fields)\n\n                # Add provider-specific fields\n                if field_value == \"OpenAI\" and not any(field in build_config for field in fields_to_add):\n                    build_config.update(fields_to_add)\n                else:\n                    build_config.update(fields_to_add)\n                # Reset input types for agent_llm\n                build_config[\"agent_llm\"][\"input_types\"] = []\n            elif field_value == \"Custom\":\n                # Delete all provider fields\n                self.delete_fields(build_config, ALL_PROVIDER_FIELDS)\n                # Update with custom component\n                custom_component = DropdownInput(\n                    name=\"agent_llm\",\n                    display_name=\"Language Model\",\n                    options=[*sorted(MODEL_PROVIDERS_DICT.keys()), \"Custom\"],\n                    value=\"Custom\",\n                    real_time_refresh=True,\n                    input_types=[\"LanguageModel\"],\n                )\n                build_config.update({\"agent_llm\": custom_component.to_dict()})\n            # Update input types for all fields\n            build_config = self.update_input_types(build_config)\n\n            # Validate required keys\n            default_keys = [\n                \"code\",\n                \"_type\",\n                \"agent_llm\",\n                \"tools\",\n                \"input_value\",\n                \"add_current_date_tool\",\n                \"system_prompt\",\n                \"agent_description\",\n                \"max_iterations\",\n                \"handle_parsing_errors\",\n                \"verbose\",\n            ]\n            missing_keys = [key for key in default_keys if key not in build_config]\n            if missing_keys:\n                msg = f\"Missing required keys in build_config: {missing_keys}\"\n                raise ValueError(msg)\n        if (\n            isinstance(self.agent_llm, str)\n            and self.agent_llm in MODEL_PROVIDERS_DICT\n            and field_name in MODEL_DYNAMIC_UPDATE_FIELDS\n        ):\n            provider_info = MODEL_PROVIDERS_DICT.get(self.agent_llm)\n            if provider_info:\n                component_class = provider_info.get(\"component_class\")\n                component_class = self.set_component_params(component_class)\n                prefix = provider_info.get(\"prefix\")\n                if component_class and hasattr(component_class, \"update_build_config\"):\n                    # Call each component class's update_build_config method\n                    # remove the prefix from the field_name\n                    if isinstance(field_name, str) and isinstance(prefix, str):\n                        field_name = field_name.replace(prefix, \"\")\n                    build_config = await update_component_build_config(\n                        component_class, build_config, field_value, \"model_name\"\n                    )\n        return dotdict({k: v.to_dict() if hasattr(v, \"to_dict\") else v for k, v in build_config.items()})\n"
               },
               "handle_parsing_errors": {
                 "_input_type": "BoolInput",

{
  "data": {
    "edges": [
      {
        "animated": false,
        "className": "",
        "data": {
          "sourceHandle": {
            "dataType": "parser",
            "id": "parser-ZMjjt",
            "name": "parsed_text",
            "output_types": [
              "Message"
            ]
          },
          "targetHandle": {
            "fieldName": "input_value",
            "id": "ChatOutput-DHgU9",
            "inputTypes": [
              "Data",
              "DataFrame",
              "Message"
            ],
            "type": "str"
          }
        },
        "id": "reactflow__edge-parser-ZMjjt{œdataTypeœ:œparserœ,œidœ:œparser-ZMjjtœ,œnameœ:œparsed_textœ,œoutput_typesœ:[œMessageœ]}-ChatOutput-DHgU9{œfieldNameœ:œinput_valueœ,œidœ:œChatOutput-DHgU9œ,œinputTypesœ:[œDataœ,œDataFrameœ,œMessageœ],œtypeœ:œstrœ}",
        "selected": false,
        "source": "parser-ZMjjt",
        "sourceHandle": "{œdataTypeœ: œparserœ, œidœ: œparser-ZMjjtœ, œnameœ: œparsed_textœ, œoutput_typesœ: [œMessageœ]}",
        "target": "ChatOutput-DHgU9",
        "targetHandle": "{œfieldNameœ: œinput_valueœ, œidœ: œChatOutput-DHgU9œ, œinputTypesœ: [œDataœ, œDataFrameœ, œMessageœ], œtypeœ: œstrœ}"
      },
      {
        "animated": false,
        "className": "",
        "data": {
          "sourceHandle": {
            "dataType": "LanguageModelComponent",
            "id": "LanguageModelComponent-jtKdb",
            "name": "model_output",
            "output_types": [
              "LanguageModel"
            ]
          },
          "targetHandle": {
            "fieldName": "llm",
            "id": "StructuredOutput-2t0FB",
            "inputTypes": [
              "LanguageModel"
            ],
            "type": "other"
          }
        },
        "id": "reactflow__edge-LanguageModelComponent-jtKdb{œdataTypeœ:œLanguageModelComponentœ,œidœ:œLanguageModelComponent-jtKdbœ,œnameœ:œmodel_outputœ,œoutput_typesœ:[œLanguageModelœ]}-StructuredOutput-2t0FB{œfieldNameœ:œllmœ,œidœ:œStructuredOutput-2t0FBœ,œinputTypesœ:[œLanguageModelœ],œtypeœ:œotherœ}",
        "selected": false,
        "source": "LanguageModelComponent-jtKdb",
        "sourceHandle": "{œdataTypeœ: œLanguageModelComponentœ, œidœ: œLanguageModelComponent-jtKdbœ, œnameœ: œmodel_outputœ, œoutput_typesœ: [œLanguageModelœ]}",
        "target": "StructuredOutput-2t0FB",
        "targetHandle": "{œfieldNameœ: œllmœ, œidœ: œStructuredOutput-2t0FBœ, œinputTypesœ: [œLanguageModelœ], œtypeœ: œotherœ}"
      },
      {
        "animated": false,
        "className": "",
        "data": {
          "sourceHandle": {
            "dataType": "ChatInput",
            "id": "ChatInput-VaLgK",
            "name": "message",
            "output_types": [
              "Message"
            ]
          },
          "targetHandle": {
            "fieldName": "input_value",
            "id": "StructuredOutput-2t0FB",
            "inputTypes": [
              "Message"
            ],
            "type": "str"
          }
        },
        "id": "reactflow__edge-ChatInput-VaLgK{œdataTypeœ:œChatInputœ,œidœ:œChatInput-VaLgKœ,œnameœ:œmessageœ,œoutput_typesœ:[œMessageœ]}-StructuredOutput-2t0FB{œfieldNameœ:œinput_valueœ,œidœ:œStructuredOutput-2t0FBœ,œinputTypesœ:[œMessageœ],œtypeœ:œstrœ}",
        "selected": false,
        "source": "ChatInput-VaLgK",
        "sourceHandle": "{œdataTypeœ: œChatInputœ, œidœ: œChatInput-VaLgKœ, œnameœ: œmessageœ, œoutput_typesœ: [œMessageœ]}",
        "target": "StructuredOutput-2t0FB",
        "targetHandle": "{œfieldNameœ: œinput_valueœ, œidœ: œStructuredOutput-2t0FBœ, œinputTypesœ: [œMessageœ], œtypeœ: œstrœ}"
      },
      {
        "animated": false,
        "className": "",
        "data": {
          "sourceHandle": {
            "dataType": "StructuredOutput",
            "id": "StructuredOutput-2t0FB",
            "name": "structured_output",
            "output_types": [
              "Data"
            ]
          },
          "targetHandle": {
            "fieldName": "input_data",
            "id": "parser-ZMjjt",
            "inputTypes": [
              "DataFrame",
              "Data"
            ],
            "type": "other"
          }
        },
        "id": "reactflow__edge-StructuredOutput-2t0FB{œdataTypeœ:œStructuredOutputœ,œidœ:œStructuredOutput-2t0FBœ,œnameœ:œstructured_outputœ,œoutput_typesœ:[œDataœ]}-parser-ZMjjt{œfieldNameœ:œinput_dataœ,œidœ:œparser-ZMjjtœ,œinputTypesœ:[œDataFrameœ,œDataœ],œtypeœ:œotherœ}",
        "selected": false,
        "source": "StructuredOutput-2t0FB",
        "sourceHandle": "{œdataTypeœ: œStructuredOutputœ, œidœ: œStructuredOutput-2t0FBœ, œnameœ: œstructured_outputœ, œoutput_typesœ: [œDataœ]}",
        "target": "parser-ZMjjt",
        "targetHandle": "{œfieldNameœ: œinput_dataœ, œidœ: œparser-ZMjjtœ, œinputTypesœ: [œDataFrameœ, œDataœ], œtypeœ: œotherœ}"
      }
    ],
    "nodes": [
      {
        "data": {
          "id": "ChatOutput-DHgU9",
          "node": {
            "base_classes": [
              "Message"
            ],
            "beta": false,
            "category": "outputs",
            "conditional_paths": [],
            "custom_fields": {},
            "description": "Display a chat message in the Playground.",
            "display_name": "Chat Output",
            "documentation": "",
            "edited": false,
            "field_order": [
              "input_value",
              "should_store_message",
              "sender",
              "sender_name",
              "session_id",
              "data_template",
              "background_color",
              "chat_icon",
              "text_color"
            ],
            "frozen": false,
            "icon": "MessagesSquare",
            "key": "ChatOutput",
            "legacy": false,
            "lf_version": "1.4.3",
            "metadata": {},
            "minimized": true,
            "output_types": [],
            "outputs": [
              {
                "allows_loop": false,
                "cache": true,
                "display_name": "Output Message",
                "group_outputs": false,
                "method": "message_response",
                "name": "message",
                "selected": "Message",
                "tool_mode": true,
                "types": [
                  "Message"
                ],
                "value": "__UNDEFINED__"
              }
            ],
            "pinned": false,
            "score": 0.003169567463043492,
            "template": {
              "_type": "Component",
              "background_color": {
                "_input_type": "MessageTextInput",
                "advanced": true,
                "display_name": "Background Color",
                "dynamic": false,
                "info": "The background color of the icon.",
                "input_types": [
                  "Message"
                ],
                "list": false,
                "list_add_label": "Add More",
                "load_from_db": false,
                "name": "background_color",
                "placeholder": "",
                "required": false,
                "show": true,
                "title_case": false,
                "tool_mode": false,
                "trace_as_input": true,
                "trace_as_metadata": true,
                "type": "str",
                "value": ""
              },
              "chat_icon": {
                "_input_type": "MessageTextInput",
                "advanced": true,
                "display_name": "Icon",
                "dynamic": false,
                "info": "The icon of the message.",
                "input_types": [
                  "Message"
                ],
                "list": false,
                "list_add_label": "Add More",
                "load_from_db": false,
                "name": "chat_icon",
                "placeholder": "",
                "required": false,
                "show": true,
                "title_case": false,
                "tool_mode": false,
                "trace_as_input": true,
                "trace_as_metadata": true,
                "type": "str",
                "value": ""
              },
              "clean_data": {
                "_input_type": "BoolInput",
                "advanced": true,
                "display_name": "Basic Clean Data",
                "dynamic": false,
                "info": "Whether to clean the data",
                "list": false,
                "list_add_label": "Add More",
                "name": "clean_data",
                "placeholder": "",
                "required": false,
                "show": true,
                "title_case": false,
                "tool_mode": false,
                "trace_as_metadata": true,
                "type": "bool",
                "value": true
              },
              "code": {
                "advanced": true,
                "dynamic": true,
                "fileTypes": [],
                "file_path": "",
                "info": "",
                "list": false,
                "load_from_db": false,
                "multiline": true,
                "name": "code",
                "password": false,
                "placeholder": "",
                "required": true,
                "show": true,
                "title_case": false,
                "type": "code",
                "value": "from collections.abc import Generator\nfrom typing import Any\n\nimport orjson\nfrom fastapi.encoders import jsonable_encoder\n\nfrom langflow.base.io.chat import ChatComponent\nfrom langflow.helpers.data import safe_convert\nfrom langflow.inputs.inputs import BoolInput, DropdownInput, HandleInput, MessageTextInput\nfrom langflow.schema.data import Data\nfrom langflow.schema.dataframe import DataFrame\nfrom langflow.schema.message import Message\nfrom langflow.schema.properties import Source\nfrom langflow.template.field.base import Output\nfrom langflow.utils.constants import (\n    MESSAGE_SENDER_AI,\n    MESSAGE_SENDER_NAME_AI,\n    MESSAGE_SENDER_USER,\n)\n\n\nclass ChatOutput(ChatComponent):\n    display_name = \"Chat Output\"\n    description = \"Display a chat message in the Playground.\"\n    icon = \"MessagesSquare\"\n    name = \"ChatOutput\"\n    minimized = True\n\n    inputs = [\n        HandleInput(\n            name=\"input_value\",\n            display_name=\"Inputs\",\n            info=\"Message to be passed as output.\",\n            input_types=[\"Data\", \"DataFrame\", \"Message\"],\n            required=True,\n        ),\n        BoolInput(\n            name=\"should_store_message\",\n            display_name=\"Store Messages\",\n            info=\"Store the message in the history.\",\n            value=True,\n            advanced=True,\n        ),\n        DropdownInput(\n            name=\"sender\",\n            display_name=\"Sender Type\",\n            options=[MESSAGE_SENDER_AI, MESSAGE_SENDER_USER],\n            value=MESSAGE_SENDER_AI,\n            advanced=True,\n            info=\"Type of sender.\",\n        ),\n        MessageTextInput(\n            name=\"sender_name\",\n            display_name=\"Sender Name\",\n            info=\"Name of the sender.\",\n            value=MESSAGE_SENDER_NAME_AI,\n            advanced=True,\n        ),\n        MessageTextInput(\n            name=\"session_id\",\n            display_name=\"Session ID\",\n            info=\"The session ID of the chat. If empty, the current session ID parameter will be used.\",\n            advanced=True,\n        ),\n        MessageTextInput(\n            name=\"data_template\",\n            display_name=\"Data Template\",\n            value=\"{text}\",\n            advanced=True,\n            info=\"Template to convert Data to Text. If left empty, it will be dynamically set to the Data's text key.\",\n        ),\n        MessageTextInput(\n            name=\"background_color\",\n            display_name=\"Background Color\",\n            info=\"The background color of the icon.\",\n            advanced=True,\n        ),\n        MessageTextInput(\n            name=\"chat_icon\",\n            display_name=\"Icon\",\n            info=\"The icon of the message.\",\n            advanced=True,\n        ),\n        MessageTextInput(\n            name=\"text_color\",\n            display_name=\"Text Color\",\n            info=\"The text color of the name\",\n            advanced=True,\n        ),\n        BoolInput(\n            name=\"clean_data\",\n            display_name=\"Basic Clean Data\",\n            value=True,\n            info=\"Whether to clean the data\",\n            advanced=True,\n        ),\n    ]\n    outputs = [\n        Output(\n            display_name=\"Output Message\",\n            name=\"message\",\n            method=\"message_response\",\n        ),\n    ]\n\n    def _build_source(self, id_: str | None, display_name: str | None, source: str | None) -> Source:\n        source_dict = {}\n        if id_:\n            source_dict[\"id\"] = id_\n        if display_name:\n            source_dict[\"display_name\"] = display_name\n        if source:\n            # Handle case where source is a ChatOpenAI object\n            if hasattr(source, \"model_name\"):\n                source_dict[\"source\"] = source.model_name\n            elif hasattr(source, \"model\"):\n                source_dict[\"source\"] = str(source.model)\n            else:\n                source_dict[\"source\"] = str(source)\n        return Source(**source_dict)\n\n    async def message_response(self) -> Message:\n        # First convert the input to string if needed\n        text = self.convert_to_string()\n\n        # Get source properties\n        source, icon, display_name, source_id = self.get_properties_from_source_component()\n        background_color = self.background_color\n        text_color = self.text_color\n        if self.chat_icon:\n            icon = self.chat_icon\n\n        # Create or use existing Message object\n        if isinstance(self.input_value, Message):\n            message = self.input_value\n            # Update message properties\n            message.text = text\n        else:\n            message = Message(text=text)\n\n        # Set message properties\n        message.sender = self.sender\n        message.sender_name = self.sender_name\n        message.session_id = self.session_id\n        message.flow_id = self.graph.flow_id if hasattr(self, \"graph\") else None\n        message.properties.source = self._build_source(source_id, display_name, source)\n        message.properties.icon = icon\n        message.properties.background_color = background_color\n        message.properties.text_color = text_color\n\n        # Store message if needed\n        if self.session_id and self.should_store_message:\n            stored_message = await self.send_message(message)\n            self.message.value = stored_message\n            message = stored_message\n\n        self.status = message\n        return message\n\n    def _serialize_data(self, data: Data) -> str:\n        \"\"\"Serialize Data object to JSON string.\"\"\"\n        # Convert data.data to JSON-serializable format\n        serializable_data = jsonable_encoder(data.data)\n        # Serialize with orjson, enabling pretty printing with indentation\n        json_bytes = orjson.dumps(serializable_data, option=orjson.OPT_INDENT_2)\n        # Convert bytes to string and wrap in Markdown code blocks\n        return \"```json\\n\" + json_bytes.decode(\"utf-8\") + \"\\n```\"\n\n    def _validate_input(self) -> None:\n        \"\"\"Validate the input data and raise ValueError if invalid.\"\"\"\n        if self.input_value is None:\n            msg = \"Input data cannot be None\"\n            raise ValueError(msg)\n        if isinstance(self.input_value, list) and not all(\n            isinstance(item, Message | Data | DataFrame | str) for item in self.input_value\n        ):\n            invalid_types = [\n                type(item).__name__\n                for item in self.input_value\n                if not isinstance(item, Message | Data | DataFrame | str)\n            ]\n            msg = f\"Expected Data or DataFrame or Message or str, got {invalid_types}\"\n            raise TypeError(msg)\n        if not isinstance(\n            self.input_value,\n            Message | Data | DataFrame | str | list | Generator | type(None),\n        ):\n            type_name = type(self.input_value).__name__\n            msg = f\"Expected Data or DataFrame or Message or str, Generator or None, got {type_name}\"\n            raise TypeError(msg)\n\n    def convert_to_string(self) -> str | Generator[Any, None, None]:\n        \"\"\"Convert input data to string with proper error handling.\"\"\"\n        self._validate_input()\n        if isinstance(self.input_value, list):\n            return \"\\n\".join([safe_convert(item, clean_data=self.clean_data) for item in self.input_value])\n        if isinstance(self.input_value, Generator):\n            return self.input_value\n        return safe_convert(self.input_value)\n"
              },
              "data_template": {
                "_input_type": "MessageTextInput",
                "advanced": true,
                "display_name": "Data Template",
                "dynamic": false,
                "info": "Template to convert Data to Text. If left empty, it will be dynamically set to the Data's text key.",
                "input_types": [
                  "Message"
                ],
                "list": false,
                "list_add_label": "Add More",
                "load_from_db": false,
                "name": "data_template",
                "placeholder": "",
                "required": false,
                "show": true,
                "title_case": false,
                "tool_mode": false,
                "trace_as_input": true,
                "trace_as_metadata": true,
                "type": "str",
                "value": "{text}"
              },
              "input_value": {
                "_input_type": "MessageInput",
                "advanced": false,
                "display_name": "Inputs",
                "dynamic": false,
                "info": "Message to be passed as output.",
                "input_types": [
                  "Data",
                  "DataFrame",
                  "Message"
                ],
                "list": false,
                "list_add_label": "Add More",
                "load_from_db": false,
                "name": "input_value",
                "placeholder": "",
                "required": true,
                "show": true,
                "title_case": false,
                "tool_mode": false,
                "trace_as_input": true,
                "trace_as_metadata": true,
                "type": "str",
                "value": ""
              },
              "sender": {
                "_input_type": "DropdownInput",
                "advanced": true,
                "combobox": false,
                "dialog_inputs": {},
                "display_name": "Sender Type",
                "dynamic": false,
                "info": "Type of sender.",
                "name": "sender",
                "options": [
                  "Machine",
                  "User"
                ],
                "options_metadata": [],
                "placeholder": "",
                "required": false,
                "show": true,
                "title_case": false,
                "tool_mode": false,
                "trace_as_metadata": true,
                "type": "str",
                "value": "Machine"
              },
              "sender_name": {
                "_input_type": "MessageTextInput",
                "advanced": true,
                "display_name": "Sender Name",
                "dynamic": false,
                "info": "Name of the sender.",
                "input_types": [
                  "Message"
                ],
                "list": false,
                "list_add_label": "Add More",
                "load_from_db": false,
                "name": "sender_name",
                "placeholder": "",
                "required": false,
                "show": true,
                "title_case": false,
                "tool_mode": false,
                "trace_as_input": true,
                "trace_as_metadata": true,
                "type": "str",
                "value": "AI"
              },
              "session_id": {
                "_input_type": "MessageTextInput",
                "advanced": true,
                "display_name": "Session ID",
                "dynamic": false,
                "info": "The session ID of the chat. If empty, the current session ID parameter will be used.",
                "input_types": [
                  "Message"
                ],
                "list": false,
                "list_add_label": "Add More",
                "load_from_db": false,
                "name": "session_id",
                "placeholder": "",
                "required": false,
                "show": true,
                "title_case": false,
                "tool_mode": false,
                "trace_as_input": true,
                "trace_as_metadata": true,
                "type": "str",
                "value": ""
              },
              "should_store_message": {
                "_input_type": "BoolInput",
                "advanced": true,
                "display_name": "Store Messages",
                "dynamic": false,
                "info": "Store the message in the history.",
                "list": false,
                "list_add_label": "Add More",
                "name": "should_store_message",
                "placeholder": "",
                "required": false,
                "show": true,
                "title_case": false,
                "tool_mode": false,
                "trace_as_metadata": true,
                "type": "bool",
                "value": true
              },
              "text_color": {
                "_input_type": "MessageTextInput",
                "advanced": true,
                "display_name": "Text Color",
                "dynamic": false,
                "info": "The text color of the name",
                "input_types": [
                  "Message"
                ],
                "list": false,
                "list_add_label": "Add More",
                "load_from_db": false,
                "name": "text_color",
                "placeholder": "",
                "required": false,
                "show": true,
                "title_case": false,
                "tool_mode": false,
                "trace_as_input": true,
                "trace_as_metadata": true,
                "type": "str",
                "value": ""
              }
            },
            "tool_mode": false
          },
          "showNode": false,
          "type": "ChatOutput"
        },
        "id": "ChatOutput-DHgU9",
        "measured": {
          "height": 48,
          "width": 192
        },
        "position": {
          "x": 2235,
          "y": 435
        },
        "selected": false,
        "type": "genericNode"
      },
      {
        "data": {
          "id": "ChatInput-VaLgK",
          "node": {
            "base_classes": [
              "Message"
            ],
            "beta": false,
            "category": "inputs",
            "conditional_paths": [],
            "custom_fields": {},
            "description": "Get chat inputs from the Playground.",
            "display_name": "Chat Input",
            "documentation": "",
            "edited": false,
            "field_order": [
              "input_value",
              "should_store_message",
              "sender",
              "sender_name",
              "session_id",
              "files",
              "background_color",
              "chat_icon",
              "text_color"
            ],
            "frozen": false,
            "icon": "MessagesSquare",
            "key": "ChatInput",
            "legacy": false,
            "lf_version": "1.4.3",
            "metadata": {},
            "minimized": true,
            "output_types": [],
            "outputs": [
              {
                "allows_loop": false,
                "cache": true,
                "display_name": "Chat Message",
                "group_outputs": false,
                "method": "message_response",
                "name": "message",
                "selected": "Message",
                "tool_mode": true,
                "types": [
                  "Message"
                ],
                "value": "__UNDEFINED__"
              }
            ],
            "pinned": false,
            "score": 0.0020353564437605998,
            "template": {
              "_type": "Component",
              "background_color": {
                "_input_type": "MessageTextInput",
                "advanced": true,
                "display_name": "Background Color",
                "dynamic": false,
                "info": "The background color of the icon.",
                "input_types": [
                  "Message"
                ],
                "list": false,
                "list_add_label": "Add More",
                "load_from_db": false,
                "name": "background_color",
                "placeholder": "",
                "required": false,
                "show": true,
                "title_case": false,
                "tool_mode": false,
                "trace_as_input": true,
                "trace_as_metadata": true,
                "type": "str",
                "value": ""
              },
              "chat_icon": {
                "_input_type": "MessageTextInput",
                "advanced": true,
                "display_name": "Icon",
                "dynamic": false,
                "info": "The icon of the message.",
                "input_types": [
                  "Message"
                ],
                "list": false,
                "list_add_label": "Add More",
                "load_from_db": false,
                "name": "chat_icon",
                "placeholder": "",
                "required": false,
                "show": true,
                "title_case": false,
                "tool_mode": false,
                "trace_as_input": true,
                "trace_as_metadata": true,
                "type": "str",
                "value": ""
              },
              "code": {
                "advanced": true,
                "dynamic": true,
                "fileTypes": [],
                "file_path": "",
                "info": "",
                "list": false,
                "load_from_db": false,
                "multiline": true,
                "name": "code",
                "password": false,
                "placeholder": "",
                "required": true,
                "show": true,
                "title_case": false,
                "type": "code",
                "value": "from langflow.base.data.utils import IMG_FILE_TYPES, TEXT_FILE_TYPES\nfrom langflow.base.io.chat import ChatComponent\nfrom langflow.inputs.inputs import BoolInput\nfrom langflow.io import (\n    DropdownInput,\n    FileInput,\n    MessageTextInput,\n    MultilineInput,\n    Output,\n)\nfrom langflow.schema.message import Message\nfrom langflow.utils.constants import (\n    MESSAGE_SENDER_AI,\n    MESSAGE_SENDER_NAME_USER,\n    MESSAGE_SENDER_USER,\n)\n\n\nclass ChatInput(ChatComponent):\n    display_name = \"Chat Input\"\n    description = \"Get chat inputs from the Playground.\"\n    icon = \"MessagesSquare\"\n    name = \"ChatInput\"\n    minimized = True\n\n    inputs = [\n        MultilineInput(\n            name=\"input_value\",\n            display_name=\"Input Text\",\n            value=\"\",\n            info=\"Message to be passed as input.\",\n            input_types=[],\n        ),\n        BoolInput(\n            name=\"should_store_message\",\n            display_name=\"Store Messages\",\n            info=\"Store the message in the history.\",\n            value=True,\n            advanced=True,\n        ),\n        DropdownInput(\n            name=\"sender\",\n            display_name=\"Sender Type\",\n            options=[MESSAGE_SENDER_AI, MESSAGE_SENDER_USER],\n            value=MESSAGE_SENDER_USER,\n            info=\"Type of sender.\",\n            advanced=True,\n        ),\n        MessageTextInput(\n            name=\"sender_name\",\n            display_name=\"Sender Name\",\n            info=\"Name of the sender.\",\n            value=MESSAGE_SENDER_NAME_USER,\n            advanced=True,\n        ),\n        MessageTextInput(\n            name=\"session_id\",\n            display_name=\"Session ID\",\n            info=\"The session ID of the chat. If empty, the current session ID parameter will be used.\",\n            advanced=True,\n        ),\n        FileInput(\n            name=\"files\",\n            display_name=\"Files\",\n            file_types=TEXT_FILE_TYPES + IMG_FILE_TYPES,\n            info=\"Files to be sent with the message.\",\n            advanced=True,\n            is_list=True,\n            temp_file=True,\n        ),\n        MessageTextInput(\n            name=\"background_color\",\n            display_name=\"Background Color\",\n            info=\"The background color of the icon.\",\n            advanced=True,\n        ),\n        MessageTextInput(\n            name=\"chat_icon\",\n            display_name=\"Icon\",\n            info=\"The icon of the message.\",\n            advanced=True,\n        ),\n        MessageTextInput(\n            name=\"text_color\",\n            display_name=\"Text Color\",\n            info=\"The text color of the name\",\n            advanced=True,\n        ),\n    ]\n    outputs = [\n        Output(display_name=\"Chat Message\", name=\"message\", method=\"message_response\"),\n    ]\n\n    async def message_response(self) -> Message:\n        background_color = self.background_color\n        text_color = self.text_color\n        icon = self.chat_icon\n\n        message = await Message.create(\n            text=self.input_value,\n            sender=self.sender,\n            sender_name=self.sender_name,\n            session_id=self.session_id,\n            files=self.files,\n            properties={\n                \"background_color\": background_color,\n                \"text_color\": text_color,\n                \"icon\": icon,\n            },\n        )\n        if self.session_id and isinstance(message, Message) and self.should_store_message:\n            stored_message = await self.send_message(\n                message,\n            )\n            self.message.value = stored_message\n            message = stored_message\n\n        self.status = message\n        return message\n"
              },
              "files": {
                "_input_type": "FileInput",
                "advanced": true,
                "display_name": "Files",
                "dynamic": false,
                "fileTypes": [
                  "txt",
                  "md",
                  "mdx",
                  "csv",
                  "json",
                  "yaml",
                  "yml",
                  "xml",
                  "html",
                  "htm",
                  "pdf",
                  "docx",
                  "py",
                  "sh",
                  "sql",
                  "js",
                  "ts",
                  "tsx",
                  "jpg",
                  "jpeg",
                  "png",
                  "bmp",
                  "image"
                ],
                "file_path": "",
                "info": "Files to be sent with the message.",
                "list": true,
                "list_add_label": "Add More",
                "name": "files",
                "placeholder": "",
                "required": false,
                "show": true,
                "temp_file": true,
                "title_case": false,
                "trace_as_metadata": true,
                "type": "file",
                "value": ""
              },
              "input_value": {
                "_input_type": "MultilineInput",
                "advanced": false,
                "display_name": "Input Text",
                "dynamic": false,
                "info": "Message to be passed as input.",
                "input_types": [],
                "list": false,
                "list_add_label": "Add More",
                "load_from_db": false,
                "multiline": true,
                "name": "input_value",
                "placeholder": "",
                "required": false,
                "show": true,
                "title_case": false,
                "tool_mode": false,
                "trace_as_input": true,
                "trace_as_metadata": true,
                "type": "str",
                "value": "In 2022, the company demonstrated strong financial performance, reporting a gross profit of $1.2 billion, reflecting stable revenue generation and effective cost management. The EBITDA stood at $900 million, highlighting the company’s solid operational efficiency and profitability before interest, taxes, depreciation, and amortization. Despite a slight increase in operating expenses compared to 2021, the company maintained a healthy bottom line, achieving a net income of $500 million. This growth underscores the company’s ability to navigate economic challenges while sustaining profitability, reinforcing its financial stability and competitive position in the market."
              },
              "sender": {
                "_input_type": "DropdownInput",
                "advanced": true,
                "combobox": false,
                "dialog_inputs": {},
                "display_name": "Sender Type",
                "dynamic": false,
                "info": "Type of sender.",
                "name": "sender",
                "options": [
                  "Machine",
                  "User"
                ],
                "options_metadata": [],
                "placeholder": "",
                "required": false,
                "show": true,
                "title_case": false,
                "tool_mode": false,
                "trace_as_metadata": true,
                "type": "str",
                "value": "User"
              },
              "sender_name": {
                "_input_type": "MessageTextInput",
                "advanced": true,
                "display_name": "Sender Name",
                "dynamic": false,
                "info": "Name of the sender.",
                "input_types": [
                  "Message"
                ],
                "list": false,
                "list_add_label": "Add More",
                "load_from_db": false,
                "name": "sender_name",
                "placeholder": "",
                "required": false,
                "show": true,
                "title_case": false,
                "tool_mode": false,
                "trace_as_input": true,
                "trace_as_metadata": true,
                "type": "str",
                "value": "User"
              },
              "session_id": {
                "_input_type": "MessageTextInput",
                "advanced": true,
                "display_name": "Session ID",
                "dynamic": false,
                "info": "The session ID of the chat. If empty, the current session ID parameter will be used.",
                "input_types": [
                  "Message"
                ],
                "list": false,
                "list_add_label": "Add More",
                "load_from_db": false,
                "name": "session_id",
                "placeholder": "",
                "required": false,
                "show": true,
                "title_case": false,
                "tool_mode": false,
                "trace_as_input": true,
                "trace_as_metadata": true,
                "type": "str",
                "value": ""
              },
              "should_store_message": {
                "_input_type": "BoolInput",
                "advanced": true,
                "display_name": "Store Messages",
                "dynamic": false,
                "info": "Store the message in the history.",
                "list": false,
                "list_add_label": "Add More",
                "name": "should_store_message",
                "placeholder": "",
                "required": false,
                "show": true,
                "title_case": false,
                "tool_mode": false,
                "trace_as_metadata": true,
                "type": "bool",
                "value": true
              },
              "text_color": {
                "_input_type": "MessageTextInput",
                "advanced": true,
                "display_name": "Text Color",
                "dynamic": false,
                "info": "The text color of the name",
                "input_types": [
                  "Message"
                ],
                "list": false,
                "list_add_label": "Add More",
                "load_from_db": false,
                "name": "text_color",
                "placeholder": "",
                "required": false,
                "show": true,
                "title_case": false,
                "tool_mode": false,
                "trace_as_input": true,
                "trace_as_metadata": true,
                "type": "str",
                "value": ""
              }
            },
            "tool_mode": false
          },
          "selected_output": "message",
          "showNode": false,
          "type": "ChatInput"
        },
        "dragging": false,
        "id": "ChatInput-VaLgK",
        "measured": {
          "height": 48,
          "width": 192
        },
        "position": {
          "x": 866.761331501802,
          "y": 581.619639019103
        },
        "selected": false,
        "type": "genericNode"
      },
      {
        "data": {
          "id": "note-O8fhi",
          "node": {
            "description": "### 💡 Add your OpenAI API key here",
            "display_name": "",
            "documentation": "",
            "template": {
              "backgroundColor": "transparent"
            }
          },
          "type": "note"
        },
        "dragging": false,
        "id": "note-O8fhi",
        "measured": {
          "height": 324,
          "width": 324
        },
        "position": {
          "x": 905.0310846743869,
          "y": -389.43902326187924
        },
        "selected": false,
        "type": "noteNode"
      },
      {
        "data": {
          "id": "note-2715s",
          "node": {
            "description": "\n# Financial Report Parser\n\nThis template extracts key financial metrics from a given financial report text using OpenAI's GPT-4o-mini model. The extracted data is structured and formatted for chat consumption.\n\n## Prerequisites\n\n- **[OpenAI API Key](https://platform.openai.com/)**\n\n## Quickstart\n\n1. Add your OpenAI API key to the Language model.\n2. To run the flow, click **Playground**.\nThe **Chat Input** component in this template is pre-loaded with a sample financial report for demonstrating how structured data is extracted.\n\n* The **Language Model** model component identifies and retrieves Gross Profit, EBITDA, Net Income, and Operating Expenses from the financial report.\n* The **Structured Output** component formats extracted data into a structured format for better readability and further processing.\n* The **Parser** component converts extracted data into formatted messages for chat consumption.\n\n\n\n\n\n",
            "display_name": "",
            "documentation": "",
            "template": {}
          },
          "type": "note"
        },
        "dragging": false,
        "height": 688,
        "id": "note-2715s",
        "measured": {
          "height": 688,
          "width": 620
        },
        "position": {
          "x": 270.9912976390468,
          "y": -396.43811550696176
        },
        "resizing": false,
        "selected": false,
        "type": "noteNode",
        "width": 619
      },
      {
        "data": {
<<<<<<< HEAD
          "id": "StructuredOutput-uvBkm",
=======
          "id": "parser-ZMjjt",
>>>>>>> 412fdd20
          "node": {
            "base_classes": [
              "Data",
              "DataFrame"
            ],
            "beta": false,
<<<<<<< HEAD
            "conditional_paths": [],
            "custom_fields": {},
            "description": "Uses an LLM to generate structured data. Ideal for extraction and consistency.",
            "display_name": "Structured Output",
            "documentation": "",
            "edited": false,
            "field_order": [
              "llm",
              "input_value",
              "system_prompt",
              "schema_name",
              "output_schema"
            ],
            "frozen": false,
            "icon": "braces",
=======
            "category": "processing",
            "conditional_paths": [],
            "custom_fields": {},
            "description": "Format a DataFrame or Data object into text using a template. Enable 'Stringify' to convert input into a readable string instead.",
            "display_name": "Parser",
            "documentation": "",
            "edited": false,
            "field_order": [
              "mode",
              "pattern",
              "input_data",
              "sep"
            ],
            "frozen": false,
            "icon": "braces",
            "key": "parser",
>>>>>>> 412fdd20
            "legacy": false,
            "lf_version": "1.4.3",
            "metadata": {},
            "minimized": false,
            "output_types": [],
            "outputs": [
              {
                "allows_loop": false,
                "cache": true,
<<<<<<< HEAD
                "display_name": "Structured Output",
                "group_outputs": false,
                "method": "build_structured_output",
                "name": "structured_output",
                "selected": "Data",
                "tool_mode": true,
                "types": [
                  "Data"
                ],
                "value": "__UNDEFINED__"
              }
            ],
            "pinned": false,
            "template": {
              "_type": "Component",
              "code": {
                "advanced": true,
                "dynamic": true,
                "fileTypes": [],
                "file_path": "",
                "info": "",
                "list": false,
                "load_from_db": false,
                "multiline": true,
                "name": "code",
                "password": false,
                "placeholder": "",
                "required": true,
                "show": true,
                "title_case": false,
                "type": "code",
                "value": "from pydantic import BaseModel, Field, create_model\nfrom trustcall import create_extractor\n\nfrom langflow.base.models.chat_result import get_chat_result\nfrom langflow.custom.custom_component.component import Component\nfrom langflow.helpers.base_model import build_model_from_schema\nfrom langflow.io import (\n    HandleInput,\n    MessageTextInput,\n    MultilineInput,\n    Output,\n    TableInput,\n)\nfrom langflow.schema.data import Data\nfrom langflow.schema.table import EditMode\n\n\nclass StructuredOutputComponent(Component):\n    display_name = \"Structured Output\"\n    description = \"Uses an LLM to generate structured data. Ideal for extraction and consistency.\"\n    name = \"StructuredOutput\"\n    icon = \"braces\"\n\n    inputs = [\n        HandleInput(\n            name=\"llm\",\n            display_name=\"Language Model\",\n            info=\"The language model to use to generate the structured output.\",\n            input_types=[\"LanguageModel\"],\n            required=True,\n        ),\n        MultilineInput(\n            name=\"input_value\",\n            display_name=\"Input Message\",\n            info=\"The input message to the language model.\",\n            tool_mode=True,\n            required=True,\n        ),\n        MultilineInput(\n            name=\"system_prompt\",\n            display_name=\"Format Instructions\",\n            info=\"The instructions to the language model for formatting the output.\",\n            value=(\n                \"You are an AI that extracts one structured JSON object from unstructured text. \"\n                \"Use a predefined schema with expected types (str, int, float, bool, dict). \"\n                \"If multiple structures exist, extract only the first most complete one. \"\n                \"Fill missing or ambiguous values with defaults: null for missing values. \"\n                \"Ignore duplicates and partial repeats. \"\n                \"Always return one valid JSON, never throw errors or return multiple objects.\"\n                \"Output: A single well-formed JSON object, and nothing else.\"\n            ),\n            required=True,\n            advanced=True,\n        ),\n        MessageTextInput(\n            name=\"schema_name\",\n            display_name=\"Schema Name\",\n            info=\"Provide a name for the output data schema.\",\n            advanced=True,\n        ),\n        TableInput(\n            name=\"output_schema\",\n            display_name=\"Output Schema\",\n            info=\"Define the structure and data types for the model's output.\",\n            required=True,\n            # TODO: remove deault value\n            table_schema=[\n                {\n                    \"name\": \"name\",\n                    \"display_name\": \"Name\",\n                    \"type\": \"str\",\n                    \"description\": \"Specify the name of the output field.\",\n                    \"default\": \"field\",\n                    \"edit_mode\": EditMode.INLINE,\n                },\n                {\n                    \"name\": \"description\",\n                    \"display_name\": \"Description\",\n                    \"type\": \"str\",\n                    \"description\": \"Describe the purpose of the output field.\",\n                    \"default\": \"description of field\",\n                    \"edit_mode\": EditMode.POPOVER,\n                },\n                {\n                    \"name\": \"type\",\n                    \"display_name\": \"Type\",\n                    \"type\": \"str\",\n                    \"edit_mode\": EditMode.INLINE,\n                    \"description\": (\"Indicate the data type of the output field (e.g., str, int, float, bool, dict).\"),\n                    \"options\": [\"str\", \"int\", \"float\", \"bool\", \"dict\"],\n                    \"default\": \"str\",\n                },\n                {\n                    \"name\": \"multiple\",\n                    \"display_name\": \"As List\",\n                    \"type\": \"boolean\",\n                    \"description\": \"Set to True if this output field should be a list of the specified type.\",\n                    \"default\": \"False\",\n                    \"edit_mode\": EditMode.INLINE,\n                },\n            ],\n            value=[\n                {\n                    \"name\": \"field\",\n                    \"description\": \"description of field\",\n                    \"type\": \"str\",\n                    \"multiple\": \"False\",\n                }\n            ],\n        ),\n    ]\n\n    outputs = [\n        Output(\n            name=\"structured_output\",\n            display_name=\"Structured Output\",\n            method=\"build_structured_output\",\n        ),\n    ]\n\n    def build_structured_output_base(self):\n        schema_name = self.schema_name or \"OutputModel\"\n\n        if not hasattr(self.llm, \"with_structured_output\"):\n            msg = \"Language model does not support structured output.\"\n            raise TypeError(msg)\n        if not self.output_schema:\n            msg = \"Output schema cannot be empty\"\n            raise ValueError(msg)\n\n        output_model_ = build_model_from_schema(self.output_schema)\n\n        output_model = create_model(\n            schema_name,\n            __doc__=f\"A list of {schema_name}.\",\n            objects=(list[output_model_], Field(description=f\"A list of {schema_name}.\")),  # type: ignore[valid-type]\n        )\n\n        try:\n            llm_with_structured_output = create_extractor(self.llm, tools=[output_model])\n        except NotImplementedError as exc:\n            msg = f\"{self.llm.__class__.__name__} does not support structured output.\"\n            raise TypeError(msg) from exc\n\n        config_dict = {\n            \"run_name\": self.display_name,\n            \"project_name\": self.get_project_name(),\n            \"callbacks\": self.get_langchain_callbacks(),\n        }\n        result = get_chat_result(\n            runnable=llm_with_structured_output,\n            system_message=self.system_prompt,\n            input_value=self.input_value,\n            config=config_dict,\n        )\n\n        # OPTIMIZATION NOTE: Simplified processing based on trustcall response structure\n        # Handle non-dict responses (shouldn't happen with trustcall, but defensive)\n        if not isinstance(result, dict):\n            return result\n\n        # Extract first response and convert BaseModel to dict\n        responses = result.get(\"responses\", [])\n        if not responses:\n            return result\n\n        # Convert BaseModel to dict (creates the \"objects\" key)\n        first_response = responses[0]\n        structured_data = first_response.model_dump() if isinstance(first_response, BaseModel) else first_response\n\n        # Extract the objects array (guaranteed to exist due to our Pydantic model structure)\n        return structured_data.get(\"objects\", structured_data)\n\n    def build_structured_output(self) -> Data:\n        output = self.build_structured_output_base()\n        if not isinstance(output, list) or not output:\n            # handle empty or unexpected type case\n            msg = \"No structured output returned\"\n            raise ValueError(msg)\n        if len(output) != 1:\n            msg = \"Multiple structured outputs returned\"\n            raise ValueError(msg)\n        return Data(data=output[0])\n"
              },
              "input_value": {
                "_input_type": "MessageTextInput",
                "advanced": false,
                "display_name": "Input Message",
                "dynamic": false,
                "info": "The input message to the language model.",
                "input_types": [
                  "Message"
                ],
                "list": false,
                "list_add_label": "Add More",
                "load_from_db": false,
                "name": "input_value",
                "placeholder": "",
                "required": true,
                "show": true,
                "title_case": false,
                "tool_mode": true,
                "trace_as_input": true,
                "trace_as_metadata": true,
                "type": "str",
                "value": ""
              },
              "llm": {
                "_input_type": "HandleInput",
                "advanced": false,
                "display_name": "Language Model",
                "dynamic": false,
                "info": "The language model to use to generate the structured output.",
                "input_types": [
                  "LanguageModel"
                ],
                "list": false,
                "list_add_label": "Add More",
                "name": "llm",
                "placeholder": "",
                "required": true,
                "show": true,
                "title_case": false,
                "trace_as_metadata": true,
                "type": "other",
                "value": ""
              },
              "output_schema": {
                "_input_type": "TableInput",
                "advanced": false,
                "display_name": "Output Schema",
                "dynamic": false,
                "info": "Define the structure and data types for the model's output.",
                "is_list": true,
                "list_add_label": "Add More",
                "load_from_db": false,
                "name": "output_schema",
                "placeholder": "",
                "required": true,
                "show": true,
                "table_icon": "Table",
                "table_schema": {
                  "columns": [
                    {
                      "default": "field",
                      "description": "Specify the name of the output field.",
                      "disable_edit": false,
                      "display_name": "Name",
                      "edit_mode": "inline",
                      "filterable": true,
                      "formatter": "text",
                      "hidden": false,
                      "name": "name",
                      "sortable": true,
                      "type": "text"
                    },
                    {
                      "default": "description of field",
                      "description": "Describe the purpose of the output field.",
                      "disable_edit": false,
                      "display_name": "Description",
                      "edit_mode": "popover",
                      "filterable": true,
                      "formatter": "text",
                      "hidden": false,
                      "name": "description",
                      "sortable": true,
                      "type": "text"
                    },
                    {
                      "default": "text",
                      "description": "Indicate the data type of the output field (e.g., str, int, float, bool, list, dict).",
                      "disable_edit": false,
                      "display_name": "Type",
                      "edit_mode": "inline",
                      "filterable": true,
                      "formatter": "text",
                      "hidden": false,
                      "name": "type",
                      "sortable": true,
                      "type": "text"
                    },
                    {
                      "default": "False",
                      "description": "Set to True if this output field should be a list of the specified type.",
                      "disable_edit": false,
                      "display_name": "Multiple",
                      "edit_mode": "inline",
                      "filterable": true,
                      "formatter": "text",
                      "hidden": false,
                      "name": "multiple",
                      "sortable": true,
                      "type": "boolean"
                    }
                  ]
                },
                "title_case": false,
                "tool_mode": false,
                "trace_as_metadata": true,
                "trigger_icon": "Table",
                "trigger_text": "Open table",
                "type": "table",
                "value": [
                  {
                    "description": "description of field",
                    "multiple": "False",
                    "name": "EBITDA",
                    "type": "text"
                  },
                  {
                    "description": "description of field",
                    "multiple": "False",
                    "name": "NET_INCOME",
                    "type": "text"
                  },
                  {
                    "description": "description of field",
                    "multiple": "False",
                    "name": "GROSS_PROFIT",
                    "type": "text"
                  }
                ]
              },
              "schema_name": {
                "_input_type": "MessageTextInput",
                "advanced": true,
                "display_name": "Schema Name",
                "dynamic": false,
                "info": "Provide a name for the output data schema.",
                "input_types": [
                  "Message"
                ],
                "list": false,
                "list_add_label": "Add More",
                "load_from_db": false,
                "name": "schema_name",
                "placeholder": "",
                "required": false,
                "show": true,
                "title_case": false,
                "tool_mode": false,
                "trace_as_input": true,
                "trace_as_metadata": true,
                "type": "str",
                "value": ""
              },
              "system_prompt": {
                "_input_type": "MultilineInput",
                "advanced": true,
                "display_name": "Format Instructions",
                "dynamic": false,
                "info": "The instructions to the language model for formatting the output.",
                "input_types": [
                  "Message"
                ],
                "list": false,
                "list_add_label": "Add More",
                "load_from_db": false,
                "multiline": true,
                "name": "system_prompt",
                "placeholder": "",
                "required": true,
                "show": true,
                "title_case": false,
                "tool_mode": false,
                "trace_as_input": true,
                "trace_as_metadata": true,
                "type": "str",
                "value": "You are an AI system designed to extract structured information from unstructured text.Given the input_text, return a JSON object with predefined keys based on the expected structure.Extract values accurately and format them according to the specified type (e.g., string, integer, float, date).If a value is missing or cannot be determined, return a default (e.g., null, 0, or 'N/A').If multiple instances of the expected structure exist within the input_text, stream each as a separate JSON object."
              }
            },
            "tool_mode": false
          },
          "selected_output": "structured_output_dataframe",
          "showNode": true,
          "type": "StructuredOutput"
        },
        "dragging": false,
        "id": "StructuredOutput-uvBkm",
        "measured": {
          "height": 349,
          "width": 320
        },
        "position": {
          "x": 1378.7263469848428,
          "y": 167.37722508100572
        },
        "selected": false,
        "type": "genericNode"
      },
      {
        "data": {
          "id": "parser-YBMuU",
          "node": {
            "base_classes": [
              "Message"
            ],
            "beta": false,
            "category": "processing",
            "conditional_paths": [],
            "custom_fields": {},
            "description": "Format a DataFrame or Data object into text using a template. Enable 'Stringify' to convert input into a readable string instead.",
            "display_name": "Parser",
            "documentation": "",
            "edited": false,
            "field_order": [
              "mode",
              "pattern",
              "input_data",
              "sep"
            ],
            "frozen": false,
            "icon": "braces",
            "key": "parser",
            "legacy": false,
            "lf_version": "1.4.3",
            "metadata": {},
            "minimized": false,
            "output_types": [],
            "outputs": [
              {
                "allows_loop": false,
                "cache": true,
=======
>>>>>>> 412fdd20
                "display_name": "Parsed Text",
                "hidden": false,
                "method": "parse_combined_text",
                "name": "parsed_text",
                "selected": "Message",
<<<<<<< HEAD
                "tool_mode": true,
                "types": [
                  "Message"
                ],
                "value": "__UNDEFINED__"
              }
            ],
            "pinned": false,
            "score": 2.220446049250313e-16,
            "template": {
              "_type": "Component",
              "code": {
                "advanced": true,
                "dynamic": true,
                "fileTypes": [],
                "file_path": "",
                "info": "",
                "list": false,
                "load_from_db": false,
                "multiline": true,
                "name": "code",
                "password": false,
                "placeholder": "",
                "required": true,
                "show": true,
                "title_case": false,
                "type": "code",
                "value": "import json\nfrom typing import Any\n\nfrom langflow.custom import Component\nfrom langflow.io import (\n    BoolInput,\n    HandleInput,\n    MessageTextInput,\n    MultilineInput,\n    Output,\n    TabInput,\n)\nfrom langflow.schema import Data, DataFrame\nfrom langflow.schema.message import Message\n\n\nclass ParserComponent(Component):\n    name = \"parser\"\n    display_name = \"Parser\"\n    description = (\n        \"Format a DataFrame or Data object into text using a template. \"\n        \"Enable 'Stringify' to convert input into a readable string instead.\"\n    )\n    icon = \"braces\"\n\n    inputs = [\n        TabInput(\n            name=\"mode\",\n            display_name=\"Mode\",\n            options=[\"Parser\", \"Stringify\"],\n            value=\"Parser\",\n            info=\"Convert into raw string instead of using a template.\",\n            real_time_refresh=True,\n        ),\n        MultilineInput(\n            name=\"pattern\",\n            display_name=\"Template\",\n            info=(\n                \"Use variables within curly brackets to extract column values for DataFrames \"\n                \"or key values for Data.\"\n                \"For example: `Name: {Name}, Age: {Age}, Country: {Country}`\"\n            ),\n            value=\"Text: {text}\",  # Example default\n            dynamic=True,\n            show=True,\n            required=True,\n        ),\n        HandleInput(\n            name=\"input_data\",\n            display_name=\"Data or DataFrame\",\n            input_types=[\"DataFrame\", \"Data\"],\n            info=\"Accepts either a DataFrame or a Data object.\",\n            required=True,\n        ),\n        MessageTextInput(\n            name=\"sep\",\n            display_name=\"Separator\",\n            advanced=True,\n            value=\"\\n\",\n            info=\"String used to separate rows/items.\",\n        ),\n    ]\n\n    outputs = [\n        Output(\n            display_name=\"Parsed Text\",\n            name=\"parsed_text\",\n            info=\"Formatted text output.\",\n            method=\"parse_combined_text\",\n        ),\n    ]\n\n    def update_build_config(self, build_config, field_value, field_name=None):\n        \"\"\"Dynamically hide/show `template` and enforce requirement based on `stringify`.\"\"\"\n        if field_name == \"mode\":\n            build_config[\"pattern\"][\"show\"] = self.mode == \"Parser\"\n            build_config[\"pattern\"][\"required\"] = self.mode == \"Parser\"\n            if field_value:\n                clean_data = BoolInput(\n                    name=\"clean_data\",\n                    display_name=\"Clean Data\",\n                    info=(\n                        \"Enable to clean the data by removing empty rows and lines \"\n                        \"in each cell of the DataFrame/ Data object.\"\n                    ),\n                    value=True,\n                    advanced=True,\n                    required=False,\n                )\n                build_config[\"clean_data\"] = clean_data.to_dict()\n            else:\n                build_config.pop(\"clean_data\", None)\n\n        return build_config\n\n    def _clean_args(self):\n        \"\"\"Prepare arguments based on input type.\"\"\"\n        input_data = self.input_data\n\n        match input_data:\n            case list() if all(isinstance(item, Data) for item in input_data):\n                msg = \"List of Data objects is not supported.\"\n                raise ValueError(msg)\n            case DataFrame():\n                return input_data, None\n            case Data():\n                return None, input_data\n            case dict() if \"data\" in input_data:\n                try:\n                    if \"columns\" in input_data:  # Likely a DataFrame\n                        return DataFrame.from_dict(input_data), None\n                    # Likely a Data object\n                    return None, Data(**input_data)\n                except (TypeError, ValueError, KeyError) as e:\n                    msg = f\"Invalid structured input provided: {e!s}\"\n                    raise ValueError(msg) from e\n            case _:\n                msg = f\"Unsupported input type: {type(input_data)}. Expected DataFrame or Data.\"\n                raise ValueError(msg)\n\n    def parse_combined_text(self) -> Message:\n        \"\"\"Parse all rows/items into a single text or convert input to string if `stringify` is enabled.\"\"\"\n        # Early return for stringify option\n        if self.mode == \"Stringify\":\n            return self.convert_to_string()\n\n        df, data = self._clean_args()\n\n        lines = []\n        if df is not None:\n            for _, row in df.iterrows():\n                formatted_text = self.pattern.format(**row.to_dict())\n                lines.append(formatted_text)\n        elif data is not None:\n            formatted_text = self.pattern.format(**data.data)\n            lines.append(formatted_text)\n\n        combined_text = self.sep.join(lines)\n        self.status = combined_text\n        return Message(text=combined_text)\n\n    def _safe_convert(self, data: Any) -> str:\n        \"\"\"Safely convert input data to string.\"\"\"\n        try:\n            if isinstance(data, str):\n                return data\n            if isinstance(data, Message):\n                return data.get_text()\n            if isinstance(data, Data):\n                return json.dumps(data.data)\n            if isinstance(data, DataFrame):\n                if hasattr(self, \"clean_data\") and self.clean_data:\n                    # Remove empty rows\n                    data = data.dropna(how=\"all\")\n                    # Remove empty lines in each cell\n                    data = data.replace(r\"^\\s*$\", \"\", regex=True)\n                    # Replace multiple newlines with a single newline\n                    data = data.replace(r\"\\n+\", \"\\n\", regex=True)\n                return data.to_markdown(index=False)\n            return str(data)\n        except (ValueError, TypeError, AttributeError) as e:\n            msg = f\"Error converting data: {e!s}\"\n            raise ValueError(msg) from e\n\n    def convert_to_string(self) -> Message:\n        \"\"\"Convert input data to string with proper error handling.\"\"\"\n        result = \"\"\n        if isinstance(self.input_data, list):\n            result = \"\\n\".join([self._safe_convert(item) for item in self.input_data])\n        else:\n            result = self._safe_convert(self.input_data)\n        self.log(f\"Converted to string with length: {len(result)}\")\n\n        message = Message(text=result)\n        self.status = message\n        return message\n"
              },
              "input_data": {
                "_input_type": "HandleInput",
                "advanced": false,
                "display_name": "Data or DataFrame",
                "dynamic": false,
                "info": "Accepts either a DataFrame or a Data object.",
                "input_types": [
                  "DataFrame",
                  "Data"
                ],
                "list": false,
                "list_add_label": "Add More",
                "name": "input_data",
                "placeholder": "",
                "required": true,
                "show": true,
                "title_case": false,
                "trace_as_metadata": true,
                "type": "other",
                "value": ""
              },
              "mode": {
                "_input_type": "TabInput",
                "advanced": false,
                "display_name": "Mode",
                "dynamic": false,
                "info": "Convert into raw string instead of using a template.",
                "name": "mode",
                "options": [
                  "Parser",
                  "Stringify"
                ],
                "placeholder": "",
                "real_time_refresh": true,
                "required": false,
                "show": true,
                "title_case": false,
                "tool_mode": false,
                "trace_as_metadata": true,
                "type": "tab",
                "value": "Parser"
              },
              "pattern": {
                "_input_type": "MultilineInput",
                "advanced": false,
                "copy_field": false,
                "display_name": "Template",
                "dynamic": true,
                "info": "Use variables within curly brackets to extract column values for DataFrames or key values for Data.For example: `Name: {Name}, Age: {Age}, Country: {Country}`",
                "input_types": [
                  "Message"
                ],
                "list": false,
                "list_add_label": "Add More",
                "load_from_db": false,
                "multiline": true,
                "name": "pattern",
                "placeholder": "",
                "required": true,
                "show": true,
                "title_case": false,
                "tool_mode": false,
                "trace_as_input": true,
                "trace_as_metadata": true,
                "type": "str",
                "value": "EBITDA: {EBITDA}  ,  Net Income: {NET_INCOME} , GROSS_PROFIT: {GROSS_PROFIT}"
              },
              "sep": {
                "_input_type": "MessageTextInput",
                "advanced": true,
                "display_name": "Separator",
                "dynamic": false,
                "info": "String used to separate rows/items.",
                "input_types": [
                  "Message"
                ],
                "list": false,
                "list_add_label": "Add More",
                "load_from_db": false,
                "name": "sep",
                "placeholder": "",
                "required": false,
                "show": true,
                "title_case": false,
                "tool_mode": false,
                "trace_as_input": true,
                "trace_as_metadata": true,
                "type": "str",
                "value": "\n"
              }
            },
            "tool_mode": false
          },
          "showNode": true,
          "type": "parser"
        },
        "dragging": false,
        "id": "parser-ZMjjt",
        "measured": {
          "height": 360,
          "width": 320
        },
        "position": {
          "x": 1765.290752395121,
          "y": 164.78283431885177
        },
        "selected": true,
        "type": "genericNode"
      },
      {
        "data": {
          "id": "LanguageModelComponent-jtKdb",
          "node": {
            "base_classes": [
              "LanguageModel",
              "Message"
            ],
            "beta": false,
            "conditional_paths": [],
            "custom_fields": {},
            "description": "Runs a language model given a specified provider. ",
            "display_name": "Language Model",
            "documentation": "",
            "edited": false,
            "field_order": [
              "provider",
              "model_name",
              "api_key",
              "input_value",
              "system_message",
              "stream",
              "temperature"
            ],
            "frozen": false,
            "icon": "brain-circuit",
            "legacy": false,
            "lf_version": "1.4.3",
            "metadata": {
              "keywords": [
                "model",
                "llm",
                "language model",
                "large language model"
              ]
            },
            "minimized": false,
            "output_types": [],
            "outputs": [
              {
                "allows_loop": false,
                "cache": true,
                "display_name": "Model Response",
                "group_outputs": false,
                "method": "text_response",
                "name": "text_output",
                "selected": null,
=======
>>>>>>> 412fdd20
                "tool_mode": true,
                "types": [
                  "Message"
                ],
                "value": "__UNDEFINED__"
              },
              {
                "allows_loop": false,
                "cache": true,
                "display_name": "Language Model",
                "group_outputs": false,
                "method": "build_model",
                "name": "model_output",
                "selected": "LanguageModel",
                "tool_mode": true,
                "types": [
                  "LanguageModel"
                ],
                "value": "__UNDEFINED__"
              }
            ],
            "pinned": false,
<<<<<<< HEAD
            "priority": 0,
            "template": {
              "_type": "Component",
              "api_key": {
                "_input_type": "SecretStrInput",
                "advanced": false,
                "display_name": "OpenAI API Key",
                "dynamic": false,
                "info": "Model Provider API key",
                "input_types": [],
                "load_from_db": true,
                "name": "api_key",
                "password": true,
=======
            "score": 2.220446049250313e-16,
            "template": {
              "_type": "Component",
              "code": {
                "advanced": true,
                "dynamic": true,
                "fileTypes": [],
                "file_path": "",
                "info": "",
                "list": false,
                "load_from_db": false,
                "multiline": true,
                "name": "code",
                "password": false,
                "placeholder": "",
                "required": true,
                "show": true,
                "title_case": false,
                "type": "code",
                "value": "import json\nfrom typing import Any\n\nfrom langflow.custom import Component\nfrom langflow.io import (\n    BoolInput,\n    HandleInput,\n    MessageTextInput,\n    MultilineInput,\n    Output,\n    TabInput,\n)\nfrom langflow.schema import Data, DataFrame\nfrom langflow.schema.message import Message\n\n\nclass ParserComponent(Component):\n    name = \"parser\"\n    display_name = \"Parser\"\n    description = (\n        \"Format a DataFrame or Data object into text using a template. \"\n        \"Enable 'Stringify' to convert input into a readable string instead.\"\n    )\n    icon = \"braces\"\n\n    inputs = [\n        TabInput(\n            name=\"mode\",\n            display_name=\"Mode\",\n            options=[\"Parser\", \"Stringify\"],\n            value=\"Parser\",\n            info=\"Convert into raw string instead of using a template.\",\n            real_time_refresh=True,\n        ),\n        MultilineInput(\n            name=\"pattern\",\n            display_name=\"Template\",\n            info=(\n                \"Use variables within curly brackets to extract column values for DataFrames \"\n                \"or key values for Data.\"\n                \"For example: `Name: {Name}, Age: {Age}, Country: {Country}`\"\n            ),\n            value=\"Text: {text}\",  # Example default\n            dynamic=True,\n            show=True,\n            required=True,\n        ),\n        HandleInput(\n            name=\"input_data\",\n            display_name=\"Data or DataFrame\",\n            input_types=[\"DataFrame\", \"Data\"],\n            info=\"Accepts either a DataFrame or a Data object.\",\n            required=True,\n        ),\n        MessageTextInput(\n            name=\"sep\",\n            display_name=\"Separator\",\n            advanced=True,\n            value=\"\\n\",\n            info=\"String used to separate rows/items.\",\n        ),\n    ]\n\n    outputs = [\n        Output(\n            display_name=\"Parsed Text\",\n            name=\"parsed_text\",\n            info=\"Formatted text output.\",\n            method=\"parse_combined_text\",\n        ),\n    ]\n\n    def update_build_config(self, build_config, field_value, field_name=None):\n        \"\"\"Dynamically hide/show `template` and enforce requirement based on `stringify`.\"\"\"\n        if field_name == \"mode\":\n            build_config[\"pattern\"][\"show\"] = self.mode == \"Parser\"\n            build_config[\"pattern\"][\"required\"] = self.mode == \"Parser\"\n            if field_value:\n                clean_data = BoolInput(\n                    name=\"clean_data\",\n                    display_name=\"Clean Data\",\n                    info=(\n                        \"Enable to clean the data by removing empty rows and lines \"\n                        \"in each cell of the DataFrame/ Data object.\"\n                    ),\n                    value=True,\n                    advanced=True,\n                    required=False,\n                )\n                build_config[\"clean_data\"] = clean_data.to_dict()\n            else:\n                build_config.pop(\"clean_data\", None)\n\n        return build_config\n\n    def _clean_args(self):\n        \"\"\"Prepare arguments based on input type.\"\"\"\n        input_data = self.input_data\n\n        match input_data:\n            case list() if all(isinstance(item, Data) for item in input_data):\n                msg = \"List of Data objects is not supported.\"\n                raise ValueError(msg)\n            case DataFrame():\n                return input_data, None\n            case Data():\n                return None, input_data\n            case dict() if \"data\" in input_data:\n                try:\n                    if \"columns\" in input_data:  # Likely a DataFrame\n                        return DataFrame.from_dict(input_data), None\n                    # Likely a Data object\n                    return None, Data(**input_data)\n                except (TypeError, ValueError, KeyError) as e:\n                    msg = f\"Invalid structured input provided: {e!s}\"\n                    raise ValueError(msg) from e\n            case _:\n                msg = f\"Unsupported input type: {type(input_data)}. Expected DataFrame or Data.\"\n                raise ValueError(msg)\n\n    def parse_combined_text(self) -> Message:\n        \"\"\"Parse all rows/items into a single text or convert input to string if `stringify` is enabled.\"\"\"\n        # Early return for stringify option\n        if self.mode == \"Stringify\":\n            return self.convert_to_string()\n\n        df, data = self._clean_args()\n\n        lines = []\n        if df is not None:\n            for _, row in df.iterrows():\n                formatted_text = self.pattern.format(**row.to_dict())\n                lines.append(formatted_text)\n        elif data is not None:\n            formatted_text = self.pattern.format(**data.data)\n            lines.append(formatted_text)\n\n        combined_text = self.sep.join(lines)\n        self.status = combined_text\n        return Message(text=combined_text)\n\n    def _safe_convert(self, data: Any) -> str:\n        \"\"\"Safely convert input data to string.\"\"\"\n        try:\n            if isinstance(data, str):\n                return data\n            if isinstance(data, Message):\n                return data.get_text()\n            if isinstance(data, Data):\n                return json.dumps(data.data)\n            if isinstance(data, DataFrame):\n                if hasattr(self, \"clean_data\") and self.clean_data:\n                    # Remove empty rows\n                    data = data.dropna(how=\"all\")\n                    # Remove empty lines in each cell\n                    data = data.replace(r\"^\\s*$\", \"\", regex=True)\n                    # Replace multiple newlines with a single newline\n                    data = data.replace(r\"\\n+\", \"\\n\", regex=True)\n                return data.to_markdown(index=False)\n            return str(data)\n        except (ValueError, TypeError, AttributeError) as e:\n            msg = f\"Error converting data: {e!s}\"\n            raise ValueError(msg) from e\n\n    def convert_to_string(self) -> Message:\n        \"\"\"Convert input data to string with proper error handling.\"\"\"\n        result = \"\"\n        if isinstance(self.input_data, list):\n            result = \"\\n\".join([self._safe_convert(item) for item in self.input_data])\n        else:\n            result = self._safe_convert(self.input_data)\n        self.log(f\"Converted to string with length: {len(result)}\")\n\n        message = Message(text=result)\n        self.status = message\n        return message\n"
              },
              "input_data": {
                "_input_type": "HandleInput",
                "advanced": false,
                "display_name": "Data or DataFrame",
                "dynamic": false,
                "info": "Accepts either a DataFrame or a Data object.",
                "input_types": [
                  "DataFrame",
                  "Data"
                ],
                "list": false,
                "list_add_label": "Add More",
                "name": "input_data",
                "placeholder": "",
                "required": true,
                "show": true,
                "title_case": false,
                "trace_as_metadata": true,
                "type": "other",
                "value": ""
              },
              "mode": {
                "_input_type": "TabInput",
                "advanced": false,
                "display_name": "Mode",
                "dynamic": false,
                "info": "Convert into raw string instead of using a template.",
                "name": "mode",
                "options": [
                  "Parser",
                  "Stringify"
                ],
                "placeholder": "",
                "real_time_refresh": true,
                "required": false,
                "show": true,
                "title_case": false,
                "tool_mode": false,
                "trace_as_metadata": true,
                "type": "tab",
                "value": "Parser"
              },
              "pattern": {
                "_input_type": "MultilineInput",
                "advanced": false,
                "copy_field": false,
                "display_name": "Template",
                "dynamic": true,
                "info": "Use variables within curly brackets to extract column values for DataFrames or key values for Data.For example: `Name: {Name}, Age: {Age}, Country: {Country}`",
                "input_types": [
                  "Message"
                ],
                "list": false,
                "list_add_label": "Add More",
                "load_from_db": false,
                "multiline": true,
                "name": "pattern",
                "placeholder": "",
                "required": true,
                "show": true,
                "title_case": false,
                "tool_mode": false,
                "trace_as_input": true,
                "trace_as_metadata": true,
                "type": "str",
                "value": "EBITDA: {EBITDA}  ,  Net Income: {NET_INCOME} , GROSS_PROFIT: {GROSS_PROFIT}"
              },
              "sep": {
                "_input_type": "MessageTextInput",
                "advanced": true,
                "display_name": "Separator",
                "dynamic": false,
                "info": "String used to separate rows/items.",
                "input_types": [
                  "Message"
                ],
                "list": false,
                "list_add_label": "Add More",
                "load_from_db": false,
                "name": "sep",
>>>>>>> 412fdd20
                "placeholder": "",
                "real_time_refresh": true,
                "required": false,
                "show": true,
                "title_case": false,
                "type": "str",
<<<<<<< HEAD
=======
                "value": "\n"
              }
            },
            "tool_mode": false
          },
          "showNode": true,
          "type": "parser"
        },
        "dragging": false,
        "id": "parser-ZMjjt",
        "measured": {
          "height": 360,
          "width": 320
        },
        "position": {
          "x": 1765.290752395121,
          "y": 164.78283431885177
        },
        "selected": true,
        "type": "genericNode"
      },
      {
        "data": {
          "id": "LanguageModelComponent-jtKdb",
          "node": {
            "base_classes": [
              "LanguageModel",
              "Message"
            ],
            "beta": false,
            "conditional_paths": [],
            "custom_fields": {},
            "description": "Runs a language model given a specified provider. ",
            "display_name": "Language Model",
            "documentation": "",
            "edited": false,
            "field_order": [
              "provider",
              "model_name",
              "api_key",
              "input_value",
              "system_message",
              "stream",
              "temperature"
            ],
            "frozen": false,
            "icon": "brain-circuit",
            "legacy": false,
            "lf_version": "1.4.3",
            "metadata": {
              "keywords": [
                "model",
                "llm",
                "language model",
                "large language model"
              ]
            },
            "minimized": false,
            "output_types": [],
            "outputs": [
              {
                "allows_loop": false,
                "cache": true,
                "display_name": "Model Response",
                "group_outputs": false,
                "method": "text_response",
                "name": "text_output",
                "selected": null,
                "tool_mode": true,
                "types": [
                  "Message"
                ],
                "value": "__UNDEFINED__"
              },
              {
                "allows_loop": false,
                "cache": true,
                "display_name": "Language Model",
                "group_outputs": false,
                "method": "build_model",
                "name": "model_output",
                "selected": "LanguageModel",
                "tool_mode": true,
                "types": [
                  "LanguageModel"
                ],
                "value": "__UNDEFINED__"
              }
            ],
            "pinned": false,
            "priority": 0,
            "template": {
              "_type": "Component",
              "api_key": {
                "_input_type": "SecretStrInput",
                "advanced": false,
                "display_name": "OpenAI API Key",
                "dynamic": false,
                "info": "Model Provider API key",
                "input_types": [],
                "load_from_db": true,
                "name": "api_key",
                "password": true,
                "placeholder": "",
                "real_time_refresh": true,
                "required": false,
                "show": true,
                "title_case": false,
                "type": "str",
>>>>>>> 412fdd20
                "value": "OPENAI_API_KEY"
              },
              "code": {
                "advanced": true,
                "dynamic": true,
                "fileTypes": [],
                "file_path": "",
                "info": "",
                "list": false,
                "load_from_db": false,
                "multiline": true,
                "name": "code",
                "password": false,
                "placeholder": "",
                "required": true,
                "show": true,
                "title_case": false,
                "type": "code",
                "value": "from typing import Any\n\nfrom langchain_anthropic import ChatAnthropic\nfrom langchain_google_genai import ChatGoogleGenerativeAI\nfrom langchain_openai import ChatOpenAI\n\nfrom langflow.base.models.anthropic_constants import ANTHROPIC_MODELS\nfrom langflow.base.models.google_generative_ai_constants import GOOGLE_GENERATIVE_AI_MODELS\nfrom langflow.base.models.model import LCModelComponent\nfrom langflow.base.models.openai_constants import OPENAI_MODEL_NAMES\nfrom langflow.field_typing import LanguageModel\nfrom langflow.field_typing.range_spec import RangeSpec\nfrom langflow.inputs.inputs import BoolInput\nfrom langflow.io import DropdownInput, MessageInput, MultilineInput, SecretStrInput, SliderInput\nfrom langflow.schema.dotdict import dotdict\n\n\nclass LanguageModelComponent(LCModelComponent):\n    display_name = \"Language Model\"\n    description = \"Runs a language model given a specified provider. \"\n    icon = \"brain-circuit\"\n    category = \"models\"\n    priority = 0  # Set priority to 0 to make it appear first\n\n    inputs = [\n        DropdownInput(\n            name=\"provider\",\n            display_name=\"Model Provider\",\n            options=[\"OpenAI\", \"Anthropic\", \"Google\"],\n            value=\"OpenAI\",\n            info=\"Select the model provider\",\n            real_time_refresh=True,\n            options_metadata=[{\"icon\": \"OpenAI\"}, {\"icon\": \"Anthropic\"}, {\"icon\": \"Google\"}],\n        ),\n        DropdownInput(\n            name=\"model_name\",\n            display_name=\"Model Name\",\n            options=OPENAI_MODEL_NAMES,\n            value=OPENAI_MODEL_NAMES[0],\n            info=\"Select the model to use\",\n        ),\n        SecretStrInput(\n            name=\"api_key\",\n            display_name=\"OpenAI API Key\",\n            info=\"Model Provider API key\",\n            required=False,\n            show=True,\n            real_time_refresh=True,\n        ),\n        MessageInput(\n            name=\"input_value\",\n            display_name=\"Input\",\n            info=\"The input text to send to the model\",\n        ),\n        MultilineInput(\n            name=\"system_message\",\n            display_name=\"System Message\",\n            info=\"A system message that helps set the behavior of the assistant\",\n            advanced=True,\n        ),\n        BoolInput(\n            name=\"stream\",\n            display_name=\"Stream\",\n            info=\"Whether to stream the response\",\n            value=False,\n            advanced=True,\n        ),\n        SliderInput(\n            name=\"temperature\",\n            display_name=\"Temperature\",\n            value=0.1,\n            info=\"Controls randomness in responses\",\n            range_spec=RangeSpec(min=0, max=1, step=0.01),\n            advanced=True,\n        ),\n    ]\n\n    def build_model(self) -> LanguageModel:\n        provider = self.provider\n        model_name = self.model_name\n        temperature = self.temperature\n        stream = self.stream\n\n        if provider == \"OpenAI\":\n            if not self.api_key:\n                msg = \"OpenAI API key is required when using OpenAI provider\"\n                raise ValueError(msg)\n            return ChatOpenAI(\n                model_name=model_name,\n                temperature=temperature,\n                streaming=stream,\n                openai_api_key=self.api_key,\n            )\n        if provider == \"Anthropic\":\n            if not self.api_key:\n                msg = \"Anthropic API key is required when using Anthropic provider\"\n                raise ValueError(msg)\n            return ChatAnthropic(\n                model=model_name,\n                temperature=temperature,\n                streaming=stream,\n                anthropic_api_key=self.api_key,\n            )\n        if provider == \"Google\":\n            if not self.api_key:\n                msg = \"Google API key is required when using Google provider\"\n                raise ValueError(msg)\n            return ChatGoogleGenerativeAI(\n                model=model_name,\n                temperature=temperature,\n                streaming=stream,\n                google_api_key=self.api_key,\n            )\n        msg = f\"Unknown provider: {provider}\"\n        raise ValueError(msg)\n\n    def update_build_config(self, build_config: dotdict, field_value: Any, field_name: str | None = None) -> dotdict:\n        if field_name == \"provider\":\n            if field_value == \"OpenAI\":\n                build_config[\"model_name\"][\"options\"] = OPENAI_MODEL_NAMES\n                build_config[\"model_name\"][\"value\"] = OPENAI_MODEL_NAMES[0]\n                build_config[\"api_key\"][\"display_name\"] = \"OpenAI API Key\"\n            elif field_value == \"Anthropic\":\n                build_config[\"model_name\"][\"options\"] = ANTHROPIC_MODELS\n                build_config[\"model_name\"][\"value\"] = ANTHROPIC_MODELS[0]\n                build_config[\"api_key\"][\"display_name\"] = \"Anthropic API Key\"\n            elif field_value == \"Google\":\n                build_config[\"model_name\"][\"options\"] = GOOGLE_GENERATIVE_AI_MODELS\n                build_config[\"model_name\"][\"value\"] = GOOGLE_GENERATIVE_AI_MODELS[0]\n                build_config[\"api_key\"][\"display_name\"] = \"Google API Key\"\n        return build_config\n"
<<<<<<< HEAD
              },
              "input_value": {
                "_input_type": "MessageTextInput",
                "advanced": false,
                "display_name": "Input",
                "dynamic": false,
                "info": "The input text to send to the model",
                "input_types": [
                  "Message"
                ],
                "list": false,
                "list_add_label": "Add More",
                "load_from_db": false,
                "name": "input_value",
=======
              },
              "input_value": {
                "_input_type": "MessageTextInput",
                "advanced": false,
                "display_name": "Input",
                "dynamic": false,
                "info": "The input text to send to the model",
                "input_types": [
                  "Message"
                ],
                "list": false,
                "list_add_label": "Add More",
                "load_from_db": false,
                "name": "input_value",
                "placeholder": "",
                "required": false,
                "show": true,
                "title_case": false,
                "tool_mode": false,
                "trace_as_input": true,
                "trace_as_metadata": true,
                "type": "str",
                "value": ""
              },
              "model_name": {
                "_input_type": "DropdownInput",
                "advanced": false,
                "combobox": false,
                "dialog_inputs": {},
                "display_name": "Model Name",
                "dynamic": false,
                "info": "Select the model to use",
                "name": "model_name",
                "options": [
                  "gpt-4o-mini",
                  "gpt-4o",
                  "gpt-4.1",
                  "gpt-4.1-mini",
                  "gpt-4.1-nano",
                  "gpt-4.5-preview",
                  "gpt-4-turbo",
                  "gpt-4-turbo-preview",
                  "gpt-4",
                  "gpt-3.5-turbo"
                ],
                "options_metadata": [],
>>>>>>> 412fdd20
                "placeholder": "",
                "required": false,
                "show": true,
                "title_case": false,
                "toggle": false,
                "tool_mode": false,
                "trace_as_metadata": true,
                "type": "str",
<<<<<<< HEAD
                "value": ""
              },
              "model_name": {
=======
                "value": "gpt-4o-mini"
              },
              "provider": {
>>>>>>> 412fdd20
                "_input_type": "DropdownInput",
                "advanced": false,
                "combobox": false,
                "dialog_inputs": {},
<<<<<<< HEAD
                "display_name": "Model Name",
                "dynamic": false,
                "info": "Select the model to use",
                "name": "model_name",
                "options": [
                  "gpt-4o-mini",
                  "gpt-4o",
                  "gpt-4.1",
                  "gpt-4.1-mini",
                  "gpt-4.1-nano",
                  "gpt-4.5-preview",
                  "gpt-4-turbo",
                  "gpt-4-turbo-preview",
                  "gpt-4",
                  "gpt-3.5-turbo"
=======
                "display_name": "Model Provider",
                "dynamic": false,
                "info": "Select the model provider",
                "name": "provider",
                "options": [
                  "OpenAI",
                  "Anthropic",
                  "Google"
                ],
                "options_metadata": [
                  {
                    "icon": "OpenAI"
                  },
                  {
                    "icon": "Anthropic"
                  },
                  {
                    "icon": "Google"
                  }
>>>>>>> 412fdd20
                ],
                "placeholder": "",
                "real_time_refresh": true,
                "required": false,
                "show": true,
                "title_case": false,
                "toggle": false,
                "tool_mode": false,
                "trace_as_metadata": true,
                "type": "str",
<<<<<<< HEAD
                "value": "gpt-4o-mini"
              },
              "provider": {
                "_input_type": "DropdownInput",
                "advanced": false,
                "combobox": false,
                "dialog_inputs": {},
                "display_name": "Model Provider",
                "dynamic": false,
                "info": "Select the model provider",
                "name": "provider",
                "options": [
                  "OpenAI",
                  "Anthropic",
                  "Google"
                ],
                "options_metadata": [
                  {
                    "icon": "OpenAI"
                  },
                  {
                    "icon": "Anthropic"
                  },
                  {
                    "icon": "Google"
                  }
                ],
=======
                "value": "OpenAI"
              },
              "stream": {
                "_input_type": "BoolInput",
                "advanced": true,
                "display_name": "Stream",
                "dynamic": false,
                "info": "Whether to stream the response",
                "list": false,
                "list_add_label": "Add More",
                "name": "stream",
                "placeholder": "",
                "required": false,
                "show": true,
                "title_case": false,
                "tool_mode": false,
                "trace_as_metadata": true,
                "type": "bool",
                "value": false
              },
              "system_message": {
                "_input_type": "MessageTextInput",
                "advanced": true,
                "display_name": "System Message",
                "dynamic": false,
                "info": "A system message that helps set the behavior of the assistant",
                "input_types": [
                  "Message"
                ],
                "list": false,
                "list_add_label": "Add More",
                "load_from_db": false,
                "name": "system_message",
>>>>>>> 412fdd20
                "placeholder": "",
                "real_time_refresh": true,
                "required": false,
                "show": true,
                "title_case": false,
                "toggle": false,
                "tool_mode": false,
                "trace_as_metadata": true,
                "type": "str",
                "value": "OpenAI"
              },
<<<<<<< HEAD
              "stream": {
                "_input_type": "BoolInput",
                "advanced": true,
                "display_name": "Stream",
                "dynamic": false,
                "info": "Whether to stream the response",
                "list": false,
                "list_add_label": "Add More",
                "name": "stream",
                "placeholder": "",
                "required": false,
                "show": true,
                "title_case": false,
                "tool_mode": false,
                "trace_as_metadata": true,
                "type": "bool",
                "value": false
              },
              "system_message": {
                "_input_type": "MessageTextInput",
                "advanced": true,
                "display_name": "System Message",
                "dynamic": false,
                "info": "A system message that helps set the behavior of the assistant",
                "input_types": [
                  "Message"
                ],
                "list": false,
                "list_add_label": "Add More",
                "load_from_db": false,
                "name": "system_message",
=======
              "temperature": {
                "_input_type": "SliderInput",
                "advanced": true,
                "display_name": "Temperature",
                "dynamic": false,
                "info": "Controls randomness in responses",
                "max_label": "",
                "max_label_icon": "",
                "min_label": "",
                "min_label_icon": "",
                "name": "temperature",
>>>>>>> 412fdd20
                "placeholder": "",
                "range_spec": {
                  "max": 1,
                  "min": 0,
                  "step": 0.01,
                  "step_type": "float"
                },
                "required": false,
                "show": true,
                "slider_buttons": false,
                "slider_buttons_options": [],
                "slider_input": false,
                "title_case": false,
                "tool_mode": false,
<<<<<<< HEAD
                "trace_as_input": true,
                "trace_as_metadata": true,
                "type": "str",
                "value": ""
              },
              "temperature": {
                "_input_type": "SliderInput",
                "advanced": true,
                "display_name": "Temperature",
                "dynamic": false,
                "info": "Controls randomness in responses",
                "max_label": "",
                "max_label_icon": "",
                "min_label": "",
                "min_label_icon": "",
                "name": "temperature",
                "placeholder": "",
                "range_spec": {
                  "max": 1,
                  "min": 0,
                  "step": 0.01,
                  "step_type": "float"
                },
                "required": false,
                "show": true,
                "slider_buttons": false,
                "slider_buttons_options": [],
                "slider_input": false,
                "title_case": false,
                "tool_mode": false,
=======
>>>>>>> 412fdd20
                "type": "slider",
                "value": 0.1
              }
            },
            "tool_mode": false
          },
          "selected_output": "model_output",
          "showNode": true,
          "type": "LanguageModelComponent"
        },
        "dragging": false,
        "id": "LanguageModelComponent-jtKdb",
        "measured": {
          "height": 450,
          "width": 320
        },
        "position": {
          "x": 912.2321256553546,
          "y": -350.4215686841271
        },
        "selected": false,
        "type": "genericNode"
      },
      {
        "data": {
          "id": "StructuredOutput-2t0FB",
          "node": {
            "base_classes": [
              "Data"
            ],
            "beta": false,
            "conditional_paths": [],
            "custom_fields": {},
            "description": "Uses an LLM to generate structured data. Ideal for extraction and consistency.",
            "display_name": "Structured Output",
            "documentation": "",
            "edited": false,
            "field_order": [
              "llm",
              "input_value",
              "system_prompt",
              "schema_name",
              "output_schema"
            ],
            "frozen": false,
            "icon": "braces",
            "legacy": false,
            "lf_version": "1.4.3",
            "metadata": {},
            "minimized": false,
            "output_types": [],
            "outputs": [
              {
                "allows_loop": false,
                "cache": true,
                "display_name": "Structured Output",
                "group_outputs": false,
                "method": "build_structured_output",
                "name": "structured_output",
                "selected": "Data",
                "tool_mode": true,
                "types": [
                  "Data"
                ],
                "value": "__UNDEFINED__"
              }
            ],
            "pinned": false,
            "template": {
              "_type": "Component",
              "code": {
                "advanced": true,
                "dynamic": true,
                "fileTypes": [],
                "file_path": "",
                "info": "",
                "list": false,
                "load_from_db": false,
                "multiline": true,
                "name": "code",
                "password": false,
                "placeholder": "",
                "required": true,
                "show": true,
                "title_case": false,
                "type": "code",
                "value": "from pydantic import BaseModel, Field, create_model\nfrom trustcall import create_extractor\n\nfrom langflow.base.models.chat_result import get_chat_result\nfrom langflow.custom.custom_component.component import Component\nfrom langflow.helpers.base_model import build_model_from_schema\nfrom langflow.io import (\n    HandleInput,\n    MessageTextInput,\n    MultilineInput,\n    Output,\n    TableInput,\n)\nfrom langflow.schema.data import Data\nfrom langflow.schema.table import EditMode\n\n\nclass StructuredOutputComponent(Component):\n    display_name = \"Structured Output\"\n    description = \"Uses an LLM to generate structured data. Ideal for extraction and consistency.\"\n    name = \"StructuredOutput\"\n    icon = \"braces\"\n\n    inputs = [\n        HandleInput(\n            name=\"llm\",\n            display_name=\"Language Model\",\n            info=\"The language model to use to generate the structured output.\",\n            input_types=[\"LanguageModel\"],\n            required=True,\n        ),\n        MultilineInput(\n            name=\"input_value\",\n            display_name=\"Input Message\",\n            info=\"The input message to the language model.\",\n            tool_mode=True,\n            required=True,\n        ),\n        MultilineInput(\n            name=\"system_prompt\",\n            display_name=\"Format Instructions\",\n            info=\"The instructions to the language model for formatting the output.\",\n            value=(\n                \"You are an AI that extracts one structured JSON object from unstructured text. \"\n                \"Use a predefined schema with expected types (str, int, float, bool, dict). \"\n                \"If multiple structures exist, extract only the first most complete one. \"\n                \"Fill missing or ambiguous values with defaults: null for missing values. \"\n                \"Ignore duplicates and partial repeats. \"\n                \"Always return one valid JSON, never throw errors or return multiple objects.\"\n                \"Output: A single well-formed JSON object, and nothing else.\"\n            ),\n            required=True,\n            advanced=True,\n        ),\n        MessageTextInput(\n            name=\"schema_name\",\n            display_name=\"Schema Name\",\n            info=\"Provide a name for the output data schema.\",\n            advanced=True,\n        ),\n        TableInput(\n            name=\"output_schema\",\n            display_name=\"Output Schema\",\n            info=\"Define the structure and data types for the model's output.\",\n            required=True,\n            # TODO: remove deault value\n            table_schema=[\n                {\n                    \"name\": \"name\",\n                    \"display_name\": \"Name\",\n                    \"type\": \"str\",\n                    \"description\": \"Specify the name of the output field.\",\n                    \"default\": \"field\",\n                    \"edit_mode\": EditMode.INLINE,\n                },\n                {\n                    \"name\": \"description\",\n                    \"display_name\": \"Description\",\n                    \"type\": \"str\",\n                    \"description\": \"Describe the purpose of the output field.\",\n                    \"default\": \"description of field\",\n                    \"edit_mode\": EditMode.POPOVER,\n                },\n                {\n                    \"name\": \"type\",\n                    \"display_name\": \"Type\",\n                    \"type\": \"str\",\n                    \"edit_mode\": EditMode.INLINE,\n                    \"description\": (\"Indicate the data type of the output field (e.g., str, int, float, bool, dict).\"),\n                    \"options\": [\"str\", \"int\", \"float\", \"bool\", \"dict\"],\n                    \"default\": \"str\",\n                },\n                {\n                    \"name\": \"multiple\",\n                    \"display_name\": \"As List\",\n                    \"type\": \"boolean\",\n                    \"description\": \"Set to True if this output field should be a list of the specified type.\",\n                    \"default\": \"False\",\n                    \"edit_mode\": EditMode.INLINE,\n                },\n            ],\n            value=[\n                {\n                    \"name\": \"field\",\n                    \"description\": \"description of field\",\n                    \"type\": \"str\",\n                    \"multiple\": \"False\",\n                }\n            ],\n        ),\n    ]\n\n    outputs = [\n        Output(\n            name=\"structured_output\",\n            display_name=\"Structured Output\",\n            method=\"build_structured_output\",\n        ),\n    ]\n\n    def build_structured_output_base(self):\n        schema_name = self.schema_name or \"OutputModel\"\n\n        if not hasattr(self.llm, \"with_structured_output\"):\n            msg = \"Language model does not support structured output.\"\n            raise TypeError(msg)\n        if not self.output_schema:\n            msg = \"Output schema cannot be empty\"\n            raise ValueError(msg)\n\n        output_model_ = build_model_from_schema(self.output_schema)\n\n        output_model = create_model(\n            schema_name,\n            __doc__=f\"A list of {schema_name}.\",\n            objects=(list[output_model_], Field(description=f\"A list of {schema_name}.\")),  # type: ignore[valid-type]\n        )\n\n        try:\n            llm_with_structured_output = create_extractor(self.llm, tools=[output_model])\n        except NotImplementedError as exc:\n            msg = f\"{self.llm.__class__.__name__} does not support structured output.\"\n            raise TypeError(msg) from exc\n\n        config_dict = {\n            \"run_name\": self.display_name,\n            \"project_name\": self.get_project_name(),\n            \"callbacks\": self.get_langchain_callbacks(),\n        }\n        result = get_chat_result(\n            runnable=llm_with_structured_output,\n            system_message=self.system_prompt,\n            input_value=self.input_value,\n            config=config_dict,\n        )\n\n        # OPTIMIZATION NOTE: Simplified processing based on trustcall response structure\n        # Handle non-dict responses (shouldn't happen with trustcall, but defensive)\n        if not isinstance(result, dict):\n            return result\n\n        # Extract first response and convert BaseModel to dict\n        responses = result.get(\"responses\", [])\n        if not responses:\n            return result\n\n        # Convert BaseModel to dict (creates the \"objects\" key)\n        first_response = responses[0]\n        structured_data = first_response.model_dump() if isinstance(first_response, BaseModel) else first_response\n\n        # Extract the objects array (guaranteed to exist due to our Pydantic model structure)\n        return structured_data.get(\"objects\", structured_data)\n\n    def build_structured_output(self) -> Data:\n        output = self.build_structured_output_base()\n        if not isinstance(output, list) or not output:\n            # handle empty or unexpected type case\n            msg = \"No structured output returned\"\n            raise ValueError(msg)\n        if len(output) != 1:\n            msg = \"Multiple structured outputs returned\"\n            raise ValueError(msg)\n        return Data(data=output[0])\n"
              },
              "input_value": {
                "_input_type": "MessageTextInput",
                "advanced": false,
                "display_name": "Input Message",
                "dynamic": false,
                "info": "The input message to the language model.",
                "input_types": [
                  "Message"
                ],
                "list": false,
                "list_add_label": "Add More",
                "load_from_db": false,
                "name": "input_value",
                "placeholder": "",
                "required": true,
                "show": true,
                "title_case": false,
                "tool_mode": true,
                "trace_as_input": true,
                "trace_as_metadata": true,
                "type": "str",
                "value": ""
              },
              "llm": {
                "_input_type": "HandleInput",
                "advanced": false,
                "display_name": "Language Model",
                "dynamic": false,
                "info": "The language model to use to generate the structured output.",
                "input_types": [
                  "LanguageModel"
                ],
                "list": false,
                "list_add_label": "Add More",
                "name": "llm",
                "placeholder": "",
                "required": true,
                "show": true,
                "title_case": false,
                "trace_as_metadata": true,
                "type": "other",
                "value": ""
              },
              "output_schema": {
                "_input_type": "TableInput",
                "advanced": false,
                "display_name": "Output Schema",
                "dynamic": false,
                "info": "Define the structure and data types for the model's output.",
                "is_list": true,
                "list_add_label": "Add More",
                "name": "output_schema",
                "placeholder": "",
                "required": true,
                "show": true,
                "table_icon": "Table",
                "table_schema": {
                  "columns": [
                    {
                      "default": "field",
                      "description": "Specify the name of the output field.",
                      "disable_edit": false,
                      "display_name": "Name",
                      "edit_mode": "inline",
                      "filterable": true,
                      "formatter": "text",
                      "hidden": false,
                      "name": "name",
                      "sortable": true,
                      "type": "str"
                    },
                    {
                      "default": "description of field",
                      "description": "Describe the purpose of the output field.",
                      "disable_edit": false,
                      "display_name": "Description",
                      "edit_mode": "popover",
                      "filterable": true,
                      "formatter": "text",
                      "hidden": false,
                      "name": "description",
                      "sortable": true,
                      "type": "str"
                    },
                    {
                      "default": "str",
                      "description": "Indicate the data type of the output field (e.g., str, int, float, bool, dict).",
                      "disable_edit": false,
                      "display_name": "Type",
                      "edit_mode": "inline",
                      "filterable": true,
                      "formatter": "text",
                      "hidden": false,
                      "name": "type",
                      "options": [
                        "str",
                        "int",
                        "float",
                        "bool",
                        "dict"
                      ],
                      "sortable": true,
                      "type": "str"
                    },
                    {
                      "default": false,
                      "description": "Set to True if this output field should be a list of the specified type.",
                      "disable_edit": false,
                      "display_name": "As List",
                      "edit_mode": "inline",
                      "filterable": true,
                      "formatter": "boolean",
                      "hidden": false,
                      "name": "multiple",
                      "sortable": true,
                      "type": "boolean"
                    }
                  ]
                },
                "title_case": false,
                "tool_mode": false,
                "trace_as_metadata": true,
                "trigger_icon": "Table",
                "trigger_text": "Open table",
                "type": "table",
                "value": [
                  {
                    "description": "description of field",
                    "multiple": "False",
                    "name": "EBITDA",
                    "type": "str"
                  },
                  {
                    "description": "description of field",
                    "multiple": false,
                    "name": "NET_INCOME",
                    "type": "str"
                  },
                  {
                    "description": "description of field",
                    "multiple": false,
                    "name": "GROSS_PROFIT",
                    "type": "str"
                  }
                ]
              },
              "schema_name": {
                "_input_type": "MessageTextInput",
                "advanced": true,
                "display_name": "Schema Name",
                "dynamic": false,
                "info": "Provide a name for the output data schema.",
                "input_types": [
                  "Message"
                ],
                "list": false,
                "list_add_label": "Add More",
                "load_from_db": false,
                "name": "schema_name",
                "placeholder": "",
                "required": false,
                "show": true,
                "title_case": false,
                "tool_mode": false,
                "trace_as_input": true,
                "trace_as_metadata": true,
                "type": "str",
                "value": ""
              },
              "system_prompt": {
                "_input_type": "MultilineInput",
                "advanced": true,
                "copy_field": false,
                "display_name": "Format Instructions",
                "dynamic": false,
                "info": "The instructions to the language model for formatting the output.",
                "input_types": [
                  "Message"
                ],
                "list": false,
                "list_add_label": "Add More",
                "load_from_db": false,
                "multiline": true,
                "name": "system_prompt",
                "placeholder": "",
                "required": true,
                "show": true,
                "title_case": false,
                "tool_mode": false,
                "trace_as_input": true,
                "trace_as_metadata": true,
                "type": "str",
                "value": "You are an AI system designed to extract structured information from unstructured text.Given the input_text, return a JSON object with predefined keys based on the expected structure.Extract values accurately and format them according to the specified type (e.g., string, integer, float, date).If a value is missing or cannot be determined, return a default (e.g., null, 0, or 'N/A').If multiple instances of the expected structure exist within the input_text, stream each as a separate JSON object."
              }
            },
            "tool_mode": false
          },
          "selected_output": "parsed_text",
          "showNode": true,
          "type": "StructuredOutput"
        },
        "dragging": false,
        "id": "StructuredOutput-2t0FB",
        "measured": {
          "height": 348,
          "width": 320
        },
        "position": {
          "x": 1365.3538332076944,
          "y": 156.68214734917737
        },
        "selected": false,
        "type": "genericNode"
      }
    ],
    "viewport": {
      "x": -287.9400172575938,
      "y": 302.4551039081521,
      "zoom": 0.6307952275474222
    }
  },
  "description": "Extracts key financial metrics like Gross Profit, EBITDA, and Net Income from financial reports and structures them for easy analysis, using Structured Output Component",
  "endpoint_name": null,
  "id": "f63a6251-214d-4f5f-8b20-20e354463908",
  "is_component": false,
  "last_tested_version": "1.4.3",
  "name": "Financial Report Parser",
  "tags": [
    "chatbots",
    "content-generation"
  ]
}<|MERGE_RESOLUTION|>--- conflicted
+++ resolved
@@ -799,304 +799,7 @@
       },
       {
         "data": {
-<<<<<<< HEAD
-          "id": "StructuredOutput-uvBkm",
-=======
           "id": "parser-ZMjjt",
->>>>>>> 412fdd20
-          "node": {
-            "base_classes": [
-              "Data",
-              "DataFrame"
-            ],
-            "beta": false,
-<<<<<<< HEAD
-            "conditional_paths": [],
-            "custom_fields": {},
-            "description": "Uses an LLM to generate structured data. Ideal for extraction and consistency.",
-            "display_name": "Structured Output",
-            "documentation": "",
-            "edited": false,
-            "field_order": [
-              "llm",
-              "input_value",
-              "system_prompt",
-              "schema_name",
-              "output_schema"
-            ],
-            "frozen": false,
-            "icon": "braces",
-=======
-            "category": "processing",
-            "conditional_paths": [],
-            "custom_fields": {},
-            "description": "Format a DataFrame or Data object into text using a template. Enable 'Stringify' to convert input into a readable string instead.",
-            "display_name": "Parser",
-            "documentation": "",
-            "edited": false,
-            "field_order": [
-              "mode",
-              "pattern",
-              "input_data",
-              "sep"
-            ],
-            "frozen": false,
-            "icon": "braces",
-            "key": "parser",
->>>>>>> 412fdd20
-            "legacy": false,
-            "lf_version": "1.4.3",
-            "metadata": {},
-            "minimized": false,
-            "output_types": [],
-            "outputs": [
-              {
-                "allows_loop": false,
-                "cache": true,
-<<<<<<< HEAD
-                "display_name": "Structured Output",
-                "group_outputs": false,
-                "method": "build_structured_output",
-                "name": "structured_output",
-                "selected": "Data",
-                "tool_mode": true,
-                "types": [
-                  "Data"
-                ],
-                "value": "__UNDEFINED__"
-              }
-            ],
-            "pinned": false,
-            "template": {
-              "_type": "Component",
-              "code": {
-                "advanced": true,
-                "dynamic": true,
-                "fileTypes": [],
-                "file_path": "",
-                "info": "",
-                "list": false,
-                "load_from_db": false,
-                "multiline": true,
-                "name": "code",
-                "password": false,
-                "placeholder": "",
-                "required": true,
-                "show": true,
-                "title_case": false,
-                "type": "code",
-                "value": "from pydantic import BaseModel, Field, create_model\nfrom trustcall import create_extractor\n\nfrom langflow.base.models.chat_result import get_chat_result\nfrom langflow.custom.custom_component.component import Component\nfrom langflow.helpers.base_model import build_model_from_schema\nfrom langflow.io import (\n    HandleInput,\n    MessageTextInput,\n    MultilineInput,\n    Output,\n    TableInput,\n)\nfrom langflow.schema.data import Data\nfrom langflow.schema.table import EditMode\n\n\nclass StructuredOutputComponent(Component):\n    display_name = \"Structured Output\"\n    description = \"Uses an LLM to generate structured data. Ideal for extraction and consistency.\"\n    name = \"StructuredOutput\"\n    icon = \"braces\"\n\n    inputs = [\n        HandleInput(\n            name=\"llm\",\n            display_name=\"Language Model\",\n            info=\"The language model to use to generate the structured output.\",\n            input_types=[\"LanguageModel\"],\n            required=True,\n        ),\n        MultilineInput(\n            name=\"input_value\",\n            display_name=\"Input Message\",\n            info=\"The input message to the language model.\",\n            tool_mode=True,\n            required=True,\n        ),\n        MultilineInput(\n            name=\"system_prompt\",\n            display_name=\"Format Instructions\",\n            info=\"The instructions to the language model for formatting the output.\",\n            value=(\n                \"You are an AI that extracts one structured JSON object from unstructured text. \"\n                \"Use a predefined schema with expected types (str, int, float, bool, dict). \"\n                \"If multiple structures exist, extract only the first most complete one. \"\n                \"Fill missing or ambiguous values with defaults: null for missing values. \"\n                \"Ignore duplicates and partial repeats. \"\n                \"Always return one valid JSON, never throw errors or return multiple objects.\"\n                \"Output: A single well-formed JSON object, and nothing else.\"\n            ),\n            required=True,\n            advanced=True,\n        ),\n        MessageTextInput(\n            name=\"schema_name\",\n            display_name=\"Schema Name\",\n            info=\"Provide a name for the output data schema.\",\n            advanced=True,\n        ),\n        TableInput(\n            name=\"output_schema\",\n            display_name=\"Output Schema\",\n            info=\"Define the structure and data types for the model's output.\",\n            required=True,\n            # TODO: remove deault value\n            table_schema=[\n                {\n                    \"name\": \"name\",\n                    \"display_name\": \"Name\",\n                    \"type\": \"str\",\n                    \"description\": \"Specify the name of the output field.\",\n                    \"default\": \"field\",\n                    \"edit_mode\": EditMode.INLINE,\n                },\n                {\n                    \"name\": \"description\",\n                    \"display_name\": \"Description\",\n                    \"type\": \"str\",\n                    \"description\": \"Describe the purpose of the output field.\",\n                    \"default\": \"description of field\",\n                    \"edit_mode\": EditMode.POPOVER,\n                },\n                {\n                    \"name\": \"type\",\n                    \"display_name\": \"Type\",\n                    \"type\": \"str\",\n                    \"edit_mode\": EditMode.INLINE,\n                    \"description\": (\"Indicate the data type of the output field (e.g., str, int, float, bool, dict).\"),\n                    \"options\": [\"str\", \"int\", \"float\", \"bool\", \"dict\"],\n                    \"default\": \"str\",\n                },\n                {\n                    \"name\": \"multiple\",\n                    \"display_name\": \"As List\",\n                    \"type\": \"boolean\",\n                    \"description\": \"Set to True if this output field should be a list of the specified type.\",\n                    \"default\": \"False\",\n                    \"edit_mode\": EditMode.INLINE,\n                },\n            ],\n            value=[\n                {\n                    \"name\": \"field\",\n                    \"description\": \"description of field\",\n                    \"type\": \"str\",\n                    \"multiple\": \"False\",\n                }\n            ],\n        ),\n    ]\n\n    outputs = [\n        Output(\n            name=\"structured_output\",\n            display_name=\"Structured Output\",\n            method=\"build_structured_output\",\n        ),\n    ]\n\n    def build_structured_output_base(self):\n        schema_name = self.schema_name or \"OutputModel\"\n\n        if not hasattr(self.llm, \"with_structured_output\"):\n            msg = \"Language model does not support structured output.\"\n            raise TypeError(msg)\n        if not self.output_schema:\n            msg = \"Output schema cannot be empty\"\n            raise ValueError(msg)\n\n        output_model_ = build_model_from_schema(self.output_schema)\n\n        output_model = create_model(\n            schema_name,\n            __doc__=f\"A list of {schema_name}.\",\n            objects=(list[output_model_], Field(description=f\"A list of {schema_name}.\")),  # type: ignore[valid-type]\n        )\n\n        try:\n            llm_with_structured_output = create_extractor(self.llm, tools=[output_model])\n        except NotImplementedError as exc:\n            msg = f\"{self.llm.__class__.__name__} does not support structured output.\"\n            raise TypeError(msg) from exc\n\n        config_dict = {\n            \"run_name\": self.display_name,\n            \"project_name\": self.get_project_name(),\n            \"callbacks\": self.get_langchain_callbacks(),\n        }\n        result = get_chat_result(\n            runnable=llm_with_structured_output,\n            system_message=self.system_prompt,\n            input_value=self.input_value,\n            config=config_dict,\n        )\n\n        # OPTIMIZATION NOTE: Simplified processing based on trustcall response structure\n        # Handle non-dict responses (shouldn't happen with trustcall, but defensive)\n        if not isinstance(result, dict):\n            return result\n\n        # Extract first response and convert BaseModel to dict\n        responses = result.get(\"responses\", [])\n        if not responses:\n            return result\n\n        # Convert BaseModel to dict (creates the \"objects\" key)\n        first_response = responses[0]\n        structured_data = first_response.model_dump() if isinstance(first_response, BaseModel) else first_response\n\n        # Extract the objects array (guaranteed to exist due to our Pydantic model structure)\n        return structured_data.get(\"objects\", structured_data)\n\n    def build_structured_output(self) -> Data:\n        output = self.build_structured_output_base()\n        if not isinstance(output, list) or not output:\n            # handle empty or unexpected type case\n            msg = \"No structured output returned\"\n            raise ValueError(msg)\n        if len(output) != 1:\n            msg = \"Multiple structured outputs returned\"\n            raise ValueError(msg)\n        return Data(data=output[0])\n"
-              },
-              "input_value": {
-                "_input_type": "MessageTextInput",
-                "advanced": false,
-                "display_name": "Input Message",
-                "dynamic": false,
-                "info": "The input message to the language model.",
-                "input_types": [
-                  "Message"
-                ],
-                "list": false,
-                "list_add_label": "Add More",
-                "load_from_db": false,
-                "name": "input_value",
-                "placeholder": "",
-                "required": true,
-                "show": true,
-                "title_case": false,
-                "tool_mode": true,
-                "trace_as_input": true,
-                "trace_as_metadata": true,
-                "type": "str",
-                "value": ""
-              },
-              "llm": {
-                "_input_type": "HandleInput",
-                "advanced": false,
-                "display_name": "Language Model",
-                "dynamic": false,
-                "info": "The language model to use to generate the structured output.",
-                "input_types": [
-                  "LanguageModel"
-                ],
-                "list": false,
-                "list_add_label": "Add More",
-                "name": "llm",
-                "placeholder": "",
-                "required": true,
-                "show": true,
-                "title_case": false,
-                "trace_as_metadata": true,
-                "type": "other",
-                "value": ""
-              },
-              "output_schema": {
-                "_input_type": "TableInput",
-                "advanced": false,
-                "display_name": "Output Schema",
-                "dynamic": false,
-                "info": "Define the structure and data types for the model's output.",
-                "is_list": true,
-                "list_add_label": "Add More",
-                "load_from_db": false,
-                "name": "output_schema",
-                "placeholder": "",
-                "required": true,
-                "show": true,
-                "table_icon": "Table",
-                "table_schema": {
-                  "columns": [
-                    {
-                      "default": "field",
-                      "description": "Specify the name of the output field.",
-                      "disable_edit": false,
-                      "display_name": "Name",
-                      "edit_mode": "inline",
-                      "filterable": true,
-                      "formatter": "text",
-                      "hidden": false,
-                      "name": "name",
-                      "sortable": true,
-                      "type": "text"
-                    },
-                    {
-                      "default": "description of field",
-                      "description": "Describe the purpose of the output field.",
-                      "disable_edit": false,
-                      "display_name": "Description",
-                      "edit_mode": "popover",
-                      "filterable": true,
-                      "formatter": "text",
-                      "hidden": false,
-                      "name": "description",
-                      "sortable": true,
-                      "type": "text"
-                    },
-                    {
-                      "default": "text",
-                      "description": "Indicate the data type of the output field (e.g., str, int, float, bool, list, dict).",
-                      "disable_edit": false,
-                      "display_name": "Type",
-                      "edit_mode": "inline",
-                      "filterable": true,
-                      "formatter": "text",
-                      "hidden": false,
-                      "name": "type",
-                      "sortable": true,
-                      "type": "text"
-                    },
-                    {
-                      "default": "False",
-                      "description": "Set to True if this output field should be a list of the specified type.",
-                      "disable_edit": false,
-                      "display_name": "Multiple",
-                      "edit_mode": "inline",
-                      "filterable": true,
-                      "formatter": "text",
-                      "hidden": false,
-                      "name": "multiple",
-                      "sortable": true,
-                      "type": "boolean"
-                    }
-                  ]
-                },
-                "title_case": false,
-                "tool_mode": false,
-                "trace_as_metadata": true,
-                "trigger_icon": "Table",
-                "trigger_text": "Open table",
-                "type": "table",
-                "value": [
-                  {
-                    "description": "description of field",
-                    "multiple": "False",
-                    "name": "EBITDA",
-                    "type": "text"
-                  },
-                  {
-                    "description": "description of field",
-                    "multiple": "False",
-                    "name": "NET_INCOME",
-                    "type": "text"
-                  },
-                  {
-                    "description": "description of field",
-                    "multiple": "False",
-                    "name": "GROSS_PROFIT",
-                    "type": "text"
-                  }
-                ]
-              },
-              "schema_name": {
-                "_input_type": "MessageTextInput",
-                "advanced": true,
-                "display_name": "Schema Name",
-                "dynamic": false,
-                "info": "Provide a name for the output data schema.",
-                "input_types": [
-                  "Message"
-                ],
-                "list": false,
-                "list_add_label": "Add More",
-                "load_from_db": false,
-                "name": "schema_name",
-                "placeholder": "",
-                "required": false,
-                "show": true,
-                "title_case": false,
-                "tool_mode": false,
-                "trace_as_input": true,
-                "trace_as_metadata": true,
-                "type": "str",
-                "value": ""
-              },
-              "system_prompt": {
-                "_input_type": "MultilineInput",
-                "advanced": true,
-                "display_name": "Format Instructions",
-                "dynamic": false,
-                "info": "The instructions to the language model for formatting the output.",
-                "input_types": [
-                  "Message"
-                ],
-                "list": false,
-                "list_add_label": "Add More",
-                "load_from_db": false,
-                "multiline": true,
-                "name": "system_prompt",
-                "placeholder": "",
-                "required": true,
-                "show": true,
-                "title_case": false,
-                "tool_mode": false,
-                "trace_as_input": true,
-                "trace_as_metadata": true,
-                "type": "str",
-                "value": "You are an AI system designed to extract structured information from unstructured text.Given the input_text, return a JSON object with predefined keys based on the expected structure.Extract values accurately and format them according to the specified type (e.g., string, integer, float, date).If a value is missing or cannot be determined, return a default (e.g., null, 0, or 'N/A').If multiple instances of the expected structure exist within the input_text, stream each as a separate JSON object."
-              }
-            },
-            "tool_mode": false
-          },
-          "selected_output": "structured_output_dataframe",
-          "showNode": true,
-          "type": "StructuredOutput"
-        },
-        "dragging": false,
-        "id": "StructuredOutput-uvBkm",
-        "measured": {
-          "height": 349,
-          "width": 320
-        },
-        "position": {
-          "x": 1378.7263469848428,
-          "y": 167.37722508100572
-        },
-        "selected": false,
-        "type": "genericNode"
-      },
-      {
-        "data": {
-          "id": "parser-YBMuU",
           "node": {
             "base_classes": [
               "Message"
@@ -1127,14 +830,11 @@
               {
                 "allows_loop": false,
                 "cache": true,
-=======
->>>>>>> 412fdd20
                 "display_name": "Parsed Text",
                 "hidden": false,
                 "method": "parse_combined_text",
                 "name": "parsed_text",
                 "selected": "Message",
-<<<<<<< HEAD
                 "tool_mode": true,
                 "types": [
                   "Message"
@@ -1252,223 +952,6 @@
                 "trace_as_input": true,
                 "trace_as_metadata": true,
                 "type": "str",
-                "value": "\n"
-              }
-            },
-            "tool_mode": false
-          },
-          "showNode": true,
-          "type": "parser"
-        },
-        "dragging": false,
-        "id": "parser-ZMjjt",
-        "measured": {
-          "height": 360,
-          "width": 320
-        },
-        "position": {
-          "x": 1765.290752395121,
-          "y": 164.78283431885177
-        },
-        "selected": true,
-        "type": "genericNode"
-      },
-      {
-        "data": {
-          "id": "LanguageModelComponent-jtKdb",
-          "node": {
-            "base_classes": [
-              "LanguageModel",
-              "Message"
-            ],
-            "beta": false,
-            "conditional_paths": [],
-            "custom_fields": {},
-            "description": "Runs a language model given a specified provider. ",
-            "display_name": "Language Model",
-            "documentation": "",
-            "edited": false,
-            "field_order": [
-              "provider",
-              "model_name",
-              "api_key",
-              "input_value",
-              "system_message",
-              "stream",
-              "temperature"
-            ],
-            "frozen": false,
-            "icon": "brain-circuit",
-            "legacy": false,
-            "lf_version": "1.4.3",
-            "metadata": {
-              "keywords": [
-                "model",
-                "llm",
-                "language model",
-                "large language model"
-              ]
-            },
-            "minimized": false,
-            "output_types": [],
-            "outputs": [
-              {
-                "allows_loop": false,
-                "cache": true,
-                "display_name": "Model Response",
-                "group_outputs": false,
-                "method": "text_response",
-                "name": "text_output",
-                "selected": null,
-=======
->>>>>>> 412fdd20
-                "tool_mode": true,
-                "types": [
-                  "Message"
-                ],
-                "value": "__UNDEFINED__"
-              },
-              {
-                "allows_loop": false,
-                "cache": true,
-                "display_name": "Language Model",
-                "group_outputs": false,
-                "method": "build_model",
-                "name": "model_output",
-                "selected": "LanguageModel",
-                "tool_mode": true,
-                "types": [
-                  "LanguageModel"
-                ],
-                "value": "__UNDEFINED__"
-              }
-            ],
-            "pinned": false,
-<<<<<<< HEAD
-            "priority": 0,
-            "template": {
-              "_type": "Component",
-              "api_key": {
-                "_input_type": "SecretStrInput",
-                "advanced": false,
-                "display_name": "OpenAI API Key",
-                "dynamic": false,
-                "info": "Model Provider API key",
-                "input_types": [],
-                "load_from_db": true,
-                "name": "api_key",
-                "password": true,
-=======
-            "score": 2.220446049250313e-16,
-            "template": {
-              "_type": "Component",
-              "code": {
-                "advanced": true,
-                "dynamic": true,
-                "fileTypes": [],
-                "file_path": "",
-                "info": "",
-                "list": false,
-                "load_from_db": false,
-                "multiline": true,
-                "name": "code",
-                "password": false,
-                "placeholder": "",
-                "required": true,
-                "show": true,
-                "title_case": false,
-                "type": "code",
-                "value": "import json\nfrom typing import Any\n\nfrom langflow.custom import Component\nfrom langflow.io import (\n    BoolInput,\n    HandleInput,\n    MessageTextInput,\n    MultilineInput,\n    Output,\n    TabInput,\n)\nfrom langflow.schema import Data, DataFrame\nfrom langflow.schema.message import Message\n\n\nclass ParserComponent(Component):\n    name = \"parser\"\n    display_name = \"Parser\"\n    description = (\n        \"Format a DataFrame or Data object into text using a template. \"\n        \"Enable 'Stringify' to convert input into a readable string instead.\"\n    )\n    icon = \"braces\"\n\n    inputs = [\n        TabInput(\n            name=\"mode\",\n            display_name=\"Mode\",\n            options=[\"Parser\", \"Stringify\"],\n            value=\"Parser\",\n            info=\"Convert into raw string instead of using a template.\",\n            real_time_refresh=True,\n        ),\n        MultilineInput(\n            name=\"pattern\",\n            display_name=\"Template\",\n            info=(\n                \"Use variables within curly brackets to extract column values for DataFrames \"\n                \"or key values for Data.\"\n                \"For example: `Name: {Name}, Age: {Age}, Country: {Country}`\"\n            ),\n            value=\"Text: {text}\",  # Example default\n            dynamic=True,\n            show=True,\n            required=True,\n        ),\n        HandleInput(\n            name=\"input_data\",\n            display_name=\"Data or DataFrame\",\n            input_types=[\"DataFrame\", \"Data\"],\n            info=\"Accepts either a DataFrame or a Data object.\",\n            required=True,\n        ),\n        MessageTextInput(\n            name=\"sep\",\n            display_name=\"Separator\",\n            advanced=True,\n            value=\"\\n\",\n            info=\"String used to separate rows/items.\",\n        ),\n    ]\n\n    outputs = [\n        Output(\n            display_name=\"Parsed Text\",\n            name=\"parsed_text\",\n            info=\"Formatted text output.\",\n            method=\"parse_combined_text\",\n        ),\n    ]\n\n    def update_build_config(self, build_config, field_value, field_name=None):\n        \"\"\"Dynamically hide/show `template` and enforce requirement based on `stringify`.\"\"\"\n        if field_name == \"mode\":\n            build_config[\"pattern\"][\"show\"] = self.mode == \"Parser\"\n            build_config[\"pattern\"][\"required\"] = self.mode == \"Parser\"\n            if field_value:\n                clean_data = BoolInput(\n                    name=\"clean_data\",\n                    display_name=\"Clean Data\",\n                    info=(\n                        \"Enable to clean the data by removing empty rows and lines \"\n                        \"in each cell of the DataFrame/ Data object.\"\n                    ),\n                    value=True,\n                    advanced=True,\n                    required=False,\n                )\n                build_config[\"clean_data\"] = clean_data.to_dict()\n            else:\n                build_config.pop(\"clean_data\", None)\n\n        return build_config\n\n    def _clean_args(self):\n        \"\"\"Prepare arguments based on input type.\"\"\"\n        input_data = self.input_data\n\n        match input_data:\n            case list() if all(isinstance(item, Data) for item in input_data):\n                msg = \"List of Data objects is not supported.\"\n                raise ValueError(msg)\n            case DataFrame():\n                return input_data, None\n            case Data():\n                return None, input_data\n            case dict() if \"data\" in input_data:\n                try:\n                    if \"columns\" in input_data:  # Likely a DataFrame\n                        return DataFrame.from_dict(input_data), None\n                    # Likely a Data object\n                    return None, Data(**input_data)\n                except (TypeError, ValueError, KeyError) as e:\n                    msg = f\"Invalid structured input provided: {e!s}\"\n                    raise ValueError(msg) from e\n            case _:\n                msg = f\"Unsupported input type: {type(input_data)}. Expected DataFrame or Data.\"\n                raise ValueError(msg)\n\n    def parse_combined_text(self) -> Message:\n        \"\"\"Parse all rows/items into a single text or convert input to string if `stringify` is enabled.\"\"\"\n        # Early return for stringify option\n        if self.mode == \"Stringify\":\n            return self.convert_to_string()\n\n        df, data = self._clean_args()\n\n        lines = []\n        if df is not None:\n            for _, row in df.iterrows():\n                formatted_text = self.pattern.format(**row.to_dict())\n                lines.append(formatted_text)\n        elif data is not None:\n            formatted_text = self.pattern.format(**data.data)\n            lines.append(formatted_text)\n\n        combined_text = self.sep.join(lines)\n        self.status = combined_text\n        return Message(text=combined_text)\n\n    def _safe_convert(self, data: Any) -> str:\n        \"\"\"Safely convert input data to string.\"\"\"\n        try:\n            if isinstance(data, str):\n                return data\n            if isinstance(data, Message):\n                return data.get_text()\n            if isinstance(data, Data):\n                return json.dumps(data.data)\n            if isinstance(data, DataFrame):\n                if hasattr(self, \"clean_data\") and self.clean_data:\n                    # Remove empty rows\n                    data = data.dropna(how=\"all\")\n                    # Remove empty lines in each cell\n                    data = data.replace(r\"^\\s*$\", \"\", regex=True)\n                    # Replace multiple newlines with a single newline\n                    data = data.replace(r\"\\n+\", \"\\n\", regex=True)\n                return data.to_markdown(index=False)\n            return str(data)\n        except (ValueError, TypeError, AttributeError) as e:\n            msg = f\"Error converting data: {e!s}\"\n            raise ValueError(msg) from e\n\n    def convert_to_string(self) -> Message:\n        \"\"\"Convert input data to string with proper error handling.\"\"\"\n        result = \"\"\n        if isinstance(self.input_data, list):\n            result = \"\\n\".join([self._safe_convert(item) for item in self.input_data])\n        else:\n            result = self._safe_convert(self.input_data)\n        self.log(f\"Converted to string with length: {len(result)}\")\n\n        message = Message(text=result)\n        self.status = message\n        return message\n"
-              },
-              "input_data": {
-                "_input_type": "HandleInput",
-                "advanced": false,
-                "display_name": "Data or DataFrame",
-                "dynamic": false,
-                "info": "Accepts either a DataFrame or a Data object.",
-                "input_types": [
-                  "DataFrame",
-                  "Data"
-                ],
-                "list": false,
-                "list_add_label": "Add More",
-                "name": "input_data",
-                "placeholder": "",
-                "required": true,
-                "show": true,
-                "title_case": false,
-                "trace_as_metadata": true,
-                "type": "other",
-                "value": ""
-              },
-              "mode": {
-                "_input_type": "TabInput",
-                "advanced": false,
-                "display_name": "Mode",
-                "dynamic": false,
-                "info": "Convert into raw string instead of using a template.",
-                "name": "mode",
-                "options": [
-                  "Parser",
-                  "Stringify"
-                ],
-                "placeholder": "",
-                "real_time_refresh": true,
-                "required": false,
-                "show": true,
-                "title_case": false,
-                "tool_mode": false,
-                "trace_as_metadata": true,
-                "type": "tab",
-                "value": "Parser"
-              },
-              "pattern": {
-                "_input_type": "MultilineInput",
-                "advanced": false,
-                "copy_field": false,
-                "display_name": "Template",
-                "dynamic": true,
-                "info": "Use variables within curly brackets to extract column values for DataFrames or key values for Data.For example: `Name: {Name}, Age: {Age}, Country: {Country}`",
-                "input_types": [
-                  "Message"
-                ],
-                "list": false,
-                "list_add_label": "Add More",
-                "load_from_db": false,
-                "multiline": true,
-                "name": "pattern",
-                "placeholder": "",
-                "required": true,
-                "show": true,
-                "title_case": false,
-                "tool_mode": false,
-                "trace_as_input": true,
-                "trace_as_metadata": true,
-                "type": "str",
-                "value": "EBITDA: {EBITDA}  ,  Net Income: {NET_INCOME} , GROSS_PROFIT: {GROSS_PROFIT}"
-              },
-              "sep": {
-                "_input_type": "MessageTextInput",
-                "advanced": true,
-                "display_name": "Separator",
-                "dynamic": false,
-                "info": "String used to separate rows/items.",
-                "input_types": [
-                  "Message"
-                ],
-                "list": false,
-                "list_add_label": "Add More",
-                "load_from_db": false,
-                "name": "sep",
->>>>>>> 412fdd20
-                "placeholder": "",
-                "real_time_refresh": true,
-                "required": false,
-                "show": true,
-                "title_case": false,
-                "type": "str",
-<<<<<<< HEAD
-=======
                 "value": "\n"
               }
             },
@@ -1578,7 +1061,6 @@
                 "show": true,
                 "title_case": false,
                 "type": "str",
->>>>>>> 412fdd20
                 "value": "OPENAI_API_KEY"
               },
               "code": {
@@ -1598,22 +1080,6 @@
                 "title_case": false,
                 "type": "code",
                 "value": "from typing import Any\n\nfrom langchain_anthropic import ChatAnthropic\nfrom langchain_google_genai import ChatGoogleGenerativeAI\nfrom langchain_openai import ChatOpenAI\n\nfrom langflow.base.models.anthropic_constants import ANTHROPIC_MODELS\nfrom langflow.base.models.google_generative_ai_constants import GOOGLE_GENERATIVE_AI_MODELS\nfrom langflow.base.models.model import LCModelComponent\nfrom langflow.base.models.openai_constants import OPENAI_MODEL_NAMES\nfrom langflow.field_typing import LanguageModel\nfrom langflow.field_typing.range_spec import RangeSpec\nfrom langflow.inputs.inputs import BoolInput\nfrom langflow.io import DropdownInput, MessageInput, MultilineInput, SecretStrInput, SliderInput\nfrom langflow.schema.dotdict import dotdict\n\n\nclass LanguageModelComponent(LCModelComponent):\n    display_name = \"Language Model\"\n    description = \"Runs a language model given a specified provider. \"\n    icon = \"brain-circuit\"\n    category = \"models\"\n    priority = 0  # Set priority to 0 to make it appear first\n\n    inputs = [\n        DropdownInput(\n            name=\"provider\",\n            display_name=\"Model Provider\",\n            options=[\"OpenAI\", \"Anthropic\", \"Google\"],\n            value=\"OpenAI\",\n            info=\"Select the model provider\",\n            real_time_refresh=True,\n            options_metadata=[{\"icon\": \"OpenAI\"}, {\"icon\": \"Anthropic\"}, {\"icon\": \"Google\"}],\n        ),\n        DropdownInput(\n            name=\"model_name\",\n            display_name=\"Model Name\",\n            options=OPENAI_MODEL_NAMES,\n            value=OPENAI_MODEL_NAMES[0],\n            info=\"Select the model to use\",\n        ),\n        SecretStrInput(\n            name=\"api_key\",\n            display_name=\"OpenAI API Key\",\n            info=\"Model Provider API key\",\n            required=False,\n            show=True,\n            real_time_refresh=True,\n        ),\n        MessageInput(\n            name=\"input_value\",\n            display_name=\"Input\",\n            info=\"The input text to send to the model\",\n        ),\n        MultilineInput(\n            name=\"system_message\",\n            display_name=\"System Message\",\n            info=\"A system message that helps set the behavior of the assistant\",\n            advanced=True,\n        ),\n        BoolInput(\n            name=\"stream\",\n            display_name=\"Stream\",\n            info=\"Whether to stream the response\",\n            value=False,\n            advanced=True,\n        ),\n        SliderInput(\n            name=\"temperature\",\n            display_name=\"Temperature\",\n            value=0.1,\n            info=\"Controls randomness in responses\",\n            range_spec=RangeSpec(min=0, max=1, step=0.01),\n            advanced=True,\n        ),\n    ]\n\n    def build_model(self) -> LanguageModel:\n        provider = self.provider\n        model_name = self.model_name\n        temperature = self.temperature\n        stream = self.stream\n\n        if provider == \"OpenAI\":\n            if not self.api_key:\n                msg = \"OpenAI API key is required when using OpenAI provider\"\n                raise ValueError(msg)\n            return ChatOpenAI(\n                model_name=model_name,\n                temperature=temperature,\n                streaming=stream,\n                openai_api_key=self.api_key,\n            )\n        if provider == \"Anthropic\":\n            if not self.api_key:\n                msg = \"Anthropic API key is required when using Anthropic provider\"\n                raise ValueError(msg)\n            return ChatAnthropic(\n                model=model_name,\n                temperature=temperature,\n                streaming=stream,\n                anthropic_api_key=self.api_key,\n            )\n        if provider == \"Google\":\n            if not self.api_key:\n                msg = \"Google API key is required when using Google provider\"\n                raise ValueError(msg)\n            return ChatGoogleGenerativeAI(\n                model=model_name,\n                temperature=temperature,\n                streaming=stream,\n                google_api_key=self.api_key,\n            )\n        msg = f\"Unknown provider: {provider}\"\n        raise ValueError(msg)\n\n    def update_build_config(self, build_config: dotdict, field_value: Any, field_name: str | None = None) -> dotdict:\n        if field_name == \"provider\":\n            if field_value == \"OpenAI\":\n                build_config[\"model_name\"][\"options\"] = OPENAI_MODEL_NAMES\n                build_config[\"model_name\"][\"value\"] = OPENAI_MODEL_NAMES[0]\n                build_config[\"api_key\"][\"display_name\"] = \"OpenAI API Key\"\n            elif field_value == \"Anthropic\":\n                build_config[\"model_name\"][\"options\"] = ANTHROPIC_MODELS\n                build_config[\"model_name\"][\"value\"] = ANTHROPIC_MODELS[0]\n                build_config[\"api_key\"][\"display_name\"] = \"Anthropic API Key\"\n            elif field_value == \"Google\":\n                build_config[\"model_name\"][\"options\"] = GOOGLE_GENERATIVE_AI_MODELS\n                build_config[\"model_name\"][\"value\"] = GOOGLE_GENERATIVE_AI_MODELS[0]\n                build_config[\"api_key\"][\"display_name\"] = \"Google API Key\"\n        return build_config\n"
-<<<<<<< HEAD
-              },
-              "input_value": {
-                "_input_type": "MessageTextInput",
-                "advanced": false,
-                "display_name": "Input",
-                "dynamic": false,
-                "info": "The input text to send to the model",
-                "input_types": [
-                  "Message"
-                ],
-                "list": false,
-                "list_add_label": "Add More",
-                "load_from_db": false,
-                "name": "input_value",
-=======
               },
               "input_value": {
                 "_input_type": "MessageTextInput",
@@ -1660,7 +1126,6 @@
                   "gpt-3.5-turbo"
                 ],
                 "options_metadata": [],
->>>>>>> 412fdd20
                 "placeholder": "",
                 "required": false,
                 "show": true,
@@ -1669,36 +1134,13 @@
                 "tool_mode": false,
                 "trace_as_metadata": true,
                 "type": "str",
-<<<<<<< HEAD
-                "value": ""
-              },
-              "model_name": {
-=======
                 "value": "gpt-4o-mini"
               },
               "provider": {
->>>>>>> 412fdd20
                 "_input_type": "DropdownInput",
                 "advanced": false,
                 "combobox": false,
                 "dialog_inputs": {},
-<<<<<<< HEAD
-                "display_name": "Model Name",
-                "dynamic": false,
-                "info": "Select the model to use",
-                "name": "model_name",
-                "options": [
-                  "gpt-4o-mini",
-                  "gpt-4o",
-                  "gpt-4.1",
-                  "gpt-4.1-mini",
-                  "gpt-4.1-nano",
-                  "gpt-4.5-preview",
-                  "gpt-4-turbo",
-                  "gpt-4-turbo-preview",
-                  "gpt-4",
-                  "gpt-3.5-turbo"
-=======
                 "display_name": "Model Provider",
                 "dynamic": false,
                 "info": "Select the model provider",
@@ -1718,7 +1160,6 @@
                   {
                     "icon": "Google"
                   }
->>>>>>> 412fdd20
                 ],
                 "placeholder": "",
                 "real_time_refresh": true,
@@ -1729,35 +1170,6 @@
                 "tool_mode": false,
                 "trace_as_metadata": true,
                 "type": "str",
-<<<<<<< HEAD
-                "value": "gpt-4o-mini"
-              },
-              "provider": {
-                "_input_type": "DropdownInput",
-                "advanced": false,
-                "combobox": false,
-                "dialog_inputs": {},
-                "display_name": "Model Provider",
-                "dynamic": false,
-                "info": "Select the model provider",
-                "name": "provider",
-                "options": [
-                  "OpenAI",
-                  "Anthropic",
-                  "Google"
-                ],
-                "options_metadata": [
-                  {
-                    "icon": "OpenAI"
-                  },
-                  {
-                    "icon": "Anthropic"
-                  },
-                  {
-                    "icon": "Google"
-                  }
-                ],
-=======
                 "value": "OpenAI"
               },
               "stream": {
@@ -1791,51 +1203,16 @@
                 "list_add_label": "Add More",
                 "load_from_db": false,
                 "name": "system_message",
->>>>>>> 412fdd20
-                "placeholder": "",
-                "real_time_refresh": true,
-                "required": false,
-                "show": true,
-                "title_case": false,
-                "toggle": false,
-                "tool_mode": false,
-                "trace_as_metadata": true,
-                "type": "str",
-                "value": "OpenAI"
-              },
-<<<<<<< HEAD
-              "stream": {
-                "_input_type": "BoolInput",
-                "advanced": true,
-                "display_name": "Stream",
-                "dynamic": false,
-                "info": "Whether to stream the response",
-                "list": false,
-                "list_add_label": "Add More",
-                "name": "stream",
-                "placeholder": "",
-                "required": false,
-                "show": true,
-                "title_case": false,
-                "tool_mode": false,
-                "trace_as_metadata": true,
-                "type": "bool",
-                "value": false
-              },
-              "system_message": {
-                "_input_type": "MessageTextInput",
-                "advanced": true,
-                "display_name": "System Message",
-                "dynamic": false,
-                "info": "A system message that helps set the behavior of the assistant",
-                "input_types": [
-                  "Message"
-                ],
-                "list": false,
-                "list_add_label": "Add More",
-                "load_from_db": false,
-                "name": "system_message",
-=======
+                "placeholder": "",
+                "required": false,
+                "show": true,
+                "title_case": false,
+                "tool_mode": false,
+                "trace_as_input": true,
+                "trace_as_metadata": true,
+                "type": "str",
+                "value": ""
+              },
               "temperature": {
                 "_input_type": "SliderInput",
                 "advanced": true,
@@ -1847,7 +1224,6 @@
                 "min_label": "",
                 "min_label_icon": "",
                 "name": "temperature",
->>>>>>> 412fdd20
                 "placeholder": "",
                 "range_spec": {
                   "max": 1,
@@ -1862,39 +1238,6 @@
                 "slider_input": false,
                 "title_case": false,
                 "tool_mode": false,
-<<<<<<< HEAD
-                "trace_as_input": true,
-                "trace_as_metadata": true,
-                "type": "str",
-                "value": ""
-              },
-              "temperature": {
-                "_input_type": "SliderInput",
-                "advanced": true,
-                "display_name": "Temperature",
-                "dynamic": false,
-                "info": "Controls randomness in responses",
-                "max_label": "",
-                "max_label_icon": "",
-                "min_label": "",
-                "min_label_icon": "",
-                "name": "temperature",
-                "placeholder": "",
-                "range_spec": {
-                  "max": 1,
-                  "min": 0,
-                  "step": 0.01,
-                  "step_type": "float"
-                },
-                "required": false,
-                "show": true,
-                "slider_buttons": false,
-                "slider_buttons_options": [],
-                "slider_input": false,
-                "title_case": false,
-                "tool_mode": false,
-=======
->>>>>>> 412fdd20
                 "type": "slider",
                 "value": 0.1
               }

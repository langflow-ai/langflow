{
  "data": {
    "edges": [
      {
        "animated": false,
        "className": "",
        "data": {
          "sourceHandle": {
            "dataType": "ChatInput",
            "id": "ChatInput-segSP",
            "name": "message",
            "output_types": [
              "Message"
            ]
          },
          "targetHandle": {
            "fieldName": "input_value",
            "id": "StructuredOutput-ozJZh",
            "inputTypes": [
              "Message"
            ],
            "type": "str"
          }
        },
        "id": "reactflow__edge-ChatInput-segSP{œdataTypeœ:œChatInputœ,œidœ:œChatInput-segSPœ,œnameœ:œmessageœ,œoutput_typesœ:[œMessageœ]}-StructuredOutput-ozJZh{œfieldNameœ:œinput_valueœ,œidœ:œStructuredOutput-ozJZhœ,œinputTypesœ:[œMessageœ],œtypeœ:œstrœ}",
        "selected": false,
        "source": "ChatInput-segSP",
        "sourceHandle": "{œdataTypeœ: œChatInputœ, œidœ: œChatInput-segSPœ, œnameœ: œmessageœ, œoutput_typesœ: [œMessageœ]}",
        "target": "StructuredOutput-ozJZh",
        "targetHandle": "{œfieldNameœ: œinput_valueœ, œidœ: œStructuredOutput-ozJZhœ, œinputTypesœ: [œMessageœ], œtypeœ: œstrœ}"
      },
      {
        "animated": false,
        "className": "",
        "data": {
          "sourceHandle": {
            "dataType": "StructuredOutput",
            "id": "StructuredOutput-ozJZh",
            "name": "dataframe_output",
            "output_types": [
              "DataFrame"
            ]
          },
          "targetHandle": {
            "fieldName": "input_data",
            "id": "ParserComponent-jTrzy",
            "inputTypes": [
              "DataFrame",
              "Data"
            ],
            "type": "other"
          }
        },
        "id": "reactflow__edge-StructuredOutput-ozJZh{œdataTypeœ:œStructuredOutputœ,œidœ:œStructuredOutput-ozJZhœ,œnameœ:œdataframe_outputœ,œoutput_typesœ:[œDataFrameœ]}-ParserComponent-jTrzy{œfieldNameœ:œinput_dataœ,œidœ:œParserComponent-jTrzyœ,œinputTypesœ:[œDataFrameœ,œDataœ],œtypeœ:œotherœ}",
        "selected": false,
        "source": "StructuredOutput-ozJZh",
        "sourceHandle": "{œdataTypeœ: œStructuredOutputœ, œidœ: œStructuredOutput-ozJZhœ, œnameœ: œdataframe_outputœ, œoutput_typesœ: [œDataFrameœ]}",
        "target": "ParserComponent-jTrzy",
        "targetHandle": "{œfieldNameœ: œinput_dataœ, œidœ: œParserComponent-jTrzyœ, œinputTypesœ: [œDataFrameœ, œDataœ], œtypeœ: œotherœ}"
      },
      {
        "animated": false,
        "className": "",
        "data": {
          "sourceHandle": {
            "dataType": "ParserComponent",
            "id": "ParserComponent-jTrzy",
            "name": "parsed_text",
            "output_types": [
              "Message"
            ]
          },
          "targetHandle": {
            "fieldName": "input_value",
            "id": "ChatOutput-vaVwh",
            "inputTypes": [
              "Data",
              "DataFrame",
              "Message"
            ],
            "type": "str"
          }
        },
        "id": "reactflow__edge-ParserComponent-jTrzy{œdataTypeœ:œParserComponentœ,œidœ:œParserComponent-jTrzyœ,œnameœ:œparsed_textœ,œoutput_typesœ:[œMessageœ]}-ChatOutput-vaVwh{œfieldNameœ:œinput_valueœ,œidœ:œChatOutput-vaVwhœ,œinputTypesœ:[œDataœ,œDataFrameœ,œMessageœ],œtypeœ:œstrœ}",
        "selected": false,
        "source": "ParserComponent-jTrzy",
        "sourceHandle": "{œdataTypeœ: œParserComponentœ, œidœ: œParserComponent-jTrzyœ, œnameœ: œparsed_textœ, œoutput_typesœ: [œMessageœ]}",
        "target": "ChatOutput-vaVwh",
        "targetHandle": "{œfieldNameœ: œinput_valueœ, œidœ: œChatOutput-vaVwhœ, œinputTypesœ: [œDataœ, œDataFrameœ, œMessageœ], œtypeœ: œstrœ}"
      }
    ],
    "nodes": [
      {
        "data": {
          "id": "ChatOutput-vaVwh",
          "node": {
            "base_classes": [
              "Message"
            ],
            "beta": false,
            "category": "outputs",
            "conditional_paths": [],
            "custom_fields": {},
            "description": "Display a chat message in the Playground.",
            "display_name": "Chat Output",
            "documentation": "",
            "edited": false,
            "field_order": [
              "input_value",
              "should_store_message",
              "sender",
              "sender_name",
              "session_id",
              "data_template",
              "background_color",
              "chat_icon",
              "text_color"
            ],
            "frozen": false,
            "icon": "MessagesSquare",
            "key": "ChatOutput",
            "legacy": false,
            "lf_version": "1.6.4",
            "metadata": {
              "code_hash": "9bf89d5729be",
              "dependencies": {
                "dependencies": [
                  {
                    "name": "orjson",
                    "version": "3.10.15"
                  },
                  {
                    "name": "fastapi",
                    "version": "0.120.0"
                  },
                  {
                    "name": "lfx",
                    "version": null
                  }
                ],
                "total_dependencies": 3
              },
              "module": "lfx.components.input_output.chat_output.ChatOutput"
            },
            "minimized": true,
            "output_types": [],
            "outputs": [
              {
                "allows_loop": false,
                "cache": true,
                "display_name": "Output Message",
                "group_outputs": false,
                "method": "message_response",
                "name": "message",
                "selected": "Message",
                "tool_mode": true,
                "types": [
                  "Message"
                ],
                "value": "__UNDEFINED__"
              }
            ],
            "pinned": false,
            "score": 0.003169567463043492,
            "template": {
              "_type": "Component",
              "clean_data": {
                "_input_type": "BoolInput",
                "advanced": true,
                "display_name": "Basic Clean Data",
                "dynamic": false,
                "info": "Whether to clean data before converting to string.",
                "list": false,
                "list_add_label": "Add More",
                "name": "clean_data",
                "placeholder": "",
                "required": false,
                "show": true,
                "title_case": false,
                "tool_mode": false,
                "trace_as_metadata": true,
                "type": "bool",
                "value": true
              },
              "code": {
                "advanced": true,
                "dynamic": true,
                "fileTypes": [],
                "file_path": "",
                "info": "",
                "list": false,
                "load_from_db": false,
                "multiline": true,
                "name": "code",
                "password": false,
                "placeholder": "",
                "required": true,
                "show": true,
                "title_case": false,
                "type": "code",
                "value": "from collections.abc import Generator\nfrom typing import Any\n\nimport orjson\nfrom fastapi.encoders import jsonable_encoder\n\nfrom lfx.base.io.chat import ChatComponent\nfrom lfx.helpers.data import safe_convert\nfrom lfx.inputs.inputs import BoolInput, DropdownInput, HandleInput, MessageTextInput\nfrom lfx.schema.data import Data\nfrom lfx.schema.dataframe import DataFrame\nfrom lfx.schema.message import Message\nfrom lfx.schema.properties import Source\nfrom lfx.template.field.base import Output\nfrom lfx.utils.constants import (\n    MESSAGE_SENDER_AI,\n    MESSAGE_SENDER_NAME_AI,\n    MESSAGE_SENDER_USER,\n)\n\n\nclass ChatOutput(ChatComponent):\n    display_name = \"Chat Output\"\n    description = \"Display a chat message in the Playground.\"\n    documentation: str = \"https://docs.langflow.org/chat-input-and-output\"\n    icon = \"MessagesSquare\"\n    name = \"ChatOutput\"\n    minimized = True\n\n    inputs = [\n        HandleInput(\n            name=\"input_value\",\n            display_name=\"Inputs\",\n            info=\"Message to be passed as output.\",\n            input_types=[\"Data\", \"DataFrame\", \"Message\"],\n            required=True,\n        ),\n        BoolInput(\n            name=\"should_store_message\",\n            display_name=\"Store Messages\",\n            info=\"Store the message in the history.\",\n            value=True,\n            advanced=True,\n        ),\n        DropdownInput(\n            name=\"sender\",\n            display_name=\"Sender Type\",\n            options=[MESSAGE_SENDER_AI, MESSAGE_SENDER_USER],\n            value=MESSAGE_SENDER_AI,\n            advanced=True,\n            info=\"Type of sender.\",\n        ),\n        MessageTextInput(\n            name=\"sender_name\",\n            display_name=\"Sender Name\",\n            info=\"Name of the sender.\",\n            value=MESSAGE_SENDER_NAME_AI,\n            advanced=True,\n        ),\n        MessageTextInput(\n            name=\"session_id\",\n            display_name=\"Session ID\",\n            info=\"The session ID of the chat. If empty, the current session ID parameter will be used.\",\n            advanced=True,\n        ),\n        MessageTextInput(\n            name=\"context_id\",\n            display_name=\"Context ID\",\n            info=\"The context ID of the chat. Adds an extra layer to the local memory.\",\n            value=\"\",\n            advanced=True,\n        ),\n        MessageTextInput(\n            name=\"data_template\",\n            display_name=\"Data Template\",\n            value=\"{text}\",\n            advanced=True,\n            info=\"Template to convert Data to Text. If left empty, it will be dynamically set to the Data's text key.\",\n        ),\n        BoolInput(\n            name=\"clean_data\",\n            display_name=\"Basic Clean Data\",\n            value=True,\n            advanced=True,\n            info=\"Whether to clean data before converting to string.\",\n        ),\n    ]\n    outputs = [\n        Output(\n            display_name=\"Output Message\",\n            name=\"message\",\n            method=\"message_response\",\n        ),\n    ]\n\n    def _build_source(self, id_: str | None, display_name: str | None, source: str | None) -> Source:\n        source_dict = {}\n        if id_:\n            source_dict[\"id\"] = id_\n        if display_name:\n            source_dict[\"display_name\"] = display_name\n        if source:\n            # Handle case where source is a ChatOpenAI object\n            if hasattr(source, \"model_name\"):\n                source_dict[\"source\"] = source.model_name\n            elif hasattr(source, \"model\"):\n                source_dict[\"source\"] = str(source.model)\n            else:\n                source_dict[\"source\"] = str(source)\n        return Source(**source_dict)\n\n    async def message_response(self) -> Message:\n        # First convert the input to string if needed\n        text = self.convert_to_string()\n\n        # Get source properties\n        source, _, display_name, source_id = self.get_properties_from_source_component()\n\n        # Create or use existing Message object\n        if isinstance(self.input_value, Message):\n            message = self.input_value\n            # Update message properties\n            message.text = text\n        else:\n            message = Message(text=text)\n\n        # Set message properties\n        message.sender = self.sender\n        message.sender_name = self.sender_name\n        message.session_id = self.session_id\n        message.context_id = self.context_id\n        message.flow_id = self.graph.flow_id if hasattr(self, \"graph\") else None\n        message.properties.source = self._build_source(source_id, display_name, source)\n\n        # Store message if needed\n        if self.session_id and self.should_store_message:\n            stored_message = await self.send_message(message)\n            self.message.value = stored_message\n            message = stored_message\n\n        self.status = message\n        return message\n\n    def _serialize_data(self, data: Data) -> str:\n        \"\"\"Serialize Data object to JSON string.\"\"\"\n        # Convert data.data to JSON-serializable format\n        serializable_data = jsonable_encoder(data.data)\n        # Serialize with orjson, enabling pretty printing with indentation\n        json_bytes = orjson.dumps(serializable_data, option=orjson.OPT_INDENT_2)\n        # Convert bytes to string and wrap in Markdown code blocks\n        return \"```json\\n\" + json_bytes.decode(\"utf-8\") + \"\\n```\"\n\n    def _validate_input(self) -> None:\n        \"\"\"Validate the input data and raise ValueError if invalid.\"\"\"\n        if self.input_value is None:\n            msg = \"Input data cannot be None\"\n            raise ValueError(msg)\n        if isinstance(self.input_value, list) and not all(\n            isinstance(item, Message | Data | DataFrame | str) for item in self.input_value\n        ):\n            invalid_types = [\n                type(item).__name__\n                for item in self.input_value\n                if not isinstance(item, Message | Data | DataFrame | str)\n            ]\n            msg = f\"Expected Data or DataFrame or Message or str, got {invalid_types}\"\n            raise TypeError(msg)\n        if not isinstance(\n            self.input_value,\n            Message | Data | DataFrame | str | list | Generator | type(None),\n        ):\n            type_name = type(self.input_value).__name__\n            msg = f\"Expected Data or DataFrame or Message or str, Generator or None, got {type_name}\"\n            raise TypeError(msg)\n\n    def convert_to_string(self) -> str | Generator[Any, None, None]:\n        \"\"\"Convert input data to string with proper error handling.\"\"\"\n        self._validate_input()\n        if isinstance(self.input_value, list):\n            clean_data: bool = getattr(self, \"clean_data\", False)\n            return \"\\n\".join([safe_convert(item, clean_data=clean_data) for item in self.input_value])\n        if isinstance(self.input_value, Generator):\n            return self.input_value\n        return safe_convert(self.input_value)\n"
              },
              "context_id": {
                "_input_type": "MessageTextInput",
                "advanced": true,
                "display_name": "Context ID",
                "dynamic": false,
                "info": "The context ID of the chat. Adds an extra layer to the local memory.",
                "input_types": [
                  "Message"
                ],
                "list": false,
                "list_add_label": "Add More",
                "load_from_db": false,
                "name": "context_id",
                "placeholder": "",
                "required": false,
                "show": true,
                "title_case": false,
                "tool_mode": false,
                "trace_as_input": true,
                "trace_as_metadata": true,
                "type": "str",
                "value": ""
              },
              "data_template": {
                "_input_type": "MessageTextInput",
                "advanced": true,
                "display_name": "Data Template",
                "dynamic": false,
                "info": "Template to convert Data to Text. If left empty, it will be dynamically set to the Data's text key.",
                "input_types": [
                  "Message"
                ],
                "list": false,
                "list_add_label": "Add More",
                "load_from_db": false,
                "name": "data_template",
                "placeholder": "",
                "required": false,
                "show": true,
                "title_case": false,
                "tool_mode": false,
                "trace_as_input": true,
                "trace_as_metadata": true,
                "type": "str",
                "value": "{text}"
              },
              "input_value": {
                "_input_type": "MessageInput",
                "advanced": false,
                "display_name": "Inputs",
                "dynamic": false,
                "info": "Message to be passed as output.",
                "input_types": [
                  "Data",
                  "DataFrame",
                  "Message"
                ],
                "list": false,
                "list_add_label": "Add More",
                "load_from_db": false,
                "name": "input_value",
                "placeholder": "",
                "required": true,
                "show": true,
                "title_case": false,
                "tool_mode": false,
                "trace_as_input": true,
                "trace_as_metadata": true,
                "type": "str",
                "value": ""
              },
              "sender": {
                "_input_type": "DropdownInput",
                "advanced": true,
                "combobox": false,
                "dialog_inputs": {},
                "display_name": "Sender Type",
                "dynamic": false,
                "info": "Type of sender.",
                "name": "sender",
                "options": [
                  "Machine",
                  "User"
                ],
                "options_metadata": [],
                "placeholder": "",
                "required": false,
                "show": true,
                "title_case": false,
                "tool_mode": false,
                "trace_as_metadata": true,
                "type": "str",
                "value": "Machine"
              },
              "sender_name": {
                "_input_type": "MessageTextInput",
                "advanced": true,
                "display_name": "Sender Name",
                "dynamic": false,
                "info": "Name of the sender.",
                "input_types": [
                  "Message"
                ],
                "list": false,
                "list_add_label": "Add More",
                "load_from_db": false,
                "name": "sender_name",
                "placeholder": "",
                "required": false,
                "show": true,
                "title_case": false,
                "tool_mode": false,
                "trace_as_input": true,
                "trace_as_metadata": true,
                "type": "str",
                "value": "AI"
              },
              "session_id": {
                "_input_type": "MessageTextInput",
                "advanced": true,
                "display_name": "Session ID",
                "dynamic": false,
                "info": "The session ID of the chat. If empty, the current session ID parameter will be used.",
                "input_types": [
                  "Message"
                ],
                "list": false,
                "list_add_label": "Add More",
                "load_from_db": false,
                "name": "session_id",
                "placeholder": "",
                "required": false,
                "show": true,
                "title_case": false,
                "tool_mode": false,
                "trace_as_input": true,
                "trace_as_metadata": true,
                "type": "str",
                "value": ""
              },
              "should_store_message": {
                "_input_type": "BoolInput",
                "advanced": true,
                "display_name": "Store Messages",
                "dynamic": false,
                "info": "Store the message in the history.",
                "list": false,
                "list_add_label": "Add More",
                "name": "should_store_message",
                "placeholder": "",
                "required": false,
                "show": true,
                "title_case": false,
                "tool_mode": false,
                "trace_as_metadata": true,
                "type": "bool",
                "value": true
              }
            },
            "tool_mode": false
          },
          "showNode": false,
          "type": "ChatOutput"
        },
        "dragging": false,
        "id": "ChatOutput-vaVwh",
        "measured": {
          "height": 48,
          "width": 192
        },
        "position": {
          "x": 2183.8141818863946,
          "y": -73.7560103412896
        },
        "selected": false,
        "type": "genericNode"
      },
      {
        "data": {
          "id": "ChatInput-segSP",
          "node": {
            "base_classes": [
              "Message"
            ],
            "beta": false,
            "category": "inputs",
            "conditional_paths": [],
            "custom_fields": {},
            "description": "Get chat inputs from the Playground.",
            "display_name": "Chat Input",
            "documentation": "",
            "edited": false,
            "field_order": [
              "input_value",
              "should_store_message",
              "sender",
              "sender_name",
              "session_id",
              "files",
              "background_color",
              "chat_icon",
              "text_color"
            ],
            "frozen": false,
            "icon": "MessagesSquare",
            "key": "ChatInput",
            "legacy": false,
            "lf_version": "1.6.4",
            "metadata": {
              "code_hash": "2c33e8b2bd43",
              "dependencies": {
                "dependencies": [
                  {
                    "name": "lfx",
                    "version": null
                  }
                ],
                "total_dependencies": 1
              },
              "module": "lfx.components.input_output.chat.ChatInput"
            },
            "minimized": true,
            "output_types": [],
            "outputs": [
              {
                "allows_loop": false,
                "cache": true,
                "display_name": "Chat Message",
                "group_outputs": false,
                "method": "message_response",
                "name": "message",
                "selected": "Message",
                "tool_mode": true,
                "types": [
                  "Message"
                ],
                "value": "__UNDEFINED__"
              }
            ],
            "pinned": false,
            "score": 0.0020353564437605998,
            "template": {
              "_type": "Component",
              "code": {
                "advanced": true,
                "dynamic": true,
                "fileTypes": [],
                "file_path": "",
                "info": "",
                "list": false,
                "load_from_db": false,
                "multiline": true,
                "name": "code",
                "password": false,
                "placeholder": "",
                "required": true,
                "show": true,
                "title_case": false,
                "type": "code",
                "value": "from lfx.base.data.utils import IMG_FILE_TYPES, TEXT_FILE_TYPES\nfrom lfx.base.io.chat import ChatComponent\nfrom lfx.inputs.inputs import BoolInput\nfrom lfx.io import (\n    DropdownInput,\n    FileInput,\n    MessageTextInput,\n    MultilineInput,\n    Output,\n)\nfrom lfx.schema.message import Message\nfrom lfx.utils.constants import (\n    MESSAGE_SENDER_AI,\n    MESSAGE_SENDER_NAME_USER,\n    MESSAGE_SENDER_USER,\n)\n\n\nclass ChatInput(ChatComponent):\n    display_name = \"Chat Input\"\n    description = \"Get chat inputs from the Playground.\"\n    documentation: str = \"https://docs.langflow.org/chat-input-and-output\"\n    icon = \"MessagesSquare\"\n    name = \"ChatInput\"\n    minimized = True\n\n    inputs = [\n        MultilineInput(\n            name=\"input_value\",\n            display_name=\"Input Text\",\n            value=\"\",\n            info=\"Message to be passed as input.\",\n            input_types=[],\n        ),\n        BoolInput(\n            name=\"should_store_message\",\n            display_name=\"Store Messages\",\n            info=\"Store the message in the history.\",\n            value=True,\n            advanced=True,\n        ),\n        DropdownInput(\n            name=\"sender\",\n            display_name=\"Sender Type\",\n            options=[MESSAGE_SENDER_AI, MESSAGE_SENDER_USER],\n            value=MESSAGE_SENDER_USER,\n            info=\"Type of sender.\",\n            advanced=True,\n        ),\n        MessageTextInput(\n            name=\"sender_name\",\n            display_name=\"Sender Name\",\n            info=\"Name of the sender.\",\n            value=MESSAGE_SENDER_NAME_USER,\n            advanced=True,\n        ),\n        MessageTextInput(\n            name=\"session_id\",\n            display_name=\"Session ID\",\n            info=\"The session ID of the chat. If empty, the current session ID parameter will be used.\",\n            advanced=True,\n        ),\n        MessageTextInput(\n            name=\"context_id\",\n            display_name=\"Context ID\",\n            info=\"The context ID of the chat. Adds an extra layer to the local memory.\",\n            value=\"\",\n            advanced=True,\n        ),\n        FileInput(\n            name=\"files\",\n            display_name=\"Files\",\n            file_types=TEXT_FILE_TYPES + IMG_FILE_TYPES,\n            info=\"Files to be sent with the message.\",\n            advanced=True,\n            is_list=True,\n            temp_file=True,\n        ),\n    ]\n    outputs = [\n        Output(display_name=\"Chat Message\", name=\"message\", method=\"message_response\"),\n    ]\n\n    async def message_response(self) -> Message:\n        # Ensure files is a list and filter out empty/None values\n        files = self.files if self.files else []\n        if files and not isinstance(files, list):\n            files = [files]\n        # Filter out None/empty values\n        files = [f for f in files if f is not None and f != \"\"]\n\n        message = await Message.create(\n            text=self.input_value,\n            sender=self.sender,\n            sender_name=self.sender_name,\n            session_id=self.session_id,\n            context_id=self.context_id,\n            files=files,\n        )\n        if self.session_id and isinstance(message, Message) and self.should_store_message:\n            stored_message = await self.send_message(\n                message,\n            )\n            self.message.value = stored_message\n            message = stored_message\n\n        self.status = message\n        return message\n"
              },
              "context_id": {
                "_input_type": "MessageTextInput",
                "advanced": true,
                "display_name": "Context ID",
                "dynamic": false,
                "info": "The context ID of the chat. Adds an extra layer to the local memory.",
                "input_types": [
                  "Message"
                ],
                "list": false,
                "list_add_label": "Add More",
                "load_from_db": false,
                "name": "context_id",
                "placeholder": "",
                "required": false,
                "show": true,
                "title_case": false,
                "tool_mode": false,
                "trace_as_input": true,
                "trace_as_metadata": true,
                "type": "str",
                "value": ""
              },
              "files": {
                "_input_type": "FileInput",
                "advanced": true,
                "display_name": "Files",
                "dynamic": false,
                "fileTypes": [
                  "csv",
                  "json",
                  "pdf",
                  "txt",
                  "md",
                  "mdx",
                  "yaml",
                  "yml",
                  "xml",
                  "html",
                  "htm",
                  "docx",
                  "py",
                  "sh",
                  "sql",
                  "js",
                  "ts",
                  "tsx",
                  "jpg",
                  "jpeg",
                  "png",
                  "bmp",
                  "image"
                ],
                "file_path": "",
                "info": "Files to be sent with the message.",
                "list": true,
                "list_add_label": "Add More",
                "name": "files",
                "placeholder": "",
                "required": false,
                "show": true,
                "temp_file": true,
                "title_case": false,
                "trace_as_metadata": true,
                "type": "file",
                "value": ""
              },
              "input_value": {
                "_input_type": "MultilineInput",
                "advanced": false,
                "display_name": "Input Text",
                "dynamic": false,
                "info": "Message to be passed as input.",
                "input_types": [],
                "list": false,
                "list_add_label": "Add More",
                "load_from_db": false,
                "multiline": true,
                "name": "input_value",
                "placeholder": "",
                "required": false,
                "show": true,
                "title_case": false,
                "tool_mode": false,
                "trace_as_input": true,
                "trace_as_metadata": true,
                "type": "str",
                "value": "In 2022, the company demonstrated strong financial performance, reporting a gross profit of $1.2 billion, reflecting stable revenue generation and effective cost management. The EBITDA stood at $900 million, highlighting the company’s solid operational efficiency and profitability before interest, taxes, depreciation, and amortization. Despite a slight increase in operating expenses compared to 2021, the company maintained a healthy bottom line, achieving a net income of $500 million. This growth underscores the company’s ability to navigate economic challenges while sustaining profitability, reinforcing its financial stability and competitive position in the market."
              },
              "sender": {
                "_input_type": "DropdownInput",
                "advanced": true,
                "combobox": false,
                "dialog_inputs": {},
                "display_name": "Sender Type",
                "dynamic": false,
                "info": "Type of sender.",
                "name": "sender",
                "options": [
                  "Machine",
                  "User"
                ],
                "options_metadata": [],
                "placeholder": "",
                "required": false,
                "show": true,
                "title_case": false,
                "tool_mode": false,
                "trace_as_metadata": true,
                "type": "str",
                "value": "User"
              },
              "sender_name": {
                "_input_type": "MessageTextInput",
                "advanced": true,
                "display_name": "Sender Name",
                "dynamic": false,
                "info": "Name of the sender.",
                "input_types": [
                  "Message"
                ],
                "list": false,
                "list_add_label": "Add More",
                "load_from_db": false,
                "name": "sender_name",
                "placeholder": "",
                "required": false,
                "show": true,
                "title_case": false,
                "tool_mode": false,
                "trace_as_input": true,
                "trace_as_metadata": true,
                "type": "str",
                "value": "User"
              },
              "session_id": {
                "_input_type": "MessageTextInput",
                "advanced": true,
                "display_name": "Session ID",
                "dynamic": false,
                "info": "The session ID of the chat. If empty, the current session ID parameter will be used.",
                "input_types": [
                  "Message"
                ],
                "list": false,
                "list_add_label": "Add More",
                "load_from_db": false,
                "name": "session_id",
                "placeholder": "",
                "required": false,
                "show": true,
                "title_case": false,
                "tool_mode": false,
                "trace_as_input": true,
                "trace_as_metadata": true,
                "type": "str",
                "value": ""
              },
              "should_store_message": {
                "_input_type": "BoolInput",
                "advanced": true,
                "display_name": "Store Messages",
                "dynamic": false,
                "info": "Store the message in the history.",
                "list": false,
                "list_add_label": "Add More",
                "name": "should_store_message",
                "placeholder": "",
                "required": false,
                "show": true,
                "title_case": false,
                "tool_mode": false,
                "trace_as_metadata": true,
                "type": "bool",
                "value": true
              }
            },
            "tool_mode": false
          },
          "selected_output": "message",
          "showNode": false,
          "type": "ChatInput"
        },
        "dragging": false,
        "id": "ChatInput-segSP",
        "measured": {
          "height": 48,
          "width": 192
        },
        "position": {
          "x": 1000.1546756766525,
          "y": -90.00033804729455
        },
        "selected": false,
        "type": "genericNode"
      },
      {
        "data": {
          "id": "note-90vHq",
          "node": {
            "description": "This template extracts key financial metrics from a given financial report text. The extracted data is structured and formatted for chat consumption.\n\n## Quickstart\n\n1. Choose your Language Model in the Structured Output component.\n2. Open the **Playground** to start the chat and run the flow.\nFor this example, the **Chat Input** component is pre-loaded with a sample financial report. The **Language Model** component identifies and retrieves the gross profit, EBITDA, net income, and operating expenses information from the financial report. Then, the **Structured Output** component formats extracted data into a structured format for better readability and further processing. Finally, the **Parser** component converts extracted data into a messages to be returned to the user.",
            "display_name": "",
            "documentation": "",
            "template": {}
          },
          "type": "note"
        },
        "dragging": false,
        "height": 688,
        "id": "note-90vHq",
        "measured": {
          "height": 688,
          "width": 619
        },
        "position": {
          "x": 337.6879697264719,
          "y": -391.78485931481583
        },
        "resizing": false,
        "selected": false,
        "type": "noteNode",
        "width": 619
      },
      {
        "data": {
          "id": "StructuredOutput-ozJZh",
          "node": {
            "base_classes": [
              "Data",
              "DataFrame"
            ],
            "beta": false,
            "conditional_paths": [],
            "custom_fields": {},
            "description": "Uses an LLM to generate structured data. Ideal for extraction and consistency.",
            "display_name": "Structured Output",
            "documentation": "https://docs.langflow.org/components-processing#structured-output",
            "edited": false,
            "field_order": [
              "llm",
              "input_value",
              "system_prompt",
              "schema_name",
              "output_schema"
            ],
            "frozen": false,
            "icon": "braces",
            "last_updated": "2025-11-03T17:14:43.108Z",
            "legacy": false,
            "lf_version": "1.6.4",
            "metadata": {
<<<<<<< HEAD
              "code_hash": "36744405ca0d",
=======
              "code_hash": "ce82f9d7948c",
>>>>>>> a2aec42e
              "dependencies": {
                "dependencies": [
                  {
                    "name": "pydantic",
                    "version": "2.11.10"
                  },
                  {
                    "name": "trustcall",
                    "version": "0.0.39"
                  },
                  {
                    "name": "lfx",
                    "version": null
                  }
                ],
                "total_dependencies": 3
              },
              "module": "lfx.components.llm_operations.structured_output.StructuredOutputComponent"
            },
            "minimized": false,
            "output_types": [],
            "outputs": [
              {
                "allows_loop": false,
                "cache": true,
                "display_name": "Structured Output",
                "group_outputs": false,
                "method": "build_structured_output",
                "name": "structured_output",
                "selected": "Data",
                "tool_mode": true,
                "types": [
                  "Data"
                ],
                "value": "__UNDEFINED__"
              },
              {
                "allows_loop": false,
                "cache": true,
                "display_name": "Structured Output",
                "group_outputs": false,
                "method": "build_structured_dataframe",
                "name": "dataframe_output",
                "selected": "DataFrame",
                "tool_mode": true,
                "types": [
                  "DataFrame"
                ],
                "value": "__UNDEFINED__"
              }
            ],
            "pinned": false,
            "template": {
              "_type": "Component",
              "api_key": {
                "_input_type": "SecretStrInput",
                "advanced": true,
                "display_name": "API Key",
                "dynamic": false,
                "info": "Model Provider API key",
                "input_types": [],
                "load_from_db": true,
                "name": "api_key",
                "password": true,
                "placeholder": "",
                "real_time_refresh": true,
                "required": false,
                "show": true,
                "title_case": false,
                "track_in_telemetry": false,
                "type": "str",
                "value": ""
              },
              "code": {
                "advanced": true,
                "dynamic": true,
                "fileTypes": [],
                "file_path": "",
                "info": "",
                "list": false,
                "load_from_db": false,
                "multiline": true,
                "name": "code",
                "password": false,
                "placeholder": "",
                "required": true,
                "show": true,
                "title_case": false,
                "type": "code",
<<<<<<< HEAD
                "value": "from pydantic import BaseModel, Field, create_model\nfrom trustcall import create_extractor\n\nfrom lfx.base.models.chat_result import get_chat_result\nfrom lfx.base.models.unified_models import (\n    get_language_model_options,\n    get_llm,\n    update_model_options_in_build_config,\n)\nfrom lfx.custom.custom_component.component import Component\nfrom lfx.helpers.base_model import build_model_from_schema\nfrom lfx.io import (\n    MessageTextInput,\n    ModelInput,\n    MultilineInput,\n    Output,\n    SecretStrInput,\n    TableInput,\n)\nfrom lfx.log.logger import logger\nfrom lfx.schema.data import Data\nfrom lfx.schema.dataframe import DataFrame\nfrom lfx.schema.table import EditMode\n\n\nclass StructuredOutputComponent(Component):\n    display_name = \"Structured Output\"\n    description = \"Uses an LLM to generate structured data. Ideal for extraction and consistency.\"\n    documentation: str = \"https://docs.langflow.org/components-processing#structured-output\"\n    name = \"StructuredOutput\"\n    icon = \"braces\"\n\n    inputs = [\n        ModelInput(\n            name=\"model\",\n            display_name=\"Language Model\",\n            info=\"Select your model provider\",\n            real_time_refresh=True,\n            required=True,\n        ),\n        SecretStrInput(\n            name=\"api_key\",\n            display_name=\"API Key\",\n            info=\"Model Provider API key\",\n            real_time_refresh=True,\n            advanced=True,\n        ),\n        MultilineInput(\n            name=\"input_value\",\n            display_name=\"Input Message\",\n            info=\"The input message to the language model.\",\n            tool_mode=True,\n            required=True,\n        ),\n        MultilineInput(\n            name=\"system_prompt\",\n            display_name=\"Format Instructions\",\n            info=\"The instructions to the language model for formatting the output.\",\n            value=(\n                \"You are an AI that extracts structured JSON objects from unstructured text. \"\n                \"Use a predefined schema with expected types (str, int, float, bool, dict). \"\n                \"Extract ALL relevant instances that match the schema - if multiple patterns exist, capture them all. \"\n                \"Fill missing or ambiguous values with defaults: null for missing values. \"\n                \"Remove exact duplicates but keep variations that have different field values. \"\n                \"Always return valid JSON in the expected format, never throw errors. \"\n                \"If multiple objects can be extracted, return them all in the structured format.\"\n            ),\n            required=True,\n            advanced=True,\n        ),\n        MessageTextInput(\n            name=\"schema_name\",\n            display_name=\"Schema Name\",\n            info=\"Provide a name for the output data schema.\",\n            advanced=True,\n        ),\n        TableInput(\n            name=\"output_schema\",\n            display_name=\"Output Schema\",\n            info=\"Define the structure and data types for the model's output.\",\n            required=True,\n            # TODO: remove deault value\n            table_schema=[\n                {\n                    \"name\": \"name\",\n                    \"display_name\": \"Name\",\n                    \"type\": \"str\",\n                    \"description\": \"Specify the name of the output field.\",\n                    \"default\": \"field\",\n                    \"edit_mode\": EditMode.INLINE,\n                },\n                {\n                    \"name\": \"description\",\n                    \"display_name\": \"Description\",\n                    \"type\": \"str\",\n                    \"description\": \"Describe the purpose of the output field.\",\n                    \"default\": \"description of field\",\n                    \"edit_mode\": EditMode.POPOVER,\n                },\n                {\n                    \"name\": \"type\",\n                    \"display_name\": \"Type\",\n                    \"type\": \"str\",\n                    \"edit_mode\": EditMode.INLINE,\n                    \"description\": (\"Indicate the data type of the output field (e.g., str, int, float, bool, dict).\"),\n                    \"options\": [\"str\", \"int\", \"float\", \"bool\", \"dict\"],\n                    \"default\": \"str\",\n                },\n                {\n                    \"name\": \"multiple\",\n                    \"display_name\": \"As List\",\n                    \"type\": \"boolean\",\n                    \"description\": \"Set to True if this output field should be a list of the specified type.\",\n                    \"default\": \"False\",\n                    \"edit_mode\": EditMode.INLINE,\n                },\n            ],\n            value=[\n                {\n                    \"name\": \"field\",\n                    \"description\": \"description of field\",\n                    \"type\": \"str\",\n                    \"multiple\": \"False\",\n                }\n            ],\n        ),\n    ]\n\n    outputs = [\n        Output(\n            name=\"structured_output\",\n            display_name=\"Structured Output\",\n            method=\"build_structured_output\",\n        ),\n        Output(\n            name=\"dataframe_output\",\n            display_name=\"Structured Output\",\n            method=\"build_structured_dataframe\",\n        ),\n    ]\n\n    def update_build_config(self, build_config: dict, field_value: str, field_name: str | None = None):\n        \"\"\"Dynamically update build config with user-filtered model options.\"\"\"\n        return update_model_options_in_build_config(\n            component=self,\n            build_config=build_config,\n            cache_key_prefix=\"language_model_options\",\n            get_options_func=get_language_model_options,\n            field_name=field_name,\n            field_value=field_value,\n        )\n\n    def build_structured_output_base(self):\n        schema_name = self.schema_name or \"OutputModel\"\n\n        llm = get_llm(model=self.model, user_id=self.user_id, api_key=self.api_key)\n\n        if not hasattr(llm, \"with_structured_output\"):\n            msg = \"Language model does not support structured output.\"\n            raise TypeError(msg)\n        if not self.output_schema:\n            msg = \"Output schema cannot be empty\"\n            raise ValueError(msg)\n\n        output_model_ = build_model_from_schema(self.output_schema)\n        output_model = create_model(\n            schema_name,\n            __doc__=f\"A list of {schema_name}.\",\n            objects=(\n                list[output_model_],\n                Field(\n                    description=f\"A list of {schema_name}.\",  # type: ignore[valid-type]\n                    min_length=1,  # help ensure non-empty output\n                ),\n            ),\n        )\n        # Tracing config\n        config_dict = {\n            \"run_name\": self.display_name,\n            \"project_name\": self.get_project_name(),\n            \"callbacks\": self.get_langchain_callbacks(),\n        }\n        # Generate structured output using Trustcall first, then fallback to Langchain if it fails\n        result = self._extract_output_with_trustcall(llm, output_model, config_dict)\n        if result is None:\n            result = self._extract_output_with_langchain(llm, output_model, config_dict)\n\n        # OPTIMIZATION NOTE: Simplified processing based on trustcall response structure\n        # Handle non-dict responses (shouldn't happen with trustcall, but defensive)\n        if not isinstance(result, dict):\n            return result\n\n        # Extract first response and convert BaseModel to dict\n        responses = result.get(\"responses\", [])\n        if not responses:\n            return result\n\n        # Convert BaseModel to dict (creates the \"objects\" key)\n        first_response = responses[0]\n        structured_data = first_response\n        if isinstance(first_response, BaseModel):\n            structured_data = first_response.model_dump()\n        # Extract the objects array (guaranteed to exist due to our Pydantic model structure)\n        return structured_data.get(\"objects\", structured_data)\n\n    def build_structured_output(self) -> Data:\n        output = self.build_structured_output_base()\n        if not isinstance(output, list) or not output:\n            # handle empty or unexpected type case\n            msg = \"No structured output returned\"\n            raise ValueError(msg)\n        if len(output) == 1:\n            return Data(data=output[0])\n        if len(output) > 1:\n            # Multiple outputs - wrap them in a results container\n            return Data(data={\"results\": output})\n        return Data()\n\n    def build_structured_dataframe(self) -> DataFrame:\n        output = self.build_structured_output_base()\n        if not isinstance(output, list) or not output:\n            # handle empty or unexpected type case\n            msg = \"No structured output returned\"\n            raise ValueError(msg)\n        if len(output) == 1:\n            # For single dictionary, wrap in a list to create DataFrame with one row\n            return DataFrame([output[0]])\n        if len(output) > 1:\n            # Multiple outputs - convert to DataFrame directly\n            return DataFrame(output)\n        return DataFrame()\n\n    def _extract_output_with_trustcall(self, llm, schema: BaseModel, config_dict: dict) -> list[BaseModel] | None:\n        try:\n            llm_with_structured_output = create_extractor(llm, tools=[schema], tool_choice=schema.__name__)\n            result = get_chat_result(\n                runnable=llm_with_structured_output,\n                system_message=self.system_prompt,\n                input_value=self.input_value,\n                config=config_dict,\n            )\n        except Exception as e:  # noqa: BLE001\n            logger.warning(\n                f\"Trustcall extraction failed, falling back to Langchain: {e} \"\n                \"(Note: This may not be an error—some models or configurations do not support tool calling. \"\n                \"Falling back is normal in such cases.)\"\n            )\n            return None\n        return result or None  # langchain fallback is used if error occurs or the result is empty\n\n    def _extract_output_with_langchain(self, llm, schema: BaseModel, config_dict: dict) -> list[BaseModel] | None:\n        try:\n            llm_with_structured_output = llm.with_structured_output(schema)\n            result = get_chat_result(\n                runnable=llm_with_structured_output,\n                system_message=self.system_prompt,\n                input_value=self.input_value,\n                config=config_dict,\n            )\n            if isinstance(result, BaseModel):\n                result = result.model_dump()\n                result = result.get(\"objects\", result)\n        except Exception as fallback_error:\n            msg = (\n                f\"Model does not support tool calling (trustcall failed) \"\n                f\"and fallback with_structured_output also failed: {fallback_error}\"\n            )\n            raise ValueError(msg) from fallback_error\n\n        return result or None\n"
=======
                "value": "from pydantic import BaseModel, Field, create_model\nfrom trustcall import create_extractor\n\nfrom lfx.base.models.chat_result import get_chat_result\nfrom lfx.custom.custom_component.component import Component\nfrom lfx.helpers.base_model import build_model_from_schema\nfrom lfx.io import (\n    HandleInput,\n    MessageTextInput,\n    MultilineInput,\n    Output,\n    TableInput,\n)\nfrom lfx.log.logger import logger\nfrom lfx.schema.data import Data\nfrom lfx.schema.dataframe import DataFrame\nfrom lfx.schema.table import EditMode\n\n\nclass StructuredOutputComponent(Component):\n    display_name = \"Structured Output\"\n    description = \"Uses an LLM to generate structured data. Ideal for extraction and consistency.\"\n    documentation: str = \"https://docs.langflow.org/structured-output\"\n    name = \"StructuredOutput\"\n    icon = \"braces\"\n\n    inputs = [\n        HandleInput(\n            name=\"llm\",\n            display_name=\"Language Model\",\n            info=\"The language model to use to generate the structured output.\",\n            input_types=[\"LanguageModel\"],\n            required=True,\n        ),\n        MultilineInput(\n            name=\"input_value\",\n            display_name=\"Input Message\",\n            info=\"The input message to the language model.\",\n            tool_mode=True,\n            required=True,\n        ),\n        MultilineInput(\n            name=\"system_prompt\",\n            display_name=\"Format Instructions\",\n            info=\"The instructions to the language model for formatting the output.\",\n            value=(\n                \"You are an AI that extracts structured JSON objects from unstructured text. \"\n                \"Use a predefined schema with expected types (str, int, float, bool, dict). \"\n                \"Extract ALL relevant instances that match the schema - if multiple patterns exist, capture them all. \"\n                \"Fill missing or ambiguous values with defaults: null for missing values. \"\n                \"Remove exact duplicates but keep variations that have different field values. \"\n                \"Always return valid JSON in the expected format, never throw errors. \"\n                \"If multiple objects can be extracted, return them all in the structured format.\"\n            ),\n            required=True,\n            advanced=True,\n        ),\n        MessageTextInput(\n            name=\"schema_name\",\n            display_name=\"Schema Name\",\n            info=\"Provide a name for the output data schema.\",\n            advanced=True,\n        ),\n        TableInput(\n            name=\"output_schema\",\n            display_name=\"Output Schema\",\n            info=\"Define the structure and data types for the model's output.\",\n            required=True,\n            # TODO: remove deault value\n            table_schema=[\n                {\n                    \"name\": \"name\",\n                    \"display_name\": \"Name\",\n                    \"type\": \"str\",\n                    \"description\": \"Specify the name of the output field.\",\n                    \"default\": \"field\",\n                    \"edit_mode\": EditMode.INLINE,\n                },\n                {\n                    \"name\": \"description\",\n                    \"display_name\": \"Description\",\n                    \"type\": \"str\",\n                    \"description\": \"Describe the purpose of the output field.\",\n                    \"default\": \"description of field\",\n                    \"edit_mode\": EditMode.POPOVER,\n                },\n                {\n                    \"name\": \"type\",\n                    \"display_name\": \"Type\",\n                    \"type\": \"str\",\n                    \"edit_mode\": EditMode.INLINE,\n                    \"description\": (\"Indicate the data type of the output field (e.g., str, int, float, bool, dict).\"),\n                    \"options\": [\"str\", \"int\", \"float\", \"bool\", \"dict\"],\n                    \"default\": \"str\",\n                },\n                {\n                    \"name\": \"multiple\",\n                    \"display_name\": \"As List\",\n                    \"type\": \"boolean\",\n                    \"description\": \"Set to True if this output field should be a list of the specified type.\",\n                    \"default\": \"False\",\n                    \"edit_mode\": EditMode.INLINE,\n                },\n            ],\n            value=[\n                {\n                    \"name\": \"field\",\n                    \"description\": \"description of field\",\n                    \"type\": \"str\",\n                    \"multiple\": \"False\",\n                }\n            ],\n        ),\n    ]\n\n    outputs = [\n        Output(\n            name=\"structured_output\",\n            display_name=\"Structured Output\",\n            method=\"build_structured_output\",\n        ),\n        Output(\n            name=\"dataframe_output\",\n            display_name=\"Structured Output\",\n            method=\"build_structured_dataframe\",\n        ),\n    ]\n\n    def build_structured_output_base(self):\n        schema_name = self.schema_name or \"OutputModel\"\n\n        if not hasattr(self.llm, \"with_structured_output\"):\n            msg = \"Language model does not support structured output.\"\n            raise TypeError(msg)\n        if not self.output_schema:\n            msg = \"Output schema cannot be empty\"\n            raise ValueError(msg)\n\n        output_model_ = build_model_from_schema(self.output_schema)\n        output_model = create_model(\n            schema_name,\n            __doc__=f\"A list of {schema_name}.\",\n            objects=(\n                list[output_model_],\n                Field(\n                    description=f\"A list of {schema_name}.\",  # type: ignore[valid-type]\n                    min_length=1,  # help ensure non-empty output\n                ),\n            ),\n        )\n        # Tracing config\n        config_dict = {\n            \"run_name\": self.display_name,\n            \"project_name\": self.get_project_name(),\n            \"callbacks\": self.get_langchain_callbacks(),\n        }\n        # Generate structured output using Trustcall first, then fallback to Langchain if it fails\n        result = self._extract_output_with_trustcall(output_model, config_dict)\n        if result is None:\n            result = self._extract_output_with_langchain(output_model, config_dict)\n\n        # OPTIMIZATION NOTE: Simplified processing based on trustcall response structure\n        # Handle non-dict responses (shouldn't happen with trustcall, but defensive)\n        if not isinstance(result, dict):\n            return result\n\n        # Extract first response and convert BaseModel to dict\n        responses = result.get(\"responses\", [])\n        if not responses:\n            return result\n\n        # Convert BaseModel to dict (creates the \"objects\" key)\n        first_response = responses[0]\n        structured_data = first_response\n        if isinstance(first_response, BaseModel):\n            structured_data = first_response.model_dump()\n        # Extract the objects array (guaranteed to exist due to our Pydantic model structure)\n        return structured_data.get(\"objects\", structured_data)\n\n    def build_structured_output(self) -> Data:\n        output = self.build_structured_output_base()\n        if not isinstance(output, list) or not output:\n            # handle empty or unexpected type case\n            msg = \"No structured output returned\"\n            raise ValueError(msg)\n        if len(output) == 1:\n            return Data(data=output[0])\n        if len(output) > 1:\n            # Multiple outputs - wrap them in a results container\n            return Data(data={\"results\": output})\n        return Data()\n\n    def build_structured_dataframe(self) -> DataFrame:\n        output = self.build_structured_output_base()\n        if not isinstance(output, list) or not output:\n            # handle empty or unexpected type case\n            msg = \"No structured output returned\"\n            raise ValueError(msg)\n        if len(output) == 1:\n            # For single dictionary, wrap in a list to create DataFrame with one row\n            return DataFrame([output[0]])\n        if len(output) > 1:\n            # Multiple outputs - convert to DataFrame directly\n            return DataFrame(output)\n        return DataFrame()\n\n    def _extract_output_with_trustcall(self, schema: BaseModel, config_dict: dict) -> list[BaseModel] | None:\n        try:\n            llm_with_structured_output = create_extractor(self.llm, tools=[schema], tool_choice=schema.__name__)\n            result = get_chat_result(\n                runnable=llm_with_structured_output,\n                system_message=self.system_prompt,\n                input_value=self.input_value,\n                config=config_dict,\n            )\n        except Exception as e:  # noqa: BLE001\n            logger.warning(\n                f\"Trustcall extraction failed, falling back to Langchain: {e} \"\n                \"(Note: This may not be an error—some models or configurations do not support tool calling. \"\n                \"Falling back is normal in such cases.)\"\n            )\n            return None\n        return result or None  # langchain fallback is used if error occurs or the result is empty\n\n    def _extract_output_with_langchain(self, schema: BaseModel, config_dict: dict) -> list[BaseModel] | None:\n        try:\n            llm_with_structured_output = self.llm.with_structured_output(schema)\n            result = get_chat_result(\n                runnable=llm_with_structured_output,\n                system_message=self.system_prompt,\n                input_value=self.input_value,\n                config=config_dict,\n            )\n            if isinstance(result, BaseModel):\n                result = result.model_dump()\n                result = result.get(\"objects\", result)\n        except Exception as fallback_error:\n            msg = (\n                f\"Model does not support tool calling (trustcall failed) \"\n                f\"and fallback with_structured_output also failed: {fallback_error}\"\n            )\n            raise ValueError(msg) from fallback_error\n\n        return result or None\n"
>>>>>>> a2aec42e
              },
              "input_value": {
                "_input_type": "MultilineInput",
                "advanced": false,
                "copy_field": false,
                "display_name": "Input Message",
                "dynamic": false,
                "info": "The input message to the language model.",
                "input_types": [
                  "Message"
                ],
                "list": false,
                "list_add_label": "Add More",
                "load_from_db": false,
                "multiline": true,
                "name": "input_value",
                "placeholder": "",
                "required": true,
                "show": true,
                "title_case": false,
                "tool_mode": true,
                "trace_as_input": true,
                "trace_as_metadata": true,
                "type": "str",
                "value": ""
              },
              "model": {
                "_input_type": "ModelInput",
                "advanced": false,
                "display_name": "Language Model",
                "dynamic": false,
                "external_options": {
                  "fields": {
                    "data": {
                      "node": {
                        "display_name": "Connect other models",
                        "icon": "CornerDownLeft",
                        "name": "connect_other_models"
                      }
                    }
                  }
                },
                "info": "Select your model provider",
                "input_types": [
                  "LanguageModel"
                ],
                "list": false,
                "list_add_label": "Add More",
                "model_type": "language",
                "name": "model",
                "placeholder": "",
                "real_time_refresh": true,
                "refresh_button": true,
                "required": true,
                "show": true,
                "title_case": false,
                "tool_mode": false,
                "trace_as_input": true,
                "track_in_telemetry": false,
                "type": "model",
                "value": ""
              },
              "output_schema": {
                "_input_type": "TableInput",
                "advanced": false,
                "display_name": "Output Schema",
                "dynamic": false,
                "info": "Define the structure and data types for the model's output.",
                "is_list": true,
                "list_add_label": "Add More",
                "name": "output_schema",
                "placeholder": "",
                "required": true,
                "show": true,
                "table_icon": "Table",
                "table_schema": [
                  {
                    "default": "field",
                    "description": "Specify the name of the output field.",
                    "display_name": "Name",
                    "edit_mode": "inline",
                    "formatter": "text",
                    "name": "name",
                    "type": "str"
                  },
                  {
                    "default": "description of field",
                    "description": "Describe the purpose of the output field.",
                    "display_name": "Description",
                    "edit_mode": "popover",
                    "formatter": "text",
                    "name": "description",
                    "type": "str"
                  },
                  {
                    "default": "str",
                    "description": "Indicate the data type of the output field (e.g., str, int, float, bool, dict).",
                    "display_name": "Type",
                    "edit_mode": "inline",
                    "formatter": "text",
                    "name": "type",
                    "options": [
                      "str",
                      "int",
                      "float",
                      "bool",
                      "dict"
                    ],
                    "type": "str"
                  },
                  {
                    "default": "False",
                    "description": "Set to True if this output field should be a list of the specified type.",
                    "display_name": "As List",
                    "edit_mode": "inline",
                    "formatter": "text",
                    "name": "multiple",
                    "type": "boolean"
                  }
                ],
                "title_case": false,
                "tool_mode": false,
                "trace_as_metadata": true,
                "trigger_icon": "Table",
                "trigger_text": "Open table",
                "type": "table",
                "value": [
                  {
                    "description": "description of field",
                    "multiple": "False",
                    "name": "EBITDA",
                    "type": "str"
                  },
                  {
                    "description": "description of field",
                    "multiple": "False",
                    "name": "NET_INCOME",
                    "type": "str"
                  },
                  {
                    "description": "description of field",
                    "multiple": "False",
                    "name": "GROSS_PROFIT",
                    "type": "str"
                  }
                ]
              },
              "schema_name": {
                "_input_type": "MessageTextInput",
                "advanced": true,
                "display_name": "Schema Name",
                "dynamic": false,
                "info": "Provide a name for the output data schema.",
                "input_types": [
                  "Message"
                ],
                "list": false,
                "list_add_label": "Add More",
                "load_from_db": false,
                "name": "schema_name",
                "placeholder": "",
                "required": false,
                "show": true,
                "title_case": false,
                "tool_mode": false,
                "trace_as_input": true,
                "trace_as_metadata": true,
                "type": "str",
                "value": ""
              },
              "system_prompt": {
                "_input_type": "MultilineInput",
                "advanced": true,
                "copy_field": false,
                "display_name": "Format Instructions",
                "dynamic": false,
                "info": "The instructions to the language model for formatting the output.",
                "input_types": [
                  "Message"
                ],
                "list": false,
                "list_add_label": "Add More",
                "load_from_db": false,
                "multiline": true,
                "name": "system_prompt",
                "placeholder": "",
                "required": true,
                "show": true,
                "title_case": false,
                "tool_mode": false,
                "trace_as_input": true,
                "trace_as_metadata": true,
                "type": "str",
                "value": "You are an AI that extracts structured JSON objects from unstructured text. Use a predefined schema with expected types (str, int, float, bool, dict). Extract ALL relevant instances that match the schema - if multiple patterns exist, capture them all. Fill missing or ambiguous values with defaults: null for missing values. Remove exact duplicates but keep variations that have different field values. Always return valid JSON in the expected format, never throw errors. If multiple objects can be extracted, return them all in the structured format."
              }
            },
            "tool_mode": false
          },
          "selected_output": "dataframe_output",
          "showNode": true,
          "type": "StructuredOutput"
        },
        "dragging": false,
        "id": "StructuredOutput-ozJZh",
        "measured": {
          "height": 387,
          "width": 320
        },
        "position": {
          "x": 1317.9833594230781,
          "y": -273.17797771750674
        },
        "selected": false,
        "type": "genericNode"
      },
      {
        "data": {
          "id": "ParserComponent-jTrzy",
          "node": {
            "base_classes": [
              "Message"
            ],
            "beta": false,
            "conditional_paths": [],
            "custom_fields": {},
            "description": "Extracts text using a template.",
            "display_name": "Parser",
            "documentation": "https://docs.langflow.org/components-processing#parser",
            "edited": false,
            "field_order": [
              "input_data",
              "mode",
              "pattern",
              "sep"
            ],
            "frozen": false,
            "icon": "braces",
            "legacy": false,
            "lf_version": "1.6.4",
            "metadata": {
              "code_hash": "3cda25c3f7b5",
              "dependencies": {
                "dependencies": [
                  {
                    "name": "lfx",
                    "version": null
                  }
                ],
                "total_dependencies": 1
              },
              "module": "lfx.components.processing.parser.ParserComponent"
            },
            "minimized": false,
            "output_types": [],
            "outputs": [
              {
                "allows_loop": false,
                "cache": true,
                "display_name": "Parsed Text",
                "group_outputs": false,
                "method": "parse_combined_text",
                "name": "parsed_text",
                "selected": "Message",
                "tool_mode": true,
                "types": [
                  "Message"
                ],
                "value": "__UNDEFINED__"
              }
            ],
            "pinned": false,
            "template": {
              "_type": "Component",
              "code": {
                "advanced": true,
                "dynamic": true,
                "fileTypes": [],
                "file_path": "",
                "info": "",
                "list": false,
                "load_from_db": false,
                "multiline": true,
                "name": "code",
                "password": false,
                "placeholder": "",
                "required": true,
                "show": true,
                "title_case": false,
                "type": "code",
                "value": "from lfx.custom.custom_component.component import Component\nfrom lfx.helpers.data import safe_convert\nfrom lfx.inputs.inputs import BoolInput, HandleInput, MessageTextInput, MultilineInput, TabInput\nfrom lfx.schema.data import Data\nfrom lfx.schema.dataframe import DataFrame\nfrom lfx.schema.message import Message\nfrom lfx.template.field.base import Output\n\n\nclass ParserComponent(Component):\n    display_name = \"Parser\"\n    description = \"Extracts text using a template.\"\n    documentation: str = \"https://docs.langflow.org/parser\"\n    icon = \"braces\"\n\n    inputs = [\n        HandleInput(\n            name=\"input_data\",\n            display_name=\"Data or DataFrame\",\n            input_types=[\"DataFrame\", \"Data\"],\n            info=\"Accepts either a DataFrame or a Data object.\",\n            required=True,\n        ),\n        TabInput(\n            name=\"mode\",\n            display_name=\"Mode\",\n            options=[\"Parser\", \"Stringify\"],\n            value=\"Parser\",\n            info=\"Convert into raw string instead of using a template.\",\n            real_time_refresh=True,\n        ),\n        MultilineInput(\n            name=\"pattern\",\n            display_name=\"Template\",\n            info=(\n                \"Use variables within curly brackets to extract column values for DataFrames \"\n                \"or key values for Data.\"\n                \"For example: `Name: {Name}, Age: {Age}, Country: {Country}`\"\n            ),\n            value=\"Text: {text}\",  # Example default\n            dynamic=True,\n            show=True,\n            required=True,\n        ),\n        MessageTextInput(\n            name=\"sep\",\n            display_name=\"Separator\",\n            advanced=True,\n            value=\"\\n\",\n            info=\"String used to separate rows/items.\",\n        ),\n    ]\n\n    outputs = [\n        Output(\n            display_name=\"Parsed Text\",\n            name=\"parsed_text\",\n            info=\"Formatted text output.\",\n            method=\"parse_combined_text\",\n        ),\n    ]\n\n    def update_build_config(self, build_config, field_value, field_name=None):\n        \"\"\"Dynamically hide/show `template` and enforce requirement based on `stringify`.\"\"\"\n        if field_name == \"mode\":\n            build_config[\"pattern\"][\"show\"] = self.mode == \"Parser\"\n            build_config[\"pattern\"][\"required\"] = self.mode == \"Parser\"\n            if field_value:\n                clean_data = BoolInput(\n                    name=\"clean_data\",\n                    display_name=\"Clean Data\",\n                    info=(\n                        \"Enable to clean the data by removing empty rows and lines \"\n                        \"in each cell of the DataFrame/ Data object.\"\n                    ),\n                    value=True,\n                    advanced=True,\n                    required=False,\n                )\n                build_config[\"clean_data\"] = clean_data.to_dict()\n            else:\n                build_config.pop(\"clean_data\", None)\n\n        return build_config\n\n    def _clean_args(self):\n        \"\"\"Prepare arguments based on input type.\"\"\"\n        input_data = self.input_data\n\n        match input_data:\n            case list() if all(isinstance(item, Data) for item in input_data):\n                msg = \"List of Data objects is not supported.\"\n                raise ValueError(msg)\n            case DataFrame():\n                return input_data, None\n            case Data():\n                return None, input_data\n            case dict() if \"data\" in input_data:\n                try:\n                    if \"columns\" in input_data:  # Likely a DataFrame\n                        return DataFrame.from_dict(input_data), None\n                    # Likely a Data object\n                    return None, Data(**input_data)\n                except (TypeError, ValueError, KeyError) as e:\n                    msg = f\"Invalid structured input provided: {e!s}\"\n                    raise ValueError(msg) from e\n            case _:\n                msg = f\"Unsupported input type: {type(input_data)}. Expected DataFrame or Data.\"\n                raise ValueError(msg)\n\n    def parse_combined_text(self) -> Message:\n        \"\"\"Parse all rows/items into a single text or convert input to string if `stringify` is enabled.\"\"\"\n        # Early return for stringify option\n        if self.mode == \"Stringify\":\n            return self.convert_to_string()\n\n        df, data = self._clean_args()\n\n        lines = []\n        if df is not None:\n            for _, row in df.iterrows():\n                formatted_text = self.pattern.format(**row.to_dict())\n                lines.append(formatted_text)\n        elif data is not None:\n            # Use format_map with a dict that returns default_value for missing keys\n            class DefaultDict(dict):\n                def __missing__(self, key):\n                    return data.default_value or \"\"\n\n            formatted_text = self.pattern.format_map(DefaultDict(data.data))\n            lines.append(formatted_text)\n\n        combined_text = self.sep.join(lines)\n        self.status = combined_text\n        return Message(text=combined_text)\n\n    def convert_to_string(self) -> Message:\n        \"\"\"Convert input data to string with proper error handling.\"\"\"\n        result = \"\"\n        if isinstance(self.input_data, list):\n            result = \"\\n\".join([safe_convert(item, clean_data=self.clean_data or False) for item in self.input_data])\n        else:\n            result = safe_convert(self.input_data or False)\n        self.log(f\"Converted to string with length: {len(result)}\")\n\n        message = Message(text=result)\n        self.status = message\n        return message\n"
              },
              "input_data": {
                "_input_type": "HandleInput",
                "advanced": false,
                "display_name": "Data or DataFrame",
                "dynamic": false,
                "info": "Accepts either a DataFrame or a Data object.",
                "input_types": [
                  "DataFrame",
                  "Data"
                ],
                "list": false,
                "list_add_label": "Add More",
                "name": "input_data",
                "placeholder": "",
                "required": true,
                "show": true,
                "title_case": false,
                "trace_as_metadata": true,
                "type": "other",
                "value": ""
              },
              "mode": {
                "_input_type": "TabInput",
                "advanced": false,
                "display_name": "Mode",
                "dynamic": false,
                "info": "Convert into raw string instead of using a template.",
                "name": "mode",
                "options": [
                  "Parser",
                  "Stringify"
                ],
                "placeholder": "",
                "real_time_refresh": true,
                "required": false,
                "show": true,
                "title_case": false,
                "tool_mode": false,
                "trace_as_metadata": true,
                "type": "tab",
                "value": "Parser"
              },
              "pattern": {
                "_input_type": "MultilineInput",
                "advanced": false,
                "copy_field": false,
                "display_name": "Template",
                "dynamic": true,
                "info": "Use variables within curly brackets to extract column values for DataFrames or key values for Data.For example: `Name: {Name}, Age: {Age}, Country: {Country}`",
                "input_types": [
                  "Message"
                ],
                "list": false,
                "list_add_label": "Add More",
                "load_from_db": false,
                "multiline": true,
                "name": "pattern",
                "placeholder": "",
                "required": true,
                "show": true,
                "title_case": false,
                "tool_mode": false,
                "trace_as_input": true,
                "trace_as_metadata": true,
                "type": "str",
                "value": "EBITDA: {EBITDA}  ,  Net Income: {NET_INCOME} , GROSS_PROFIT: {GROSS_PROFIT}"
              },
              "sep": {
                "_input_type": "MessageTextInput",
                "advanced": true,
                "display_name": "Separator",
                "dynamic": false,
                "info": "String used to separate rows/items.",
                "input_types": [
                  "Message"
                ],
                "list": false,
                "list_add_label": "Add More",
                "load_from_db": false,
                "name": "sep",
                "placeholder": "",
                "required": false,
                "show": true,
                "title_case": false,
                "tool_mode": false,
                "trace_as_input": true,
                "trace_as_metadata": true,
                "type": "str",
                "value": "\n"
              }
            },
            "tool_mode": false
          },
          "showNode": true,
          "type": "ParserComponent"
        },
        "dragging": false,
        "id": "ParserComponent-jTrzy",
        "measured": {
          "height": 329,
          "width": 320
        },
        "position": {
          "x": 1744.0125527894672,
          "y": -19.046020813608965
        },
        "selected": false,
        "type": "genericNode"
      }
    ],
    "viewport": {
      "x": -104.71075293239392,
      "y": 338.8327900237731,
      "zoom": 0.644709828155086
    }
  },
  "description": "Extracts key financial metrics like Gross Profit, EBITDA, and Net Income from financial reports and structures them for easy analysis, using Structured Output Component",
  "endpoint_name": null,
  "id": "a8f706be-8ae1-4049-bb2a-74fd5bb6a5b7",
  "is_component": false,
  "last_tested_version": "1.6.4",
  "name": "Financial Report Parser",
  "tags": [
    "chatbots",
    "content-generation"
  ]
}<|MERGE_RESOLUTION|>--- conflicted
+++ resolved
@@ -7,7 +7,7 @@
         "data": {
           "sourceHandle": {
             "dataType": "ChatInput",
-            "id": "ChatInput-segSP",
+            "id": "ChatInput-AT9yi",
             "name": "message",
             "output_types": [
               "Message"
@@ -15,19 +15,47 @@
           },
           "targetHandle": {
             "fieldName": "input_value",
-            "id": "StructuredOutput-ozJZh",
+            "id": "StructuredOutput-il3eU",
             "inputTypes": [
               "Message"
             ],
             "type": "str"
           }
         },
-        "id": "reactflow__edge-ChatInput-segSP{œdataTypeœ:œChatInputœ,œidœ:œChatInput-segSPœ,œnameœ:œmessageœ,œoutput_typesœ:[œMessageœ]}-StructuredOutput-ozJZh{œfieldNameœ:œinput_valueœ,œidœ:œStructuredOutput-ozJZhœ,œinputTypesœ:[œMessageœ],œtypeœ:œstrœ}",
+        "id": "xy-edge__ChatInput-AT9yi{œdataTypeœ:œChatInputœ,œidœ:œChatInput-AT9yiœ,œnameœ:œmessageœ,œoutput_typesœ:[œMessageœ]}-StructuredOutput-il3eU{œfieldNameœ:œinput_valueœ,œidœ:œStructuredOutput-il3eUœ,œinputTypesœ:[œMessageœ],œtypeœ:œstrœ}",
         "selected": false,
-        "source": "ChatInput-segSP",
-        "sourceHandle": "{œdataTypeœ: œChatInputœ, œidœ: œChatInput-segSPœ, œnameœ: œmessageœ, œoutput_typesœ: [œMessageœ]}",
-        "target": "StructuredOutput-ozJZh",
-        "targetHandle": "{œfieldNameœ: œinput_valueœ, œidœ: œStructuredOutput-ozJZhœ, œinputTypesœ: [œMessageœ], œtypeœ: œstrœ}"
+        "source": "ChatInput-AT9yi",
+        "sourceHandle": "{œdataTypeœ: œChatInputœ, œidœ: œChatInput-AT9yiœ, œnameœ: œmessageœ, œoutput_typesœ: [œMessageœ]}",
+        "target": "StructuredOutput-il3eU",
+        "targetHandle": "{œfieldNameœ: œinput_valueœ, œidœ: œStructuredOutput-il3eUœ, œinputTypesœ: [œMessageœ], œtypeœ: œstrœ}"
+      },
+      {
+        "animated": false,
+        "className": "",
+        "data": {
+          "sourceHandle": {
+            "dataType": "LanguageModelComponent",
+            "id": "LanguageModelComponent-iAML1",
+            "name": "model_output",
+            "output_types": [
+              "LanguageModel"
+            ]
+          },
+          "targetHandle": {
+            "fieldName": "llm",
+            "id": "StructuredOutput-il3eU",
+            "inputTypes": [
+              "LanguageModel"
+            ],
+            "type": "other"
+          }
+        },
+        "id": "xy-edge__LanguageModelComponent-iAML1{œdataTypeœ:œLanguageModelComponentœ,œidœ:œLanguageModelComponent-iAML1œ,œnameœ:œmodel_outputœ,œoutput_typesœ:[œLanguageModelœ]}-StructuredOutput-il3eU{œfieldNameœ:œllmœ,œidœ:œStructuredOutput-il3eUœ,œinputTypesœ:[œLanguageModelœ],œtypeœ:œotherœ}",
+        "selected": false,
+        "source": "LanguageModelComponent-iAML1",
+        "sourceHandle": "{œdataTypeœ: œLanguageModelComponentœ, œidœ: œLanguageModelComponent-iAML1œ, œnameœ: œmodel_outputœ, œoutput_typesœ: [œLanguageModelœ]}",
+        "target": "StructuredOutput-il3eU",
+        "targetHandle": "{œfieldNameœ: œllmœ, œidœ: œStructuredOutput-il3eUœ, œinputTypesœ: [œLanguageModelœ], œtypeœ: œotherœ}"
       },
       {
         "animated": false,
@@ -35,7 +63,7 @@
         "data": {
           "sourceHandle": {
             "dataType": "StructuredOutput",
-            "id": "StructuredOutput-ozJZh",
+            "id": "StructuredOutput-il3eU",
             "name": "dataframe_output",
             "output_types": [
               "DataFrame"
@@ -43,7 +71,7 @@
           },
           "targetHandle": {
             "fieldName": "input_data",
-            "id": "ParserComponent-jTrzy",
+            "id": "ParserComponent-FWDxd",
             "inputTypes": [
               "DataFrame",
               "Data"
@@ -51,12 +79,12 @@
             "type": "other"
           }
         },
-        "id": "reactflow__edge-StructuredOutput-ozJZh{œdataTypeœ:œStructuredOutputœ,œidœ:œStructuredOutput-ozJZhœ,œnameœ:œdataframe_outputœ,œoutput_typesœ:[œDataFrameœ]}-ParserComponent-jTrzy{œfieldNameœ:œinput_dataœ,œidœ:œParserComponent-jTrzyœ,œinputTypesœ:[œDataFrameœ,œDataœ],œtypeœ:œotherœ}",
+        "id": "xy-edge__StructuredOutput-il3eU{œdataTypeœ:œStructuredOutputœ,œidœ:œStructuredOutput-il3eUœ,œnameœ:œdataframe_outputœ,œoutput_typesœ:[œDataFrameœ]}-ParserComponent-FWDxd{œfieldNameœ:œinput_dataœ,œidœ:œParserComponent-FWDxdœ,œinputTypesœ:[œDataFrameœ,œDataœ],œtypeœ:œotherœ}",
         "selected": false,
-        "source": "StructuredOutput-ozJZh",
-        "sourceHandle": "{œdataTypeœ: œStructuredOutputœ, œidœ: œStructuredOutput-ozJZhœ, œnameœ: œdataframe_outputœ, œoutput_typesœ: [œDataFrameœ]}",
-        "target": "ParserComponent-jTrzy",
-        "targetHandle": "{œfieldNameœ: œinput_dataœ, œidœ: œParserComponent-jTrzyœ, œinputTypesœ: [œDataFrameœ, œDataœ], œtypeœ: œotherœ}"
+        "source": "StructuredOutput-il3eU",
+        "sourceHandle": "{œdataTypeœ: œStructuredOutputœ, œidœ: œStructuredOutput-il3eUœ, œnameœ: œdataframe_outputœ, œoutput_typesœ: [œDataFrameœ]}",
+        "target": "ParserComponent-FWDxd",
+        "targetHandle": "{œfieldNameœ: œinput_dataœ, œidœ: œParserComponent-FWDxdœ, œinputTypesœ: [œDataFrameœ, œDataœ], œtypeœ: œotherœ}"
       },
       {
         "animated": false,
@@ -64,7 +92,7 @@
         "data": {
           "sourceHandle": {
             "dataType": "ParserComponent",
-            "id": "ParserComponent-jTrzy",
+            "id": "ParserComponent-FWDxd",
             "name": "parsed_text",
             "output_types": [
               "Message"
@@ -72,7 +100,7 @@
           },
           "targetHandle": {
             "fieldName": "input_value",
-            "id": "ChatOutput-vaVwh",
+            "id": "ChatOutput-XvCBo",
             "inputTypes": [
               "Data",
               "DataFrame",
@@ -81,18 +109,18 @@
             "type": "str"
           }
         },
-        "id": "reactflow__edge-ParserComponent-jTrzy{œdataTypeœ:œParserComponentœ,œidœ:œParserComponent-jTrzyœ,œnameœ:œparsed_textœ,œoutput_typesœ:[œMessageœ]}-ChatOutput-vaVwh{œfieldNameœ:œinput_valueœ,œidœ:œChatOutput-vaVwhœ,œinputTypesœ:[œDataœ,œDataFrameœ,œMessageœ],œtypeœ:œstrœ}",
+        "id": "xy-edge__ParserComponent-FWDxd{œdataTypeœ:œParserComponentœ,œidœ:œParserComponent-FWDxdœ,œnameœ:œparsed_textœ,œoutput_typesœ:[œMessageœ]}-ChatOutput-XvCBo{œfieldNameœ:œinput_valueœ,œidœ:œChatOutput-XvCBoœ,œinputTypesœ:[œDataœ,œDataFrameœ,œMessageœ],œtypeœ:œstrœ}",
         "selected": false,
-        "source": "ParserComponent-jTrzy",
-        "sourceHandle": "{œdataTypeœ: œParserComponentœ, œidœ: œParserComponent-jTrzyœ, œnameœ: œparsed_textœ, œoutput_typesœ: [œMessageœ]}",
-        "target": "ChatOutput-vaVwh",
-        "targetHandle": "{œfieldNameœ: œinput_valueœ, œidœ: œChatOutput-vaVwhœ, œinputTypesœ: [œDataœ, œDataFrameœ, œMessageœ], œtypeœ: œstrœ}"
+        "source": "ParserComponent-FWDxd",
+        "sourceHandle": "{œdataTypeœ: œParserComponentœ, œidœ: œParserComponent-FWDxdœ, œnameœ: œparsed_textœ, œoutput_typesœ: [œMessageœ]}",
+        "target": "ChatOutput-XvCBo",
+        "targetHandle": "{œfieldNameœ: œinput_valueœ, œidœ: œChatOutput-XvCBoœ, œinputTypesœ: [œDataœ, œDataFrameœ, œMessageœ], œtypeœ: œstrœ}"
       }
     ],
     "nodes": [
       {
         "data": {
-          "id": "ChatOutput-vaVwh",
+          "id": "ChatOutput-XvCBo",
           "node": {
             "base_classes": [
               "Message"
@@ -120,7 +148,7 @@
             "icon": "MessagesSquare",
             "key": "ChatOutput",
             "legacy": false,
-            "lf_version": "1.6.4",
+            "lf_version": "1.6.0",
             "metadata": {
               "code_hash": "9bf89d5729be",
               "dependencies": {
@@ -364,22 +392,21 @@
           "showNode": false,
           "type": "ChatOutput"
         },
-        "dragging": false,
-        "id": "ChatOutput-vaVwh",
+        "id": "ChatOutput-XvCBo",
         "measured": {
           "height": 48,
           "width": 192
         },
         "position": {
-          "x": 2183.8141818863946,
-          "y": -73.7560103412896
+          "x": 2235,
+          "y": 435
         },
         "selected": false,
         "type": "genericNode"
       },
       {
         "data": {
-          "id": "ChatInput-segSP",
+          "id": "ChatInput-AT9yi",
           "node": {
             "base_classes": [
               "Message"
@@ -407,7 +434,7 @@
             "icon": "MessagesSquare",
             "key": "ChatInput",
             "legacy": false,
-            "lf_version": "1.6.4",
+            "lf_version": "1.6.0",
             "metadata": {
               "code_hash": "2c33e8b2bd43",
               "dependencies": {
@@ -645,23 +672,49 @@
           "type": "ChatInput"
         },
         "dragging": false,
-        "id": "ChatInput-segSP",
+        "id": "ChatInput-AT9yi",
         "measured": {
           "height": 48,
           "width": 192
         },
         "position": {
-          "x": 1000.1546756766525,
-          "y": -90.00033804729455
+          "x": 866.761331501802,
+          "y": 581.619639019103
         },
         "selected": false,
         "type": "genericNode"
       },
       {
         "data": {
-          "id": "note-90vHq",
+          "id": "note-khpnk",
           "node": {
-            "description": "This template extracts key financial metrics from a given financial report text. The extracted data is structured and formatted for chat consumption.\n\n## Quickstart\n\n1. Choose your Language Model in the Structured Output component.\n2. Open the **Playground** to start the chat and run the flow.\nFor this example, the **Chat Input** component is pre-loaded with a sample financial report. The **Language Model** component identifies and retrieves the gross profit, EBITDA, net income, and operating expenses information from the financial report. Then, the **Structured Output** component formats extracted data into a structured format for better readability and further processing. Finally, the **Parser** component converts extracted data into a messages to be returned to the user.",
+            "description": "### 💡 Add your OpenAI API key here",
+            "display_name": "",
+            "documentation": "",
+            "template": {
+              "backgroundColor": "transparent"
+            }
+          },
+          "type": "note"
+        },
+        "dragging": false,
+        "id": "note-khpnk",
+        "measured": {
+          "height": 324,
+          "width": 324
+        },
+        "position": {
+          "x": 905.0310846743869,
+          "y": -389.43902326187924
+        },
+        "selected": false,
+        "type": "noteNode"
+      },
+      {
+        "data": {
+          "id": "note-zgFqi",
+          "node": {
+            "description": "This template extracts key financial metrics from a given financial report text. The extracted data is structured and formatted for chat consumption.\n\n## Quickstart\n\n1. Add your OpenAI API key to the **Language Model** component, or select a different provider and model.\n2. Open the **Playground** to start the chat and run the flow.\nFor this example, the **Chat Input** component is pre-loaded with a sample financial report. The **Language Model** component identifies and retrieves the gross profit, EBITDA, net income, and operating expenses information from the financial report. Then, the **Structured Output** component formats extracted data into a structured format for better readability and further processing. Finally, the **Parser** component converts extracted data into a messages to be returned to the user.",
             "display_name": "",
             "documentation": "",
             "template": {}
@@ -670,14 +723,14 @@
         },
         "dragging": false,
         "height": 688,
-        "id": "note-90vHq",
+        "id": "note-zgFqi",
         "measured": {
           "height": 688,
           "width": 619
         },
         "position": {
-          "x": 337.6879697264719,
-          "y": -391.78485931481583
+          "x": 270.9912976390468,
+          "y": -396.43811550696176
         },
         "resizing": false,
         "selected": false,
@@ -686,7 +739,332 @@
       },
       {
         "data": {
-          "id": "StructuredOutput-ozJZh",
+          "id": "LanguageModelComponent-iAML1",
+          "node": {
+            "base_classes": [
+              "LanguageModel",
+              "Message"
+            ],
+            "beta": false,
+            "conditional_paths": [],
+            "custom_fields": {},
+            "description": "Runs a language model given a specified provider.",
+            "display_name": "Language Model",
+            "documentation": "",
+            "edited": false,
+            "field_order": [
+              "provider",
+              "model_name",
+              "api_key",
+              "input_value",
+              "system_message",
+              "stream",
+              "temperature"
+            ],
+            "frozen": false,
+            "icon": "brain-circuit",
+            "last_updated": "2025-09-29T15:43:28.263Z",
+            "legacy": false,
+            "lf_version": "1.6.0",
+            "metadata": {
+              "code_hash": "bb5f8714781b",
+              "dependencies": {
+                "dependencies": [
+                  {
+                    "name": "langchain_anthropic",
+                    "version": "0.3.14"
+                  },
+                  {
+                    "name": "langchain_google_genai",
+                    "version": "2.0.6"
+                  },
+                  {
+                    "name": "langchain_openai",
+                    "version": "0.3.23"
+                  },
+                  {
+                    "name": "lfx",
+                    "version": null
+                  }
+                ],
+                "total_dependencies": 4
+              },
+              "keywords": [
+                "model",
+                "llm",
+                "language model",
+                "large language model"
+              ],
+              "module": "lfx.components.models.language_model.LanguageModelComponent"
+            },
+            "minimized": false,
+            "output_types": [],
+            "outputs": [
+              {
+                "allows_loop": false,
+                "cache": true,
+                "display_name": "Model Response",
+                "group_outputs": false,
+                "method": "text_response",
+                "name": "text_output",
+                "options": null,
+                "required_inputs": null,
+                "selected": "Message",
+                "tool_mode": true,
+                "types": [
+                  "Message"
+                ],
+                "value": "__UNDEFINED__"
+              },
+              {
+                "allows_loop": false,
+                "cache": true,
+                "display_name": "Language Model",
+                "group_outputs": false,
+                "method": "build_model",
+                "name": "model_output",
+                "options": null,
+                "required_inputs": null,
+                "selected": "LanguageModel",
+                "tool_mode": true,
+                "types": [
+                  "LanguageModel"
+                ],
+                "value": "__UNDEFINED__"
+              }
+            ],
+            "pinned": false,
+            "priority": 0,
+            "template": {
+              "_type": "Component",
+              "api_key": {
+                "_input_type": "SecretStrInput",
+                "advanced": false,
+                "display_name": "OpenAI API Key",
+                "dynamic": false,
+                "info": "Model Provider API key",
+                "input_types": [],
+                "load_from_db": true,
+                "name": "api_key",
+                "password": true,
+                "placeholder": "",
+                "real_time_refresh": true,
+                "required": false,
+                "show": true,
+                "title_case": false,
+                "type": "str",
+                "value": "OPENAI_API_KEY"
+              },
+              "code": {
+                "advanced": true,
+                "dynamic": true,
+                "fileTypes": [],
+                "file_path": "",
+                "info": "",
+                "list": false,
+                "load_from_db": false,
+                "multiline": true,
+                "name": "code",
+                "password": false,
+                "placeholder": "",
+                "required": true,
+                "show": true,
+                "title_case": false,
+                "type": "code",
+                "value": "from typing import Any\n\nimport requests\nfrom langchain_anthropic import ChatAnthropic\nfrom langchain_ibm import ChatWatsonx\nfrom langchain_ollama import ChatOllama\nfrom langchain_openai import ChatOpenAI\nfrom pydantic.v1 import SecretStr\n\nfrom lfx.base.models.anthropic_constants import ANTHROPIC_MODELS\nfrom lfx.base.models.google_generative_ai_constants import GOOGLE_GENERATIVE_AI_MODELS\nfrom lfx.base.models.google_generative_ai_model import ChatGoogleGenerativeAIFixed\nfrom lfx.base.models.model import LCModelComponent\nfrom lfx.base.models.model_utils import get_ollama_models, is_valid_ollama_url\nfrom lfx.base.models.openai_constants import OPENAI_CHAT_MODEL_NAMES, OPENAI_REASONING_MODEL_NAMES\nfrom lfx.field_typing import LanguageModel\nfrom lfx.field_typing.range_spec import RangeSpec\nfrom lfx.inputs.inputs import BoolInput, MessageTextInput, StrInput\nfrom lfx.io import DropdownInput, MessageInput, MultilineInput, SecretStrInput, SliderInput\nfrom lfx.log.logger import logger\nfrom lfx.schema.dotdict import dotdict\nfrom lfx.utils.util import transform_localhost_url\n\n# IBM watsonx.ai constants\nIBM_WATSONX_DEFAULT_MODELS = [\"ibm/granite-3-2b-instruct\", \"ibm/granite-3-8b-instruct\", \"ibm/granite-13b-instruct-v2\"]\nIBM_WATSONX_URLS = [\n    \"https://us-south.ml.cloud.ibm.com\",\n    \"https://eu-de.ml.cloud.ibm.com\",\n    \"https://eu-gb.ml.cloud.ibm.com\",\n    \"https://au-syd.ml.cloud.ibm.com\",\n    \"https://jp-tok.ml.cloud.ibm.com\",\n    \"https://ca-tor.ml.cloud.ibm.com\",\n]\n\n# Ollama API constants\nHTTP_STATUS_OK = 200\nJSON_MODELS_KEY = \"models\"\nJSON_NAME_KEY = \"name\"\nJSON_CAPABILITIES_KEY = \"capabilities\"\nDESIRED_CAPABILITY = \"completion\"\nDEFAULT_OLLAMA_URL = \"http://localhost:11434\"\n\n\nclass LanguageModelComponent(LCModelComponent):\n    display_name = \"Language Model\"\n    description = \"Runs a language model given a specified provider.\"\n    documentation: str = \"https://docs.langflow.org/components-models\"\n    icon = \"brain-circuit\"\n    category = \"models\"\n    priority = 0  # Set priority to 0 to make it appear first\n\n    @staticmethod\n    def fetch_ibm_models(base_url: str) -> list[str]:\n        \"\"\"Fetch available models from the watsonx.ai API.\"\"\"\n        try:\n            endpoint = f\"{base_url}/ml/v1/foundation_model_specs\"\n            params = {\"version\": \"2024-09-16\", \"filters\": \"function_text_chat,!lifecycle_withdrawn\"}\n            response = requests.get(endpoint, params=params, timeout=10)\n            response.raise_for_status()\n            data = response.json()\n            models = [model[\"model_id\"] for model in data.get(\"resources\", [])]\n            return sorted(models)\n        except Exception:  # noqa: BLE001\n            logger.exception(\"Error fetching IBM watsonx models. Using default models.\")\n            return IBM_WATSONX_DEFAULT_MODELS\n\n    inputs = [\n        DropdownInput(\n            name=\"provider\",\n            display_name=\"Model Provider\",\n            options=[\"OpenAI\", \"Anthropic\", \"Google\", \"IBM watsonx.ai\", \"Ollama\"],\n            value=\"OpenAI\",\n            info=\"Select the model provider\",\n            real_time_refresh=True,\n            options_metadata=[\n                {\"icon\": \"OpenAI\"},\n                {\"icon\": \"Anthropic\"},\n                {\"icon\": \"GoogleGenerativeAI\"},\n                {\"icon\": \"WatsonxAI\"},\n                {\"icon\": \"Ollama\"},\n            ],\n        ),\n        DropdownInput(\n            name=\"model_name\",\n            display_name=\"Model Name\",\n            options=OPENAI_CHAT_MODEL_NAMES + OPENAI_REASONING_MODEL_NAMES,\n            value=OPENAI_CHAT_MODEL_NAMES[0],\n            info=\"Select the model to use\",\n            real_time_refresh=True,\n            refresh_button=True,\n        ),\n        SecretStrInput(\n            name=\"api_key\",\n            display_name=\"OpenAI API Key\",\n            info=\"Model Provider API key\",\n            required=False,\n            show=True,\n            real_time_refresh=True,\n        ),\n        DropdownInput(\n            name=\"base_url_ibm_watsonx\",\n            display_name=\"watsonx API Endpoint\",\n            info=\"The base URL of the API (IBM watsonx.ai only)\",\n            options=IBM_WATSONX_URLS,\n            value=IBM_WATSONX_URLS[0],\n            show=False,\n            real_time_refresh=True,\n        ),\n        StrInput(\n            name=\"project_id\",\n            display_name=\"watsonx Project ID\",\n            info=\"The project ID associated with the foundation model (IBM watsonx.ai only)\",\n            show=False,\n            required=False,\n        ),\n        MessageTextInput(\n            name=\"ollama_base_url\",\n            display_name=\"Ollama API URL\",\n            info=f\"Endpoint of the Ollama API (Ollama only). Defaults to {DEFAULT_OLLAMA_URL}\",\n            value=DEFAULT_OLLAMA_URL,\n            show=False,\n            real_time_refresh=True,\n            load_from_db=True,\n        ),\n        MessageInput(\n            name=\"input_value\",\n            display_name=\"Input\",\n            info=\"The input text to send to the model\",\n        ),\n        MultilineInput(\n            name=\"system_message\",\n            display_name=\"System Message\",\n            info=\"A system message that helps set the behavior of the assistant\",\n            advanced=False,\n        ),\n        BoolInput(\n            name=\"stream\",\n            display_name=\"Stream\",\n            info=\"Whether to stream the response\",\n            value=False,\n            advanced=True,\n        ),\n        SliderInput(\n            name=\"temperature\",\n            display_name=\"Temperature\",\n            value=0.1,\n            info=\"Controls randomness in responses\",\n            range_spec=RangeSpec(min=0, max=1, step=0.01),\n            advanced=True,\n        ),\n    ]\n\n    def build_model(self) -> LanguageModel:\n        provider = self.provider\n        model_name = self.model_name\n        temperature = self.temperature\n        stream = self.stream\n\n        if provider == \"OpenAI\":\n            if not self.api_key:\n                msg = \"OpenAI API key is required when using OpenAI provider\"\n                raise ValueError(msg)\n\n            if model_name in OPENAI_REASONING_MODEL_NAMES:\n                # reasoning models do not support temperature (yet)\n                temperature = None\n\n            return ChatOpenAI(\n                model_name=model_name,\n                temperature=temperature,\n                streaming=stream,\n                openai_api_key=self.api_key,\n            )\n        if provider == \"Anthropic\":\n            if not self.api_key:\n                msg = \"Anthropic API key is required when using Anthropic provider\"\n                raise ValueError(msg)\n            return ChatAnthropic(\n                model=model_name,\n                temperature=temperature,\n                streaming=stream,\n                anthropic_api_key=self.api_key,\n            )\n        if provider == \"Google\":\n            if not self.api_key:\n                msg = \"Google API key is required when using Google provider\"\n                raise ValueError(msg)\n            return ChatGoogleGenerativeAIFixed(\n                model=model_name,\n                temperature=temperature,\n                streaming=stream,\n                google_api_key=self.api_key,\n            )\n        if provider == \"IBM watsonx.ai\":\n            if not self.api_key:\n                msg = \"IBM API key is required when using IBM watsonx.ai provider\"\n                raise ValueError(msg)\n            if not self.base_url_ibm_watsonx:\n                msg = \"IBM watsonx API Endpoint is required when using IBM watsonx.ai provider\"\n                raise ValueError(msg)\n            if not self.project_id:\n                msg = \"IBM watsonx Project ID is required when using IBM watsonx.ai provider\"\n                raise ValueError(msg)\n            return ChatWatsonx(\n                apikey=SecretStr(self.api_key).get_secret_value(),\n                url=self.base_url_ibm_watsonx,\n                project_id=self.project_id,\n                model_id=model_name,\n                params={\n                    \"temperature\": temperature,\n                },\n                streaming=stream,\n            )\n        if provider == \"Ollama\":\n            if not self.ollama_base_url:\n                msg = \"Ollama API URL is required when using Ollama provider\"\n                raise ValueError(msg)\n            if not model_name:\n                msg = \"Model name is required when using Ollama provider\"\n                raise ValueError(msg)\n\n            transformed_base_url = transform_localhost_url(self.ollama_base_url)\n\n            # Check if URL contains /v1 suffix (OpenAI-compatible mode)\n            if transformed_base_url and transformed_base_url.rstrip(\"/\").endswith(\"/v1\"):\n                # Strip /v1 suffix and log warning\n                transformed_base_url = transformed_base_url.rstrip(\"/\").removesuffix(\"/v1\")\n                logger.warning(\n                    \"Detected '/v1' suffix in base URL. The Ollama component uses the native Ollama API, \"\n                    \"not the OpenAI-compatible API. The '/v1' suffix has been automatically removed. \"\n                    \"If you want to use the OpenAI-compatible API, please use the OpenAI component instead. \"\n                    \"Learn more at https://docs.ollama.com/openai#openai-compatibility\"\n                )\n\n            return ChatOllama(\n                base_url=transformed_base_url,\n                model=model_name,\n                temperature=temperature,\n            )\n        msg = f\"Unknown provider: {provider}\"\n        raise ValueError(msg)\n\n    async def update_build_config(\n        self, build_config: dotdict, field_value: Any, field_name: str | None = None\n    ) -> dotdict:\n        if field_name == \"provider\":\n            if field_value == \"OpenAI\":\n                build_config[\"model_name\"][\"options\"] = OPENAI_CHAT_MODEL_NAMES + OPENAI_REASONING_MODEL_NAMES\n                build_config[\"model_name\"][\"value\"] = OPENAI_CHAT_MODEL_NAMES[0]\n                build_config[\"api_key\"][\"display_name\"] = \"OpenAI API Key\"\n                build_config[\"api_key\"][\"show\"] = True\n                build_config[\"base_url_ibm_watsonx\"][\"show\"] = False\n                build_config[\"project_id\"][\"show\"] = False\n                build_config[\"ollama_base_url\"][\"show\"] = False\n            elif field_value == \"Anthropic\":\n                build_config[\"model_name\"][\"options\"] = ANTHROPIC_MODELS\n                build_config[\"model_name\"][\"value\"] = ANTHROPIC_MODELS[0]\n                build_config[\"api_key\"][\"display_name\"] = \"Anthropic API Key\"\n                build_config[\"api_key\"][\"show\"] = True\n                build_config[\"base_url_ibm_watsonx\"][\"show\"] = False\n                build_config[\"project_id\"][\"show\"] = False\n                build_config[\"ollama_base_url\"][\"show\"] = False\n            elif field_value == \"Google\":\n                build_config[\"model_name\"][\"options\"] = GOOGLE_GENERATIVE_AI_MODELS\n                build_config[\"model_name\"][\"value\"] = GOOGLE_GENERATIVE_AI_MODELS[0]\n                build_config[\"api_key\"][\"display_name\"] = \"Google API Key\"\n                build_config[\"api_key\"][\"show\"] = True\n                build_config[\"base_url_ibm_watsonx\"][\"show\"] = False\n                build_config[\"project_id\"][\"show\"] = False\n                build_config[\"ollama_base_url\"][\"show\"] = False\n            elif field_value == \"IBM watsonx.ai\":\n                build_config[\"model_name\"][\"options\"] = IBM_WATSONX_DEFAULT_MODELS\n                build_config[\"model_name\"][\"value\"] = IBM_WATSONX_DEFAULT_MODELS[0]\n                build_config[\"api_key\"][\"display_name\"] = \"IBM API Key\"\n                build_config[\"api_key\"][\"show\"] = True\n                build_config[\"base_url_ibm_watsonx\"][\"show\"] = True\n                build_config[\"project_id\"][\"show\"] = True\n                build_config[\"ollama_base_url\"][\"show\"] = False\n            elif field_value == \"Ollama\":\n                # Fetch Ollama models from the API\n                build_config[\"api_key\"][\"show\"] = False\n                build_config[\"base_url_ibm_watsonx\"][\"show\"] = False\n                build_config[\"project_id\"][\"show\"] = False\n                build_config[\"ollama_base_url\"][\"show\"] = True\n\n                # Try multiple sources to get the URL (in order of preference):\n                # 1. Instance attribute (already resolved from global/db)\n                # 2. Build config value (may be a global variable reference)\n                # 3. Default value\n                ollama_url = getattr(self, \"ollama_base_url\", None)\n                if not ollama_url:\n                    config_value = build_config[\"ollama_base_url\"].get(\"value\", DEFAULT_OLLAMA_URL)\n                    # If config_value looks like a variable name (all caps with underscores), use default\n                    is_variable_ref = (\n                        config_value\n                        and isinstance(config_value, str)\n                        and config_value.isupper()\n                        and \"_\" in config_value\n                    )\n                    if is_variable_ref:\n                        await logger.adebug(\n                            f\"Config value appears to be a variable reference: {config_value}, using default\"\n                        )\n                        ollama_url = DEFAULT_OLLAMA_URL\n                    else:\n                        ollama_url = config_value\n\n                await logger.adebug(f\"Fetching Ollama models for provider switch. URL: {ollama_url}\")\n                if await is_valid_ollama_url(url=ollama_url):\n                    try:\n                        models = await get_ollama_models(\n                            base_url_value=ollama_url,\n                            desired_capability=DESIRED_CAPABILITY,\n                            json_models_key=JSON_MODELS_KEY,\n                            json_name_key=JSON_NAME_KEY,\n                            json_capabilities_key=JSON_CAPABILITIES_KEY,\n                        )\n                        build_config[\"model_name\"][\"options\"] = models\n                        build_config[\"model_name\"][\"value\"] = models[0] if models else \"\"\n                    except ValueError:\n                        await logger.awarning(\"Failed to fetch Ollama models. Setting empty options.\")\n                        build_config[\"model_name\"][\"options\"] = []\n                        build_config[\"model_name\"][\"value\"] = \"\"\n                else:\n                    await logger.awarning(f\"Invalid Ollama URL: {ollama_url}\")\n                    build_config[\"model_name\"][\"options\"] = []\n                    build_config[\"model_name\"][\"value\"] = \"\"\n        elif (\n            field_name == \"base_url_ibm_watsonx\"\n            and field_value\n            and hasattr(self, \"provider\")\n            and self.provider == \"IBM watsonx.ai\"\n        ):\n            # Fetch IBM models when base_url changes\n            try:\n                models = self.fetch_ibm_models(base_url=field_value)\n                build_config[\"model_name\"][\"options\"] = models\n                build_config[\"model_name\"][\"value\"] = models[0] if models else IBM_WATSONX_DEFAULT_MODELS[0]\n                info_message = f\"Updated model options: {len(models)} models found in {field_value}\"\n                logger.info(info_message)\n            except Exception:  # noqa: BLE001\n                logger.exception(\"Error updating IBM model options.\")\n        elif field_name == \"ollama_base_url\":\n            # Fetch Ollama models when ollama_base_url changes\n            # Use the field_value directly since this is triggered when the field changes\n            logger.debug(\n                f\"Fetching Ollama models from updated URL: {build_config['ollama_base_url']} \\\n                and value {self.ollama_base_url}\",\n            )\n            await logger.adebug(f\"Fetching Ollama models from updated URL: {self.ollama_base_url}\")\n            if await is_valid_ollama_url(url=self.ollama_base_url):\n                try:\n                    models = await get_ollama_models(\n                        base_url_value=self.ollama_base_url,\n                        desired_capability=DESIRED_CAPABILITY,\n                        json_models_key=JSON_MODELS_KEY,\n                        json_name_key=JSON_NAME_KEY,\n                        json_capabilities_key=JSON_CAPABILITIES_KEY,\n                    )\n                    build_config[\"model_name\"][\"options\"] = models\n                    build_config[\"model_name\"][\"value\"] = models[0] if models else \"\"\n                    info_message = f\"Updated model options: {len(models)} models found in {self.ollama_base_url}\"\n                    await logger.ainfo(info_message)\n                except ValueError:\n                    await logger.awarning(\"Error updating Ollama model options.\")\n                    build_config[\"model_name\"][\"options\"] = []\n                    build_config[\"model_name\"][\"value\"] = \"\"\n            else:\n                await logger.awarning(f\"Invalid Ollama URL: {self.ollama_base_url}\")\n                build_config[\"model_name\"][\"options\"] = []\n                build_config[\"model_name\"][\"value\"] = \"\"\n        elif field_name == \"model_name\":\n            # Refresh Ollama models when model_name field is accessed\n            if hasattr(self, \"provider\") and self.provider == \"Ollama\":\n                ollama_url = getattr(self, \"ollama_base_url\", DEFAULT_OLLAMA_URL)\n                if await is_valid_ollama_url(url=ollama_url):\n                    try:\n                        models = await get_ollama_models(\n                            base_url_value=ollama_url,\n                            desired_capability=DESIRED_CAPABILITY,\n                            json_models_key=JSON_MODELS_KEY,\n                            json_name_key=JSON_NAME_KEY,\n                            json_capabilities_key=JSON_CAPABILITIES_KEY,\n                        )\n                        build_config[\"model_name\"][\"options\"] = models\n                    except ValueError:\n                        await logger.awarning(\"Failed to refresh Ollama models.\")\n                        build_config[\"model_name\"][\"options\"] = []\n                else:\n                    build_config[\"model_name\"][\"options\"] = []\n\n            # Hide system_message for o1 models - currently unsupported\n            if field_value and field_value.startswith(\"o1\") and hasattr(self, \"provider\") and self.provider == \"OpenAI\":\n                if \"system_message\" in build_config:\n                    build_config[\"system_message\"][\"show\"] = False\n            elif \"system_message\" in build_config:\n                build_config[\"system_message\"][\"show\"] = True\n        return build_config\n"
+              },
+              "input_value": {
+                "_input_type": "MessageTextInput",
+                "advanced": false,
+                "display_name": "Input",
+                "dynamic": false,
+                "info": "The input text to send to the model",
+                "input_types": [
+                  "Message"
+                ],
+                "list": false,
+                "list_add_label": "Add More",
+                "load_from_db": false,
+                "name": "input_value",
+                "placeholder": "",
+                "required": false,
+                "show": true,
+                "title_case": false,
+                "tool_mode": false,
+                "trace_as_input": true,
+                "trace_as_metadata": true,
+                "type": "str",
+                "value": ""
+              },
+              "model_name": {
+                "_input_type": "DropdownInput",
+                "advanced": false,
+                "combobox": false,
+                "dialog_inputs": {},
+                "display_name": "Model Name",
+                "dynamic": false,
+                "info": "Select the model to use",
+                "name": "model_name",
+                "options": [
+                  "gpt-4o-mini",
+                  "gpt-4o",
+                  "gpt-4.1",
+                  "gpt-4.1-mini",
+                  "gpt-4.1-nano",
+                  "gpt-4-turbo",
+                  "gpt-4-turbo-preview",
+                  "gpt-4",
+                  "gpt-3.5-turbo",
+                  "gpt-5",
+                  "gpt-5-mini",
+                  "gpt-5-nano",
+                  "gpt-5-chat-latest",
+                  "o1",
+                  "o3-mini",
+                  "o3",
+                  "o3-pro",
+                  "o4-mini",
+                  "o4-mini-high"
+                ],
+                "options_metadata": [],
+                "placeholder": "",
+                "required": false,
+                "show": true,
+                "title_case": false,
+                "toggle": false,
+                "tool_mode": false,
+                "trace_as_metadata": true,
+                "type": "str",
+                "value": "gpt-4o-mini"
+              },
+              "provider": {
+                "_input_type": "DropdownInput",
+                "advanced": false,
+                "combobox": false,
+                "dialog_inputs": {},
+                "display_name": "Model Provider",
+                "dynamic": false,
+                "info": "Select the model provider",
+                "name": "provider",
+                "options": [
+                  "OpenAI",
+                  "Anthropic",
+                  "Google"
+                ],
+                "options_metadata": [
+                  {
+                    "icon": "OpenAI"
+                  },
+                  {
+                    "icon": "Anthropic"
+                  },
+                  {
+                    "icon": "Google"
+                  }
+                ],
+                "placeholder": "",
+                "real_time_refresh": true,
+                "required": false,
+                "show": true,
+                "title_case": false,
+                "toggle": false,
+                "tool_mode": false,
+                "trace_as_metadata": true,
+                "type": "str",
+                "value": "OpenAI"
+              },
+              "stream": {
+                "_input_type": "BoolInput",
+                "advanced": true,
+                "display_name": "Stream",
+                "dynamic": false,
+                "info": "Whether to stream the response",
+                "list": false,
+                "list_add_label": "Add More",
+                "name": "stream",
+                "placeholder": "",
+                "required": false,
+                "show": true,
+                "title_case": false,
+                "tool_mode": false,
+                "trace_as_metadata": true,
+                "type": "bool",
+                "value": false
+              },
+              "system_message": {
+                "_input_type": "MessageTextInput",
+                "advanced": true,
+                "display_name": "System Message",
+                "dynamic": false,
+                "info": "A system message that helps set the behavior of the assistant",
+                "input_types": [
+                  "Message"
+                ],
+                "list": false,
+                "list_add_label": "Add More",
+                "load_from_db": false,
+                "name": "system_message",
+                "placeholder": "",
+                "required": false,
+                "show": true,
+                "title_case": false,
+                "tool_mode": false,
+                "trace_as_input": true,
+                "trace_as_metadata": true,
+                "type": "str",
+                "value": ""
+              },
+              "temperature": {
+                "_input_type": "SliderInput",
+                "advanced": true,
+                "display_name": "Temperature",
+                "dynamic": false,
+                "info": "Controls randomness in responses",
+                "max_label": "",
+                "max_label_icon": "",
+                "min_label": "",
+                "min_label_icon": "",
+                "name": "temperature",
+                "placeholder": "",
+                "range_spec": {
+                  "max": 1,
+                  "min": 0,
+                  "step": 0.01,
+                  "step_type": "float"
+                },
+                "required": false,
+                "show": true,
+                "slider_buttons": false,
+                "slider_buttons_options": [],
+                "slider_input": false,
+                "title_case": false,
+                "tool_mode": false,
+                "type": "slider",
+                "value": 0.1
+              }
+            },
+            "tool_mode": false
+          },
+          "selected_output": "model_output",
+          "showNode": true,
+          "type": "LanguageModelComponent"
+        },
+        "dragging": false,
+        "id": "LanguageModelComponent-iAML1",
+        "measured": {
+          "height": 451,
+          "width": 320
+        },
+        "position": {
+          "x": 912.2321256553546,
+          "y": -350.4215686841271
+        },
+        "selected": false,
+        "type": "genericNode"
+      },
+      {
+        "data": {
+          "id": "StructuredOutput-il3eU",
           "node": {
             "base_classes": [
               "Data",
@@ -708,15 +1086,10 @@
             ],
             "frozen": false,
             "icon": "braces",
-            "last_updated": "2025-11-03T17:14:43.108Z",
             "legacy": false,
-            "lf_version": "1.6.4",
+            "lf_version": "1.6.0",
             "metadata": {
-<<<<<<< HEAD
-              "code_hash": "36744405ca0d",
-=======
               "code_hash": "ce82f9d7948c",
->>>>>>> a2aec42e
               "dependencies": {
                 "dependencies": [
                   {
@@ -746,7 +1119,7 @@
                 "group_outputs": false,
                 "method": "build_structured_output",
                 "name": "structured_output",
-                "selected": "Data",
+                "selected": null,
                 "tool_mode": true,
                 "types": [
                   "Data"
@@ -771,25 +1144,6 @@
             "pinned": false,
             "template": {
               "_type": "Component",
-              "api_key": {
-                "_input_type": "SecretStrInput",
-                "advanced": true,
-                "display_name": "API Key",
-                "dynamic": false,
-                "info": "Model Provider API key",
-                "input_types": [],
-                "load_from_db": true,
-                "name": "api_key",
-                "password": true,
-                "placeholder": "",
-                "real_time_refresh": true,
-                "required": false,
-                "show": true,
-                "title_case": false,
-                "track_in_telemetry": false,
-                "type": "str",
-                "value": ""
-              },
               "code": {
                 "advanced": true,
                 "dynamic": true,
@@ -806,11 +1160,7 @@
                 "show": true,
                 "title_case": false,
                 "type": "code",
-<<<<<<< HEAD
-                "value": "from pydantic import BaseModel, Field, create_model\nfrom trustcall import create_extractor\n\nfrom lfx.base.models.chat_result import get_chat_result\nfrom lfx.base.models.unified_models import (\n    get_language_model_options,\n    get_llm,\n    update_model_options_in_build_config,\n)\nfrom lfx.custom.custom_component.component import Component\nfrom lfx.helpers.base_model import build_model_from_schema\nfrom lfx.io import (\n    MessageTextInput,\n    ModelInput,\n    MultilineInput,\n    Output,\n    SecretStrInput,\n    TableInput,\n)\nfrom lfx.log.logger import logger\nfrom lfx.schema.data import Data\nfrom lfx.schema.dataframe import DataFrame\nfrom lfx.schema.table import EditMode\n\n\nclass StructuredOutputComponent(Component):\n    display_name = \"Structured Output\"\n    description = \"Uses an LLM to generate structured data. Ideal for extraction and consistency.\"\n    documentation: str = \"https://docs.langflow.org/components-processing#structured-output\"\n    name = \"StructuredOutput\"\n    icon = \"braces\"\n\n    inputs = [\n        ModelInput(\n            name=\"model\",\n            display_name=\"Language Model\",\n            info=\"Select your model provider\",\n            real_time_refresh=True,\n            required=True,\n        ),\n        SecretStrInput(\n            name=\"api_key\",\n            display_name=\"API Key\",\n            info=\"Model Provider API key\",\n            real_time_refresh=True,\n            advanced=True,\n        ),\n        MultilineInput(\n            name=\"input_value\",\n            display_name=\"Input Message\",\n            info=\"The input message to the language model.\",\n            tool_mode=True,\n            required=True,\n        ),\n        MultilineInput(\n            name=\"system_prompt\",\n            display_name=\"Format Instructions\",\n            info=\"The instructions to the language model for formatting the output.\",\n            value=(\n                \"You are an AI that extracts structured JSON objects from unstructured text. \"\n                \"Use a predefined schema with expected types (str, int, float, bool, dict). \"\n                \"Extract ALL relevant instances that match the schema - if multiple patterns exist, capture them all. \"\n                \"Fill missing or ambiguous values with defaults: null for missing values. \"\n                \"Remove exact duplicates but keep variations that have different field values. \"\n                \"Always return valid JSON in the expected format, never throw errors. \"\n                \"If multiple objects can be extracted, return them all in the structured format.\"\n            ),\n            required=True,\n            advanced=True,\n        ),\n        MessageTextInput(\n            name=\"schema_name\",\n            display_name=\"Schema Name\",\n            info=\"Provide a name for the output data schema.\",\n            advanced=True,\n        ),\n        TableInput(\n            name=\"output_schema\",\n            display_name=\"Output Schema\",\n            info=\"Define the structure and data types for the model's output.\",\n            required=True,\n            # TODO: remove deault value\n            table_schema=[\n                {\n                    \"name\": \"name\",\n                    \"display_name\": \"Name\",\n                    \"type\": \"str\",\n                    \"description\": \"Specify the name of the output field.\",\n                    \"default\": \"field\",\n                    \"edit_mode\": EditMode.INLINE,\n                },\n                {\n                    \"name\": \"description\",\n                    \"display_name\": \"Description\",\n                    \"type\": \"str\",\n                    \"description\": \"Describe the purpose of the output field.\",\n                    \"default\": \"description of field\",\n                    \"edit_mode\": EditMode.POPOVER,\n                },\n                {\n                    \"name\": \"type\",\n                    \"display_name\": \"Type\",\n                    \"type\": \"str\",\n                    \"edit_mode\": EditMode.INLINE,\n                    \"description\": (\"Indicate the data type of the output field (e.g., str, int, float, bool, dict).\"),\n                    \"options\": [\"str\", \"int\", \"float\", \"bool\", \"dict\"],\n                    \"default\": \"str\",\n                },\n                {\n                    \"name\": \"multiple\",\n                    \"display_name\": \"As List\",\n                    \"type\": \"boolean\",\n                    \"description\": \"Set to True if this output field should be a list of the specified type.\",\n                    \"default\": \"False\",\n                    \"edit_mode\": EditMode.INLINE,\n                },\n            ],\n            value=[\n                {\n                    \"name\": \"field\",\n                    \"description\": \"description of field\",\n                    \"type\": \"str\",\n                    \"multiple\": \"False\",\n                }\n            ],\n        ),\n    ]\n\n    outputs = [\n        Output(\n            name=\"structured_output\",\n            display_name=\"Structured Output\",\n            method=\"build_structured_output\",\n        ),\n        Output(\n            name=\"dataframe_output\",\n            display_name=\"Structured Output\",\n            method=\"build_structured_dataframe\",\n        ),\n    ]\n\n    def update_build_config(self, build_config: dict, field_value: str, field_name: str | None = None):\n        \"\"\"Dynamically update build config with user-filtered model options.\"\"\"\n        return update_model_options_in_build_config(\n            component=self,\n            build_config=build_config,\n            cache_key_prefix=\"language_model_options\",\n            get_options_func=get_language_model_options,\n            field_name=field_name,\n            field_value=field_value,\n        )\n\n    def build_structured_output_base(self):\n        schema_name = self.schema_name or \"OutputModel\"\n\n        llm = get_llm(model=self.model, user_id=self.user_id, api_key=self.api_key)\n\n        if not hasattr(llm, \"with_structured_output\"):\n            msg = \"Language model does not support structured output.\"\n            raise TypeError(msg)\n        if not self.output_schema:\n            msg = \"Output schema cannot be empty\"\n            raise ValueError(msg)\n\n        output_model_ = build_model_from_schema(self.output_schema)\n        output_model = create_model(\n            schema_name,\n            __doc__=f\"A list of {schema_name}.\",\n            objects=(\n                list[output_model_],\n                Field(\n                    description=f\"A list of {schema_name}.\",  # type: ignore[valid-type]\n                    min_length=1,  # help ensure non-empty output\n                ),\n            ),\n        )\n        # Tracing config\n        config_dict = {\n            \"run_name\": self.display_name,\n            \"project_name\": self.get_project_name(),\n            \"callbacks\": self.get_langchain_callbacks(),\n        }\n        # Generate structured output using Trustcall first, then fallback to Langchain if it fails\n        result = self._extract_output_with_trustcall(llm, output_model, config_dict)\n        if result is None:\n            result = self._extract_output_with_langchain(llm, output_model, config_dict)\n\n        # OPTIMIZATION NOTE: Simplified processing based on trustcall response structure\n        # Handle non-dict responses (shouldn't happen with trustcall, but defensive)\n        if not isinstance(result, dict):\n            return result\n\n        # Extract first response and convert BaseModel to dict\n        responses = result.get(\"responses\", [])\n        if not responses:\n            return result\n\n        # Convert BaseModel to dict (creates the \"objects\" key)\n        first_response = responses[0]\n        structured_data = first_response\n        if isinstance(first_response, BaseModel):\n            structured_data = first_response.model_dump()\n        # Extract the objects array (guaranteed to exist due to our Pydantic model structure)\n        return structured_data.get(\"objects\", structured_data)\n\n    def build_structured_output(self) -> Data:\n        output = self.build_structured_output_base()\n        if not isinstance(output, list) or not output:\n            # handle empty or unexpected type case\n            msg = \"No structured output returned\"\n            raise ValueError(msg)\n        if len(output) == 1:\n            return Data(data=output[0])\n        if len(output) > 1:\n            # Multiple outputs - wrap them in a results container\n            return Data(data={\"results\": output})\n        return Data()\n\n    def build_structured_dataframe(self) -> DataFrame:\n        output = self.build_structured_output_base()\n        if not isinstance(output, list) or not output:\n            # handle empty or unexpected type case\n            msg = \"No structured output returned\"\n            raise ValueError(msg)\n        if len(output) == 1:\n            # For single dictionary, wrap in a list to create DataFrame with one row\n            return DataFrame([output[0]])\n        if len(output) > 1:\n            # Multiple outputs - convert to DataFrame directly\n            return DataFrame(output)\n        return DataFrame()\n\n    def _extract_output_with_trustcall(self, llm, schema: BaseModel, config_dict: dict) -> list[BaseModel] | None:\n        try:\n            llm_with_structured_output = create_extractor(llm, tools=[schema], tool_choice=schema.__name__)\n            result = get_chat_result(\n                runnable=llm_with_structured_output,\n                system_message=self.system_prompt,\n                input_value=self.input_value,\n                config=config_dict,\n            )\n        except Exception as e:  # noqa: BLE001\n            logger.warning(\n                f\"Trustcall extraction failed, falling back to Langchain: {e} \"\n                \"(Note: This may not be an error—some models or configurations do not support tool calling. \"\n                \"Falling back is normal in such cases.)\"\n            )\n            return None\n        return result or None  # langchain fallback is used if error occurs or the result is empty\n\n    def _extract_output_with_langchain(self, llm, schema: BaseModel, config_dict: dict) -> list[BaseModel] | None:\n        try:\n            llm_with_structured_output = llm.with_structured_output(schema)\n            result = get_chat_result(\n                runnable=llm_with_structured_output,\n                system_message=self.system_prompt,\n                input_value=self.input_value,\n                config=config_dict,\n            )\n            if isinstance(result, BaseModel):\n                result = result.model_dump()\n                result = result.get(\"objects\", result)\n        except Exception as fallback_error:\n            msg = (\n                f\"Model does not support tool calling (trustcall failed) \"\n                f\"and fallback with_structured_output also failed: {fallback_error}\"\n            )\n            raise ValueError(msg) from fallback_error\n\n        return result or None\n"
-=======
                 "value": "from pydantic import BaseModel, Field, create_model\nfrom trustcall import create_extractor\n\nfrom lfx.base.models.chat_result import get_chat_result\nfrom lfx.custom.custom_component.component import Component\nfrom lfx.helpers.base_model import build_model_from_schema\nfrom lfx.io import (\n    HandleInput,\n    MessageTextInput,\n    MultilineInput,\n    Output,\n    TableInput,\n)\nfrom lfx.log.logger import logger\nfrom lfx.schema.data import Data\nfrom lfx.schema.dataframe import DataFrame\nfrom lfx.schema.table import EditMode\n\n\nclass StructuredOutputComponent(Component):\n    display_name = \"Structured Output\"\n    description = \"Uses an LLM to generate structured data. Ideal for extraction and consistency.\"\n    documentation: str = \"https://docs.langflow.org/structured-output\"\n    name = \"StructuredOutput\"\n    icon = \"braces\"\n\n    inputs = [\n        HandleInput(\n            name=\"llm\",\n            display_name=\"Language Model\",\n            info=\"The language model to use to generate the structured output.\",\n            input_types=[\"LanguageModel\"],\n            required=True,\n        ),\n        MultilineInput(\n            name=\"input_value\",\n            display_name=\"Input Message\",\n            info=\"The input message to the language model.\",\n            tool_mode=True,\n            required=True,\n        ),\n        MultilineInput(\n            name=\"system_prompt\",\n            display_name=\"Format Instructions\",\n            info=\"The instructions to the language model for formatting the output.\",\n            value=(\n                \"You are an AI that extracts structured JSON objects from unstructured text. \"\n                \"Use a predefined schema with expected types (str, int, float, bool, dict). \"\n                \"Extract ALL relevant instances that match the schema - if multiple patterns exist, capture them all. \"\n                \"Fill missing or ambiguous values with defaults: null for missing values. \"\n                \"Remove exact duplicates but keep variations that have different field values. \"\n                \"Always return valid JSON in the expected format, never throw errors. \"\n                \"If multiple objects can be extracted, return them all in the structured format.\"\n            ),\n            required=True,\n            advanced=True,\n        ),\n        MessageTextInput(\n            name=\"schema_name\",\n            display_name=\"Schema Name\",\n            info=\"Provide a name for the output data schema.\",\n            advanced=True,\n        ),\n        TableInput(\n            name=\"output_schema\",\n            display_name=\"Output Schema\",\n            info=\"Define the structure and data types for the model's output.\",\n            required=True,\n            # TODO: remove deault value\n            table_schema=[\n                {\n                    \"name\": \"name\",\n                    \"display_name\": \"Name\",\n                    \"type\": \"str\",\n                    \"description\": \"Specify the name of the output field.\",\n                    \"default\": \"field\",\n                    \"edit_mode\": EditMode.INLINE,\n                },\n                {\n                    \"name\": \"description\",\n                    \"display_name\": \"Description\",\n                    \"type\": \"str\",\n                    \"description\": \"Describe the purpose of the output field.\",\n                    \"default\": \"description of field\",\n                    \"edit_mode\": EditMode.POPOVER,\n                },\n                {\n                    \"name\": \"type\",\n                    \"display_name\": \"Type\",\n                    \"type\": \"str\",\n                    \"edit_mode\": EditMode.INLINE,\n                    \"description\": (\"Indicate the data type of the output field (e.g., str, int, float, bool, dict).\"),\n                    \"options\": [\"str\", \"int\", \"float\", \"bool\", \"dict\"],\n                    \"default\": \"str\",\n                },\n                {\n                    \"name\": \"multiple\",\n                    \"display_name\": \"As List\",\n                    \"type\": \"boolean\",\n                    \"description\": \"Set to True if this output field should be a list of the specified type.\",\n                    \"default\": \"False\",\n                    \"edit_mode\": EditMode.INLINE,\n                },\n            ],\n            value=[\n                {\n                    \"name\": \"field\",\n                    \"description\": \"description of field\",\n                    \"type\": \"str\",\n                    \"multiple\": \"False\",\n                }\n            ],\n        ),\n    ]\n\n    outputs = [\n        Output(\n            name=\"structured_output\",\n            display_name=\"Structured Output\",\n            method=\"build_structured_output\",\n        ),\n        Output(\n            name=\"dataframe_output\",\n            display_name=\"Structured Output\",\n            method=\"build_structured_dataframe\",\n        ),\n    ]\n\n    def build_structured_output_base(self):\n        schema_name = self.schema_name or \"OutputModel\"\n\n        if not hasattr(self.llm, \"with_structured_output\"):\n            msg = \"Language model does not support structured output.\"\n            raise TypeError(msg)\n        if not self.output_schema:\n            msg = \"Output schema cannot be empty\"\n            raise ValueError(msg)\n\n        output_model_ = build_model_from_schema(self.output_schema)\n        output_model = create_model(\n            schema_name,\n            __doc__=f\"A list of {schema_name}.\",\n            objects=(\n                list[output_model_],\n                Field(\n                    description=f\"A list of {schema_name}.\",  # type: ignore[valid-type]\n                    min_length=1,  # help ensure non-empty output\n                ),\n            ),\n        )\n        # Tracing config\n        config_dict = {\n            \"run_name\": self.display_name,\n            \"project_name\": self.get_project_name(),\n            \"callbacks\": self.get_langchain_callbacks(),\n        }\n        # Generate structured output using Trustcall first, then fallback to Langchain if it fails\n        result = self._extract_output_with_trustcall(output_model, config_dict)\n        if result is None:\n            result = self._extract_output_with_langchain(output_model, config_dict)\n\n        # OPTIMIZATION NOTE: Simplified processing based on trustcall response structure\n        # Handle non-dict responses (shouldn't happen with trustcall, but defensive)\n        if not isinstance(result, dict):\n            return result\n\n        # Extract first response and convert BaseModel to dict\n        responses = result.get(\"responses\", [])\n        if not responses:\n            return result\n\n        # Convert BaseModel to dict (creates the \"objects\" key)\n        first_response = responses[0]\n        structured_data = first_response\n        if isinstance(first_response, BaseModel):\n            structured_data = first_response.model_dump()\n        # Extract the objects array (guaranteed to exist due to our Pydantic model structure)\n        return structured_data.get(\"objects\", structured_data)\n\n    def build_structured_output(self) -> Data:\n        output = self.build_structured_output_base()\n        if not isinstance(output, list) or not output:\n            # handle empty or unexpected type case\n            msg = \"No structured output returned\"\n            raise ValueError(msg)\n        if len(output) == 1:\n            return Data(data=output[0])\n        if len(output) > 1:\n            # Multiple outputs - wrap them in a results container\n            return Data(data={\"results\": output})\n        return Data()\n\n    def build_structured_dataframe(self) -> DataFrame:\n        output = self.build_structured_output_base()\n        if not isinstance(output, list) or not output:\n            # handle empty or unexpected type case\n            msg = \"No structured output returned\"\n            raise ValueError(msg)\n        if len(output) == 1:\n            # For single dictionary, wrap in a list to create DataFrame with one row\n            return DataFrame([output[0]])\n        if len(output) > 1:\n            # Multiple outputs - convert to DataFrame directly\n            return DataFrame(output)\n        return DataFrame()\n\n    def _extract_output_with_trustcall(self, schema: BaseModel, config_dict: dict) -> list[BaseModel] | None:\n        try:\n            llm_with_structured_output = create_extractor(self.llm, tools=[schema], tool_choice=schema.__name__)\n            result = get_chat_result(\n                runnable=llm_with_structured_output,\n                system_message=self.system_prompt,\n                input_value=self.input_value,\n                config=config_dict,\n            )\n        except Exception as e:  # noqa: BLE001\n            logger.warning(\n                f\"Trustcall extraction failed, falling back to Langchain: {e} \"\n                \"(Note: This may not be an error—some models or configurations do not support tool calling. \"\n                \"Falling back is normal in such cases.)\"\n            )\n            return None\n        return result or None  # langchain fallback is used if error occurs or the result is empty\n\n    def _extract_output_with_langchain(self, schema: BaseModel, config_dict: dict) -> list[BaseModel] | None:\n        try:\n            llm_with_structured_output = self.llm.with_structured_output(schema)\n            result = get_chat_result(\n                runnable=llm_with_structured_output,\n                system_message=self.system_prompt,\n                input_value=self.input_value,\n                config=config_dict,\n            )\n            if isinstance(result, BaseModel):\n                result = result.model_dump()\n                result = result.get(\"objects\", result)\n        except Exception as fallback_error:\n            msg = (\n                f\"Model does not support tool calling (trustcall failed) \"\n                f\"and fallback with_structured_output also failed: {fallback_error}\"\n            )\n            raise ValueError(msg) from fallback_error\n\n        return result or None\n"
->>>>>>> a2aec42e
               },
               "input_value": {
                 "_input_type": "MultilineInput",
@@ -837,40 +1187,24 @@
                 "type": "str",
                 "value": ""
               },
-              "model": {
-                "_input_type": "ModelInput",
+              "llm": {
+                "_input_type": "HandleInput",
                 "advanced": false,
                 "display_name": "Language Model",
                 "dynamic": false,
-                "external_options": {
-                  "fields": {
-                    "data": {
-                      "node": {
-                        "display_name": "Connect other models",
-                        "icon": "CornerDownLeft",
-                        "name": "connect_other_models"
-                      }
-                    }
-                  }
-                },
-                "info": "Select your model provider",
+                "info": "The language model to use to generate the structured output.",
                 "input_types": [
                   "LanguageModel"
                 ],
                 "list": false,
                 "list_add_label": "Add More",
-                "model_type": "language",
-                "name": "model",
-                "placeholder": "",
-                "real_time_refresh": true,
-                "refresh_button": true,
+                "name": "llm",
+                "placeholder": "",
                 "required": true,
                 "show": true,
                 "title_case": false,
-                "tool_mode": false,
-                "trace_as_input": true,
-                "track_in_telemetry": false,
-                "type": "model",
+                "trace_as_metadata": true,
+                "type": "other",
                 "value": ""
               },
               "output_schema": {
@@ -1014,21 +1348,21 @@
           "type": "StructuredOutput"
         },
         "dragging": false,
-        "id": "StructuredOutput-ozJZh",
+        "id": "StructuredOutput-il3eU",
         "measured": {
-          "height": 387,
+          "height": 349,
           "width": 320
         },
         "position": {
-          "x": 1317.9833594230781,
-          "y": -273.17797771750674
-        },
-        "selected": false,
+          "x": 1322.636615615224,
+          "y": 179.73895831803156
+        },
+        "selected": true,
         "type": "genericNode"
       },
       {
         "data": {
-          "id": "ParserComponent-jTrzy",
+          "id": "ParserComponent-FWDxd",
           "node": {
             "base_classes": [
               "Message"
@@ -1049,7 +1383,7 @@
             "frozen": false,
             "icon": "braces",
             "legacy": false,
-            "lf_version": "1.6.4",
+            "lf_version": "1.6.0",
             "metadata": {
               "code_hash": "3cda25c3f7b5",
               "dependencies": {
@@ -1199,30 +1533,30 @@
           "type": "ParserComponent"
         },
         "dragging": false,
-        "id": "ParserComponent-jTrzy",
+        "id": "ParserComponent-FWDxd",
         "measured": {
           "height": 329,
           "width": 320
         },
         "position": {
-          "x": 1744.0125527894672,
-          "y": -19.046020813608965
+          "x": 1773.483175339725,
+          "y": 173.28856846175663
         },
         "selected": false,
         "type": "genericNode"
       }
     ],
     "viewport": {
-      "x": -104.71075293239392,
-      "y": 338.8327900237731,
-      "zoom": 0.644709828155086
+      "x": -129.99735024931374,
+      "y": 274.8803546176353,
+      "zoom": 0.5746305066300074
     }
   },
   "description": "Extracts key financial metrics like Gross Profit, EBITDA, and Net Income from financial reports and structures them for easy analysis, using Structured Output Component",
   "endpoint_name": null,
-  "id": "a8f706be-8ae1-4049-bb2a-74fd5bb6a5b7",
+  "id": "f8c24175-895d-4255-8014-e3f79a09539f",
   "is_component": false,
-  "last_tested_version": "1.6.4",
+  "last_tested_version": "1.6.0",
   "name": "Financial Report Parser",
   "tags": [
     "chatbots",

--- conflicted
+++ resolved
@@ -1622,11 +1622,7 @@
                 "dependencies": [
                   {
                     "name": "langchain_core",
-<<<<<<< HEAD
-                    "version": "0.3.78"
-=======
                     "version": "0.3.79"
->>>>>>> c27c0478
                   },
                   {
                     "name": "pydantic",
@@ -2267,11 +2263,7 @@
                 "dependencies": [
                   {
                     "name": "langchain_core",
-<<<<<<< HEAD
-                    "version": "0.3.78"
-=======
                     "version": "0.3.79"
->>>>>>> c27c0478
                   },
                   {
                     "name": "pydantic",
@@ -2912,11 +2904,7 @@
                 "dependencies": [
                   {
                     "name": "langchain_core",
-<<<<<<< HEAD
-                    "version": "0.3.78"
-=======
                     "version": "0.3.79"
->>>>>>> c27c0478
                   },
                   {
                     "name": "pydantic",

{
  "data": {
    "edges": [
      {
        "animated": false,
        "className": "",
        "data": {
          "sourceHandle": {
            "dataType": "SearchComponent",
            "id": "SearchComponent-mY1Fv",
            "name": "component_as_tool",
            "output_types": [
              "Tool"
            ]
          },
          "targetHandle": {
            "fieldName": "tools",
            "id": "Agent-RTpIN",
            "inputTypes": [
              "Tool"
            ],
            "type": "other"
          }
        },
        "id": "reactflow__edge-SearchComponent-mY1Fv{œdataTypeœ:œSearchComponentœ,œidœ:œSearchComponent-mY1Fvœ,œnameœ:œcomponent_as_toolœ,œoutput_typesœ:[œToolœ]}-Agent-RTpIN{œfieldNameœ:œtoolsœ,œidœ:œAgent-RTpINœ,œinputTypesœ:[œToolœ],œtypeœ:œotherœ}",
        "selected": false,
        "source": "SearchComponent-mY1Fv",
        "sourceHandle": "{œdataTypeœ: œSearchComponentœ, œidœ: œSearchComponent-mY1Fvœ, œnameœ: œcomponent_as_toolœ, œoutput_typesœ: [œToolœ]}",
        "target": "Agent-RTpIN",
        "targetHandle": "{œfieldNameœ: œtoolsœ, œidœ: œAgent-RTpINœ, œinputTypesœ: [œToolœ], œtypeœ: œotherœ}"
      },
      {
        "animated": false,
        "className": "",
        "data": {
          "sourceHandle": {
            "dataType": "ChatInput",
            "id": "ChatInput-hRyEJ",
            "name": "message",
            "output_types": [
              "Message"
            ]
          },
          "targetHandle": {
            "fieldName": "input_value",
            "id": "Agent-RTpIN",
            "inputTypes": [
              "Message"
            ],
            "type": "str"
          }
        },
        "id": "reactflow__edge-ChatInput-hRyEJ{œdataTypeœ:œChatInputœ,œidœ:œChatInput-hRyEJœ,œnameœ:œmessageœ,œoutput_typesœ:[œMessageœ]}-Agent-RTpIN{œfieldNameœ:œinput_valueœ,œidœ:œAgent-RTpINœ,œinputTypesœ:[œMessageœ],œtypeœ:œstrœ}",
        "selected": false,
        "source": "ChatInput-hRyEJ",
        "sourceHandle": "{œdataTypeœ: œChatInputœ, œidœ: œChatInput-hRyEJœ, œnameœ: œmessageœ, œoutput_typesœ: [œMessageœ]}",
        "target": "Agent-RTpIN",
        "targetHandle": "{œfieldNameœ: œinput_valueœ, œidœ: œAgent-RTpINœ, œinputTypesœ: [œMessageœ], œtypeœ: œstrœ}"
      },
      {
        "animated": false,
        "className": "",
        "data": {
          "sourceHandle": {
            "dataType": "Agent",
            "id": "Agent-RTpIN",
            "name": "response",
            "output_types": [
              "Message"
            ]
          },
          "targetHandle": {
            "fieldName": "input_value",
            "id": "Agent-9tDeE",
            "inputTypes": [
              "Message"
            ],
            "type": "str"
          }
        },
        "id": "reactflow__edge-Agent-RTpIN{œdataTypeœ:œAgentœ,œidœ:œAgent-RTpINœ,œnameœ:œresponseœ,œoutput_typesœ:[œMessageœ]}-Agent-9tDeE{œfieldNameœ:œinput_valueœ,œidœ:œAgent-9tDeEœ,œinputTypesœ:[œMessageœ],œtypeœ:œstrœ}",
        "selected": false,
        "source": "Agent-RTpIN",
        "sourceHandle": "{œdataTypeœ: œAgentœ, œidœ: œAgent-RTpINœ, œnameœ: œresponseœ, œoutput_typesœ: [œMessageœ]}",
        "target": "Agent-9tDeE",
        "targetHandle": "{œfieldNameœ: œinput_valueœ, œidœ: œAgent-9tDeEœ, œinputTypesœ: [œMessageœ], œtypeœ: œstrœ}"
      },
      {
        "animated": false,
        "className": "",
        "data": {
          "sourceHandle": {
            "dataType": "Agent",
            "id": "Agent-9tDeE",
            "name": "response",
            "output_types": [
              "Message"
            ]
          },
          "targetHandle": {
            "fieldName": "input_value",
            "id": "Agent-C8zRS",
            "inputTypes": [
              "Message"
            ],
            "type": "str"
          }
        },
        "id": "reactflow__edge-Agent-9tDeE{œdataTypeœ:œAgentœ,œidœ:œAgent-9tDeEœ,œnameœ:œresponseœ,œoutput_typesœ:[œMessageœ]}-Agent-C8zRS{œfieldNameœ:œinput_valueœ,œidœ:œAgent-C8zRSœ,œinputTypesœ:[œMessageœ],œtypeœ:œstrœ}",
        "selected": false,
        "source": "Agent-9tDeE",
        "sourceHandle": "{œdataTypeœ: œAgentœ, œidœ: œAgent-9tDeEœ, œnameœ: œresponseœ, œoutput_typesœ: [œMessageœ]}",
        "target": "Agent-C8zRS",
        "targetHandle": "{œfieldNameœ: œinput_valueœ, œidœ: œAgent-C8zRSœ, œinputTypesœ: [œMessageœ], œtypeœ: œstrœ}"
      },
      {
        "animated": false,
        "className": "",
        "data": {
          "sourceHandle": {
            "dataType": "Agent",
            "id": "Agent-C8zRS",
            "name": "response",
            "output_types": [
              "Message"
            ]
          },
          "targetHandle": {
            "fieldName": "input_value",
            "id": "ChatOutput-TzFZY",
            "inputTypes": [
              "Data",
              "DataFrame",
              "Message"
            ],
            "type": "str"
          }
        },
        "id": "reactflow__edge-Agent-C8zRS{œdataTypeœ:œAgentœ,œidœ:œAgent-C8zRSœ,œnameœ:œresponseœ,œoutput_typesœ:[œMessageœ]}-ChatOutput-TzFZY{œfieldNameœ:œinput_valueœ,œidœ:œChatOutput-TzFZYœ,œinputTypesœ:[œDataœ,œDataFrameœ,œMessageœ],œtypeœ:œstrœ}",
        "selected": false,
        "source": "Agent-C8zRS",
        "sourceHandle": "{œdataTypeœ: œAgentœ, œidœ: œAgent-C8zRSœ, œnameœ: œresponseœ, œoutput_typesœ: [œMessageœ]}",
        "target": "ChatOutput-TzFZY",
        "targetHandle": "{œfieldNameœ: œinput_valueœ, œidœ: œChatOutput-TzFZYœ, œinputTypesœ: [œDataœ, œDataFrameœ, œMessageœ], œtypeœ: œstrœ}"
      },
      {
        "animated": false,
        "className": "",
        "data": {
          "sourceHandle": {
            "dataType": "URL",
            "id": "URL-zTFcy",
            "name": "component_as_tool",
            "output_types": [
              "Tool"
            ]
          },
          "targetHandle": {
            "fieldName": "tools",
            "id": "Agent-9tDeE",
            "inputTypes": [
              "Tool"
            ],
            "type": "other"
          }
        },
        "id": "reactflow__edge-URL-zTFcy{œdataTypeœ:œURLœ,œidœ:œURL-zTFcyœ,œnameœ:œcomponent_as_toolœ,œoutput_typesœ:[œToolœ]}-Agent-9tDeE{œfieldNameœ:œtoolsœ,œidœ:œAgent-9tDeEœ,œinputTypesœ:[œToolœ],œtypeœ:œotherœ}",
        "selected": false,
        "source": "URL-zTFcy",
        "sourceHandle": "{œdataTypeœ: œURLœ, œidœ: œURL-zTFcyœ, œnameœ: œcomponent_as_toolœ, œoutput_typesœ: [œToolœ]}",
        "target": "Agent-9tDeE",
        "targetHandle": "{œfieldNameœ: œtoolsœ, œidœ: œAgent-9tDeEœ, œinputTypesœ: [œToolœ], œtypeœ: œotherœ}"
      },
      {
        "animated": false,
        "className": "",
        "data": {
          "sourceHandle": {
            "dataType": "CalculatorComponent",
            "id": "CalculatorComponent-FyfwW",
            "name": "component_as_tool",
            "output_types": [
              "Tool"
            ]
          },
          "targetHandle": {
            "fieldName": "tools",
            "id": "Agent-C8zRS",
            "inputTypes": [
              "Tool"
            ],
            "type": "other"
          }
        },
        "id": "reactflow__edge-CalculatorComponent-FyfwW{œdataTypeœ:œCalculatorComponentœ,œidœ:œCalculatorComponent-FyfwWœ,œnameœ:œcomponent_as_toolœ,œoutput_typesœ:[œToolœ]}-Agent-C8zRS{œfieldNameœ:œtoolsœ,œidœ:œAgent-C8zRSœ,œinputTypesœ:[œToolœ],œtypeœ:œotherœ}",
        "selected": false,
        "source": "CalculatorComponent-FyfwW",
        "sourceHandle": "{œdataTypeœ: œCalculatorComponentœ, œidœ: œCalculatorComponent-FyfwWœ, œnameœ: œcomponent_as_toolœ, œoutput_typesœ: [œToolœ]}",
        "target": "Agent-C8zRS",
        "targetHandle": "{œfieldNameœ: œtoolsœ, œidœ: œAgent-C8zRSœ, œinputTypesœ: [œToolœ], œtypeœ: œotherœ}"
      }
    ],
    "nodes": [
      {
        "data": {
          "id": "ChatInput-hRyEJ",
          "node": {
            "base_classes": [
              "Message"
            ],
            "beta": false,
            "conditional_paths": [],
            "custom_fields": {},
            "description": "Get chat inputs from the Playground.",
            "display_name": "Chat Input",
            "documentation": "",
            "edited": false,
            "field_order": [
              "input_value",
              "should_store_message",
              "sender",
              "sender_name",
              "session_id",
              "files"
            ],
            "frozen": false,
            "icon": "MessagesSquare",
            "legacy": false,
            "lf_version": "1.2.0",
            "metadata": {
              "code_hash": "0014a5b41817",
              "dependencies": {
                "dependencies": [
                  {
                    "name": "lfx",
                    "version": null
                  }
                ],
                "total_dependencies": 1
              },
              "module": "lfx.components.input_output.chat.ChatInput"
            },
            "output_types": [],
            "outputs": [
              {
                "allows_loop": false,
                "cache": true,
                "display_name": "Chat Message",
                "group_outputs": false,
                "method": "message_response",
                "name": "message",
                "selected": "Message",
                "tool_mode": true,
                "types": [
                  "Message"
                ],
                "value": "__UNDEFINED__"
              }
            ],
            "pinned": false,
            "template": {
              "_type": "Component",
              "code": {
                "advanced": true,
                "dynamic": true,
                "fileTypes": [],
                "file_path": "",
                "info": "",
                "list": false,
                "load_from_db": false,
                "multiline": true,
                "name": "code",
                "password": false,
                "placeholder": "",
                "required": true,
                "show": true,
                "title_case": false,
                "type": "code",
                "value": "from lfx.base.data.utils import IMG_FILE_TYPES, TEXT_FILE_TYPES\nfrom lfx.base.io.chat import ChatComponent\nfrom lfx.inputs.inputs import BoolInput\nfrom lfx.io import (\n    DropdownInput,\n    FileInput,\n    MessageTextInput,\n    MultilineInput,\n    Output,\n)\nfrom lfx.schema.message import Message\nfrom lfx.utils.constants import (\n    MESSAGE_SENDER_AI,\n    MESSAGE_SENDER_NAME_USER,\n    MESSAGE_SENDER_USER,\n)\n\n\nclass ChatInput(ChatComponent):\n    display_name = \"Chat Input\"\n    description = \"Get chat inputs from the Playground.\"\n    documentation: str = \"https://docs.langflow.org/components-io#chat-input\"\n    icon = \"MessagesSquare\"\n    name = \"ChatInput\"\n    minimized = True\n\n    inputs = [\n        MultilineInput(\n            name=\"input_value\",\n            display_name=\"Input Text\",\n            value=\"\",\n            info=\"Message to be passed as input.\",\n            input_types=[],\n        ),\n        BoolInput(\n            name=\"should_store_message\",\n            display_name=\"Store Messages\",\n            info=\"Store the message in the history.\",\n            value=True,\n            advanced=True,\n        ),\n        DropdownInput(\n            name=\"sender\",\n            display_name=\"Sender Type\",\n            options=[MESSAGE_SENDER_AI, MESSAGE_SENDER_USER],\n            value=MESSAGE_SENDER_USER,\n            info=\"Type of sender.\",\n            advanced=True,\n        ),\n        MessageTextInput(\n            name=\"sender_name\",\n            display_name=\"Sender Name\",\n            info=\"Name of the sender.\",\n            value=MESSAGE_SENDER_NAME_USER,\n            advanced=True,\n        ),\n        MessageTextInput(\n            name=\"session_id\",\n            display_name=\"Session ID\",\n            info=\"The session ID of the chat. If empty, the current session ID parameter will be used.\",\n            advanced=True,\n        ),\n        MessageTextInput(\n            name=\"context_id\",\n            display_name=\"Context ID\",\n            info=\"The context ID of the chat. Adds an extra layer to the local memory.\",\n            value=\"\",\n            advanced=True,\n        ),\n        FileInput(\n            name=\"files\",\n            display_name=\"Files\",\n            file_types=TEXT_FILE_TYPES + IMG_FILE_TYPES,\n            info=\"Files to be sent with the message.\",\n            advanced=True,\n            is_list=True,\n            temp_file=True,\n        ),\n    ]\n    outputs = [\n        Output(display_name=\"Chat Message\", name=\"message\", method=\"message_response\"),\n    ]\n\n    async def message_response(self) -> Message:\n        # Ensure files is a list and filter out empty/None values\n        files = self.files if self.files else []\n        if files and not isinstance(files, list):\n            files = [files]\n        # Filter out None/empty values\n        files = [f for f in files if f is not None and f != \"\"]\n\n        message = await Message.create(\n            text=self.input_value,\n            sender=self.sender,\n            sender_name=self.sender_name,\n            session_id=self.session_id,\n            context_id=self.context_id,\n            files=files,\n        )\n        if self.session_id and isinstance(message, Message) and self.should_store_message:\n            stored_message = await self.send_message(\n                message,\n            )\n            self.message.value = stored_message\n            message = stored_message\n\n        self.status = message\n        return message\n"
              },
              "context_id": {
                "_input_type": "MessageTextInput",
                "advanced": true,
                "display_name": "Context ID",
                "dynamic": false,
                "info": "The context ID of the chat. Adds an extra layer to the local memory.",
                "input_types": [
                  "Message"
                ],
                "list": false,
                "list_add_label": "Add More",
                "load_from_db": false,
                "name": "context_id",
                "placeholder": "",
                "required": false,
                "show": true,
                "title_case": false,
                "tool_mode": false,
                "trace_as_input": true,
                "trace_as_metadata": true,
                "type": "str",
                "value": ""
              },
              "files": {
                "_input_type": "FileInput",
                "advanced": true,
                "display_name": "Files",
                "dynamic": false,
                "fileTypes": [
                  "csv",
                  "json",
                  "pdf",
                  "txt",
                  "md",
                  "mdx",
                  "yaml",
                  "yml",
                  "xml",
                  "html",
                  "htm",
                  "docx",
                  "py",
                  "sh",
                  "sql",
                  "js",
                  "ts",
                  "tsx",
                  "jpg",
                  "jpeg",
                  "png",
                  "bmp",
                  "image"
                ],
                "file_path": "",
                "info": "Files to be sent with the message.",
                "list": true,
                "name": "files",
                "placeholder": "",
                "required": false,
                "show": true,
                "temp_file": true,
                "title_case": false,
                "trace_as_metadata": true,
                "type": "file",
                "value": ""
              },
              "input_value": {
                "_input_type": "MultilineInput",
                "advanced": false,
                "display_name": "Input Text",
                "dynamic": false,
                "info": "Message to be passed as input.",
                "input_types": [],
                "list": false,
                "load_from_db": false,
                "multiline": true,
                "name": "input_value",
                "placeholder": "",
                "required": false,
                "show": true,
                "title_case": false,
                "trace_as_input": true,
                "trace_as_metadata": true,
                "type": "str",
                "value": "Create a travel itinerary for a trip from São Paulo to Uberlândia, MG on August 23, 2024. The traveler enjoys drinking beer, eating pão de queijo, and drinking special coffee."
              },
              "sender": {
                "_input_type": "DropdownInput",
                "advanced": true,
                "combobox": false,
                "display_name": "Sender Type",
                "dynamic": false,
                "info": "Type of sender.",
                "name": "sender",
                "options": [
                  "Machine",
                  "User"
                ],
                "placeholder": "",
                "required": false,
                "show": true,
                "title_case": false,
                "trace_as_metadata": true,
                "type": "str",
                "value": "User"
              },
              "sender_name": {
                "_input_type": "MessageTextInput",
                "advanced": true,
                "display_name": "Sender Name",
                "dynamic": false,
                "info": "Name of the sender.",
                "input_types": [
                  "Message"
                ],
                "list": false,
                "load_from_db": false,
                "name": "sender_name",
                "placeholder": "",
                "required": false,
                "show": true,
                "title_case": false,
                "trace_as_input": true,
                "trace_as_metadata": true,
                "type": "str",
                "value": "User"
              },
              "session_id": {
                "_input_type": "MessageTextInput",
                "advanced": true,
                "display_name": "Session ID",
                "dynamic": false,
                "info": "The session ID of the chat. If empty, the current session ID parameter will be used.",
                "input_types": [
                  "Message"
                ],
                "list": false,
                "load_from_db": false,
                "name": "session_id",
                "placeholder": "",
                "required": false,
                "show": true,
                "title_case": false,
                "trace_as_input": true,
                "trace_as_metadata": true,
                "type": "str",
                "value": ""
              },
              "should_store_message": {
                "_input_type": "BoolInput",
                "advanced": true,
                "display_name": "Store Messages",
                "dynamic": false,
                "info": "Store the message in the history.",
                "list": false,
                "name": "should_store_message",
                "placeholder": "",
                "required": false,
                "show": true,
                "title_case": false,
                "trace_as_metadata": true,
                "type": "bool",
                "value": true
              }
            }
          },
          "selected_output": "message",
          "type": "ChatInput"
        },
        "dragging": false,
        "height": 262,
        "id": "ChatInput-hRyEJ",
        "measured": {
          "height": 262,
          "width": 360
        },
        "position": {
          "x": 1731.3224944651397,
          "y": 595.5715252590742
        },
        "positionAbsolute": {
          "x": 1756.77096149088,
          "y": 292.73476765276695
        },
        "selected": false,
        "type": "genericNode",
        "width": 360
      },
      {
        "data": {
          "description": "Display a chat message in the Playground.",
          "display_name": "Chat Output",
          "id": "ChatOutput-TzFZY",
          "node": {
            "base_classes": [
              "Message"
            ],
            "beta": false,
            "conditional_paths": [],
            "custom_fields": {},
            "description": "Display a chat message in the Playground.",
            "display_name": "Chat Output",
            "documentation": "",
            "edited": false,
            "field_order": [
              "input_value",
              "should_store_message",
              "sender",
              "sender_name",
              "session_id",
              "data_template",
              "background_color",
              "chat_icon",
              "text_color"
            ],
            "frozen": false,
            "icon": "MessagesSquare",
            "legacy": false,
            "lf_version": "1.2.0",
            "metadata": {
              "code_hash": "4848ad3e35d5",
              "dependencies": {
                "dependencies": [
                  {
                    "name": "orjson",
                    "version": "3.10.15"
                  },
                  {
                    "name": "fastapi",
                    "version": "0.120.0"
                  },
                  {
                    "name": "lfx",
                    "version": null
                  }
                ],
                "total_dependencies": 3
              },
              "module": "lfx.components.input_output.chat_output.ChatOutput"
            },
            "output_types": [],
            "outputs": [
              {
                "allows_loop": false,
                "cache": true,
                "display_name": "Output Message",
                "group_outputs": false,
                "method": "message_response",
                "name": "message",
                "selected": "Message",
                "tool_mode": true,
                "types": [
                  "Message"
                ],
                "value": "__UNDEFINED__"
              }
            ],
            "pinned": false,
            "template": {
              "_type": "Component",
              "clean_data": {
                "_input_type": "BoolInput",
                "advanced": true,
                "display_name": "Basic Clean Data",
                "dynamic": false,
                "info": "Whether to clean data before converting to string.",
                "list": false,
                "list_add_label": "Add More",
                "name": "clean_data",
                "placeholder": "",
                "required": false,
                "show": true,
                "title_case": false,
                "tool_mode": false,
                "trace_as_metadata": true,
                "type": "bool",
                "value": true
              },
              "code": {
                "advanced": true,
                "dynamic": true,
                "fileTypes": [],
                "file_path": "",
                "info": "",
                "list": false,
                "load_from_db": false,
                "multiline": true,
                "name": "code",
                "password": false,
                "placeholder": "",
                "required": true,
                "show": true,
                "title_case": false,
                "type": "code",
                "value": "from collections.abc import Generator\nfrom typing import Any\n\nimport orjson\nfrom fastapi.encoders import jsonable_encoder\n\nfrom lfx.base.io.chat import ChatComponent\nfrom lfx.helpers.data import safe_convert\nfrom lfx.inputs.inputs import BoolInput, DropdownInput, HandleInput, MessageTextInput\nfrom lfx.schema.data import Data\nfrom lfx.schema.dataframe import DataFrame\nfrom lfx.schema.message import Message\nfrom lfx.schema.properties import Source\nfrom lfx.template.field.base import Output\nfrom lfx.utils.constants import (\n    MESSAGE_SENDER_AI,\n    MESSAGE_SENDER_NAME_AI,\n    MESSAGE_SENDER_USER,\n)\n\n\nclass ChatOutput(ChatComponent):\n    display_name = \"Chat Output\"\n    description = \"Display a chat message in the Playground.\"\n    documentation: str = \"https://docs.langflow.org/components-io#chat-output\"\n    icon = \"MessagesSquare\"\n    name = \"ChatOutput\"\n    minimized = True\n\n    inputs = [\n        HandleInput(\n            name=\"input_value\",\n            display_name=\"Inputs\",\n            info=\"Message to be passed as output.\",\n            input_types=[\"Data\", \"DataFrame\", \"Message\"],\n            required=True,\n        ),\n        BoolInput(\n            name=\"should_store_message\",\n            display_name=\"Store Messages\",\n            info=\"Store the message in the history.\",\n            value=True,\n            advanced=True,\n        ),\n        DropdownInput(\n            name=\"sender\",\n            display_name=\"Sender Type\",\n            options=[MESSAGE_SENDER_AI, MESSAGE_SENDER_USER],\n            value=MESSAGE_SENDER_AI,\n            advanced=True,\n            info=\"Type of sender.\",\n        ),\n        MessageTextInput(\n            name=\"sender_name\",\n            display_name=\"Sender Name\",\n            info=\"Name of the sender.\",\n            value=MESSAGE_SENDER_NAME_AI,\n            advanced=True,\n        ),\n        MessageTextInput(\n            name=\"session_id\",\n            display_name=\"Session ID\",\n            info=\"The session ID of the chat. If empty, the current session ID parameter will be used.\",\n            advanced=True,\n        ),\n        MessageTextInput(\n            name=\"context_id\",\n            display_name=\"Context ID\",\n            info=\"The context ID of the chat. Adds an extra layer to the local memory.\",\n            value=\"\",\n            advanced=True,\n        ),\n        MessageTextInput(\n            name=\"data_template\",\n            display_name=\"Data Template\",\n            value=\"{text}\",\n            advanced=True,\n            info=\"Template to convert Data to Text. If left empty, it will be dynamically set to the Data's text key.\",\n        ),\n        BoolInput(\n            name=\"clean_data\",\n            display_name=\"Basic Clean Data\",\n            value=True,\n            advanced=True,\n            info=\"Whether to clean data before converting to string.\",\n        ),\n    ]\n    outputs = [\n        Output(\n            display_name=\"Output Message\",\n            name=\"message\",\n            method=\"message_response\",\n        ),\n    ]\n\n    def _build_source(self, id_: str | None, display_name: str | None, source: str | None) -> Source:\n        source_dict = {}\n        if id_:\n            source_dict[\"id\"] = id_\n        if display_name:\n            source_dict[\"display_name\"] = display_name\n        if source:\n            # Handle case where source is a ChatOpenAI object\n            if hasattr(source, \"model_name\"):\n                source_dict[\"source\"] = source.model_name\n            elif hasattr(source, \"model\"):\n                source_dict[\"source\"] = str(source.model)\n            else:\n                source_dict[\"source\"] = str(source)\n        return Source(**source_dict)\n\n    async def message_response(self) -> Message:\n        # First convert the input to string if needed\n        text = self.convert_to_string()\n\n        # Get source properties\n        source, _, display_name, source_id = self.get_properties_from_source_component()\n\n        # Create or use existing Message object\n        if isinstance(self.input_value, Message):\n            message = self.input_value\n            # Update message properties\n            message.text = text\n        else:\n            message = Message(text=text)\n\n        # Set message properties\n        message.sender = self.sender\n        message.sender_name = self.sender_name\n        message.session_id = self.session_id\n        message.context_id = self.context_id\n        message.flow_id = self.graph.flow_id if hasattr(self, \"graph\") else None\n        message.properties.source = self._build_source(source_id, display_name, source)\n\n        # Store message if needed\n        if self.session_id and self.should_store_message:\n            stored_message = await self.send_message(message)\n            self.message.value = stored_message\n            message = stored_message\n\n        self.status = message\n        return message\n\n    def _serialize_data(self, data: Data) -> str:\n        \"\"\"Serialize Data object to JSON string.\"\"\"\n        # Convert data.data to JSON-serializable format\n        serializable_data = jsonable_encoder(data.data)\n        # Serialize with orjson, enabling pretty printing with indentation\n        json_bytes = orjson.dumps(serializable_data, option=orjson.OPT_INDENT_2)\n        # Convert bytes to string and wrap in Markdown code blocks\n        return \"```json\\n\" + json_bytes.decode(\"utf-8\") + \"\\n```\"\n\n    def _validate_input(self) -> None:\n        \"\"\"Validate the input data and raise ValueError if invalid.\"\"\"\n        if self.input_value is None:\n            msg = \"Input data cannot be None\"\n            raise ValueError(msg)\n        if isinstance(self.input_value, list) and not all(\n            isinstance(item, Message | Data | DataFrame | str) for item in self.input_value\n        ):\n            invalid_types = [\n                type(item).__name__\n                for item in self.input_value\n                if not isinstance(item, Message | Data | DataFrame | str)\n            ]\n            msg = f\"Expected Data or DataFrame or Message or str, got {invalid_types}\"\n            raise TypeError(msg)\n        if not isinstance(\n            self.input_value,\n            Message | Data | DataFrame | str | list | Generator | type(None),\n        ):\n            type_name = type(self.input_value).__name__\n            msg = f\"Expected Data or DataFrame or Message or str, Generator or None, got {type_name}\"\n            raise TypeError(msg)\n\n    def convert_to_string(self) -> str | Generator[Any, None, None]:\n        \"\"\"Convert input data to string with proper error handling.\"\"\"\n        self._validate_input()\n        if isinstance(self.input_value, list):\n            clean_data: bool = getattr(self, \"clean_data\", False)\n            return \"\\n\".join([safe_convert(item, clean_data=clean_data) for item in self.input_value])\n        if isinstance(self.input_value, Generator):\n            return self.input_value\n        return safe_convert(self.input_value)\n"
              },
              "context_id": {
                "_input_type": "MessageTextInput",
                "advanced": true,
                "display_name": "Context ID",
                "dynamic": false,
                "info": "The context ID of the chat. Adds an extra layer to the local memory.",
                "input_types": [
                  "Message"
                ],
                "list": false,
                "list_add_label": "Add More",
                "load_from_db": false,
                "name": "context_id",
                "placeholder": "",
                "required": false,
                "show": true,
                "title_case": false,
                "tool_mode": false,
                "trace_as_input": true,
                "trace_as_metadata": true,
                "type": "str",
                "value": ""
              },
              "data_template": {
                "_input_type": "MessageTextInput",
                "advanced": true,
                "display_name": "Data Template",
                "dynamic": false,
                "info": "Template to convert Data to Text. If left empty, it will be dynamically set to the Data's text key.",
                "input_types": [
                  "Message"
                ],
                "list": false,
                "load_from_db": false,
                "name": "data_template",
                "placeholder": "",
                "required": false,
                "show": true,
                "title_case": false,
                "tool_mode": false,
                "trace_as_input": true,
                "trace_as_metadata": true,
                "type": "str",
                "value": "{text}"
              },
              "input_value": {
                "_input_type": "MessageInput",
                "advanced": false,
                "display_name": "Inputs",
                "dynamic": false,
                "info": "Message to be passed as output.",
                "input_types": [
                  "Data",
                  "DataFrame",
                  "Message"
                ],
                "list": false,
                "load_from_db": false,
                "name": "input_value",
                "placeholder": "",
                "required": true,
                "show": true,
                "title_case": false,
                "trace_as_input": true,
                "trace_as_metadata": true,
                "type": "str",
                "value": ""
              },
              "sender": {
                "_input_type": "DropdownInput",
                "advanced": true,
                "combobox": false,
                "display_name": "Sender Type",
                "dynamic": false,
                "info": "Type of sender.",
                "name": "sender",
                "options": [
                  "Machine",
                  "User"
                ],
                "placeholder": "",
                "required": false,
                "show": true,
                "title_case": false,
                "tool_mode": false,
                "trace_as_metadata": true,
                "type": "str",
                "value": "Machine"
              },
              "sender_name": {
                "_input_type": "MessageTextInput",
                "advanced": true,
                "display_name": "Sender Name",
                "dynamic": false,
                "info": "Name of the sender.",
                "input_types": [
                  "Message"
                ],
                "list": false,
                "load_from_db": false,
                "name": "sender_name",
                "placeholder": "",
                "required": false,
                "show": true,
                "title_case": false,
                "tool_mode": false,
                "trace_as_input": true,
                "trace_as_metadata": true,
                "type": "str",
                "value": "AI"
              },
              "session_id": {
                "_input_type": "MessageTextInput",
                "advanced": true,
                "display_name": "Session ID",
                "dynamic": false,
                "info": "The session ID of the chat. If empty, the current session ID parameter will be used.",
                "input_types": [
                  "Message"
                ],
                "list": false,
                "load_from_db": false,
                "name": "session_id",
                "placeholder": "",
                "required": false,
                "show": true,
                "title_case": false,
                "tool_mode": false,
                "trace_as_input": true,
                "trace_as_metadata": true,
                "type": "str",
                "value": ""
              },
              "should_store_message": {
                "_input_type": "BoolInput",
                "advanced": true,
                "display_name": "Store Messages",
                "dynamic": false,
                "info": "Store the message in the history.",
                "list": false,
                "name": "should_store_message",
                "placeholder": "",
                "required": false,
                "show": true,
                "title_case": false,
                "trace_as_metadata": true,
                "type": "bool",
                "value": true
              }
            },
            "tool_mode": false
          },
          "type": "ChatOutput"
        },
        "dragging": false,
        "height": 262,
        "id": "ChatOutput-TzFZY",
        "measured": {
          "height": 262,
          "width": 360
        },
        "position": {
          "x": 4349.229697347143,
          "y": 620.5490494265098
        },
        "positionAbsolute": {
          "x": 4349.229697347143,
          "y": 620.5490494265098
        },
        "selected": false,
        "type": "genericNode",
        "width": 360
      },
      {
        "data": {
          "id": "note-j1Nu2",
          "node": {
            "description": "# 📖 README\n\nThe travel planning system is a smart setup that uses several specialized Agent components to help plan incredible trips. Imagine each agent as a travel expert focusing on a part of your journey. Here's how it works:\nEach agent has a role defined in the **Agent Instructions** and relevant **Tools** attached. The user submits a query through the **Chat Input**, and the three agents create a complete travel plan based on the user's query.\n\n## Quickstart\n1. Add your **OpenAI API Key** to each Agent.\n2. Add your **Search API** key to the Search API component.\n2. Run the flow in the **Playground**.",
            "display_name": "",
            "documentation": "",
            "template": {}
          },
          "type": "note"
        },
        "dragging": false,
        "height": 453,
        "id": "note-j1Nu2",
        "measured": {
          "height": 453,
          "width": 371
        },
        "position": {
          "x": 1708.5674196681368,
          "y": 75.74701473340798
        },
        "positionAbsolute": {
          "x": 1076.3710803600266,
          "y": 92.06058855045646
        },
        "resizing": false,
        "selected": false,
        "style": {
          "height": 636,
          "width": 324
        },
        "type": "noteNode",
        "width": 371
      },
      {
        "data": {
          "description": "Load and retrieve data from specified URLs. Supports output in plain text, raw HTML, or JSON, with options for cleaning and separating multiple outputs.",
          "display_name": "URL",
          "id": "URL-zTFcy",
          "node": {
            "base_classes": [
              "Data",
              "DataFrame",
              "Message"
            ],
            "beta": false,
            "conditional_paths": [],
            "custom_fields": {},
            "description": "Fetch content from one or more web pages, following links recursively.",
            "display_name": "URL",
            "documentation": "",
            "edited": false,
            "field_order": [
              "urls",
              "format",
              "separator",
              "clean_extra_whitespace"
            ],
            "frozen": false,
            "icon": "layout-template",
            "legacy": false,
            "lf_version": "1.2.0",
            "metadata": {},
            "minimized": false,
            "output_types": [],
            "outputs": [
              {
                "allows_loop": false,
                "cache": true,
                "display_name": "Toolset",
                "group_outputs": false,
                "hidden": false,
                "method": "to_toolkit",
                "name": "component_as_tool",
                "options": null,
                "required_inputs": null,
                "selected": "Tool",
                "tool_mode": true,
                "types": [
                  "Tool"
                ],
                "value": "__UNDEFINED__"
              }
            ],
            "pinned": false,
            "template": {
              "_type": "Component",
              "autoset_encoding": {
                "_input_type": "BoolInput",
                "advanced": true,
                "display_name": "Autoset Encoding",
                "dynamic": false,
                "info": "If enabled, automatically sets the encoding of the request.",
                "list": false,
                "list_add_label": "Add More",
                "name": "autoset_encoding",
                "placeholder": "",
                "required": false,
                "show": true,
                "title_case": false,
                "tool_mode": false,
                "trace_as_metadata": true,
                "type": "bool",
                "value": true
              },
              "check_response_status": {
                "_input_type": "BoolInput",
                "advanced": true,
                "display_name": "Check Response Status",
                "dynamic": false,
                "info": "If enabled, checks the response status of the request.",
                "list": false,
                "list_add_label": "Add More",
                "name": "check_response_status",
                "placeholder": "",
                "required": false,
                "show": true,
                "title_case": false,
                "tool_mode": false,
                "trace_as_metadata": true,
                "type": "bool",
                "value": false
              },
              "code": {
                "advanced": true,
                "dynamic": true,
                "fileTypes": [],
                "file_path": "",
                "info": "",
                "list": false,
                "load_from_db": false,
                "multiline": true,
                "name": "code",
                "password": false,
                "placeholder": "",
                "required": true,
                "show": true,
                "title_case": false,
                "type": "code",
                "value": "import re\n\nimport requests\nfrom bs4 import BeautifulSoup\nfrom langchain_community.document_loaders import RecursiveUrlLoader\nfrom loguru import logger\n\nfrom langflow.custom import Component\nfrom langflow.field_typing.range_spec import RangeSpec\nfrom langflow.helpers.data import safe_convert\nfrom langflow.io import BoolInput, DropdownInput, IntInput, MessageTextInput, Output, SliderInput, TableInput\nfrom langflow.schema import DataFrame, Message\nfrom langflow.services.deps import get_settings_service\n\n# Constants\nDEFAULT_TIMEOUT = 30\nDEFAULT_MAX_DEPTH = 1\nDEFAULT_FORMAT = \"Text\"\nURL_REGEX = re.compile(\n    r\"^(https?:\\/\\/)?\" r\"(www\\.)?\" r\"([a-zA-Z0-9.-]+)\" r\"(\\.[a-zA-Z]{2,})?\" r\"(:\\d+)?\" r\"(\\/[^\\s]*)?$\",\n    re.IGNORECASE,\n)\n\n\nclass URLComponent(Component):\n    \"\"\"A component that loads and parses content from web pages recursively.\n\n    This component allows fetching content from one or more URLs, with options to:\n    - Control crawl depth\n    - Prevent crawling outside the root domain\n    - Use async loading for better performance\n    - Extract either raw HTML or clean text\n    - Configure request headers and timeouts\n    \"\"\"\n\n    display_name = \"URL\"\n    description = \"Fetch content from one or more web pages, following links recursively.\"\n    icon = \"layout-template\"\n    name = \"URLComponent\"\n\n    inputs = [\n        MessageTextInput(\n            name=\"urls\",\n            display_name=\"URLs\",\n            info=\"Enter one or more URLs to crawl recursively, by clicking the '+' button.\",\n            is_list=True,\n            tool_mode=True,\n            placeholder=\"Enter a URL...\",\n            list_add_label=\"Add URL\",\n            input_types=[],\n        ),\n        SliderInput(\n            name=\"max_depth\",\n            display_name=\"Depth\",\n            info=(\n                \"Controls how many 'clicks' away from the initial page the crawler will go:\\n\"\n                \"- depth 1: only the initial page\\n\"\n                \"- depth 2: initial page + all pages linked directly from it\\n\"\n                \"- depth 3: initial page + direct links + links found on those direct link pages\\n\"\n                \"Note: This is about link traversal, not URL path depth.\"\n            ),\n            value=DEFAULT_MAX_DEPTH,\n            range_spec=RangeSpec(min=1, max=5, step=1),\n            required=False,\n            min_label=\" \",\n            max_label=\" \",\n            min_label_icon=\"None\",\n            max_label_icon=\"None\",\n            # slider_input=True\n        ),\n        BoolInput(\n            name=\"prevent_outside\",\n            display_name=\"Prevent Outside\",\n            info=(\n                \"If enabled, only crawls URLs within the same domain as the root URL. \"\n                \"This helps prevent the crawler from going to external websites.\"\n            ),\n            value=True,\n            required=False,\n            advanced=True,\n        ),\n        BoolInput(\n            name=\"use_async\",\n            display_name=\"Use Async\",\n            info=(\n                \"If enabled, uses asynchronous loading which can be significantly faster \"\n                \"but might use more system resources.\"\n            ),\n            value=True,\n            required=False,\n            advanced=True,\n        ),\n        DropdownInput(\n            name=\"format\",\n            display_name=\"Output Format\",\n            info=\"Output Format. Use 'Text' to extract the text from the HTML or 'HTML' for the raw HTML content.\",\n            options=[\"Text\", \"HTML\"],\n            value=DEFAULT_FORMAT,\n            advanced=True,\n        ),\n        IntInput(\n            name=\"timeout\",\n            display_name=\"Timeout\",\n            info=\"Timeout for the request in seconds.\",\n            value=DEFAULT_TIMEOUT,\n            required=False,\n            advanced=True,\n        ),\n        TableInput(\n            name=\"headers\",\n            display_name=\"Headers\",\n            info=\"The headers to send with the request\",\n            table_schema=[\n                {\n                    \"name\": \"key\",\n                    \"display_name\": \"Header\",\n                    \"type\": \"str\",\n                    \"description\": \"Header name\",\n                },\n                {\n                    \"name\": \"value\",\n                    \"display_name\": \"Value\",\n                    \"type\": \"str\",\n                    \"description\": \"Header value\",\n                },\n            ],\n            value=[{\"key\": \"User-Agent\", \"value\": get_settings_service().settings.user_agent}],\n            advanced=True,\n            input_types=[\"DataFrame\"],\n        ),\n        BoolInput(\n            name=\"filter_text_html\",\n            display_name=\"Filter Text/HTML\",\n            info=\"If enabled, filters out text/css content type from the results.\",\n            value=True,\n            required=False,\n            advanced=True,\n        ),\n        BoolInput(\n            name=\"continue_on_failure\",\n            display_name=\"Continue on Failure\",\n            info=\"If enabled, continues crawling even if some requests fail.\",\n            value=True,\n            required=False,\n            advanced=True,\n        ),\n        BoolInput(\n            name=\"check_response_status\",\n            display_name=\"Check Response Status\",\n            info=\"If enabled, checks the response status of the request.\",\n            value=False,\n            required=False,\n            advanced=True,\n        ),\n        BoolInput(\n            name=\"autoset_encoding\",\n            display_name=\"Autoset Encoding\",\n            info=\"If enabled, automatically sets the encoding of the request.\",\n            value=True,\n            required=False,\n            advanced=True,\n        ),\n    ]\n\n    outputs = [\n        Output(display_name=\"Result\", name=\"page_results\", method=\"fetch_content\"),\n        Output(display_name=\"Raw Result\", name=\"raw_results\", method=\"as_message\"),\n    ]\n\n    @staticmethod\n    def validate_url(url: str) -> bool:\n        \"\"\"Validates if the given string matches URL pattern.\n\n        Args:\n            url: The URL string to validate\n\n        Returns:\n            bool: True if the URL is valid, False otherwise\n        \"\"\"\n        return bool(URL_REGEX.match(url))\n\n    def ensure_url(self, url: str) -> str:\n        \"\"\"Ensures the given string is a valid URL.\n\n        Args:\n            url: The URL string to validate and normalize\n\n        Returns:\n            str: The normalized URL\n\n        Raises:\n            ValueError: If the URL is invalid\n        \"\"\"\n        url = url.strip()\n        if not url.startswith((\"http://\", \"https://\")):\n            url = \"https://\" + url\n\n        if not self.validate_url(url):\n            msg = f\"Invalid URL: {url}\"\n            raise ValueError(msg)\n\n        return url\n\n    def _create_loader(self, url: str) -> RecursiveUrlLoader:\n        \"\"\"Creates a RecursiveUrlLoader instance with the configured settings.\n\n        Args:\n            url: The URL to load\n\n        Returns:\n            RecursiveUrlLoader: Configured loader instance\n        \"\"\"\n        headers_dict = {header[\"key\"]: header[\"value\"] for header in self.headers}\n        extractor = (lambda x: x) if self.format == \"HTML\" else (lambda x: BeautifulSoup(x, \"lxml\").get_text())\n\n        return RecursiveUrlLoader(\n            url=url,\n            max_depth=self.max_depth,\n            prevent_outside=self.prevent_outside,\n            use_async=self.use_async,\n            extractor=extractor,\n            timeout=self.timeout,\n            headers=headers_dict,\n            check_response_status=self.check_response_status,\n            continue_on_failure=self.continue_on_failure,\n            base_url=url,  # Add base_url to ensure consistent domain crawling\n            autoset_encoding=self.autoset_encoding,  # Enable automatic encoding detection\n            exclude_dirs=[],  # Allow customization of excluded directories\n            link_regex=None,  # Allow customization of link filtering\n        )\n\n    def fetch_url_contents(self) -> list[dict]:\n        \"\"\"Load documents from the configured URLs.\n\n        Returns:\n            List[Data]: List of Data objects containing the fetched content\n\n        Raises:\n            ValueError: If no valid URLs are provided or if there's an error loading documents\n        \"\"\"\n        try:\n            urls = list({self.ensure_url(url) for url in self.urls if url.strip()})\n            logger.info(f\"URLs: {urls}\")\n            if not urls:\n                msg = \"No valid URLs provided.\"\n                raise ValueError(msg)\n\n            all_docs = []\n            for url in urls:\n                logger.info(f\"Loading documents from {url}\")\n\n                try:\n                    loader = self._create_loader(url)\n                    docs = loader.load()\n\n                    if not docs:\n                        logger.warning(f\"No documents found for {url}\")\n                        continue\n\n                    logger.info(f\"Found {len(docs)} documents from {url}\")\n                    all_docs.extend(docs)\n\n                except requests.exceptions.RequestException as e:\n                    logger.exception(f\"Error loading documents from {url}: {e}\")\n                    continue\n\n            if not all_docs:\n                msg = \"No documents were successfully loaded from any URL\"\n                raise ValueError(msg)\n\n            # data = [Data(text=doc.page_content, **doc.metadata) for doc in all_docs]\n            data = [\n                {\n                    \"text\": safe_convert(doc.page_content, clean_data=True),\n                    \"url\": doc.metadata.get(\"source\", \"\"),\n                    \"title\": doc.metadata.get(\"title\", \"\"),\n                    \"description\": doc.metadata.get(\"description\", \"\"),\n                    \"content_type\": doc.metadata.get(\"content_type\", \"\"),\n                    \"language\": doc.metadata.get(\"language\", \"\"),\n                }\n                for doc in all_docs\n            ]\n        except Exception as e:\n            error_msg = e.message if hasattr(e, \"message\") else e\n            msg = f\"Error loading documents: {error_msg!s}\"\n            logger.exception(msg)\n            raise ValueError(msg) from e\n        return data\n\n    def fetch_content(self) -> DataFrame:\n        \"\"\"Convert the documents to a DataFrame.\"\"\"\n        return DataFrame(data=self.fetch_url_contents())\n\n    def as_message(self) -> Message:\n        \"\"\"Convert the documents to a Message.\"\"\"\n        url_contents = self.fetch_url_contents()\n        return Message(text=\"\\n\\n\".join([x[\"text\"] for x in url_contents]), data={\"data\": url_contents})\n"
              },
              "continue_on_failure": {
                "_input_type": "BoolInput",
                "advanced": true,
                "display_name": "Continue on Failure",
                "dynamic": false,
                "info": "If enabled, continues crawling even if some requests fail.",
                "list": false,
                "list_add_label": "Add More",
                "name": "continue_on_failure",
                "placeholder": "",
                "required": false,
                "show": true,
                "title_case": false,
                "tool_mode": false,
                "trace_as_metadata": true,
                "type": "bool",
                "value": true
              },
              "filter_text_html": {
                "_input_type": "BoolInput",
                "advanced": true,
                "display_name": "Filter Text/HTML",
                "dynamic": false,
                "info": "If enabled, filters out text/css content type from the results.",
                "list": false,
                "list_add_label": "Add More",
                "name": "filter_text_html",
                "placeholder": "",
                "required": false,
                "show": true,
                "title_case": false,
                "tool_mode": false,
                "trace_as_metadata": true,
                "type": "bool",
                "value": true
              },
              "format": {
                "_input_type": "DropdownInput",
                "advanced": true,
                "combobox": false,
                "dialog_inputs": {},
                "display_name": "Output Format",
                "dynamic": false,
                "info": "Output Format. Use 'Text' to extract the text from the HTML or 'HTML' for the raw HTML content.",
                "name": "format",
                "options": [
                  "Text",
                  "HTML"
                ],
                "options_metadata": [],
                "placeholder": "",
                "real_time_refresh": true,
                "required": false,
                "show": true,
                "title_case": false,
                "tool_mode": false,
                "trace_as_metadata": true,
                "type": "str",
                "value": "Text"
              },
              "headers": {
                "_input_type": "TableInput",
                "advanced": true,
                "display_name": "Headers",
                "dynamic": false,
                "info": "The headers to send with the request",
                "input_types": [
                  "DataFrame"
                ],
                "is_list": true,
                "list_add_label": "Add More",
                "name": "headers",
                "placeholder": "",
                "required": false,
                "show": true,
                "table_icon": "Table",
                "table_schema": {
                  "columns": [
                    {
                      "default": "None",
                      "description": "Header name",
                      "disable_edit": false,
                      "display_name": "Header",
                      "edit_mode": "popover",
                      "filterable": true,
                      "formatter": "text",
                      "hidden": false,
                      "name": "key",
                      "sortable": true,
                      "type": "str"
                    },
                    {
                      "default": "None",
                      "description": "Header value",
                      "disable_edit": false,
                      "display_name": "Value",
                      "edit_mode": "popover",
                      "filterable": true,
                      "formatter": "text",
                      "hidden": false,
                      "name": "value",
                      "sortable": true,
                      "type": "str"
                    }
                  ]
                },
                "title_case": false,
                "tool_mode": false,
                "trace_as_metadata": true,
                "trigger_icon": "Table",
                "trigger_text": "Open table",
                "type": "table",
                "value": [
                  {
                    "key": "User-Agent",
                    "value": "langflow"
                  }
                ]
              },
              "max_depth": {
                "_input_type": "SliderInput",
                "advanced": false,
                "display_name": "Depth",
                "dynamic": false,
                "info": "Controls how many 'clicks' away from the initial page the crawler will go:\n- depth 1: only the initial page\n- depth 2: initial page + all pages linked directly from it\n- depth 3: initial page + direct links + links found on those direct link pages\nNote: This is about link traversal, not URL path depth.",
                "max_label": " ",
                "max_label_icon": "None",
                "min_label": " ",
                "min_label_icon": "None",
                "name": "max_depth",
                "placeholder": "",
                "range_spec": {
                  "max": 5,
                  "min": 1,
                  "step": 1,
                  "step_type": "float"
                },
                "required": false,
                "show": true,
                "slider_buttons": false,
                "slider_buttons_options": [],
                "slider_input": false,
                "title_case": false,
                "tool_mode": false,
                "type": "slider",
                "value": 1
              },
              "prevent_outside": {
                "_input_type": "BoolInput",
                "advanced": true,
                "display_name": "Prevent Outside",
                "dynamic": false,
                "info": "If enabled, only crawls URLs within the same domain as the root URL. This helps prevent the crawler from going to external websites.",
                "list": false,
                "list_add_label": "Add More",
                "name": "prevent_outside",
                "placeholder": "",
                "required": false,
                "show": true,
                "title_case": false,
                "tool_mode": false,
                "trace_as_metadata": true,
                "type": "bool",
                "value": true
              },
              "timeout": {
                "_input_type": "IntInput",
                "advanced": true,
                "display_name": "Timeout",
                "dynamic": false,
                "info": "Timeout for the request in seconds.",
                "list": false,
                "list_add_label": "Add More",
                "name": "timeout",
                "placeholder": "",
                "required": false,
                "show": true,
                "title_case": false,
                "tool_mode": false,
                "trace_as_metadata": true,
                "type": "int",
                "value": 30
              },
              "tools_metadata": {
                "_input_type": "ToolsInput",
                "advanced": false,
                "display_name": "Actions",
                "dynamic": false,
                "info": "Modify tool names and descriptions to help agents understand when to use each tool.",
                "is_list": true,
                "list_add_label": "Add More",
                "name": "tools_metadata",
                "placeholder": "",
                "real_time_refresh": true,
                "required": false,
                "show": true,
                "title_case": false,
                "tool_mode": false,
                "trace_as_metadata": true,
                "type": "tools",
                "value": [
                  {
                    "args": {
                      "urls": {
                        "default": "",
                        "description": "Enter one or more URLs to crawl recursively, by clicking the '+' button.",
                        "items": {
                          "type": "string"
                        },
                        "title": "Urls",
                        "type": "array"
                      }
                    },
                    "description": "Fetch content from one or more web pages, following links recursively.",
                    "display_description": "Fetch content from one or more web pages, following links recursively.",
                    "display_name": "fetch_content",
                    "name": "fetch_content",
                    "readonly": false,
                    "status": true,
                    "tags": [
                      "fetch_content"
                    ]
                  },
                  {
                    "args": {
                      "urls": {
                        "default": "",
                        "description": "Enter one or more URLs to crawl recursively, by clicking the '+' button.",
                        "items": {
                          "type": "string"
                        },
                        "title": "Urls",
                        "type": "array"
                      }
                    },
                    "description": "Fetch content from one or more web pages, following links recursively.",
                    "display_description": "Fetch content from one or more web pages, following links recursively.",
                    "display_name": "as_message",
                    "name": "as_message",
                    "readonly": false,
                    "status": true,
                    "tags": [
                      "as_message"
                    ]
                  }
                ]
              },
              "urls": {
                "_input_type": "MessageTextInput",
                "advanced": false,
                "display_name": "URLs",
                "dynamic": false,
                "info": "Enter one or more URLs to crawl recursively, by clicking the '+' button.",
                "input_types": [],
                "list": true,
                "list_add_label": "Add URL",
                "load_from_db": false,
                "name": "urls",
                "placeholder": "Enter a URL...",
                "required": false,
                "show": true,
                "title_case": false,
                "tool_mode": true,
                "trace_as_input": true,
                "trace_as_metadata": true,
                "type": "str",
                "value": ""
              },
              "use_async": {
                "_input_type": "BoolInput",
                "advanced": true,
                "display_name": "Use Async",
                "dynamic": false,
                "info": "If enabled, uses asynchronous loading which can be significantly faster but might use more system resources.",
                "list": false,
                "list_add_label": "Add More",
                "name": "use_async",
                "placeholder": "",
                "required": false,
                "show": true,
                "title_case": false,
                "tool_mode": false,
                "trace_as_metadata": true,
                "type": "bool",
                "value": true
              }
            },
            "tool_mode": true
          },
          "selected_output": "component_as_tool",
          "showNode": true,
          "type": "URL"
        },
        "dragging": false,
        "id": "URL-zTFcy",
        "measured": {
          "height": 290,
          "width": 320
        },
        "position": {
          "x": 2815.5187953791974,
          "y": 949.802524756467
        },
        "selected": false,
        "type": "genericNode"
      },
      {
        "data": {
          "id": "CalculatorComponent-FyfwW",
          "node": {
            "base_classes": [
              "Data"
            ],
            "beta": false,
            "category": "tools",
            "conditional_paths": [],
            "custom_fields": {},
            "description": "Perform basic arithmetic operations on a given expression.",
            "display_name": "Calculator",
            "documentation": "",
            "edited": false,
            "field_order": [
              "expression"
            ],
            "frozen": false,
            "icon": "calculator",
            "key": "CalculatorComponent",
            "legacy": false,
            "lf_version": "1.2.0",
            "metadata": {
              "code_hash": "5fcfa26be77d",
              "dependencies": {
                "dependencies": [
                  {
                    "name": "lfx",
                    "version": null
                  }
                ],
                "total_dependencies": 1
              },
              "module": "lfx.components.utilities.calculator_core.CalculatorComponent"
            },
            "minimized": false,
            "output_types": [],
            "outputs": [
              {
                "allows_loop": false,
                "cache": true,
                "display_name": "Toolset",
                "group_outputs": false,
                "hidden": false,
                "method": "to_toolkit",
                "name": "component_as_tool",
                "options": null,
                "required_inputs": null,
                "selected": "Tool",
                "tool_mode": true,
                "types": [
                  "Tool"
                ],
                "value": "__UNDEFINED__"
              }
            ],
            "pinned": false,
            "score": 0.001,
            "template": {
              "_type": "Component",
              "code": {
                "advanced": true,
                "dynamic": true,
                "fileTypes": [],
                "file_path": "",
                "info": "",
                "list": false,
                "load_from_db": false,
                "multiline": true,
                "name": "code",
                "password": false,
                "placeholder": "",
                "required": true,
                "show": true,
                "title_case": false,
                "type": "code",
                "value": "import ast\nimport operator\nfrom collections.abc import Callable\n\nfrom lfx.custom.custom_component.component import Component\nfrom lfx.inputs.inputs import MessageTextInput\nfrom lfx.io import Output\nfrom lfx.schema.data import Data\n\n\nclass CalculatorComponent(Component):\n    display_name = \"Calculator\"\n    description = \"Perform basic arithmetic operations on a given expression.\"\n    documentation: str = \"https://docs.langflow.org/components-helpers#calculator\"\n    icon = \"calculator\"\n\n    # Cache operators dictionary as a class variable\n    OPERATORS: dict[type[ast.operator], Callable] = {\n        ast.Add: operator.add,\n        ast.Sub: operator.sub,\n        ast.Mult: operator.mul,\n        ast.Div: operator.truediv,\n        ast.Pow: operator.pow,\n    }\n\n    inputs = [\n        MessageTextInput(\n            name=\"expression\",\n            display_name=\"Expression\",\n            info=\"The arithmetic expression to evaluate (e.g., '4*4*(33/22)+12-20').\",\n            tool_mode=True,\n        ),\n    ]\n\n    outputs = [\n        Output(display_name=\"Data\", name=\"result\", type_=Data, method=\"evaluate_expression\"),\n    ]\n\n    def _eval_expr(self, node: ast.AST) -> float:\n        \"\"\"Evaluate an AST node recursively.\"\"\"\n        if isinstance(node, ast.Constant):\n            if isinstance(node.value, int | float):\n                return float(node.value)\n            error_msg = f\"Unsupported constant type: {type(node.value).__name__}\"\n            raise TypeError(error_msg)\n        if isinstance(node, ast.Num):  # For backwards compatibility\n            if isinstance(node.n, int | float):\n                return float(node.n)\n            error_msg = f\"Unsupported number type: {type(node.n).__name__}\"\n            raise TypeError(error_msg)\n\n        if isinstance(node, ast.BinOp):\n            op_type = type(node.op)\n            if op_type not in self.OPERATORS:\n                error_msg = f\"Unsupported binary operator: {op_type.__name__}\"\n                raise TypeError(error_msg)\n\n            left = self._eval_expr(node.left)\n            right = self._eval_expr(node.right)\n            return self.OPERATORS[op_type](left, right)\n\n        error_msg = f\"Unsupported operation or expression type: {type(node).__name__}\"\n        raise TypeError(error_msg)\n\n    def evaluate_expression(self) -> Data:\n        \"\"\"Evaluate the mathematical expression and return the result.\"\"\"\n        try:\n            tree = ast.parse(self.expression, mode=\"eval\")\n            result = self._eval_expr(tree.body)\n\n            formatted_result = f\"{float(result):.6f}\".rstrip(\"0\").rstrip(\".\")\n            self.log(f\"Calculation result: {formatted_result}\")\n\n            self.status = formatted_result\n            return Data(data={\"result\": formatted_result})\n\n        except ZeroDivisionError:\n            error_message = \"Error: Division by zero\"\n            self.status = error_message\n            return Data(data={\"error\": error_message, \"input\": self.expression})\n\n        except (SyntaxError, TypeError, KeyError, ValueError, AttributeError, OverflowError) as e:\n            error_message = f\"Invalid expression: {e!s}\"\n            self.status = error_message\n            return Data(data={\"error\": error_message, \"input\": self.expression})\n\n    def build(self):\n        \"\"\"Return the main evaluation function.\"\"\"\n        return self.evaluate_expression\n"
              },
              "expression": {
                "_input_type": "MessageTextInput",
                "advanced": false,
                "display_name": "Expression",
                "dynamic": false,
                "info": "The arithmetic expression to evaluate (e.g., '4*4*(33/22)+12-20').",
                "input_types": [
                  "Message"
                ],
                "list": false,
                "list_add_label": "Add More",
                "load_from_db": false,
                "name": "expression",
                "placeholder": "",
                "required": false,
                "show": true,
                "title_case": false,
                "tool_mode": true,
                "trace_as_input": true,
                "trace_as_metadata": true,
                "type": "str",
                "value": ""
              },
              "tools_metadata": {
                "_input_type": "ToolsInput",
                "advanced": false,
                "display_name": "Actions",
                "dynamic": false,
                "info": "Modify tool names and descriptions to help agents understand when to use each tool.",
                "is_list": true,
                "list_add_label": "Add More",
                "name": "tools_metadata",
                "placeholder": "",
                "real_time_refresh": true,
                "required": false,
                "show": true,
                "title_case": false,
                "tool_mode": false,
                "trace_as_metadata": true,
                "type": "tools",
                "value": [
                  {
                    "args": {
                      "expression": {
                        "default": "",
                        "description": "The arithmetic expression to evaluate (e.g., '4*4*(33/22)+12-20').",
                        "title": "Expression",
                        "type": "string"
                      }
                    },
                    "description": "CalculatorComponent. evaluate_expression() - Perform basic arithmetic operations on a given expression.",
                    "display_description": "CalculatorComponent. evaluate_expression() - Perform basic arithmetic operations on a given expression.",
                    "display_name": "evaluate_expression",
                    "name": "evaluate_expression",
                    "status": true,
                    "tags": [
                      "evaluate_expression"
                    ]
                  }
                ]
              }
            },
            "tool_mode": true
          },
          "selected_output": "component_as_tool",
          "showNode": true,
          "type": "CalculatorComponent"
        },
        "dragging": false,
        "id": "CalculatorComponent-FyfwW",
        "measured": {
          "height": 218,
          "width": 320
        },
        "position": {
          "x": 3540.356346381247,
          "y": 989.3563951826354
        },
        "selected": false,
        "type": "genericNode"
      },
      {
        "data": {
          "description": "Call the searchapi.io API with result limiting",
          "display_name": "Search API",
          "id": "SearchComponent-mY1Fv",
          "node": {
            "base_classes": [
              "Data",
              "DataFrame",
              "Message"
            ],
            "beta": false,
            "conditional_paths": [],
            "custom_fields": {},
            "description": "Calls the SearchApi API with result limiting. Supports Google, Bing and DuckDuckGo.",
            "display_name": "Search API",
            "documentation": "https://www.searchapi.io/docs/google",
            "edited": false,
            "field_order": [
              "engine",
              "api_key",
              "input_value",
              "search_params",
              "max_results",
              "max_snippet_length"
            ],
            "frozen": false,
            "icon": "SearchAPI",
            "legacy": false,
            "lf_version": "1.2.0",
            "metadata": {
              "code_hash": "625d1f5b3290",
              "dependencies": {
                "dependencies": [
                  {
                    "name": "langchain_community",
                    "version": "0.3.21"
                  },
                  {
                    "name": "lfx",
                    "version": null
                  }
                ],
                "total_dependencies": 2
              },
              "module": "lfx.components.searchapi.search.SearchComponent"
            },
            "minimized": false,
            "output_types": [],
            "outputs": [
              {
                "allows_loop": false,
                "cache": true,
                "display_name": "Toolset",
                "group_outputs": false,
                "hidden": null,
                "method": "to_toolkit",
                "name": "component_as_tool",
                "options": null,
                "required_inputs": null,
                "selected": "Tool",
                "tool_mode": true,
                "types": [
                  "Tool"
                ],
                "value": "__UNDEFINED__"
              }
            ],
            "pinned": false,
            "template": {
              "_type": "Component",
              "api_key": {
                "_input_type": "SecretStrInput",
                "advanced": false,
                "display_name": "SearchAPI API Key",
                "dynamic": false,
                "info": "",
                "input_types": [],
                "load_from_db": false,
                "name": "api_key",
                "password": true,
                "placeholder": "",
                "required": true,
                "show": true,
                "title_case": false,
                "type": "str",
                "value": null
              },
              "code": {
                "advanced": true,
                "dynamic": true,
                "fileTypes": [],
                "file_path": "",
                "info": "",
                "list": false,
                "load_from_db": false,
                "multiline": true,
                "name": "code",
                "password": false,
                "placeholder": "",
                "required": true,
                "show": true,
                "title_case": false,
                "type": "code",
                "value": "from typing import Any\n\nfrom langchain_community.utilities.searchapi import SearchApiAPIWrapper\n\nfrom lfx.custom.custom_component.component import Component\nfrom lfx.inputs.inputs import DictInput, DropdownInput, IntInput, MultilineInput, SecretStrInput\nfrom lfx.io import Output\nfrom lfx.schema.data import Data\nfrom lfx.schema.dataframe import DataFrame\n\n\nclass SearchComponent(Component):\n    display_name: str = \"SearchApi\"\n    description: str = \"Calls the SearchApi API with result limiting. Supports Google, Bing and DuckDuckGo.\"\n    documentation: str = \"https://www.searchapi.io/docs/google\"\n    icon = \"SearchAPI\"\n\n    inputs = [\n        DropdownInput(name=\"engine\", display_name=\"Engine\", value=\"google\", options=[\"google\", \"bing\", \"duckduckgo\"]),\n        SecretStrInput(name=\"api_key\", display_name=\"SearchAPI API Key\", required=True),\n        MultilineInput(\n            name=\"input_value\",\n            display_name=\"Input\",\n            tool_mode=True,\n        ),\n        DictInput(name=\"search_params\", display_name=\"Search parameters\", advanced=True, is_list=True),\n        IntInput(name=\"max_results\", display_name=\"Max Results\", value=5, advanced=True),\n        IntInput(name=\"max_snippet_length\", display_name=\"Max Snippet Length\", value=100, advanced=True),\n    ]\n\n    outputs = [\n        Output(display_name=\"DataFrame\", name=\"dataframe\", method=\"fetch_content_dataframe\"),\n    ]\n\n    def _build_wrapper(self):\n        return SearchApiAPIWrapper(engine=self.engine, searchapi_api_key=self.api_key)\n\n    def run_model(self) -> DataFrame:\n        return self.fetch_content_dataframe()\n\n    def fetch_content(self) -> list[Data]:\n        wrapper = self._build_wrapper()\n\n        def search_func(\n            query: str, params: dict[str, Any] | None = None, max_results: int = 5, max_snippet_length: int = 100\n        ) -> list[Data]:\n            params = params or {}\n            full_results = wrapper.results(query=query, **params)\n            organic_results = full_results.get(\"organic_results\", [])[:max_results]\n\n            return [\n                Data(\n                    text=result.get(\"snippet\", \"\"),\n                    data={\n                        \"title\": result.get(\"title\", \"\")[:max_snippet_length],\n                        \"link\": result.get(\"link\", \"\"),\n                        \"snippet\": result.get(\"snippet\", \"\")[:max_snippet_length],\n                    },\n                )\n                for result in organic_results\n            ]\n\n        results = search_func(\n            self.input_value,\n            self.search_params or {},\n            self.max_results,\n            self.max_snippet_length,\n        )\n        self.status = results\n        return results\n\n    def fetch_content_dataframe(self) -> DataFrame:\n        \"\"\"Convert the search results to a DataFrame.\n\n        Returns:\n            DataFrame: A DataFrame containing the search results.\n        \"\"\"\n        data = self.fetch_content()\n        return DataFrame(data)\n"
              },
              "engine": {
                "_input_type": "DropdownInput",
                "advanced": false,
                "combobox": false,
                "dialog_inputs": {},
                "display_name": "Engine",
                "dynamic": false,
                "info": "",
                "name": "engine",
                "options": [
                  "google",
                  "bing",
                  "duckduckgo"
                ],
                "options_metadata": [],
                "placeholder": "",
                "required": false,
                "show": true,
                "title_case": false,
                "tool_mode": false,
                "trace_as_metadata": true,
                "type": "str",
                "value": "google"
              },
              "input_value": {
                "_input_type": "MultilineInput",
                "advanced": false,
                "copy_field": false,
                "display_name": "Input",
                "dynamic": false,
                "info": "",
                "input_types": [
                  "Message"
                ],
                "list": false,
                "list_add_label": "Add More",
                "load_from_db": false,
                "multiline": true,
                "name": "input_value",
                "placeholder": "",
                "required": false,
                "show": true,
                "title_case": false,
                "tool_mode": true,
                "trace_as_input": true,
                "trace_as_metadata": true,
                "type": "str",
                "value": ""
              },
              "max_results": {
                "_input_type": "IntInput",
                "advanced": true,
                "display_name": "Max Results",
                "dynamic": false,
                "info": "",
                "list": false,
                "list_add_label": "Add More",
                "name": "max_results",
                "placeholder": "",
                "required": false,
                "show": true,
                "title_case": false,
                "tool_mode": false,
                "trace_as_metadata": true,
                "type": "int",
                "value": 5
              },
              "max_snippet_length": {
                "_input_type": "IntInput",
                "advanced": true,
                "display_name": "Max Snippet Length",
                "dynamic": false,
                "info": "",
                "list": false,
                "list_add_label": "Add More",
                "name": "max_snippet_length",
                "placeholder": "",
                "required": false,
                "show": true,
                "title_case": false,
                "tool_mode": false,
                "trace_as_metadata": true,
                "type": "int",
                "value": 100
              },
              "search_params": {
                "_input_type": "DictInput",
                "advanced": true,
                "display_name": "Search parameters",
                "dynamic": false,
                "info": "",
                "list": true,
                "list_add_label": "Add More",
                "name": "search_params",
                "placeholder": "",
                "required": false,
                "show": true,
                "title_case": false,
                "tool_mode": false,
                "trace_as_input": true,
                "type": "dict",
                "value": {}
              },
              "tools_metadata": {
                "_input_type": "ToolsInput",
                "advanced": false,
                "display_name": "Actions",
                "dynamic": false,
                "info": "Modify tool names and descriptions to help agents understand when to use each tool.",
                "is_list": true,
                "list_add_label": "Add More",
                "name": "tools_metadata",
                "placeholder": "",
                "real_time_refresh": true,
                "required": false,
                "show": true,
                "title_case": false,
                "tool_mode": false,
                "trace_as_metadata": true,
                "type": "tools",
                "value": [
                  {
                    "args": {
                      "input_value": {
                        "default": "",
                        "description": "",
                        "title": "Input Value",
                        "type": "string"
                      }
                    },
                    "description": "Call the searchapi.io API with result limiting",
                    "display_description": "Call the searchapi.io API with result limiting",
                    "display_name": "fetch_content_dataframe",
                    "name": "fetch_content_dataframe",
                    "readonly": false,
                    "status": true,
                    "tags": [
                      "fetch_content_dataframe"
                    ]
                  }
                ]
              }
            },
            "tool_mode": true
          },
          "selected_output": "component_as_tool",
          "showNode": true,
          "type": "SearchComponent"
        },
        "dragging": false,
        "id": "SearchComponent-mY1Fv",
        "measured": {
          "height": 367,
          "width": 320
        },
        "position": {
          "x": 2089.0393126914205,
          "y": 894.9349094163676
        },
        "selected": false,
        "type": "genericNode"
      },
      {
        "data": {
          "id": "Agent-RTpIN",
          "node": {
            "base_classes": [
              "Message"
            ],
            "beta": false,
            "conditional_paths": [],
            "custom_fields": {},
            "description": "Define the agent's instructions, then enter a task to complete using tools.",
            "display_name": "City Selection Agent",
            "documentation": "",
            "edited": false,
            "field_order": [
              "agent_llm",
              "max_tokens",
              "model_kwargs",
              "json_mode",
              "model_name",
              "openai_api_base",
              "api_key",
              "temperature",
              "seed",
              "max_retries",
              "timeout",
              "system_prompt",
              "n_messages",
              "tools",
              "input_value",
              "handle_parsing_errors",
              "verbose",
              "max_iterations",
              "agent_description",
              "add_current_date_tool"
            ],
            "frozen": false,
            "icon": "bot",
            "legacy": false,
            "metadata": {
              "code_hash": "d64b11c24a1c",
              "dependencies": {
                "dependencies": [
                  {
                    "name": "langchain_core",
<<<<<<< HEAD
                    "version": "0.3.78"
=======
                    "version": "0.3.79"
>>>>>>> 1ab91758
                  },
                  {
                    "name": "pydantic",
                    "version": "2.10.6"
                  },
                  {
                    "name": "lfx",
                    "version": null
                  }
                ],
                "total_dependencies": 3
              },
              "module": "lfx.components.models_and_agents.agent.AgentComponent"
            },
            "minimized": false,
            "output_types": [],
            "outputs": [
              {
                "allows_loop": false,
                "cache": true,
                "display_name": "Response",
                "group_outputs": false,
                "method": "message_response",
                "name": "response",
                "selected": "Message",
                "tool_mode": true,
                "types": [
                  "Message"
                ],
                "value": "__UNDEFINED__"
              }
            ],
            "pinned": false,
            "template": {
              "_type": "Component",
              "add_current_date_tool": {
                "_input_type": "BoolInput",
                "advanced": true,
                "display_name": "Current Date",
                "dynamic": false,
                "info": "If true, will add a tool to the agent that returns the current date.",
                "list": false,
                "list_add_label": "Add More",
                "name": "add_current_date_tool",
                "placeholder": "",
                "required": false,
                "show": true,
                "title_case": false,
                "tool_mode": false,
                "trace_as_metadata": true,
                "type": "bool",
                "value": true
              },
              "agent_description": {
                "_input_type": "MultilineInput",
                "advanced": true,
                "copy_field": false,
                "display_name": "Agent Description [Deprecated]",
                "dynamic": false,
                "info": "The description of the agent. This is only used when in Tool Mode. Defaults to 'A helpful assistant with access to the following tools:' and tools are added dynamically. This feature is deprecated and will be removed in future versions.",
                "input_types": [
                  "Message"
                ],
                "list": false,
                "list_add_label": "Add More",
                "load_from_db": false,
                "multiline": true,
                "name": "agent_description",
                "placeholder": "",
                "required": false,
                "show": true,
                "title_case": false,
                "tool_mode": false,
                "trace_as_input": true,
                "trace_as_metadata": true,
                "type": "str",
                "value": "A helpful assistant with access to the following tools:"
              },
              "agent_llm": {
                "_input_type": "DropdownInput",
                "advanced": false,
                "combobox": false,
                "dialog_inputs": {},
                "display_name": "Model Provider",
                "dynamic": false,
                "external_options": {
                  "fields": {
                    "data": {
                      "node": {
                        "display_name": "Connect other models",
                        "icon": "CornerDownLeft",
                        "name": "connect_other_models"
                      }
                    }
                  }
                },
                "info": "The provider of the language model that the agent will use to generate responses.",
                "input_types": [],
                "name": "agent_llm",
                "options": [
                  "Anthropic",
                  "Google Generative AI",
                  "OpenAI",
                  "IBM watsonx.ai",
                  "Ollama"
                ],
                "options_metadata": [
                  {
                    "icon": "Anthropic"
                  },
                  {
                    "icon": "GoogleGenerativeAI"
                  },
                  {
                    "icon": "OpenAI"
                  }
                ],
                "placeholder": "",
                "real_time_refresh": true,
                "required": false,
                "show": true,
                "title_case": false,
                "toggle": false,
                "tool_mode": false,
                "trace_as_metadata": true,
                "type": "str",
                "value": "OpenAI"
              },
              "api_key": {
                "_input_type": "SecretStrInput",
                "advanced": false,
                "display_name": "OpenAI API Key",
                "dynamic": false,
                "info": "The OpenAI API Key to use for the OpenAI model.",
                "input_types": [],
                "load_from_db": true,
                "name": "api_key",
                "password": true,
                "placeholder": "",
                "real_time_refresh": true,
                "required": false,
                "show": true,
                "title_case": false,
                "type": "str",
                "value": "OPENAI_API_KEY"
              },
              "base_url": {
                "_input_type": "StrInput",
                "advanced": false,
                "display_name": "Base URL",
                "dynamic": false,
                "info": "The base URL of the API.",
                "list": false,
                "list_add_label": "Add More",
                "load_from_db": false,
                "name": "base_url",
                "placeholder": "",
                "required": true,
                "show": false,
                "title_case": false,
                "tool_mode": false,
                "trace_as_metadata": true,
                "type": "str",
                "value": ""
              },
              "code": {
                "advanced": true,
                "dynamic": true,
                "fileTypes": [],
                "file_path": "",
                "info": "",
                "list": false,
                "load_from_db": false,
                "multiline": true,
                "name": "code",
                "password": false,
                "placeholder": "",
                "required": true,
                "show": true,
                "title_case": false,
                "type": "code",
                "value": "import json\nimport re\n\nfrom langchain_core.tools import StructuredTool, Tool\nfrom pydantic import ValidationError\n\nfrom lfx.base.agents.agent import LCToolsAgentComponent\nfrom lfx.base.agents.events import ExceptionWithMessageError\nfrom lfx.base.models.model_input_constants import (\n    ALL_PROVIDER_FIELDS,\n    MODEL_DYNAMIC_UPDATE_FIELDS,\n    MODEL_PROVIDERS_DICT,\n    MODEL_PROVIDERS_LIST,\n    MODELS_METADATA,\n)\nfrom lfx.base.models.model_utils import get_model_name\nfrom lfx.components.helpers import CurrentDateComponent\nfrom lfx.components.langchain_utilities.tool_calling import ToolCallingAgentComponent\nfrom lfx.components.models_and_agents.memory import MemoryComponent\nfrom lfx.custom.custom_component.component import get_component_toolkit\nfrom lfx.custom.utils import update_component_build_config\nfrom lfx.helpers.base_model import build_model_from_schema\nfrom lfx.inputs.inputs import BoolInput, SecretStrInput, StrInput\nfrom lfx.io import DropdownInput, IntInput, MessageTextInput, MultilineInput, Output, TableInput\nfrom lfx.log.logger import logger\nfrom lfx.schema.data import Data\nfrom lfx.schema.dotdict import dotdict\nfrom lfx.schema.message import Message\nfrom lfx.schema.table import EditMode\n\n\ndef set_advanced_true(component_input):\n    component_input.advanced = True\n    return component_input\n\n\nclass AgentComponent(ToolCallingAgentComponent):\n    display_name: str = \"Agent\"\n    description: str = \"Define the agent's instructions, then enter a task to complete using tools.\"\n    documentation: str = \"https://docs.langflow.org/agents\"\n    icon = \"bot\"\n    beta = False\n    name = \"Agent\"\n\n    memory_inputs = [set_advanced_true(component_input) for component_input in MemoryComponent().inputs]\n\n    # Filter out json_mode from OpenAI inputs since we handle structured output differently\n    if \"OpenAI\" in MODEL_PROVIDERS_DICT:\n        openai_inputs_filtered = [\n            input_field\n            for input_field in MODEL_PROVIDERS_DICT[\"OpenAI\"][\"inputs\"]\n            if not (hasattr(input_field, \"name\") and input_field.name == \"json_mode\")\n        ]\n    else:\n        openai_inputs_filtered = []\n\n    inputs = [\n        DropdownInput(\n            name=\"agent_llm\",\n            display_name=\"Model Provider\",\n            info=\"The provider of the language model that the agent will use to generate responses.\",\n            options=[*MODEL_PROVIDERS_LIST],\n            value=\"OpenAI\",\n            real_time_refresh=True,\n            refresh_button=False,\n            input_types=[],\n            options_metadata=[MODELS_METADATA[key] for key in MODEL_PROVIDERS_LIST if key in MODELS_METADATA],\n            external_options={\n                \"fields\": {\n                    \"data\": {\n                        \"node\": {\n                            \"name\": \"connect_other_models\",\n                            \"display_name\": \"Connect other models\",\n                            \"icon\": \"CornerDownLeft\",\n                        }\n                    }\n                },\n            },\n        ),\n        SecretStrInput(\n            name=\"api_key\",\n            display_name=\"API Key\",\n            info=\"The API key to use for the model.\",\n            required=True,\n        ),\n        StrInput(\n            name=\"base_url\",\n            display_name=\"Base URL\",\n            info=\"The base URL of the API.\",\n            required=True,\n            show=False,\n        ),\n        StrInput(\n            name=\"project_id\",\n            display_name=\"Project ID\",\n            info=\"The project ID of the model.\",\n            required=True,\n            show=False,\n        ),\n        IntInput(\n            name=\"max_output_tokens\",\n            display_name=\"Max Output Tokens\",\n            info=\"The maximum number of tokens to generate.\",\n            show=False,\n        ),\n        *openai_inputs_filtered,\n        MultilineInput(\n            name=\"system_prompt\",\n            display_name=\"Agent Instructions\",\n            info=\"System Prompt: Initial instructions and context provided to guide the agent's behavior.\",\n            value=\"You are a helpful assistant that can use tools to answer questions and perform tasks.\",\n            advanced=False,\n        ),\n        MessageTextInput(\n            name=\"context_id\",\n            display_name=\"Context ID\",\n            info=\"The context ID of the chat. Adds an extra layer to the local memory.\",\n            value=\"\",\n            advanced=True,\n        ),\n        IntInput(\n            name=\"n_messages\",\n            display_name=\"Number of Chat History Messages\",\n            value=100,\n            info=\"Number of chat history messages to retrieve.\",\n            advanced=True,\n            show=True,\n        ),\n        MultilineInput(\n            name=\"format_instructions\",\n            display_name=\"Output Format Instructions\",\n            info=\"Generic Template for structured output formatting. Valid only with Structured response.\",\n            value=(\n                \"You are an AI that extracts structured JSON objects from unstructured text. \"\n                \"Use a predefined schema with expected types (str, int, float, bool, dict). \"\n                \"Extract ALL relevant instances that match the schema - if multiple patterns exist, capture them all. \"\n                \"Fill missing or ambiguous values with defaults: null for missing values. \"\n                \"Remove exact duplicates but keep variations that have different field values. \"\n                \"Always return valid JSON in the expected format, never throw errors. \"\n                \"If multiple objects can be extracted, return them all in the structured format.\"\n            ),\n            advanced=True,\n        ),\n        TableInput(\n            name=\"output_schema\",\n            display_name=\"Output Schema\",\n            info=(\n                \"Schema Validation: Define the structure and data types for structured output. \"\n                \"No validation if no output schema.\"\n            ),\n            advanced=True,\n            required=False,\n            value=[],\n            table_schema=[\n                {\n                    \"name\": \"name\",\n                    \"display_name\": \"Name\",\n                    \"type\": \"str\",\n                    \"description\": \"Specify the name of the output field.\",\n                    \"default\": \"field\",\n                    \"edit_mode\": EditMode.INLINE,\n                },\n                {\n                    \"name\": \"description\",\n                    \"display_name\": \"Description\",\n                    \"type\": \"str\",\n                    \"description\": \"Describe the purpose of the output field.\",\n                    \"default\": \"description of field\",\n                    \"edit_mode\": EditMode.POPOVER,\n                },\n                {\n                    \"name\": \"type\",\n                    \"display_name\": \"Type\",\n                    \"type\": \"str\",\n                    \"edit_mode\": EditMode.INLINE,\n                    \"description\": (\"Indicate the data type of the output field (e.g., str, int, float, bool, dict).\"),\n                    \"options\": [\"str\", \"int\", \"float\", \"bool\", \"dict\"],\n                    \"default\": \"str\",\n                },\n                {\n                    \"name\": \"multiple\",\n                    \"display_name\": \"As List\",\n                    \"type\": \"boolean\",\n                    \"description\": \"Set to True if this output field should be a list of the specified type.\",\n                    \"default\": \"False\",\n                    \"edit_mode\": EditMode.INLINE,\n                },\n            ],\n        ),\n        *LCToolsAgentComponent.get_base_inputs(),\n        # removed memory inputs from agent component\n        # *memory_inputs,\n        BoolInput(\n            name=\"add_current_date_tool\",\n            display_name=\"Current Date\",\n            advanced=True,\n            info=\"If true, will add a tool to the agent that returns the current date.\",\n            value=True,\n        ),\n    ]\n    outputs = [\n        Output(name=\"response\", display_name=\"Response\", method=\"message_response\"),\n    ]\n\n    async def get_agent_requirements(self):\n        \"\"\"Get the agent requirements for the agent.\"\"\"\n        llm_model, display_name = await self.get_llm()\n        if llm_model is None:\n            msg = \"No language model selected. Please choose a model to proceed.\"\n            raise ValueError(msg)\n        self.model_name = get_model_name(llm_model, display_name=display_name)\n\n        # Get memory data\n        self.chat_history = await self.get_memory_data()\n        await logger.adebug(f\"Retrieved {len(self.chat_history)} chat history messages\")\n        if isinstance(self.chat_history, Message):\n            self.chat_history = [self.chat_history]\n\n        # Add current date tool if enabled\n        if self.add_current_date_tool:\n            if not isinstance(self.tools, list):  # type: ignore[has-type]\n                self.tools = []\n            current_date_tool = (await CurrentDateComponent(**self.get_base_args()).to_toolkit()).pop(0)\n\n            if not isinstance(current_date_tool, StructuredTool):\n                msg = \"CurrentDateComponent must be converted to a StructuredTool\"\n                raise TypeError(msg)\n            self.tools.append(current_date_tool)\n\n        # Set shared callbacks for tracing the tools used by the agent\n        self.set_tools_callbacks(self.tools, self._get_shared_callbacks())\n\n        return llm_model, self.chat_history, self.tools\n\n    async def message_response(self) -> Message:\n        try:\n            llm_model, self.chat_history, self.tools = await self.get_agent_requirements()\n            # Set up and run agent\n            self.set(\n                llm=llm_model,\n                tools=self.tools or [],\n                chat_history=self.chat_history,\n                input_value=self.input_value,\n                system_prompt=self.system_prompt,\n            )\n            agent = self.create_agent_runnable()\n            result = await self.run_agent(agent)\n\n            # Store result for potential JSON output\n            self._agent_result = result\n\n        except (ValueError, TypeError, KeyError) as e:\n            await logger.aerror(f\"{type(e).__name__}: {e!s}\")\n            raise\n        except ExceptionWithMessageError as e:\n            await logger.aerror(f\"ExceptionWithMessageError occurred: {e}\")\n            raise\n        # Avoid catching blind Exception; let truly unexpected exceptions propagate\n        except Exception as e:\n            await logger.aerror(f\"Unexpected error: {e!s}\")\n            raise\n        else:\n            return result\n\n    def _preprocess_schema(self, schema):\n        \"\"\"Preprocess schema to ensure correct data types for build_model_from_schema.\"\"\"\n        processed_schema = []\n        for field in schema:\n            processed_field = {\n                \"name\": str(field.get(\"name\", \"field\")),\n                \"type\": str(field.get(\"type\", \"str\")),\n                \"description\": str(field.get(\"description\", \"\")),\n                \"multiple\": field.get(\"multiple\", False),\n            }\n            # Ensure multiple is handled correctly\n            if isinstance(processed_field[\"multiple\"], str):\n                processed_field[\"multiple\"] = processed_field[\"multiple\"].lower() in [\n                    \"true\",\n                    \"1\",\n                    \"t\",\n                    \"y\",\n                    \"yes\",\n                ]\n            processed_schema.append(processed_field)\n        return processed_schema\n\n    async def build_structured_output_base(self, content: str):\n        \"\"\"Build structured output with optional BaseModel validation.\"\"\"\n        json_pattern = r\"\\{.*\\}\"\n        schema_error_msg = \"Try setting an output schema\"\n\n        # Try to parse content as JSON first\n        json_data = None\n        try:\n            json_data = json.loads(content)\n        except json.JSONDecodeError:\n            json_match = re.search(json_pattern, content, re.DOTALL)\n            if json_match:\n                try:\n                    json_data = json.loads(json_match.group())\n                except json.JSONDecodeError:\n                    return {\"content\": content, \"error\": schema_error_msg}\n            else:\n                return {\"content\": content, \"error\": schema_error_msg}\n\n        # If no output schema provided, return parsed JSON without validation\n        if not hasattr(self, \"output_schema\") or not self.output_schema or len(self.output_schema) == 0:\n            return json_data\n\n        # Use BaseModel validation with schema\n        try:\n            processed_schema = self._preprocess_schema(self.output_schema)\n            output_model = build_model_from_schema(processed_schema)\n\n            # Validate against the schema\n            if isinstance(json_data, list):\n                # Multiple objects\n                validated_objects = []\n                for item in json_data:\n                    try:\n                        validated_obj = output_model.model_validate(item)\n                        validated_objects.append(validated_obj.model_dump())\n                    except ValidationError as e:\n                        await logger.aerror(f\"Validation error for item: {e}\")\n                        # Include invalid items with error info\n                        validated_objects.append({\"data\": item, \"validation_error\": str(e)})\n                return validated_objects\n\n            # Single object\n            try:\n                validated_obj = output_model.model_validate(json_data)\n                return [validated_obj.model_dump()]  # Return as list for consistency\n            except ValidationError as e:\n                await logger.aerror(f\"Validation error: {e}\")\n                return [{\"data\": json_data, \"validation_error\": str(e)}]\n\n        except (TypeError, ValueError) as e:\n            await logger.aerror(f\"Error building structured output: {e}\")\n            # Fallback to parsed JSON without validation\n            return json_data\n\n    async def json_response(self) -> Data:\n        \"\"\"Convert agent response to structured JSON Data output with schema validation.\"\"\"\n        # Always use structured chat agent for JSON response mode for better JSON formatting\n        try:\n            system_components = []\n\n            # 1. Agent Instructions (system_prompt)\n            agent_instructions = getattr(self, \"system_prompt\", \"\") or \"\"\n            if agent_instructions:\n                system_components.append(f\"{agent_instructions}\")\n\n            # 2. Format Instructions\n            format_instructions = getattr(self, \"format_instructions\", \"\") or \"\"\n            if format_instructions:\n                system_components.append(f\"Format instructions: {format_instructions}\")\n\n            # 3. Schema Information from BaseModel\n            if hasattr(self, \"output_schema\") and self.output_schema and len(self.output_schema) > 0:\n                try:\n                    processed_schema = self._preprocess_schema(self.output_schema)\n                    output_model = build_model_from_schema(processed_schema)\n                    schema_dict = output_model.model_json_schema()\n                    schema_info = (\n                        \"You are given some text that may include format instructions, \"\n                        \"explanations, or other content alongside a JSON schema.\\n\\n\"\n                        \"Your task:\\n\"\n                        \"- Extract only the JSON schema.\\n\"\n                        \"- Return it as valid JSON.\\n\"\n                        \"- Do not include format instructions, explanations, or extra text.\\n\\n\"\n                        \"Input:\\n\"\n                        f\"{json.dumps(schema_dict, indent=2)}\\n\\n\"\n                        \"Output (only JSON schema):\"\n                    )\n                    system_components.append(schema_info)\n                except (ValidationError, ValueError, TypeError, KeyError) as e:\n                    await logger.aerror(f\"Could not build schema for prompt: {e}\", exc_info=True)\n\n            # Combine all components\n            combined_instructions = \"\\n\\n\".join(system_components) if system_components else \"\"\n            llm_model, self.chat_history, self.tools = await self.get_agent_requirements()\n            self.set(\n                llm=llm_model,\n                tools=self.tools or [],\n                chat_history=self.chat_history,\n                input_value=self.input_value,\n                system_prompt=combined_instructions,\n            )\n\n            # Create and run structured chat agent\n            try:\n                structured_agent = self.create_agent_runnable()\n            except (NotImplementedError, ValueError, TypeError) as e:\n                await logger.aerror(f\"Error with structured chat agent: {e}\")\n                raise\n            try:\n                result = await self.run_agent(structured_agent)\n            except (\n                ExceptionWithMessageError,\n                ValueError,\n                TypeError,\n                RuntimeError,\n            ) as e:\n                await logger.aerror(f\"Error with structured agent result: {e}\")\n                raise\n            # Extract content from structured agent result\n            if hasattr(result, \"content\"):\n                content = result.content\n            elif hasattr(result, \"text\"):\n                content = result.text\n            else:\n                content = str(result)\n\n        except (\n            ExceptionWithMessageError,\n            ValueError,\n            TypeError,\n            NotImplementedError,\n            AttributeError,\n        ) as e:\n            await logger.aerror(f\"Error with structured chat agent: {e}\")\n            # Fallback to regular agent\n            content_str = \"No content returned from agent\"\n            return Data(data={\"content\": content_str, \"error\": str(e)})\n\n        # Process with structured output validation\n        try:\n            structured_output = await self.build_structured_output_base(content)\n\n            # Handle different output formats\n            if isinstance(structured_output, list) and structured_output:\n                if len(structured_output) == 1:\n                    return Data(data=structured_output[0])\n                return Data(data={\"results\": structured_output})\n            if isinstance(structured_output, dict):\n                return Data(data=structured_output)\n            return Data(data={\"content\": content})\n\n        except (ValueError, TypeError) as e:\n            await logger.aerror(f\"Error in structured output processing: {e}\")\n            return Data(data={\"content\": content, \"error\": str(e)})\n\n    async def get_memory_data(self):\n        # TODO: This is a temporary fix to avoid message duplication. We should develop a function for this.\n        messages = (\n            await MemoryComponent(**self.get_base_args())\n            .set(\n                session_id=self.graph.session_id,\n                context_id=self.context_id,\n                order=\"Ascending\",\n                n_messages=self.n_messages,\n            )\n            .retrieve_messages()\n        )\n        return [\n            message for message in messages if getattr(message, \"id\", None) != getattr(self.input_value, \"id\", None)\n        ]\n\n    async def get_llm(self):\n        if not isinstance(self.agent_llm, str):\n            return self.agent_llm, None\n\n        try:\n            provider_info = MODEL_PROVIDERS_DICT.get(self.agent_llm)\n            if not provider_info:\n                msg = f\"Invalid model provider: {self.agent_llm}\"\n                raise ValueError(msg)\n\n            component_class = provider_info.get(\"component_class\")\n            display_name = component_class.display_name\n            inputs = provider_info.get(\"inputs\")\n            prefix = provider_info.get(\"prefix\", \"\")\n\n            return self._build_llm_model(component_class, inputs, prefix), display_name\n\n        except (AttributeError, ValueError, TypeError, RuntimeError) as e:\n            await logger.aerror(f\"Error building {self.agent_llm} language model: {e!s}\")\n            msg = f\"Failed to initialize language model: {e!s}\"\n            raise ValueError(msg) from e\n\n    def _build_llm_model(self, component, inputs, prefix=\"\"):\n        model_kwargs = {}\n        for input_ in inputs:\n            if hasattr(self, f\"{prefix}{input_.name}\"):\n                model_kwargs[input_.name] = getattr(self, f\"{prefix}{input_.name}\")\n        return component.set(**model_kwargs).build_model()\n\n    def set_component_params(self, component):\n        provider_info = MODEL_PROVIDERS_DICT.get(self.agent_llm)\n        if provider_info:\n            inputs = provider_info.get(\"inputs\")\n            prefix = provider_info.get(\"prefix\")\n            # Filter out json_mode and only use attributes that exist on this component\n            model_kwargs = {}\n            for input_ in inputs:\n                if hasattr(self, f\"{prefix}{input_.name}\"):\n                    model_kwargs[input_.name] = getattr(self, f\"{prefix}{input_.name}\")\n\n            return component.set(**model_kwargs)\n        return component\n\n    def delete_fields(self, build_config: dotdict, fields: dict | list[str]) -> None:\n        \"\"\"Delete specified fields from build_config.\"\"\"\n        for field in fields:\n            if build_config is not None and field in build_config:\n                build_config.pop(field, None)\n\n    def update_input_types(self, build_config: dotdict) -> dotdict:\n        \"\"\"Update input types for all fields in build_config.\"\"\"\n        for key, value in build_config.items():\n            if isinstance(value, dict):\n                if value.get(\"input_types\") is None:\n                    build_config[key][\"input_types\"] = []\n            elif hasattr(value, \"input_types\") and value.input_types is None:\n                value.input_types = []\n        return build_config\n\n    async def update_build_config(\n        self, build_config: dotdict, field_value: str, field_name: str | None = None\n    ) -> dotdict:\n        # Iterate over all providers in the MODEL_PROVIDERS_DICT\n        # Existing logic for updating build_config\n        if field_name in (\"agent_llm\",):\n            build_config[\"agent_llm\"][\"value\"] = field_value\n            provider_info = MODEL_PROVIDERS_DICT.get(field_value)\n            if provider_info:\n                component_class = provider_info.get(\"component_class\")\n                if component_class and hasattr(component_class, \"update_build_config\"):\n                    # Call the component class's update_build_config method\n                    build_config = await update_component_build_config(\n                        component_class, build_config, field_value, \"model_name\"\n                    )\n\n            provider_configs: dict[str, tuple[dict, list[dict]]] = {\n                provider: (\n                    MODEL_PROVIDERS_DICT[provider][\"fields\"],\n                    [\n                        MODEL_PROVIDERS_DICT[other_provider][\"fields\"]\n                        for other_provider in MODEL_PROVIDERS_DICT\n                        if other_provider != provider\n                    ],\n                )\n                for provider in MODEL_PROVIDERS_DICT\n            }\n            if field_value in provider_configs:\n                fields_to_add, fields_to_delete = provider_configs[field_value]\n\n                # Delete fields from other providers\n                for fields in fields_to_delete:\n                    self.delete_fields(build_config, fields)\n\n                # Add provider-specific fields\n                if field_value == \"OpenAI\" and not any(field in build_config for field in fields_to_add):\n                    build_config.update(fields_to_add)\n                else:\n                    build_config.update(fields_to_add)\n                # Reset input types for agent_llm\n                build_config[\"agent_llm\"][\"input_types\"] = []\n                build_config[\"agent_llm\"][\"display_name\"] = \"Model Provider\"\n            elif field_value == \"connect_other_models\":\n                # Delete all provider fields\n                self.delete_fields(build_config, ALL_PROVIDER_FIELDS)\n                # # Update with custom component\n                custom_component = DropdownInput(\n                    name=\"agent_llm\",\n                    display_name=\"Language Model\",\n                    info=\"The provider of the language model that the agent will use to generate responses.\",\n                    options=[*MODEL_PROVIDERS_LIST],\n                    real_time_refresh=True,\n                    refresh_button=False,\n                    input_types=[\"LanguageModel\"],\n                    placeholder=\"Awaiting model input.\",\n                    options_metadata=[MODELS_METADATA[key] for key in MODEL_PROVIDERS_LIST if key in MODELS_METADATA],\n                    external_options={\n                        \"fields\": {\n                            \"data\": {\n                                \"node\": {\n                                    \"name\": \"connect_other_models\",\n                                    \"display_name\": \"Connect other models\",\n                                    \"icon\": \"CornerDownLeft\",\n                                },\n                            }\n                        },\n                    },\n                )\n                build_config.update({\"agent_llm\": custom_component.to_dict()})\n            # Update input types for all fields\n            build_config = self.update_input_types(build_config)\n\n            # Validate required keys\n            default_keys = [\n                \"code\",\n                \"_type\",\n                \"agent_llm\",\n                \"tools\",\n                \"input_value\",\n                \"add_current_date_tool\",\n                \"system_prompt\",\n                \"agent_description\",\n                \"max_iterations\",\n                \"handle_parsing_errors\",\n                \"verbose\",\n            ]\n            missing_keys = [key for key in default_keys if key not in build_config]\n            if missing_keys:\n                msg = f\"Missing required keys in build_config: {missing_keys}\"\n                raise ValueError(msg)\n        if (\n            isinstance(self.agent_llm, str)\n            and self.agent_llm in MODEL_PROVIDERS_DICT\n            and field_name in MODEL_DYNAMIC_UPDATE_FIELDS\n        ):\n            provider_info = MODEL_PROVIDERS_DICT.get(self.agent_llm)\n            if provider_info:\n                component_class = provider_info.get(\"component_class\")\n                component_class = self.set_component_params(component_class)\n                prefix = provider_info.get(\"prefix\")\n                if component_class and hasattr(component_class, \"update_build_config\"):\n                    # Call each component class's update_build_config method\n                    # remove the prefix from the field_name\n                    if isinstance(field_name, str) and isinstance(prefix, str):\n                        field_name = field_name.replace(prefix, \"\")\n                    build_config = await update_component_build_config(\n                        component_class, build_config, field_value, \"model_name\"\n                    )\n        return dotdict({k: v.to_dict() if hasattr(v, \"to_dict\") else v for k, v in build_config.items()})\n\n    async def _get_tools(self) -> list[Tool]:\n        component_toolkit = get_component_toolkit()\n        tools_names = self._build_tools_names()\n        agent_description = self.get_tool_description()\n        # TODO: Agent Description Depreciated Feature to be removed\n        description = f\"{agent_description}{tools_names}\"\n\n        tools = component_toolkit(component=self).get_tools(\n            tool_name=\"Call_Agent\",\n            tool_description=description,\n            # here we do not use the shared callbacks as we are exposing the agent as a tool\n            callbacks=self.get_langchain_callbacks(),\n        )\n        if hasattr(self, \"tools_metadata\"):\n            tools = component_toolkit(component=self, metadata=self.tools_metadata).update_tools_metadata(tools=tools)\n\n        return tools\n"
              },
              "context_id": {
                "_input_type": "MessageTextInput",
                "advanced": true,
                "display_name": "Context ID",
                "dynamic": false,
                "info": "The context ID of the chat. Adds an extra layer to the local memory.",
                "input_types": [
                  "Message"
                ],
                "list": false,
                "list_add_label": "Add More",
                "load_from_db": false,
                "name": "context_id",
                "placeholder": "",
                "required": false,
                "show": true,
                "title_case": false,
                "tool_mode": false,
                "trace_as_input": true,
                "trace_as_metadata": true,
                "type": "str",
                "value": ""
              },
              "format_instructions": {
                "_input_type": "MultilineInput",
                "advanced": true,
                "copy_field": false,
                "display_name": "Output Format Instructions",
                "dynamic": false,
                "info": "Generic Template for structured output formatting. Valid only with Structured response.",
                "input_types": [
                  "Message"
                ],
                "list": false,
                "list_add_label": "Add More",
                "load_from_db": false,
                "multiline": true,
                "name": "format_instructions",
                "placeholder": "",
                "required": false,
                "show": true,
                "title_case": false,
                "tool_mode": false,
                "trace_as_input": true,
                "trace_as_metadata": true,
                "type": "str",
                "value": "You are an AI that extracts structured JSON objects from unstructured text. Use a predefined schema with expected types (str, int, float, bool, dict). Extract ALL relevant instances that match the schema - if multiple patterns exist, capture them all. Fill missing or ambiguous values with defaults: null for missing values. Remove exact duplicates but keep variations that have different field values. Always return valid JSON in the expected format, never throw errors. If multiple objects can be extracted, return them all in the structured format."
              },
              "handle_parsing_errors": {
                "_input_type": "BoolInput",
                "advanced": true,
                "display_name": "Handle Parse Errors",
                "dynamic": false,
                "info": "Should the Agent fix errors when reading user input for better processing?",
                "list": false,
                "list_add_label": "Add More",
                "name": "handle_parsing_errors",
                "placeholder": "",
                "required": false,
                "show": true,
                "title_case": false,
                "tool_mode": false,
                "trace_as_metadata": true,
                "type": "bool",
                "value": true
              },
              "input_value": {
                "_input_type": "MessageTextInput",
                "advanced": false,
                "display_name": "Input",
                "dynamic": false,
                "info": "The input provided by the user for the agent to process.",
                "input_types": [
                  "Message"
                ],
                "list": false,
                "list_add_label": "Add More",
                "load_from_db": false,
                "name": "input_value",
                "placeholder": "",
                "required": false,
                "show": true,
                "title_case": false,
                "tool_mode": true,
                "trace_as_input": true,
                "trace_as_metadata": true,
                "type": "str",
                "value": ""
              },
              "max_iterations": {
                "_input_type": "IntInput",
                "advanced": true,
                "display_name": "Max Iterations",
                "dynamic": false,
                "info": "The maximum number of attempts the agent can make to complete its task before it stops.",
                "list": false,
                "list_add_label": "Add More",
                "name": "max_iterations",
                "placeholder": "",
                "required": false,
                "show": true,
                "title_case": false,
                "tool_mode": false,
                "trace_as_metadata": true,
                "type": "int",
                "value": 15
              },
              "max_output_tokens": {
                "_input_type": "IntInput",
                "advanced": false,
                "display_name": "Max Output Tokens",
                "dynamic": false,
                "info": "The maximum number of tokens to generate.",
                "list": false,
                "list_add_label": "Add More",
                "name": "max_output_tokens",
                "placeholder": "",
                "required": false,
                "show": false,
                "title_case": false,
                "tool_mode": false,
                "trace_as_metadata": true,
                "type": "int",
                "value": ""
              },
              "max_retries": {
                "_input_type": "IntInput",
                "advanced": true,
                "display_name": "Max Retries",
                "dynamic": false,
                "info": "The maximum number of retries to make when generating.",
                "list": false,
                "list_add_label": "Add More",
                "name": "max_retries",
                "placeholder": "",
                "required": false,
                "show": true,
                "title_case": false,
                "tool_mode": false,
                "trace_as_metadata": true,
                "type": "int",
                "value": 5
              },
              "max_tokens": {
                "_input_type": "IntInput",
                "advanced": true,
                "display_name": "Max Tokens",
                "dynamic": false,
                "info": "The maximum number of tokens to generate. Set to 0 for unlimited tokens.",
                "list": false,
                "list_add_label": "Add More",
                "name": "max_tokens",
                "placeholder": "",
                "range_spec": {
                  "max": 128000,
                  "min": 0,
                  "step": 0.1,
                  "step_type": "float"
                },
                "required": false,
                "show": true,
                "title_case": false,
                "tool_mode": false,
                "trace_as_metadata": true,
                "type": "int",
                "value": ""
              },
              "model_kwargs": {
                "_input_type": "DictInput",
                "advanced": true,
                "display_name": "Model Kwargs",
                "dynamic": false,
                "info": "Additional keyword arguments to pass to the model.",
                "list": false,
                "list_add_label": "Add More",
                "name": "model_kwargs",
                "placeholder": "",
                "required": false,
                "show": true,
                "title_case": false,
                "tool_mode": false,
                "trace_as_input": true,
                "type": "dict",
                "value": {}
              },
              "model_name": {
                "_input_type": "DropdownInput",
                "advanced": false,
                "combobox": true,
                "dialog_inputs": {},
                "display_name": "Model Name",
                "dynamic": false,
                "info": "To see the model names, first choose a provider. Then, enter your API key and click the refresh button next to the model name.",
                "load_from_db": false,
                "name": "model_name",
                "options": [
                  "gpt-4o-mini",
                  "gpt-4o",
                  "gpt-4.1",
                  "gpt-4.1-mini",
                  "gpt-4.1-nano",
                  "gpt-4-turbo",
                  "gpt-4-turbo-preview",
                  "gpt-4",
                  "gpt-3.5-turbo",
                  "gpt-5",
                  "gpt-5-mini",
                  "gpt-5-nano",
                  "gpt-5-chat-latest",
                  "o1",
                  "o3-mini",
                  "o3",
                  "o3-pro",
                  "o4-mini",
                  "o4-mini-high"
                ],
                "options_metadata": [],
                "placeholder": "",
                "real_time_refresh": false,
                "required": false,
                "show": true,
                "title_case": false,
                "toggle": false,
                "tool_mode": false,
                "trace_as_metadata": true,
                "type": "str",
                "value": "gpt-4.1"
              },
              "n_messages": {
                "_input_type": "IntInput",
                "advanced": true,
                "display_name": "Number of Chat History Messages",
                "dynamic": false,
                "info": "Number of chat history messages to retrieve.",
                "list": false,
                "list_add_label": "Add More",
                "name": "n_messages",
                "placeholder": "",
                "required": false,
                "show": true,
                "title_case": false,
                "tool_mode": false,
                "trace_as_metadata": true,
                "type": "int",
                "value": 100
              },
              "openai_api_base": {
                "_input_type": "StrInput",
                "advanced": true,
                "display_name": "OpenAI API Base",
                "dynamic": false,
                "info": "The base URL of the OpenAI API. Defaults to https://api.openai.com/v1. You can change this to use other APIs like JinaChat, LocalAI and Prem.",
                "list": false,
                "list_add_label": "Add More",
                "load_from_db": false,
                "name": "openai_api_base",
                "placeholder": "",
                "required": false,
                "show": true,
                "title_case": false,
                "tool_mode": false,
                "trace_as_metadata": true,
                "type": "str",
                "value": ""
              },
              "output_schema": {
                "_input_type": "TableInput",
                "advanced": true,
                "display_name": "Output Schema",
                "dynamic": false,
                "info": "Schema Validation: Define the structure and data types for structured output. No validation if no output schema.",
                "is_list": true,
                "list_add_label": "Add More",
                "name": "output_schema",
                "placeholder": "",
                "required": false,
                "show": true,
                "table_icon": "Table",
                "table_schema": [
                  {
                    "default": "field",
                    "description": "Specify the name of the output field.",
                    "display_name": "Name",
                    "edit_mode": "inline",
                    "name": "name",
                    "type": "str"
                  },
                  {
                    "default": "description of field",
                    "description": "Describe the purpose of the output field.",
                    "display_name": "Description",
                    "edit_mode": "popover",
                    "name": "description",
                    "type": "str"
                  },
                  {
                    "default": "str",
                    "description": "Indicate the data type of the output field (e.g., str, int, float, bool, dict).",
                    "display_name": "Type",
                    "edit_mode": "inline",
                    "name": "type",
                    "options": [
                      "str",
                      "int",
                      "float",
                      "bool",
                      "dict"
                    ],
                    "type": "str"
                  },
                  {
                    "default": "False",
                    "description": "Set to True if this output field should be a list of the specified type.",
                    "display_name": "As List",
                    "edit_mode": "inline",
                    "name": "multiple",
                    "type": "boolean"
                  }
                ],
                "title_case": false,
                "tool_mode": false,
                "trace_as_metadata": true,
                "trigger_icon": "Table",
                "trigger_text": "Open table",
                "type": "table",
                "value": []
              },
              "project_id": {
                "_input_type": "StrInput",
                "advanced": false,
                "display_name": "Project ID",
                "dynamic": false,
                "info": "The project ID of the model.",
                "list": false,
                "list_add_label": "Add More",
                "load_from_db": false,
                "name": "project_id",
                "placeholder": "",
                "required": true,
                "show": false,
                "title_case": false,
                "tool_mode": false,
                "trace_as_metadata": true,
                "type": "str",
                "value": ""
              },
              "seed": {
                "_input_type": "IntInput",
                "advanced": true,
                "display_name": "Seed",
                "dynamic": false,
                "info": "The seed controls the reproducibility of the job.",
                "list": false,
                "list_add_label": "Add More",
                "name": "seed",
                "placeholder": "",
                "required": false,
                "show": true,
                "title_case": false,
                "tool_mode": false,
                "trace_as_metadata": true,
                "type": "int",
                "value": 1
              },
              "system_prompt": {
                "_input_type": "MultilineInput",
                "advanced": false,
                "copy_field": false,
                "display_name": "Agent Instructions",
                "dynamic": false,
                "info": "System Prompt: Initial instructions and context provided to guide the agent's behavior.",
                "input_types": [
                  "Message"
                ],
                "list": false,
                "list_add_label": "Add More",
                "load_from_db": false,
                "multiline": true,
                "name": "system_prompt",
                "placeholder": "",
                "required": false,
                "show": true,
                "title_case": false,
                "tool_mode": false,
                "trace_as_input": true,
                "trace_as_metadata": true,
                "type": "str",
                "value": "You are a helpful assistant that can use tools to answer questions and perform tasks."
              },
              "temperature": {
                "_input_type": "SliderInput",
                "advanced": true,
                "display_name": "Temperature",
                "dynamic": false,
                "info": "",
                "max_label": "",
                "max_label_icon": "",
                "min_label": "",
                "min_label_icon": "",
                "name": "temperature",
                "placeholder": "",
                "range_spec": {
                  "max": 1,
                  "min": 0,
                  "step": 0.01,
                  "step_type": "float"
                },
                "required": false,
                "show": true,
                "slider_buttons": false,
                "slider_buttons_options": [],
                "slider_input": false,
                "title_case": false,
                "tool_mode": false,
                "type": "slider",
                "value": 0.1
              },
              "timeout": {
                "_input_type": "IntInput",
                "advanced": true,
                "display_name": "Timeout",
                "dynamic": false,
                "info": "The timeout for requests to OpenAI completion API.",
                "list": false,
                "list_add_label": "Add More",
                "name": "timeout",
                "placeholder": "",
                "required": false,
                "show": true,
                "title_case": false,
                "tool_mode": false,
                "trace_as_metadata": true,
                "type": "int",
                "value": 700
              },
              "tools": {
                "_input_type": "HandleInput",
                "advanced": false,
                "display_name": "Tools",
                "dynamic": false,
                "info": "These are the tools that the agent can use to help with tasks.",
                "input_types": [
                  "Tool"
                ],
                "list": true,
                "list_add_label": "Add More",
                "name": "tools",
                "placeholder": "",
                "required": false,
                "show": true,
                "title_case": false,
                "trace_as_metadata": true,
                "type": "other",
                "value": ""
              },
              "verbose": {
                "_input_type": "BoolInput",
                "advanced": true,
                "display_name": "Verbose",
                "dynamic": false,
                "info": "",
                "list": false,
                "list_add_label": "Add More",
                "name": "verbose",
                "placeholder": "",
                "required": false,
                "show": true,
                "title_case": false,
                "tool_mode": false,
                "trace_as_metadata": true,
                "type": "bool",
                "value": true
              }
            },
            "tool_mode": false
          },
          "selected_output": "response",
          "showNode": true,
          "type": "Agent"
        },
        "dragging": false,
        "id": "Agent-RTpIN",
        "measured": {
          "height": 594,
          "width": 320
        },
        "position": {
          "x": 2462.5131863965653,
          "y": 338.2948031203553
        },
        "selected": false,
        "type": "genericNode"
      },
      {
        "data": {
          "id": "Agent-9tDeE",
          "node": {
            "base_classes": [
              "Message"
            ],
            "beta": false,
            "conditional_paths": [],
            "custom_fields": {},
            "description": "Define the agent's instructions, then enter a task to complete using tools.",
            "display_name": "Local Expert Agent",
            "documentation": "",
            "edited": false,
            "field_order": [
              "agent_llm",
              "max_tokens",
              "model_kwargs",
              "json_mode",
              "model_name",
              "openai_api_base",
              "api_key",
              "temperature",
              "seed",
              "max_retries",
              "timeout",
              "system_prompt",
              "n_messages",
              "tools",
              "input_value",
              "handle_parsing_errors",
              "verbose",
              "max_iterations",
              "agent_description",
              "add_current_date_tool"
            ],
            "frozen": false,
            "icon": "bot",
            "legacy": false,
            "metadata": {
              "code_hash": "d64b11c24a1c",
              "dependencies": {
                "dependencies": [
                  {
                    "name": "langchain_core",
<<<<<<< HEAD
                    "version": "0.3.78"
=======
                    "version": "0.3.79"
>>>>>>> 1ab91758
                  },
                  {
                    "name": "pydantic",
                    "version": "2.10.6"
                  },
                  {
                    "name": "lfx",
                    "version": null
                  }
                ],
                "total_dependencies": 3
              },
              "module": "lfx.components.models_and_agents.agent.AgentComponent"
            },
            "minimized": false,
            "output_types": [],
            "outputs": [
              {
                "allows_loop": false,
                "cache": true,
                "display_name": "Response",
                "group_outputs": false,
                "method": "message_response",
                "name": "response",
                "selected": "Message",
                "tool_mode": true,
                "types": [
                  "Message"
                ],
                "value": "__UNDEFINED__"
              }
            ],
            "pinned": false,
            "template": {
              "_type": "Component",
              "add_current_date_tool": {
                "_input_type": "BoolInput",
                "advanced": true,
                "display_name": "Current Date",
                "dynamic": false,
                "info": "If true, will add a tool to the agent that returns the current date.",
                "list": false,
                "list_add_label": "Add More",
                "name": "add_current_date_tool",
                "placeholder": "",
                "required": false,
                "show": true,
                "title_case": false,
                "tool_mode": false,
                "trace_as_metadata": true,
                "type": "bool",
                "value": true
              },
              "agent_description": {
                "_input_type": "MultilineInput",
                "advanced": true,
                "copy_field": false,
                "display_name": "Agent Description [Deprecated]",
                "dynamic": false,
                "info": "The description of the agent. This is only used when in Tool Mode. Defaults to 'A helpful assistant with access to the following tools:' and tools are added dynamically. This feature is deprecated and will be removed in future versions.",
                "input_types": [
                  "Message"
                ],
                "list": false,
                "list_add_label": "Add More",
                "load_from_db": false,
                "multiline": true,
                "name": "agent_description",
                "placeholder": "",
                "required": false,
                "show": true,
                "title_case": false,
                "tool_mode": false,
                "trace_as_input": true,
                "trace_as_metadata": true,
                "type": "str",
                "value": "A helpful assistant with access to the following tools:"
              },
              "agent_llm": {
                "_input_type": "DropdownInput",
                "advanced": false,
                "combobox": false,
                "dialog_inputs": {},
                "display_name": "Model Provider",
                "dynamic": false,
                "external_options": {
                  "fields": {
                    "data": {
                      "node": {
                        "display_name": "Connect other models",
                        "icon": "CornerDownLeft",
                        "name": "connect_other_models"
                      }
                    }
                  }
                },
                "info": "The provider of the language model that the agent will use to generate responses.",
                "input_types": [],
                "name": "agent_llm",
                "options": [
                  "Anthropic",
                  "Google Generative AI",
                  "OpenAI",
                  "IBM watsonx.ai",
                  "Ollama"
                ],
                "options_metadata": [
                  {
                    "icon": "Anthropic"
                  },
                  {
                    "icon": "GoogleGenerativeAI"
                  },
                  {
                    "icon": "OpenAI"
                  }
                ],
                "placeholder": "",
                "real_time_refresh": true,
                "required": false,
                "show": true,
                "title_case": false,
                "toggle": false,
                "tool_mode": false,
                "trace_as_metadata": true,
                "type": "str",
                "value": "OpenAI"
              },
              "api_key": {
                "_input_type": "SecretStrInput",
                "advanced": false,
                "display_name": "OpenAI API Key",
                "dynamic": false,
                "info": "The OpenAI API Key to use for the OpenAI model.",
                "input_types": [],
                "load_from_db": true,
                "name": "api_key",
                "password": true,
                "placeholder": "",
                "real_time_refresh": true,
                "required": false,
                "show": true,
                "title_case": false,
                "type": "str",
                "value": "OPENAI_API_KEY"
              },
              "base_url": {
                "_input_type": "StrInput",
                "advanced": false,
                "display_name": "Base URL",
                "dynamic": false,
                "info": "The base URL of the API.",
                "list": false,
                "list_add_label": "Add More",
                "load_from_db": false,
                "name": "base_url",
                "placeholder": "",
                "required": true,
                "show": false,
                "title_case": false,
                "tool_mode": false,
                "trace_as_metadata": true,
                "type": "str",
                "value": ""
              },
              "code": {
                "advanced": true,
                "dynamic": true,
                "fileTypes": [],
                "file_path": "",
                "info": "",
                "list": false,
                "load_from_db": false,
                "multiline": true,
                "name": "code",
                "password": false,
                "placeholder": "",
                "required": true,
                "show": true,
                "title_case": false,
                "type": "code",
                "value": "import json\nimport re\n\nfrom langchain_core.tools import StructuredTool, Tool\nfrom pydantic import ValidationError\n\nfrom lfx.base.agents.agent import LCToolsAgentComponent\nfrom lfx.base.agents.events import ExceptionWithMessageError\nfrom lfx.base.models.model_input_constants import (\n    ALL_PROVIDER_FIELDS,\n    MODEL_DYNAMIC_UPDATE_FIELDS,\n    MODEL_PROVIDERS_DICT,\n    MODEL_PROVIDERS_LIST,\n    MODELS_METADATA,\n)\nfrom lfx.base.models.model_utils import get_model_name\nfrom lfx.components.helpers import CurrentDateComponent\nfrom lfx.components.langchain_utilities.tool_calling import ToolCallingAgentComponent\nfrom lfx.components.models_and_agents.memory import MemoryComponent\nfrom lfx.custom.custom_component.component import get_component_toolkit\nfrom lfx.custom.utils import update_component_build_config\nfrom lfx.helpers.base_model import build_model_from_schema\nfrom lfx.inputs.inputs import BoolInput, SecretStrInput, StrInput\nfrom lfx.io import DropdownInput, IntInput, MessageTextInput, MultilineInput, Output, TableInput\nfrom lfx.log.logger import logger\nfrom lfx.schema.data import Data\nfrom lfx.schema.dotdict import dotdict\nfrom lfx.schema.message import Message\nfrom lfx.schema.table import EditMode\n\n\ndef set_advanced_true(component_input):\n    component_input.advanced = True\n    return component_input\n\n\nclass AgentComponent(ToolCallingAgentComponent):\n    display_name: str = \"Agent\"\n    description: str = \"Define the agent's instructions, then enter a task to complete using tools.\"\n    documentation: str = \"https://docs.langflow.org/agents\"\n    icon = \"bot\"\n    beta = False\n    name = \"Agent\"\n\n    memory_inputs = [set_advanced_true(component_input) for component_input in MemoryComponent().inputs]\n\n    # Filter out json_mode from OpenAI inputs since we handle structured output differently\n    if \"OpenAI\" in MODEL_PROVIDERS_DICT:\n        openai_inputs_filtered = [\n            input_field\n            for input_field in MODEL_PROVIDERS_DICT[\"OpenAI\"][\"inputs\"]\n            if not (hasattr(input_field, \"name\") and input_field.name == \"json_mode\")\n        ]\n    else:\n        openai_inputs_filtered = []\n\n    inputs = [\n        DropdownInput(\n            name=\"agent_llm\",\n            display_name=\"Model Provider\",\n            info=\"The provider of the language model that the agent will use to generate responses.\",\n            options=[*MODEL_PROVIDERS_LIST],\n            value=\"OpenAI\",\n            real_time_refresh=True,\n            refresh_button=False,\n            input_types=[],\n            options_metadata=[MODELS_METADATA[key] for key in MODEL_PROVIDERS_LIST if key in MODELS_METADATA],\n            external_options={\n                \"fields\": {\n                    \"data\": {\n                        \"node\": {\n                            \"name\": \"connect_other_models\",\n                            \"display_name\": \"Connect other models\",\n                            \"icon\": \"CornerDownLeft\",\n                        }\n                    }\n                },\n            },\n        ),\n        SecretStrInput(\n            name=\"api_key\",\n            display_name=\"API Key\",\n            info=\"The API key to use for the model.\",\n            required=True,\n        ),\n        StrInput(\n            name=\"base_url\",\n            display_name=\"Base URL\",\n            info=\"The base URL of the API.\",\n            required=True,\n            show=False,\n        ),\n        StrInput(\n            name=\"project_id\",\n            display_name=\"Project ID\",\n            info=\"The project ID of the model.\",\n            required=True,\n            show=False,\n        ),\n        IntInput(\n            name=\"max_output_tokens\",\n            display_name=\"Max Output Tokens\",\n            info=\"The maximum number of tokens to generate.\",\n            show=False,\n        ),\n        *openai_inputs_filtered,\n        MultilineInput(\n            name=\"system_prompt\",\n            display_name=\"Agent Instructions\",\n            info=\"System Prompt: Initial instructions and context provided to guide the agent's behavior.\",\n            value=\"You are a helpful assistant that can use tools to answer questions and perform tasks.\",\n            advanced=False,\n        ),\n        MessageTextInput(\n            name=\"context_id\",\n            display_name=\"Context ID\",\n            info=\"The context ID of the chat. Adds an extra layer to the local memory.\",\n            value=\"\",\n            advanced=True,\n        ),\n        IntInput(\n            name=\"n_messages\",\n            display_name=\"Number of Chat History Messages\",\n            value=100,\n            info=\"Number of chat history messages to retrieve.\",\n            advanced=True,\n            show=True,\n        ),\n        MultilineInput(\n            name=\"format_instructions\",\n            display_name=\"Output Format Instructions\",\n            info=\"Generic Template for structured output formatting. Valid only with Structured response.\",\n            value=(\n                \"You are an AI that extracts structured JSON objects from unstructured text. \"\n                \"Use a predefined schema with expected types (str, int, float, bool, dict). \"\n                \"Extract ALL relevant instances that match the schema - if multiple patterns exist, capture them all. \"\n                \"Fill missing or ambiguous values with defaults: null for missing values. \"\n                \"Remove exact duplicates but keep variations that have different field values. \"\n                \"Always return valid JSON in the expected format, never throw errors. \"\n                \"If multiple objects can be extracted, return them all in the structured format.\"\n            ),\n            advanced=True,\n        ),\n        TableInput(\n            name=\"output_schema\",\n            display_name=\"Output Schema\",\n            info=(\n                \"Schema Validation: Define the structure and data types for structured output. \"\n                \"No validation if no output schema.\"\n            ),\n            advanced=True,\n            required=False,\n            value=[],\n            table_schema=[\n                {\n                    \"name\": \"name\",\n                    \"display_name\": \"Name\",\n                    \"type\": \"str\",\n                    \"description\": \"Specify the name of the output field.\",\n                    \"default\": \"field\",\n                    \"edit_mode\": EditMode.INLINE,\n                },\n                {\n                    \"name\": \"description\",\n                    \"display_name\": \"Description\",\n                    \"type\": \"str\",\n                    \"description\": \"Describe the purpose of the output field.\",\n                    \"default\": \"description of field\",\n                    \"edit_mode\": EditMode.POPOVER,\n                },\n                {\n                    \"name\": \"type\",\n                    \"display_name\": \"Type\",\n                    \"type\": \"str\",\n                    \"edit_mode\": EditMode.INLINE,\n                    \"description\": (\"Indicate the data type of the output field (e.g., str, int, float, bool, dict).\"),\n                    \"options\": [\"str\", \"int\", \"float\", \"bool\", \"dict\"],\n                    \"default\": \"str\",\n                },\n                {\n                    \"name\": \"multiple\",\n                    \"display_name\": \"As List\",\n                    \"type\": \"boolean\",\n                    \"description\": \"Set to True if this output field should be a list of the specified type.\",\n                    \"default\": \"False\",\n                    \"edit_mode\": EditMode.INLINE,\n                },\n            ],\n        ),\n        *LCToolsAgentComponent.get_base_inputs(),\n        # removed memory inputs from agent component\n        # *memory_inputs,\n        BoolInput(\n            name=\"add_current_date_tool\",\n            display_name=\"Current Date\",\n            advanced=True,\n            info=\"If true, will add a tool to the agent that returns the current date.\",\n            value=True,\n        ),\n    ]\n    outputs = [\n        Output(name=\"response\", display_name=\"Response\", method=\"message_response\"),\n    ]\n\n    async def get_agent_requirements(self):\n        \"\"\"Get the agent requirements for the agent.\"\"\"\n        llm_model, display_name = await self.get_llm()\n        if llm_model is None:\n            msg = \"No language model selected. Please choose a model to proceed.\"\n            raise ValueError(msg)\n        self.model_name = get_model_name(llm_model, display_name=display_name)\n\n        # Get memory data\n        self.chat_history = await self.get_memory_data()\n        await logger.adebug(f\"Retrieved {len(self.chat_history)} chat history messages\")\n        if isinstance(self.chat_history, Message):\n            self.chat_history = [self.chat_history]\n\n        # Add current date tool if enabled\n        if self.add_current_date_tool:\n            if not isinstance(self.tools, list):  # type: ignore[has-type]\n                self.tools = []\n            current_date_tool = (await CurrentDateComponent(**self.get_base_args()).to_toolkit()).pop(0)\n\n            if not isinstance(current_date_tool, StructuredTool):\n                msg = \"CurrentDateComponent must be converted to a StructuredTool\"\n                raise TypeError(msg)\n            self.tools.append(current_date_tool)\n\n        # Set shared callbacks for tracing the tools used by the agent\n        self.set_tools_callbacks(self.tools, self._get_shared_callbacks())\n\n        return llm_model, self.chat_history, self.tools\n\n    async def message_response(self) -> Message:\n        try:\n            llm_model, self.chat_history, self.tools = await self.get_agent_requirements()\n            # Set up and run agent\n            self.set(\n                llm=llm_model,\n                tools=self.tools or [],\n                chat_history=self.chat_history,\n                input_value=self.input_value,\n                system_prompt=self.system_prompt,\n            )\n            agent = self.create_agent_runnable()\n            result = await self.run_agent(agent)\n\n            # Store result for potential JSON output\n            self._agent_result = result\n\n        except (ValueError, TypeError, KeyError) as e:\n            await logger.aerror(f\"{type(e).__name__}: {e!s}\")\n            raise\n        except ExceptionWithMessageError as e:\n            await logger.aerror(f\"ExceptionWithMessageError occurred: {e}\")\n            raise\n        # Avoid catching blind Exception; let truly unexpected exceptions propagate\n        except Exception as e:\n            await logger.aerror(f\"Unexpected error: {e!s}\")\n            raise\n        else:\n            return result\n\n    def _preprocess_schema(self, schema):\n        \"\"\"Preprocess schema to ensure correct data types for build_model_from_schema.\"\"\"\n        processed_schema = []\n        for field in schema:\n            processed_field = {\n                \"name\": str(field.get(\"name\", \"field\")),\n                \"type\": str(field.get(\"type\", \"str\")),\n                \"description\": str(field.get(\"description\", \"\")),\n                \"multiple\": field.get(\"multiple\", False),\n            }\n            # Ensure multiple is handled correctly\n            if isinstance(processed_field[\"multiple\"], str):\n                processed_field[\"multiple\"] = processed_field[\"multiple\"].lower() in [\n                    \"true\",\n                    \"1\",\n                    \"t\",\n                    \"y\",\n                    \"yes\",\n                ]\n            processed_schema.append(processed_field)\n        return processed_schema\n\n    async def build_structured_output_base(self, content: str):\n        \"\"\"Build structured output with optional BaseModel validation.\"\"\"\n        json_pattern = r\"\\{.*\\}\"\n        schema_error_msg = \"Try setting an output schema\"\n\n        # Try to parse content as JSON first\n        json_data = None\n        try:\n            json_data = json.loads(content)\n        except json.JSONDecodeError:\n            json_match = re.search(json_pattern, content, re.DOTALL)\n            if json_match:\n                try:\n                    json_data = json.loads(json_match.group())\n                except json.JSONDecodeError:\n                    return {\"content\": content, \"error\": schema_error_msg}\n            else:\n                return {\"content\": content, \"error\": schema_error_msg}\n\n        # If no output schema provided, return parsed JSON without validation\n        if not hasattr(self, \"output_schema\") or not self.output_schema or len(self.output_schema) == 0:\n            return json_data\n\n        # Use BaseModel validation with schema\n        try:\n            processed_schema = self._preprocess_schema(self.output_schema)\n            output_model = build_model_from_schema(processed_schema)\n\n            # Validate against the schema\n            if isinstance(json_data, list):\n                # Multiple objects\n                validated_objects = []\n                for item in json_data:\n                    try:\n                        validated_obj = output_model.model_validate(item)\n                        validated_objects.append(validated_obj.model_dump())\n                    except ValidationError as e:\n                        await logger.aerror(f\"Validation error for item: {e}\")\n                        # Include invalid items with error info\n                        validated_objects.append({\"data\": item, \"validation_error\": str(e)})\n                return validated_objects\n\n            # Single object\n            try:\n                validated_obj = output_model.model_validate(json_data)\n                return [validated_obj.model_dump()]  # Return as list for consistency\n            except ValidationError as e:\n                await logger.aerror(f\"Validation error: {e}\")\n                return [{\"data\": json_data, \"validation_error\": str(e)}]\n\n        except (TypeError, ValueError) as e:\n            await logger.aerror(f\"Error building structured output: {e}\")\n            # Fallback to parsed JSON without validation\n            return json_data\n\n    async def json_response(self) -> Data:\n        \"\"\"Convert agent response to structured JSON Data output with schema validation.\"\"\"\n        # Always use structured chat agent for JSON response mode for better JSON formatting\n        try:\n            system_components = []\n\n            # 1. Agent Instructions (system_prompt)\n            agent_instructions = getattr(self, \"system_prompt\", \"\") or \"\"\n            if agent_instructions:\n                system_components.append(f\"{agent_instructions}\")\n\n            # 2. Format Instructions\n            format_instructions = getattr(self, \"format_instructions\", \"\") or \"\"\n            if format_instructions:\n                system_components.append(f\"Format instructions: {format_instructions}\")\n\n            # 3. Schema Information from BaseModel\n            if hasattr(self, \"output_schema\") and self.output_schema and len(self.output_schema) > 0:\n                try:\n                    processed_schema = self._preprocess_schema(self.output_schema)\n                    output_model = build_model_from_schema(processed_schema)\n                    schema_dict = output_model.model_json_schema()\n                    schema_info = (\n                        \"You are given some text that may include format instructions, \"\n                        \"explanations, or other content alongside a JSON schema.\\n\\n\"\n                        \"Your task:\\n\"\n                        \"- Extract only the JSON schema.\\n\"\n                        \"- Return it as valid JSON.\\n\"\n                        \"- Do not include format instructions, explanations, or extra text.\\n\\n\"\n                        \"Input:\\n\"\n                        f\"{json.dumps(schema_dict, indent=2)}\\n\\n\"\n                        \"Output (only JSON schema):\"\n                    )\n                    system_components.append(schema_info)\n                except (ValidationError, ValueError, TypeError, KeyError) as e:\n                    await logger.aerror(f\"Could not build schema for prompt: {e}\", exc_info=True)\n\n            # Combine all components\n            combined_instructions = \"\\n\\n\".join(system_components) if system_components else \"\"\n            llm_model, self.chat_history, self.tools = await self.get_agent_requirements()\n            self.set(\n                llm=llm_model,\n                tools=self.tools or [],\n                chat_history=self.chat_history,\n                input_value=self.input_value,\n                system_prompt=combined_instructions,\n            )\n\n            # Create and run structured chat agent\n            try:\n                structured_agent = self.create_agent_runnable()\n            except (NotImplementedError, ValueError, TypeError) as e:\n                await logger.aerror(f\"Error with structured chat agent: {e}\")\n                raise\n            try:\n                result = await self.run_agent(structured_agent)\n            except (\n                ExceptionWithMessageError,\n                ValueError,\n                TypeError,\n                RuntimeError,\n            ) as e:\n                await logger.aerror(f\"Error with structured agent result: {e}\")\n                raise\n            # Extract content from structured agent result\n            if hasattr(result, \"content\"):\n                content = result.content\n            elif hasattr(result, \"text\"):\n                content = result.text\n            else:\n                content = str(result)\n\n        except (\n            ExceptionWithMessageError,\n            ValueError,\n            TypeError,\n            NotImplementedError,\n            AttributeError,\n        ) as e:\n            await logger.aerror(f\"Error with structured chat agent: {e}\")\n            # Fallback to regular agent\n            content_str = \"No content returned from agent\"\n            return Data(data={\"content\": content_str, \"error\": str(e)})\n\n        # Process with structured output validation\n        try:\n            structured_output = await self.build_structured_output_base(content)\n\n            # Handle different output formats\n            if isinstance(structured_output, list) and structured_output:\n                if len(structured_output) == 1:\n                    return Data(data=structured_output[0])\n                return Data(data={\"results\": structured_output})\n            if isinstance(structured_output, dict):\n                return Data(data=structured_output)\n            return Data(data={\"content\": content})\n\n        except (ValueError, TypeError) as e:\n            await logger.aerror(f\"Error in structured output processing: {e}\")\n            return Data(data={\"content\": content, \"error\": str(e)})\n\n    async def get_memory_data(self):\n        # TODO: This is a temporary fix to avoid message duplication. We should develop a function for this.\n        messages = (\n            await MemoryComponent(**self.get_base_args())\n            .set(\n                session_id=self.graph.session_id,\n                context_id=self.context_id,\n                order=\"Ascending\",\n                n_messages=self.n_messages,\n            )\n            .retrieve_messages()\n        )\n        return [\n            message for message in messages if getattr(message, \"id\", None) != getattr(self.input_value, \"id\", None)\n        ]\n\n    async def get_llm(self):\n        if not isinstance(self.agent_llm, str):\n            return self.agent_llm, None\n\n        try:\n            provider_info = MODEL_PROVIDERS_DICT.get(self.agent_llm)\n            if not provider_info:\n                msg = f\"Invalid model provider: {self.agent_llm}\"\n                raise ValueError(msg)\n\n            component_class = provider_info.get(\"component_class\")\n            display_name = component_class.display_name\n            inputs = provider_info.get(\"inputs\")\n            prefix = provider_info.get(\"prefix\", \"\")\n\n            return self._build_llm_model(component_class, inputs, prefix), display_name\n\n        except (AttributeError, ValueError, TypeError, RuntimeError) as e:\n            await logger.aerror(f\"Error building {self.agent_llm} language model: {e!s}\")\n            msg = f\"Failed to initialize language model: {e!s}\"\n            raise ValueError(msg) from e\n\n    def _build_llm_model(self, component, inputs, prefix=\"\"):\n        model_kwargs = {}\n        for input_ in inputs:\n            if hasattr(self, f\"{prefix}{input_.name}\"):\n                model_kwargs[input_.name] = getattr(self, f\"{prefix}{input_.name}\")\n        return component.set(**model_kwargs).build_model()\n\n    def set_component_params(self, component):\n        provider_info = MODEL_PROVIDERS_DICT.get(self.agent_llm)\n        if provider_info:\n            inputs = provider_info.get(\"inputs\")\n            prefix = provider_info.get(\"prefix\")\n            # Filter out json_mode and only use attributes that exist on this component\n            model_kwargs = {}\n            for input_ in inputs:\n                if hasattr(self, f\"{prefix}{input_.name}\"):\n                    model_kwargs[input_.name] = getattr(self, f\"{prefix}{input_.name}\")\n\n            return component.set(**model_kwargs)\n        return component\n\n    def delete_fields(self, build_config: dotdict, fields: dict | list[str]) -> None:\n        \"\"\"Delete specified fields from build_config.\"\"\"\n        for field in fields:\n            if build_config is not None and field in build_config:\n                build_config.pop(field, None)\n\n    def update_input_types(self, build_config: dotdict) -> dotdict:\n        \"\"\"Update input types for all fields in build_config.\"\"\"\n        for key, value in build_config.items():\n            if isinstance(value, dict):\n                if value.get(\"input_types\") is None:\n                    build_config[key][\"input_types\"] = []\n            elif hasattr(value, \"input_types\") and value.input_types is None:\n                value.input_types = []\n        return build_config\n\n    async def update_build_config(\n        self, build_config: dotdict, field_value: str, field_name: str | None = None\n    ) -> dotdict:\n        # Iterate over all providers in the MODEL_PROVIDERS_DICT\n        # Existing logic for updating build_config\n        if field_name in (\"agent_llm\",):\n            build_config[\"agent_llm\"][\"value\"] = field_value\n            provider_info = MODEL_PROVIDERS_DICT.get(field_value)\n            if provider_info:\n                component_class = provider_info.get(\"component_class\")\n                if component_class and hasattr(component_class, \"update_build_config\"):\n                    # Call the component class's update_build_config method\n                    build_config = await update_component_build_config(\n                        component_class, build_config, field_value, \"model_name\"\n                    )\n\n            provider_configs: dict[str, tuple[dict, list[dict]]] = {\n                provider: (\n                    MODEL_PROVIDERS_DICT[provider][\"fields\"],\n                    [\n                        MODEL_PROVIDERS_DICT[other_provider][\"fields\"]\n                        for other_provider in MODEL_PROVIDERS_DICT\n                        if other_provider != provider\n                    ],\n                )\n                for provider in MODEL_PROVIDERS_DICT\n            }\n            if field_value in provider_configs:\n                fields_to_add, fields_to_delete = provider_configs[field_value]\n\n                # Delete fields from other providers\n                for fields in fields_to_delete:\n                    self.delete_fields(build_config, fields)\n\n                # Add provider-specific fields\n                if field_value == \"OpenAI\" and not any(field in build_config for field in fields_to_add):\n                    build_config.update(fields_to_add)\n                else:\n                    build_config.update(fields_to_add)\n                # Reset input types for agent_llm\n                build_config[\"agent_llm\"][\"input_types\"] = []\n                build_config[\"agent_llm\"][\"display_name\"] = \"Model Provider\"\n            elif field_value == \"connect_other_models\":\n                # Delete all provider fields\n                self.delete_fields(build_config, ALL_PROVIDER_FIELDS)\n                # # Update with custom component\n                custom_component = DropdownInput(\n                    name=\"agent_llm\",\n                    display_name=\"Language Model\",\n                    info=\"The provider of the language model that the agent will use to generate responses.\",\n                    options=[*MODEL_PROVIDERS_LIST],\n                    real_time_refresh=True,\n                    refresh_button=False,\n                    input_types=[\"LanguageModel\"],\n                    placeholder=\"Awaiting model input.\",\n                    options_metadata=[MODELS_METADATA[key] for key in MODEL_PROVIDERS_LIST if key in MODELS_METADATA],\n                    external_options={\n                        \"fields\": {\n                            \"data\": {\n                                \"node\": {\n                                    \"name\": \"connect_other_models\",\n                                    \"display_name\": \"Connect other models\",\n                                    \"icon\": \"CornerDownLeft\",\n                                },\n                            }\n                        },\n                    },\n                )\n                build_config.update({\"agent_llm\": custom_component.to_dict()})\n            # Update input types for all fields\n            build_config = self.update_input_types(build_config)\n\n            # Validate required keys\n            default_keys = [\n                \"code\",\n                \"_type\",\n                \"agent_llm\",\n                \"tools\",\n                \"input_value\",\n                \"add_current_date_tool\",\n                \"system_prompt\",\n                \"agent_description\",\n                \"max_iterations\",\n                \"handle_parsing_errors\",\n                \"verbose\",\n            ]\n            missing_keys = [key for key in default_keys if key not in build_config]\n            if missing_keys:\n                msg = f\"Missing required keys in build_config: {missing_keys}\"\n                raise ValueError(msg)\n        if (\n            isinstance(self.agent_llm, str)\n            and self.agent_llm in MODEL_PROVIDERS_DICT\n            and field_name in MODEL_DYNAMIC_UPDATE_FIELDS\n        ):\n            provider_info = MODEL_PROVIDERS_DICT.get(self.agent_llm)\n            if provider_info:\n                component_class = provider_info.get(\"component_class\")\n                component_class = self.set_component_params(component_class)\n                prefix = provider_info.get(\"prefix\")\n                if component_class and hasattr(component_class, \"update_build_config\"):\n                    # Call each component class's update_build_config method\n                    # remove the prefix from the field_name\n                    if isinstance(field_name, str) and isinstance(prefix, str):\n                        field_name = field_name.replace(prefix, \"\")\n                    build_config = await update_component_build_config(\n                        component_class, build_config, field_value, \"model_name\"\n                    )\n        return dotdict({k: v.to_dict() if hasattr(v, \"to_dict\") else v for k, v in build_config.items()})\n\n    async def _get_tools(self) -> list[Tool]:\n        component_toolkit = get_component_toolkit()\n        tools_names = self._build_tools_names()\n        agent_description = self.get_tool_description()\n        # TODO: Agent Description Depreciated Feature to be removed\n        description = f\"{agent_description}{tools_names}\"\n\n        tools = component_toolkit(component=self).get_tools(\n            tool_name=\"Call_Agent\",\n            tool_description=description,\n            # here we do not use the shared callbacks as we are exposing the agent as a tool\n            callbacks=self.get_langchain_callbacks(),\n        )\n        if hasattr(self, \"tools_metadata\"):\n            tools = component_toolkit(component=self, metadata=self.tools_metadata).update_tools_metadata(tools=tools)\n\n        return tools\n"
              },
              "context_id": {
                "_input_type": "MessageTextInput",
                "advanced": true,
                "display_name": "Context ID",
                "dynamic": false,
                "info": "The context ID of the chat. Adds an extra layer to the local memory.",
                "input_types": [
                  "Message"
                ],
                "list": false,
                "list_add_label": "Add More",
                "load_from_db": false,
                "name": "context_id",
                "placeholder": "",
                "required": false,
                "show": true,
                "title_case": false,
                "tool_mode": false,
                "trace_as_input": true,
                "trace_as_metadata": true,
                "type": "str",
                "value": ""
              },
              "format_instructions": {
                "_input_type": "MultilineInput",
                "advanced": true,
                "copy_field": false,
                "display_name": "Output Format Instructions",
                "dynamic": false,
                "info": "Generic Template for structured output formatting. Valid only with Structured response.",
                "input_types": [
                  "Message"
                ],
                "list": false,
                "list_add_label": "Add More",
                "load_from_db": false,
                "multiline": true,
                "name": "format_instructions",
                "placeholder": "",
                "required": false,
                "show": true,
                "title_case": false,
                "tool_mode": false,
                "trace_as_input": true,
                "trace_as_metadata": true,
                "type": "str",
                "value": "You are an AI that extracts structured JSON objects from unstructured text. Use a predefined schema with expected types (str, int, float, bool, dict). Extract ALL relevant instances that match the schema - if multiple patterns exist, capture them all. Fill missing or ambiguous values with defaults: null for missing values. Remove exact duplicates but keep variations that have different field values. Always return valid JSON in the expected format, never throw errors. If multiple objects can be extracted, return them all in the structured format."
              },
              "handle_parsing_errors": {
                "_input_type": "BoolInput",
                "advanced": true,
                "display_name": "Handle Parse Errors",
                "dynamic": false,
                "info": "Should the Agent fix errors when reading user input for better processing?",
                "list": false,
                "list_add_label": "Add More",
                "name": "handle_parsing_errors",
                "placeholder": "",
                "required": false,
                "show": true,
                "title_case": false,
                "tool_mode": false,
                "trace_as_metadata": true,
                "type": "bool",
                "value": true
              },
              "input_value": {
                "_input_type": "MessageTextInput",
                "advanced": false,
                "display_name": "Input",
                "dynamic": false,
                "info": "The input provided by the user for the agent to process.",
                "input_types": [
                  "Message"
                ],
                "list": false,
                "list_add_label": "Add More",
                "load_from_db": false,
                "name": "input_value",
                "placeholder": "",
                "required": false,
                "show": true,
                "title_case": false,
                "tool_mode": true,
                "trace_as_input": true,
                "trace_as_metadata": true,
                "type": "str",
                "value": ""
              },
              "max_iterations": {
                "_input_type": "IntInput",
                "advanced": true,
                "display_name": "Max Iterations",
                "dynamic": false,
                "info": "The maximum number of attempts the agent can make to complete its task before it stops.",
                "list": false,
                "list_add_label": "Add More",
                "name": "max_iterations",
                "placeholder": "",
                "required": false,
                "show": true,
                "title_case": false,
                "tool_mode": false,
                "trace_as_metadata": true,
                "type": "int",
                "value": 15
              },
              "max_output_tokens": {
                "_input_type": "IntInput",
                "advanced": false,
                "display_name": "Max Output Tokens",
                "dynamic": false,
                "info": "The maximum number of tokens to generate.",
                "list": false,
                "list_add_label": "Add More",
                "name": "max_output_tokens",
                "placeholder": "",
                "required": false,
                "show": false,
                "title_case": false,
                "tool_mode": false,
                "trace_as_metadata": true,
                "type": "int",
                "value": ""
              },
              "max_retries": {
                "_input_type": "IntInput",
                "advanced": true,
                "display_name": "Max Retries",
                "dynamic": false,
                "info": "The maximum number of retries to make when generating.",
                "list": false,
                "list_add_label": "Add More",
                "name": "max_retries",
                "placeholder": "",
                "required": false,
                "show": true,
                "title_case": false,
                "tool_mode": false,
                "trace_as_metadata": true,
                "type": "int",
                "value": 5
              },
              "max_tokens": {
                "_input_type": "IntInput",
                "advanced": true,
                "display_name": "Max Tokens",
                "dynamic": false,
                "info": "The maximum number of tokens to generate. Set to 0 for unlimited tokens.",
                "list": false,
                "list_add_label": "Add More",
                "name": "max_tokens",
                "placeholder": "",
                "range_spec": {
                  "max": 128000,
                  "min": 0,
                  "step": 0.1,
                  "step_type": "float"
                },
                "required": false,
                "show": true,
                "title_case": false,
                "tool_mode": false,
                "trace_as_metadata": true,
                "type": "int",
                "value": ""
              },
              "model_kwargs": {
                "_input_type": "DictInput",
                "advanced": true,
                "display_name": "Model Kwargs",
                "dynamic": false,
                "info": "Additional keyword arguments to pass to the model.",
                "list": false,
                "list_add_label": "Add More",
                "name": "model_kwargs",
                "placeholder": "",
                "required": false,
                "show": true,
                "title_case": false,
                "tool_mode": false,
                "trace_as_input": true,
                "type": "dict",
                "value": {}
              },
              "model_name": {
                "_input_type": "DropdownInput",
                "advanced": false,
                "combobox": true,
                "dialog_inputs": {},
                "display_name": "Model Name",
                "dynamic": false,
                "info": "To see the model names, first choose a provider. Then, enter your API key and click the refresh button next to the model name.",
                "load_from_db": false,
                "name": "model_name",
                "options": [
                  "gpt-4o-mini",
                  "gpt-4o",
                  "gpt-4.1",
                  "gpt-4.1-mini",
                  "gpt-4.1-nano",
                  "gpt-4-turbo",
                  "gpt-4-turbo-preview",
                  "gpt-4",
                  "gpt-3.5-turbo",
                  "gpt-5",
                  "gpt-5-mini",
                  "gpt-5-nano",
                  "gpt-5-chat-latest",
                  "o1",
                  "o3-mini",
                  "o3",
                  "o3-pro",
                  "o4-mini",
                  "o4-mini-high"
                ],
                "options_metadata": [],
                "placeholder": "",
                "real_time_refresh": false,
                "required": false,
                "show": true,
                "title_case": false,
                "toggle": false,
                "tool_mode": false,
                "trace_as_metadata": true,
                "type": "str",
                "value": "gpt-4.1"
              },
              "n_messages": {
                "_input_type": "IntInput",
                "advanced": true,
                "display_name": "Number of Chat History Messages",
                "dynamic": false,
                "info": "Number of chat history messages to retrieve.",
                "list": false,
                "list_add_label": "Add More",
                "name": "n_messages",
                "placeholder": "",
                "required": false,
                "show": true,
                "title_case": false,
                "tool_mode": false,
                "trace_as_metadata": true,
                "type": "int",
                "value": 100
              },
              "openai_api_base": {
                "_input_type": "StrInput",
                "advanced": true,
                "display_name": "OpenAI API Base",
                "dynamic": false,
                "info": "The base URL of the OpenAI API. Defaults to https://api.openai.com/v1. You can change this to use other APIs like JinaChat, LocalAI and Prem.",
                "list": false,
                "list_add_label": "Add More",
                "load_from_db": false,
                "name": "openai_api_base",
                "placeholder": "",
                "required": false,
                "show": true,
                "title_case": false,
                "tool_mode": false,
                "trace_as_metadata": true,
                "type": "str",
                "value": ""
              },
              "output_schema": {
                "_input_type": "TableInput",
                "advanced": true,
                "display_name": "Output Schema",
                "dynamic": false,
                "info": "Schema Validation: Define the structure and data types for structured output. No validation if no output schema.",
                "is_list": true,
                "list_add_label": "Add More",
                "name": "output_schema",
                "placeholder": "",
                "required": false,
                "show": true,
                "table_icon": "Table",
                "table_schema": [
                  {
                    "default": "field",
                    "description": "Specify the name of the output field.",
                    "display_name": "Name",
                    "edit_mode": "inline",
                    "name": "name",
                    "type": "str"
                  },
                  {
                    "default": "description of field",
                    "description": "Describe the purpose of the output field.",
                    "display_name": "Description",
                    "edit_mode": "popover",
                    "name": "description",
                    "type": "str"
                  },
                  {
                    "default": "str",
                    "description": "Indicate the data type of the output field (e.g., str, int, float, bool, dict).",
                    "display_name": "Type",
                    "edit_mode": "inline",
                    "name": "type",
                    "options": [
                      "str",
                      "int",
                      "float",
                      "bool",
                      "dict"
                    ],
                    "type": "str"
                  },
                  {
                    "default": "False",
                    "description": "Set to True if this output field should be a list of the specified type.",
                    "display_name": "As List",
                    "edit_mode": "inline",
                    "name": "multiple",
                    "type": "boolean"
                  }
                ],
                "title_case": false,
                "tool_mode": false,
                "trace_as_metadata": true,
                "trigger_icon": "Table",
                "trigger_text": "Open table",
                "type": "table",
                "value": []
              },
              "project_id": {
                "_input_type": "StrInput",
                "advanced": false,
                "display_name": "Project ID",
                "dynamic": false,
                "info": "The project ID of the model.",
                "list": false,
                "list_add_label": "Add More",
                "load_from_db": false,
                "name": "project_id",
                "placeholder": "",
                "required": true,
                "show": false,
                "title_case": false,
                "tool_mode": false,
                "trace_as_metadata": true,
                "type": "str",
                "value": ""
              },
              "seed": {
                "_input_type": "IntInput",
                "advanced": true,
                "display_name": "Seed",
                "dynamic": false,
                "info": "The seed controls the reproducibility of the job.",
                "list": false,
                "list_add_label": "Add More",
                "name": "seed",
                "placeholder": "",
                "required": false,
                "show": true,
                "title_case": false,
                "tool_mode": false,
                "trace_as_metadata": true,
                "type": "int",
                "value": 1
              },
              "system_prompt": {
                "_input_type": "MultilineInput",
                "advanced": false,
                "copy_field": false,
                "display_name": "Agent Instructions",
                "dynamic": false,
                "info": "System Prompt: Initial instructions and context provided to guide the agent's behavior.",
                "input_types": [
                  "Message"
                ],
                "list": false,
                "list_add_label": "Add More",
                "load_from_db": false,
                "multiline": true,
                "name": "system_prompt",
                "placeholder": "",
                "required": false,
                "show": true,
                "title_case": false,
                "tool_mode": false,
                "trace_as_input": true,
                "trace_as_metadata": true,
                "type": "str",
                "value": "You are a knowledgeable Local Expert with extensive information about the selected city, its attractions, and customs. Your goal is to provide the BEST insights about the city. Compile an in-depth guide for travelers, including key attractions, local customs, special events, and daily activity recommendations. Focus on hidden gems and local hotspots. Your final output should be a comprehensive city guide, rich in cultural insights and practical tips."
              },
              "temperature": {
                "_input_type": "SliderInput",
                "advanced": true,
                "display_name": "Temperature",
                "dynamic": false,
                "info": "",
                "max_label": "",
                "max_label_icon": "",
                "min_label": "",
                "min_label_icon": "",
                "name": "temperature",
                "placeholder": "",
                "range_spec": {
                  "max": 1,
                  "min": 0,
                  "step": 0.01,
                  "step_type": "float"
                },
                "required": false,
                "show": true,
                "slider_buttons": false,
                "slider_buttons_options": [],
                "slider_input": false,
                "title_case": false,
                "tool_mode": false,
                "type": "slider",
                "value": 0.1
              },
              "timeout": {
                "_input_type": "IntInput",
                "advanced": true,
                "display_name": "Timeout",
                "dynamic": false,
                "info": "The timeout for requests to OpenAI completion API.",
                "list": false,
                "list_add_label": "Add More",
                "name": "timeout",
                "placeholder": "",
                "required": false,
                "show": true,
                "title_case": false,
                "tool_mode": false,
                "trace_as_metadata": true,
                "type": "int",
                "value": 700
              },
              "tools": {
                "_input_type": "HandleInput",
                "advanced": false,
                "display_name": "Tools",
                "dynamic": false,
                "info": "These are the tools that the agent can use to help with tasks.",
                "input_types": [
                  "Tool"
                ],
                "list": true,
                "list_add_label": "Add More",
                "name": "tools",
                "placeholder": "",
                "required": false,
                "show": true,
                "title_case": false,
                "trace_as_metadata": true,
                "type": "other",
                "value": ""
              },
              "verbose": {
                "_input_type": "BoolInput",
                "advanced": true,
                "display_name": "Verbose",
                "dynamic": false,
                "info": "",
                "list": false,
                "list_add_label": "Add More",
                "name": "verbose",
                "placeholder": "",
                "required": false,
                "show": true,
                "title_case": false,
                "tool_mode": false,
                "trace_as_metadata": true,
                "type": "bool",
                "value": true
              }
            },
            "tool_mode": false
          },
          "selected_output": "response",
          "showNode": true,
          "type": "Agent"
        },
        "dragging": false,
        "id": "Agent-9tDeE",
        "measured": {
          "height": 594,
          "width": 320
        },
        "position": {
          "x": 3168.5639981397626,
          "y": 342.7862450828752
        },
        "selected": false,
        "type": "genericNode"
      },
      {
        "data": {
          "id": "Agent-C8zRS",
          "node": {
            "base_classes": [
              "Message"
            ],
            "beta": false,
            "conditional_paths": [],
            "custom_fields": {},
            "description": "Define the agent's instructions, then enter a task to complete using tools.",
            "display_name": "Travel Concierge Agent",
            "documentation": "",
            "edited": false,
            "field_order": [
              "agent_llm",
              "max_tokens",
              "model_kwargs",
              "json_mode",
              "model_name",
              "openai_api_base",
              "api_key",
              "temperature",
              "seed",
              "max_retries",
              "timeout",
              "system_prompt",
              "n_messages",
              "tools",
              "input_value",
              "handle_parsing_errors",
              "verbose",
              "max_iterations",
              "agent_description",
              "add_current_date_tool"
            ],
            "frozen": false,
            "icon": "bot",
            "legacy": false,
            "metadata": {
              "code_hash": "d64b11c24a1c",
              "dependencies": {
                "dependencies": [
                  {
                    "name": "langchain_core",
<<<<<<< HEAD
                    "version": "0.3.78"
=======
                    "version": "0.3.79"
>>>>>>> 1ab91758
                  },
                  {
                    "name": "pydantic",
                    "version": "2.10.6"
                  },
                  {
                    "name": "lfx",
                    "version": null
                  }
                ],
                "total_dependencies": 3
              },
              "module": "lfx.components.models_and_agents.agent.AgentComponent"
            },
            "minimized": false,
            "output_types": [],
            "outputs": [
              {
                "allows_loop": false,
                "cache": true,
                "display_name": "Response",
                "group_outputs": false,
                "method": "message_response",
                "name": "response",
                "selected": "Message",
                "tool_mode": true,
                "types": [
                  "Message"
                ],
                "value": "__UNDEFINED__"
              }
            ],
            "pinned": false,
            "template": {
              "_type": "Component",
              "add_current_date_tool": {
                "_input_type": "BoolInput",
                "advanced": true,
                "display_name": "Current Date",
                "dynamic": false,
                "info": "If true, will add a tool to the agent that returns the current date.",
                "list": false,
                "list_add_label": "Add More",
                "name": "add_current_date_tool",
                "placeholder": "",
                "required": false,
                "show": true,
                "title_case": false,
                "tool_mode": false,
                "trace_as_metadata": true,
                "type": "bool",
                "value": true
              },
              "agent_description": {
                "_input_type": "MultilineInput",
                "advanced": true,
                "copy_field": false,
                "display_name": "Agent Description [Deprecated]",
                "dynamic": false,
                "info": "The description of the agent. This is only used when in Tool Mode. Defaults to 'A helpful assistant with access to the following tools:' and tools are added dynamically. This feature is deprecated and will be removed in future versions.",
                "input_types": [
                  "Message"
                ],
                "list": false,
                "list_add_label": "Add More",
                "load_from_db": false,
                "multiline": true,
                "name": "agent_description",
                "placeholder": "",
                "required": false,
                "show": true,
                "title_case": false,
                "tool_mode": false,
                "trace_as_input": true,
                "trace_as_metadata": true,
                "type": "str",
                "value": "A helpful assistant with access to the following tools:"
              },
              "agent_llm": {
                "_input_type": "DropdownInput",
                "advanced": false,
                "combobox": false,
                "dialog_inputs": {},
                "display_name": "Model Provider",
                "dynamic": false,
                "external_options": {
                  "fields": {
                    "data": {
                      "node": {
                        "display_name": "Connect other models",
                        "icon": "CornerDownLeft",
                        "name": "connect_other_models"
                      }
                    }
                  }
                },
                "info": "The provider of the language model that the agent will use to generate responses.",
                "input_types": [],
                "name": "agent_llm",
                "options": [
                  "Anthropic",
                  "Google Generative AI",
                  "OpenAI",
                  "IBM watsonx.ai",
                  "Ollama"
                ],
                "options_metadata": [
                  {
                    "icon": "Anthropic"
                  },
                  {
                    "icon": "GoogleGenerativeAI"
                  },
                  {
                    "icon": "OpenAI"
                  }
                ],
                "placeholder": "",
                "real_time_refresh": true,
                "required": false,
                "show": true,
                "title_case": false,
                "toggle": false,
                "tool_mode": false,
                "trace_as_metadata": true,
                "type": "str",
                "value": "OpenAI"
              },
              "api_key": {
                "_input_type": "SecretStrInput",
                "advanced": false,
                "display_name": "OpenAI API Key",
                "dynamic": false,
                "info": "The OpenAI API Key to use for the OpenAI model.",
                "input_types": [],
                "load_from_db": true,
                "name": "api_key",
                "password": true,
                "placeholder": "",
                "real_time_refresh": true,
                "required": false,
                "show": true,
                "title_case": false,
                "type": "str",
                "value": "OPENAI_API_KEY"
              },
              "base_url": {
                "_input_type": "StrInput",
                "advanced": false,
                "display_name": "Base URL",
                "dynamic": false,
                "info": "The base URL of the API.",
                "list": false,
                "list_add_label": "Add More",
                "load_from_db": false,
                "name": "base_url",
                "placeholder": "",
                "required": true,
                "show": false,
                "title_case": false,
                "tool_mode": false,
                "trace_as_metadata": true,
                "type": "str",
                "value": ""
              },
              "code": {
                "advanced": true,
                "dynamic": true,
                "fileTypes": [],
                "file_path": "",
                "info": "",
                "list": false,
                "load_from_db": false,
                "multiline": true,
                "name": "code",
                "password": false,
                "placeholder": "",
                "required": true,
                "show": true,
                "title_case": false,
                "type": "code",
                "value": "import json\nimport re\n\nfrom langchain_core.tools import StructuredTool, Tool\nfrom pydantic import ValidationError\n\nfrom lfx.base.agents.agent import LCToolsAgentComponent\nfrom lfx.base.agents.events import ExceptionWithMessageError\nfrom lfx.base.models.model_input_constants import (\n    ALL_PROVIDER_FIELDS,\n    MODEL_DYNAMIC_UPDATE_FIELDS,\n    MODEL_PROVIDERS_DICT,\n    MODEL_PROVIDERS_LIST,\n    MODELS_METADATA,\n)\nfrom lfx.base.models.model_utils import get_model_name\nfrom lfx.components.helpers import CurrentDateComponent\nfrom lfx.components.langchain_utilities.tool_calling import ToolCallingAgentComponent\nfrom lfx.components.models_and_agents.memory import MemoryComponent\nfrom lfx.custom.custom_component.component import get_component_toolkit\nfrom lfx.custom.utils import update_component_build_config\nfrom lfx.helpers.base_model import build_model_from_schema\nfrom lfx.inputs.inputs import BoolInput, SecretStrInput, StrInput\nfrom lfx.io import DropdownInput, IntInput, MessageTextInput, MultilineInput, Output, TableInput\nfrom lfx.log.logger import logger\nfrom lfx.schema.data import Data\nfrom lfx.schema.dotdict import dotdict\nfrom lfx.schema.message import Message\nfrom lfx.schema.table import EditMode\n\n\ndef set_advanced_true(component_input):\n    component_input.advanced = True\n    return component_input\n\n\nclass AgentComponent(ToolCallingAgentComponent):\n    display_name: str = \"Agent\"\n    description: str = \"Define the agent's instructions, then enter a task to complete using tools.\"\n    documentation: str = \"https://docs.langflow.org/agents\"\n    icon = \"bot\"\n    beta = False\n    name = \"Agent\"\n\n    memory_inputs = [set_advanced_true(component_input) for component_input in MemoryComponent().inputs]\n\n    # Filter out json_mode from OpenAI inputs since we handle structured output differently\n    if \"OpenAI\" in MODEL_PROVIDERS_DICT:\n        openai_inputs_filtered = [\n            input_field\n            for input_field in MODEL_PROVIDERS_DICT[\"OpenAI\"][\"inputs\"]\n            if not (hasattr(input_field, \"name\") and input_field.name == \"json_mode\")\n        ]\n    else:\n        openai_inputs_filtered = []\n\n    inputs = [\n        DropdownInput(\n            name=\"agent_llm\",\n            display_name=\"Model Provider\",\n            info=\"The provider of the language model that the agent will use to generate responses.\",\n            options=[*MODEL_PROVIDERS_LIST],\n            value=\"OpenAI\",\n            real_time_refresh=True,\n            refresh_button=False,\n            input_types=[],\n            options_metadata=[MODELS_METADATA[key] for key in MODEL_PROVIDERS_LIST if key in MODELS_METADATA],\n            external_options={\n                \"fields\": {\n                    \"data\": {\n                        \"node\": {\n                            \"name\": \"connect_other_models\",\n                            \"display_name\": \"Connect other models\",\n                            \"icon\": \"CornerDownLeft\",\n                        }\n                    }\n                },\n            },\n        ),\n        SecretStrInput(\n            name=\"api_key\",\n            display_name=\"API Key\",\n            info=\"The API key to use for the model.\",\n            required=True,\n        ),\n        StrInput(\n            name=\"base_url\",\n            display_name=\"Base URL\",\n            info=\"The base URL of the API.\",\n            required=True,\n            show=False,\n        ),\n        StrInput(\n            name=\"project_id\",\n            display_name=\"Project ID\",\n            info=\"The project ID of the model.\",\n            required=True,\n            show=False,\n        ),\n        IntInput(\n            name=\"max_output_tokens\",\n            display_name=\"Max Output Tokens\",\n            info=\"The maximum number of tokens to generate.\",\n            show=False,\n        ),\n        *openai_inputs_filtered,\n        MultilineInput(\n            name=\"system_prompt\",\n            display_name=\"Agent Instructions\",\n            info=\"System Prompt: Initial instructions and context provided to guide the agent's behavior.\",\n            value=\"You are a helpful assistant that can use tools to answer questions and perform tasks.\",\n            advanced=False,\n        ),\n        MessageTextInput(\n            name=\"context_id\",\n            display_name=\"Context ID\",\n            info=\"The context ID of the chat. Adds an extra layer to the local memory.\",\n            value=\"\",\n            advanced=True,\n        ),\n        IntInput(\n            name=\"n_messages\",\n            display_name=\"Number of Chat History Messages\",\n            value=100,\n            info=\"Number of chat history messages to retrieve.\",\n            advanced=True,\n            show=True,\n        ),\n        MultilineInput(\n            name=\"format_instructions\",\n            display_name=\"Output Format Instructions\",\n            info=\"Generic Template for structured output formatting. Valid only with Structured response.\",\n            value=(\n                \"You are an AI that extracts structured JSON objects from unstructured text. \"\n                \"Use a predefined schema with expected types (str, int, float, bool, dict). \"\n                \"Extract ALL relevant instances that match the schema - if multiple patterns exist, capture them all. \"\n                \"Fill missing or ambiguous values with defaults: null for missing values. \"\n                \"Remove exact duplicates but keep variations that have different field values. \"\n                \"Always return valid JSON in the expected format, never throw errors. \"\n                \"If multiple objects can be extracted, return them all in the structured format.\"\n            ),\n            advanced=True,\n        ),\n        TableInput(\n            name=\"output_schema\",\n            display_name=\"Output Schema\",\n            info=(\n                \"Schema Validation: Define the structure and data types for structured output. \"\n                \"No validation if no output schema.\"\n            ),\n            advanced=True,\n            required=False,\n            value=[],\n            table_schema=[\n                {\n                    \"name\": \"name\",\n                    \"display_name\": \"Name\",\n                    \"type\": \"str\",\n                    \"description\": \"Specify the name of the output field.\",\n                    \"default\": \"field\",\n                    \"edit_mode\": EditMode.INLINE,\n                },\n                {\n                    \"name\": \"description\",\n                    \"display_name\": \"Description\",\n                    \"type\": \"str\",\n                    \"description\": \"Describe the purpose of the output field.\",\n                    \"default\": \"description of field\",\n                    \"edit_mode\": EditMode.POPOVER,\n                },\n                {\n                    \"name\": \"type\",\n                    \"display_name\": \"Type\",\n                    \"type\": \"str\",\n                    \"edit_mode\": EditMode.INLINE,\n                    \"description\": (\"Indicate the data type of the output field (e.g., str, int, float, bool, dict).\"),\n                    \"options\": [\"str\", \"int\", \"float\", \"bool\", \"dict\"],\n                    \"default\": \"str\",\n                },\n                {\n                    \"name\": \"multiple\",\n                    \"display_name\": \"As List\",\n                    \"type\": \"boolean\",\n                    \"description\": \"Set to True if this output field should be a list of the specified type.\",\n                    \"default\": \"False\",\n                    \"edit_mode\": EditMode.INLINE,\n                },\n            ],\n        ),\n        *LCToolsAgentComponent.get_base_inputs(),\n        # removed memory inputs from agent component\n        # *memory_inputs,\n        BoolInput(\n            name=\"add_current_date_tool\",\n            display_name=\"Current Date\",\n            advanced=True,\n            info=\"If true, will add a tool to the agent that returns the current date.\",\n            value=True,\n        ),\n    ]\n    outputs = [\n        Output(name=\"response\", display_name=\"Response\", method=\"message_response\"),\n    ]\n\n    async def get_agent_requirements(self):\n        \"\"\"Get the agent requirements for the agent.\"\"\"\n        llm_model, display_name = await self.get_llm()\n        if llm_model is None:\n            msg = \"No language model selected. Please choose a model to proceed.\"\n            raise ValueError(msg)\n        self.model_name = get_model_name(llm_model, display_name=display_name)\n\n        # Get memory data\n        self.chat_history = await self.get_memory_data()\n        await logger.adebug(f\"Retrieved {len(self.chat_history)} chat history messages\")\n        if isinstance(self.chat_history, Message):\n            self.chat_history = [self.chat_history]\n\n        # Add current date tool if enabled\n        if self.add_current_date_tool:\n            if not isinstance(self.tools, list):  # type: ignore[has-type]\n                self.tools = []\n            current_date_tool = (await CurrentDateComponent(**self.get_base_args()).to_toolkit()).pop(0)\n\n            if not isinstance(current_date_tool, StructuredTool):\n                msg = \"CurrentDateComponent must be converted to a StructuredTool\"\n                raise TypeError(msg)\n            self.tools.append(current_date_tool)\n\n        # Set shared callbacks for tracing the tools used by the agent\n        self.set_tools_callbacks(self.tools, self._get_shared_callbacks())\n\n        return llm_model, self.chat_history, self.tools\n\n    async def message_response(self) -> Message:\n        try:\n            llm_model, self.chat_history, self.tools = await self.get_agent_requirements()\n            # Set up and run agent\n            self.set(\n                llm=llm_model,\n                tools=self.tools or [],\n                chat_history=self.chat_history,\n                input_value=self.input_value,\n                system_prompt=self.system_prompt,\n            )\n            agent = self.create_agent_runnable()\n            result = await self.run_agent(agent)\n\n            # Store result for potential JSON output\n            self._agent_result = result\n\n        except (ValueError, TypeError, KeyError) as e:\n            await logger.aerror(f\"{type(e).__name__}: {e!s}\")\n            raise\n        except ExceptionWithMessageError as e:\n            await logger.aerror(f\"ExceptionWithMessageError occurred: {e}\")\n            raise\n        # Avoid catching blind Exception; let truly unexpected exceptions propagate\n        except Exception as e:\n            await logger.aerror(f\"Unexpected error: {e!s}\")\n            raise\n        else:\n            return result\n\n    def _preprocess_schema(self, schema):\n        \"\"\"Preprocess schema to ensure correct data types for build_model_from_schema.\"\"\"\n        processed_schema = []\n        for field in schema:\n            processed_field = {\n                \"name\": str(field.get(\"name\", \"field\")),\n                \"type\": str(field.get(\"type\", \"str\")),\n                \"description\": str(field.get(\"description\", \"\")),\n                \"multiple\": field.get(\"multiple\", False),\n            }\n            # Ensure multiple is handled correctly\n            if isinstance(processed_field[\"multiple\"], str):\n                processed_field[\"multiple\"] = processed_field[\"multiple\"].lower() in [\n                    \"true\",\n                    \"1\",\n                    \"t\",\n                    \"y\",\n                    \"yes\",\n                ]\n            processed_schema.append(processed_field)\n        return processed_schema\n\n    async def build_structured_output_base(self, content: str):\n        \"\"\"Build structured output with optional BaseModel validation.\"\"\"\n        json_pattern = r\"\\{.*\\}\"\n        schema_error_msg = \"Try setting an output schema\"\n\n        # Try to parse content as JSON first\n        json_data = None\n        try:\n            json_data = json.loads(content)\n        except json.JSONDecodeError:\n            json_match = re.search(json_pattern, content, re.DOTALL)\n            if json_match:\n                try:\n                    json_data = json.loads(json_match.group())\n                except json.JSONDecodeError:\n                    return {\"content\": content, \"error\": schema_error_msg}\n            else:\n                return {\"content\": content, \"error\": schema_error_msg}\n\n        # If no output schema provided, return parsed JSON without validation\n        if not hasattr(self, \"output_schema\") or not self.output_schema or len(self.output_schema) == 0:\n            return json_data\n\n        # Use BaseModel validation with schema\n        try:\n            processed_schema = self._preprocess_schema(self.output_schema)\n            output_model = build_model_from_schema(processed_schema)\n\n            # Validate against the schema\n            if isinstance(json_data, list):\n                # Multiple objects\n                validated_objects = []\n                for item in json_data:\n                    try:\n                        validated_obj = output_model.model_validate(item)\n                        validated_objects.append(validated_obj.model_dump())\n                    except ValidationError as e:\n                        await logger.aerror(f\"Validation error for item: {e}\")\n                        # Include invalid items with error info\n                        validated_objects.append({\"data\": item, \"validation_error\": str(e)})\n                return validated_objects\n\n            # Single object\n            try:\n                validated_obj = output_model.model_validate(json_data)\n                return [validated_obj.model_dump()]  # Return as list for consistency\n            except ValidationError as e:\n                await logger.aerror(f\"Validation error: {e}\")\n                return [{\"data\": json_data, \"validation_error\": str(e)}]\n\n        except (TypeError, ValueError) as e:\n            await logger.aerror(f\"Error building structured output: {e}\")\n            # Fallback to parsed JSON without validation\n            return json_data\n\n    async def json_response(self) -> Data:\n        \"\"\"Convert agent response to structured JSON Data output with schema validation.\"\"\"\n        # Always use structured chat agent for JSON response mode for better JSON formatting\n        try:\n            system_components = []\n\n            # 1. Agent Instructions (system_prompt)\n            agent_instructions = getattr(self, \"system_prompt\", \"\") or \"\"\n            if agent_instructions:\n                system_components.append(f\"{agent_instructions}\")\n\n            # 2. Format Instructions\n            format_instructions = getattr(self, \"format_instructions\", \"\") or \"\"\n            if format_instructions:\n                system_components.append(f\"Format instructions: {format_instructions}\")\n\n            # 3. Schema Information from BaseModel\n            if hasattr(self, \"output_schema\") and self.output_schema and len(self.output_schema) > 0:\n                try:\n                    processed_schema = self._preprocess_schema(self.output_schema)\n                    output_model = build_model_from_schema(processed_schema)\n                    schema_dict = output_model.model_json_schema()\n                    schema_info = (\n                        \"You are given some text that may include format instructions, \"\n                        \"explanations, or other content alongside a JSON schema.\\n\\n\"\n                        \"Your task:\\n\"\n                        \"- Extract only the JSON schema.\\n\"\n                        \"- Return it as valid JSON.\\n\"\n                        \"- Do not include format instructions, explanations, or extra text.\\n\\n\"\n                        \"Input:\\n\"\n                        f\"{json.dumps(schema_dict, indent=2)}\\n\\n\"\n                        \"Output (only JSON schema):\"\n                    )\n                    system_components.append(schema_info)\n                except (ValidationError, ValueError, TypeError, KeyError) as e:\n                    await logger.aerror(f\"Could not build schema for prompt: {e}\", exc_info=True)\n\n            # Combine all components\n            combined_instructions = \"\\n\\n\".join(system_components) if system_components else \"\"\n            llm_model, self.chat_history, self.tools = await self.get_agent_requirements()\n            self.set(\n                llm=llm_model,\n                tools=self.tools or [],\n                chat_history=self.chat_history,\n                input_value=self.input_value,\n                system_prompt=combined_instructions,\n            )\n\n            # Create and run structured chat agent\n            try:\n                structured_agent = self.create_agent_runnable()\n            except (NotImplementedError, ValueError, TypeError) as e:\n                await logger.aerror(f\"Error with structured chat agent: {e}\")\n                raise\n            try:\n                result = await self.run_agent(structured_agent)\n            except (\n                ExceptionWithMessageError,\n                ValueError,\n                TypeError,\n                RuntimeError,\n            ) as e:\n                await logger.aerror(f\"Error with structured agent result: {e}\")\n                raise\n            # Extract content from structured agent result\n            if hasattr(result, \"content\"):\n                content = result.content\n            elif hasattr(result, \"text\"):\n                content = result.text\n            else:\n                content = str(result)\n\n        except (\n            ExceptionWithMessageError,\n            ValueError,\n            TypeError,\n            NotImplementedError,\n            AttributeError,\n        ) as e:\n            await logger.aerror(f\"Error with structured chat agent: {e}\")\n            # Fallback to regular agent\n            content_str = \"No content returned from agent\"\n            return Data(data={\"content\": content_str, \"error\": str(e)})\n\n        # Process with structured output validation\n        try:\n            structured_output = await self.build_structured_output_base(content)\n\n            # Handle different output formats\n            if isinstance(structured_output, list) and structured_output:\n                if len(structured_output) == 1:\n                    return Data(data=structured_output[0])\n                return Data(data={\"results\": structured_output})\n            if isinstance(structured_output, dict):\n                return Data(data=structured_output)\n            return Data(data={\"content\": content})\n\n        except (ValueError, TypeError) as e:\n            await logger.aerror(f\"Error in structured output processing: {e}\")\n            return Data(data={\"content\": content, \"error\": str(e)})\n\n    async def get_memory_data(self):\n        # TODO: This is a temporary fix to avoid message duplication. We should develop a function for this.\n        messages = (\n            await MemoryComponent(**self.get_base_args())\n            .set(\n                session_id=self.graph.session_id,\n                context_id=self.context_id,\n                order=\"Ascending\",\n                n_messages=self.n_messages,\n            )\n            .retrieve_messages()\n        )\n        return [\n            message for message in messages if getattr(message, \"id\", None) != getattr(self.input_value, \"id\", None)\n        ]\n\n    async def get_llm(self):\n        if not isinstance(self.agent_llm, str):\n            return self.agent_llm, None\n\n        try:\n            provider_info = MODEL_PROVIDERS_DICT.get(self.agent_llm)\n            if not provider_info:\n                msg = f\"Invalid model provider: {self.agent_llm}\"\n                raise ValueError(msg)\n\n            component_class = provider_info.get(\"component_class\")\n            display_name = component_class.display_name\n            inputs = provider_info.get(\"inputs\")\n            prefix = provider_info.get(\"prefix\", \"\")\n\n            return self._build_llm_model(component_class, inputs, prefix), display_name\n\n        except (AttributeError, ValueError, TypeError, RuntimeError) as e:\n            await logger.aerror(f\"Error building {self.agent_llm} language model: {e!s}\")\n            msg = f\"Failed to initialize language model: {e!s}\"\n            raise ValueError(msg) from e\n\n    def _build_llm_model(self, component, inputs, prefix=\"\"):\n        model_kwargs = {}\n        for input_ in inputs:\n            if hasattr(self, f\"{prefix}{input_.name}\"):\n                model_kwargs[input_.name] = getattr(self, f\"{prefix}{input_.name}\")\n        return component.set(**model_kwargs).build_model()\n\n    def set_component_params(self, component):\n        provider_info = MODEL_PROVIDERS_DICT.get(self.agent_llm)\n        if provider_info:\n            inputs = provider_info.get(\"inputs\")\n            prefix = provider_info.get(\"prefix\")\n            # Filter out json_mode and only use attributes that exist on this component\n            model_kwargs = {}\n            for input_ in inputs:\n                if hasattr(self, f\"{prefix}{input_.name}\"):\n                    model_kwargs[input_.name] = getattr(self, f\"{prefix}{input_.name}\")\n\n            return component.set(**model_kwargs)\n        return component\n\n    def delete_fields(self, build_config: dotdict, fields: dict | list[str]) -> None:\n        \"\"\"Delete specified fields from build_config.\"\"\"\n        for field in fields:\n            if build_config is not None and field in build_config:\n                build_config.pop(field, None)\n\n    def update_input_types(self, build_config: dotdict) -> dotdict:\n        \"\"\"Update input types for all fields in build_config.\"\"\"\n        for key, value in build_config.items():\n            if isinstance(value, dict):\n                if value.get(\"input_types\") is None:\n                    build_config[key][\"input_types\"] = []\n            elif hasattr(value, \"input_types\") and value.input_types is None:\n                value.input_types = []\n        return build_config\n\n    async def update_build_config(\n        self, build_config: dotdict, field_value: str, field_name: str | None = None\n    ) -> dotdict:\n        # Iterate over all providers in the MODEL_PROVIDERS_DICT\n        # Existing logic for updating build_config\n        if field_name in (\"agent_llm\",):\n            build_config[\"agent_llm\"][\"value\"] = field_value\n            provider_info = MODEL_PROVIDERS_DICT.get(field_value)\n            if provider_info:\n                component_class = provider_info.get(\"component_class\")\n                if component_class and hasattr(component_class, \"update_build_config\"):\n                    # Call the component class's update_build_config method\n                    build_config = await update_component_build_config(\n                        component_class, build_config, field_value, \"model_name\"\n                    )\n\n            provider_configs: dict[str, tuple[dict, list[dict]]] = {\n                provider: (\n                    MODEL_PROVIDERS_DICT[provider][\"fields\"],\n                    [\n                        MODEL_PROVIDERS_DICT[other_provider][\"fields\"]\n                        for other_provider in MODEL_PROVIDERS_DICT\n                        if other_provider != provider\n                    ],\n                )\n                for provider in MODEL_PROVIDERS_DICT\n            }\n            if field_value in provider_configs:\n                fields_to_add, fields_to_delete = provider_configs[field_value]\n\n                # Delete fields from other providers\n                for fields in fields_to_delete:\n                    self.delete_fields(build_config, fields)\n\n                # Add provider-specific fields\n                if field_value == \"OpenAI\" and not any(field in build_config for field in fields_to_add):\n                    build_config.update(fields_to_add)\n                else:\n                    build_config.update(fields_to_add)\n                # Reset input types for agent_llm\n                build_config[\"agent_llm\"][\"input_types\"] = []\n                build_config[\"agent_llm\"][\"display_name\"] = \"Model Provider\"\n            elif field_value == \"connect_other_models\":\n                # Delete all provider fields\n                self.delete_fields(build_config, ALL_PROVIDER_FIELDS)\n                # # Update with custom component\n                custom_component = DropdownInput(\n                    name=\"agent_llm\",\n                    display_name=\"Language Model\",\n                    info=\"The provider of the language model that the agent will use to generate responses.\",\n                    options=[*MODEL_PROVIDERS_LIST],\n                    real_time_refresh=True,\n                    refresh_button=False,\n                    input_types=[\"LanguageModel\"],\n                    placeholder=\"Awaiting model input.\",\n                    options_metadata=[MODELS_METADATA[key] for key in MODEL_PROVIDERS_LIST if key in MODELS_METADATA],\n                    external_options={\n                        \"fields\": {\n                            \"data\": {\n                                \"node\": {\n                                    \"name\": \"connect_other_models\",\n                                    \"display_name\": \"Connect other models\",\n                                    \"icon\": \"CornerDownLeft\",\n                                },\n                            }\n                        },\n                    },\n                )\n                build_config.update({\"agent_llm\": custom_component.to_dict()})\n            # Update input types for all fields\n            build_config = self.update_input_types(build_config)\n\n            # Validate required keys\n            default_keys = [\n                \"code\",\n                \"_type\",\n                \"agent_llm\",\n                \"tools\",\n                \"input_value\",\n                \"add_current_date_tool\",\n                \"system_prompt\",\n                \"agent_description\",\n                \"max_iterations\",\n                \"handle_parsing_errors\",\n                \"verbose\",\n            ]\n            missing_keys = [key for key in default_keys if key not in build_config]\n            if missing_keys:\n                msg = f\"Missing required keys in build_config: {missing_keys}\"\n                raise ValueError(msg)\n        if (\n            isinstance(self.agent_llm, str)\n            and self.agent_llm in MODEL_PROVIDERS_DICT\n            and field_name in MODEL_DYNAMIC_UPDATE_FIELDS\n        ):\n            provider_info = MODEL_PROVIDERS_DICT.get(self.agent_llm)\n            if provider_info:\n                component_class = provider_info.get(\"component_class\")\n                component_class = self.set_component_params(component_class)\n                prefix = provider_info.get(\"prefix\")\n                if component_class and hasattr(component_class, \"update_build_config\"):\n                    # Call each component class's update_build_config method\n                    # remove the prefix from the field_name\n                    if isinstance(field_name, str) and isinstance(prefix, str):\n                        field_name = field_name.replace(prefix, \"\")\n                    build_config = await update_component_build_config(\n                        component_class, build_config, field_value, \"model_name\"\n                    )\n        return dotdict({k: v.to_dict() if hasattr(v, \"to_dict\") else v for k, v in build_config.items()})\n\n    async def _get_tools(self) -> list[Tool]:\n        component_toolkit = get_component_toolkit()\n        tools_names = self._build_tools_names()\n        agent_description = self.get_tool_description()\n        # TODO: Agent Description Depreciated Feature to be removed\n        description = f\"{agent_description}{tools_names}\"\n\n        tools = component_toolkit(component=self).get_tools(\n            tool_name=\"Call_Agent\",\n            tool_description=description,\n            # here we do not use the shared callbacks as we are exposing the agent as a tool\n            callbacks=self.get_langchain_callbacks(),\n        )\n        if hasattr(self, \"tools_metadata\"):\n            tools = component_toolkit(component=self, metadata=self.tools_metadata).update_tools_metadata(tools=tools)\n\n        return tools\n"
              },
              "context_id": {
                "_input_type": "MessageTextInput",
                "advanced": true,
                "display_name": "Context ID",
                "dynamic": false,
                "info": "The context ID of the chat. Adds an extra layer to the local memory.",
                "input_types": [
                  "Message"
                ],
                "list": false,
                "list_add_label": "Add More",
                "load_from_db": false,
                "name": "context_id",
                "placeholder": "",
                "required": false,
                "show": true,
                "title_case": false,
                "tool_mode": false,
                "trace_as_input": true,
                "trace_as_metadata": true,
                "type": "str",
                "value": ""
              },
              "format_instructions": {
                "_input_type": "MultilineInput",
                "advanced": true,
                "copy_field": false,
                "display_name": "Output Format Instructions",
                "dynamic": false,
                "info": "Generic Template for structured output formatting. Valid only with Structured response.",
                "input_types": [
                  "Message"
                ],
                "list": false,
                "list_add_label": "Add More",
                "load_from_db": false,
                "multiline": true,
                "name": "format_instructions",
                "placeholder": "",
                "required": false,
                "show": true,
                "title_case": false,
                "tool_mode": false,
                "trace_as_input": true,
                "trace_as_metadata": true,
                "type": "str",
                "value": "You are an AI that extracts structured JSON objects from unstructured text. Use a predefined schema with expected types (str, int, float, bool, dict). Extract ALL relevant instances that match the schema - if multiple patterns exist, capture them all. Fill missing or ambiguous values with defaults: null for missing values. Remove exact duplicates but keep variations that have different field values. Always return valid JSON in the expected format, never throw errors. If multiple objects can be extracted, return them all in the structured format."
              },
              "handle_parsing_errors": {
                "_input_type": "BoolInput",
                "advanced": true,
                "display_name": "Handle Parse Errors",
                "dynamic": false,
                "info": "Should the Agent fix errors when reading user input for better processing?",
                "list": false,
                "list_add_label": "Add More",
                "name": "handle_parsing_errors",
                "placeholder": "",
                "required": false,
                "show": true,
                "title_case": false,
                "tool_mode": false,
                "trace_as_metadata": true,
                "type": "bool",
                "value": true
              },
              "input_value": {
                "_input_type": "MessageTextInput",
                "advanced": false,
                "display_name": "Input",
                "dynamic": false,
                "info": "The input provided by the user for the agent to process.",
                "input_types": [
                  "Message"
                ],
                "list": false,
                "list_add_label": "Add More",
                "load_from_db": false,
                "name": "input_value",
                "placeholder": "",
                "required": false,
                "show": true,
                "title_case": false,
                "tool_mode": true,
                "trace_as_input": true,
                "trace_as_metadata": true,
                "type": "str",
                "value": ""
              },
              "max_iterations": {
                "_input_type": "IntInput",
                "advanced": true,
                "display_name": "Max Iterations",
                "dynamic": false,
                "info": "The maximum number of attempts the agent can make to complete its task before it stops.",
                "list": false,
                "list_add_label": "Add More",
                "name": "max_iterations",
                "placeholder": "",
                "required": false,
                "show": true,
                "title_case": false,
                "tool_mode": false,
                "trace_as_metadata": true,
                "type": "int",
                "value": 15
              },
              "max_output_tokens": {
                "_input_type": "IntInput",
                "advanced": false,
                "display_name": "Max Output Tokens",
                "dynamic": false,
                "info": "The maximum number of tokens to generate.",
                "list": false,
                "list_add_label": "Add More",
                "name": "max_output_tokens",
                "placeholder": "",
                "required": false,
                "show": false,
                "title_case": false,
                "tool_mode": false,
                "trace_as_metadata": true,
                "type": "int",
                "value": ""
              },
              "max_retries": {
                "_input_type": "IntInput",
                "advanced": true,
                "display_name": "Max Retries",
                "dynamic": false,
                "info": "The maximum number of retries to make when generating.",
                "list": false,
                "list_add_label": "Add More",
                "name": "max_retries",
                "placeholder": "",
                "required": false,
                "show": true,
                "title_case": false,
                "tool_mode": false,
                "trace_as_metadata": true,
                "type": "int",
                "value": 5
              },
              "max_tokens": {
                "_input_type": "IntInput",
                "advanced": true,
                "display_name": "Max Tokens",
                "dynamic": false,
                "info": "The maximum number of tokens to generate. Set to 0 for unlimited tokens.",
                "list": false,
                "list_add_label": "Add More",
                "name": "max_tokens",
                "placeholder": "",
                "range_spec": {
                  "max": 128000,
                  "min": 0,
                  "step": 0.1,
                  "step_type": "float"
                },
                "required": false,
                "show": true,
                "title_case": false,
                "tool_mode": false,
                "trace_as_metadata": true,
                "type": "int",
                "value": ""
              },
              "model_kwargs": {
                "_input_type": "DictInput",
                "advanced": true,
                "display_name": "Model Kwargs",
                "dynamic": false,
                "info": "Additional keyword arguments to pass to the model.",
                "list": false,
                "list_add_label": "Add More",
                "name": "model_kwargs",
                "placeholder": "",
                "required": false,
                "show": true,
                "title_case": false,
                "tool_mode": false,
                "trace_as_input": true,
                "type": "dict",
                "value": {}
              },
              "model_name": {
                "_input_type": "DropdownInput",
                "advanced": false,
                "combobox": true,
                "dialog_inputs": {},
                "display_name": "Model Name",
                "dynamic": false,
                "info": "To see the model names, first choose a provider. Then, enter your API key and click the refresh button next to the model name.",
                "load_from_db": false,
                "name": "model_name",
                "options": [
                  "gpt-4o-mini",
                  "gpt-4o",
                  "gpt-4.1",
                  "gpt-4.1-mini",
                  "gpt-4.1-nano",
                  "gpt-4-turbo",
                  "gpt-4-turbo-preview",
                  "gpt-4",
                  "gpt-3.5-turbo",
                  "gpt-5",
                  "gpt-5-mini",
                  "gpt-5-nano",
                  "gpt-5-chat-latest",
                  "o1",
                  "o3-mini",
                  "o3",
                  "o3-pro",
                  "o4-mini",
                  "o4-mini-high"
                ],
                "options_metadata": [],
                "placeholder": "",
                "real_time_refresh": false,
                "required": false,
                "show": true,
                "title_case": false,
                "toggle": false,
                "tool_mode": false,
                "trace_as_metadata": true,
                "type": "str",
                "value": "gpt-4.1"
              },
              "n_messages": {
                "_input_type": "IntInput",
                "advanced": true,
                "display_name": "Number of Chat History Messages",
                "dynamic": false,
                "info": "Number of chat history messages to retrieve.",
                "list": false,
                "list_add_label": "Add More",
                "name": "n_messages",
                "placeholder": "",
                "required": false,
                "show": true,
                "title_case": false,
                "tool_mode": false,
                "trace_as_metadata": true,
                "type": "int",
                "value": 100
              },
              "openai_api_base": {
                "_input_type": "StrInput",
                "advanced": true,
                "display_name": "OpenAI API Base",
                "dynamic": false,
                "info": "The base URL of the OpenAI API. Defaults to https://api.openai.com/v1. You can change this to use other APIs like JinaChat, LocalAI and Prem.",
                "list": false,
                "list_add_label": "Add More",
                "load_from_db": false,
                "name": "openai_api_base",
                "placeholder": "",
                "required": false,
                "show": true,
                "title_case": false,
                "tool_mode": false,
                "trace_as_metadata": true,
                "type": "str",
                "value": ""
              },
              "output_schema": {
                "_input_type": "TableInput",
                "advanced": true,
                "display_name": "Output Schema",
                "dynamic": false,
                "info": "Schema Validation: Define the structure and data types for structured output. No validation if no output schema.",
                "is_list": true,
                "list_add_label": "Add More",
                "name": "output_schema",
                "placeholder": "",
                "required": false,
                "show": true,
                "table_icon": "Table",
                "table_schema": [
                  {
                    "default": "field",
                    "description": "Specify the name of the output field.",
                    "display_name": "Name",
                    "edit_mode": "inline",
                    "name": "name",
                    "type": "str"
                  },
                  {
                    "default": "description of field",
                    "description": "Describe the purpose of the output field.",
                    "display_name": "Description",
                    "edit_mode": "popover",
                    "name": "description",
                    "type": "str"
                  },
                  {
                    "default": "str",
                    "description": "Indicate the data type of the output field (e.g., str, int, float, bool, dict).",
                    "display_name": "Type",
                    "edit_mode": "inline",
                    "name": "type",
                    "options": [
                      "str",
                      "int",
                      "float",
                      "bool",
                      "dict"
                    ],
                    "type": "str"
                  },
                  {
                    "default": "False",
                    "description": "Set to True if this output field should be a list of the specified type.",
                    "display_name": "As List",
                    "edit_mode": "inline",
                    "name": "multiple",
                    "type": "boolean"
                  }
                ],
                "title_case": false,
                "tool_mode": false,
                "trace_as_metadata": true,
                "trigger_icon": "Table",
                "trigger_text": "Open table",
                "type": "table",
                "value": []
              },
              "project_id": {
                "_input_type": "StrInput",
                "advanced": false,
                "display_name": "Project ID",
                "dynamic": false,
                "info": "The project ID of the model.",
                "list": false,
                "list_add_label": "Add More",
                "load_from_db": false,
                "name": "project_id",
                "placeholder": "",
                "required": true,
                "show": false,
                "title_case": false,
                "tool_mode": false,
                "trace_as_metadata": true,
                "type": "str",
                "value": ""
              },
              "seed": {
                "_input_type": "IntInput",
                "advanced": true,
                "display_name": "Seed",
                "dynamic": false,
                "info": "The seed controls the reproducibility of the job.",
                "list": false,
                "list_add_label": "Add More",
                "name": "seed",
                "placeholder": "",
                "required": false,
                "show": true,
                "title_case": false,
                "tool_mode": false,
                "trace_as_metadata": true,
                "type": "int",
                "value": 1
              },
              "system_prompt": {
                "_input_type": "MultilineInput",
                "advanced": false,
                "copy_field": false,
                "display_name": "Agent Instructions",
                "dynamic": false,
                "info": "System Prompt: Initial instructions and context provided to guide the agent's behavior.",
                "input_types": [
                  "Message"
                ],
                "list": false,
                "list_add_label": "Add More",
                "load_from_db": false,
                "multiline": true,
                "name": "system_prompt",
                "placeholder": "",
                "required": false,
                "show": true,
                "title_case": false,
                "tool_mode": false,
                "trace_as_input": true,
                "trace_as_metadata": true,
                "type": "str",
                "value": "You are an Amazing Travel Concierge, a specialist in travel planning and logistics with decades of experience. Your goal is to create the most amazing travel itineraries with budget and packing suggestions for the city. Expand the city guide into a full 7-day travel itinerary with detailed per-day plans. Include weather forecasts, places to eat, packing suggestions, and a budget breakdown. Suggest actual places to visit, hotels to stay, and restaurants to go to. Your final output should be a complete expanded travel plan, formatted as markdown, encompassing a daily schedule, anticipated weather conditions, recommended clothing and items to pack, and a detailed budget."
              },
              "temperature": {
                "_input_type": "SliderInput",
                "advanced": true,
                "display_name": "Temperature",
                "dynamic": false,
                "info": "",
                "max_label": "",
                "max_label_icon": "",
                "min_label": "",
                "min_label_icon": "",
                "name": "temperature",
                "placeholder": "",
                "range_spec": {
                  "max": 1,
                  "min": 0,
                  "step": 0.01,
                  "step_type": "float"
                },
                "required": false,
                "show": true,
                "slider_buttons": false,
                "slider_buttons_options": [],
                "slider_input": false,
                "title_case": false,
                "tool_mode": false,
                "type": "slider",
                "value": 0.1
              },
              "timeout": {
                "_input_type": "IntInput",
                "advanced": true,
                "display_name": "Timeout",
                "dynamic": false,
                "info": "The timeout for requests to OpenAI completion API.",
                "list": false,
                "list_add_label": "Add More",
                "name": "timeout",
                "placeholder": "",
                "required": false,
                "show": true,
                "title_case": false,
                "tool_mode": false,
                "trace_as_metadata": true,
                "type": "int",
                "value": 700
              },
              "tools": {
                "_input_type": "HandleInput",
                "advanced": false,
                "display_name": "Tools",
                "dynamic": false,
                "info": "These are the tools that the agent can use to help with tasks.",
                "input_types": [
                  "Tool"
                ],
                "list": true,
                "list_add_label": "Add More",
                "name": "tools",
                "placeholder": "",
                "required": false,
                "show": true,
                "title_case": false,
                "trace_as_metadata": true,
                "type": "other",
                "value": ""
              },
              "verbose": {
                "_input_type": "BoolInput",
                "advanced": true,
                "display_name": "Verbose",
                "dynamic": false,
                "info": "",
                "list": false,
                "list_add_label": "Add More",
                "name": "verbose",
                "placeholder": "",
                "required": false,
                "show": true,
                "title_case": false,
                "tool_mode": false,
                "trace_as_metadata": true,
                "type": "bool",
                "value": true
              }
            },
            "tool_mode": false
          },
          "selected_output": "response",
          "showNode": true,
          "type": "Agent"
        },
        "dragging": false,
        "id": "Agent-C8zRS",
        "measured": {
          "height": 594,
          "width": 320
        },
        "position": {
          "x": 3936.123532016018,
          "y": 356.3534774464019
        },
        "selected": false,
        "type": "genericNode"
      }
    ],
    "viewport": {
      "x": -700.2707036326251,
      "y": 138.91846301898352,
      "zoom": 0.4425927036021963
    }
  },
  "description": "Create a travel planning chatbot that uses specialized agents to craft personalized trip itineraries.",
  "endpoint_name": null,
  "id": "240131dc-390a-4d6a-9ef4-39b810e4165d",
  "is_component": false,
  "last_tested_version": "1.4.3",
  "name": "Travel Planning Agents",
  "tags": [
    "agents",
    "openai"
  ]
}<|MERGE_RESOLUTION|>--- conflicted
+++ resolved
@@ -1668,11 +1668,7 @@
                 "dependencies": [
                   {
                     "name": "langchain_core",
-<<<<<<< HEAD
-                    "version": "0.3.78"
-=======
                     "version": "0.3.79"
->>>>>>> 1ab91758
                   },
                   {
                     "name": "pydantic",
@@ -2394,11 +2390,7 @@
                 "dependencies": [
                   {
                     "name": "langchain_core",
-<<<<<<< HEAD
-                    "version": "0.3.78"
-=======
                     "version": "0.3.79"
->>>>>>> 1ab91758
                   },
                   {
                     "name": "pydantic",
@@ -3120,11 +3112,7 @@
                 "dependencies": [
                   {
                     "name": "langchain_core",
-<<<<<<< HEAD
-                    "version": "0.3.78"
-=======
                     "version": "0.3.79"
->>>>>>> 1ab91758
                   },
                   {
                     "name": "pydantic",

{
  "data": {
    "edges": [
      {
        "animated": false,
        "className": "",
        "data": {
          "sourceHandle": {
            "dataType": "Agent",
            "id": "Agent-8PETJ",
            "name": "response",
            "output_types": [
              "Message"
            ]
          },
          "targetHandle": {
            "fieldName": "input_value",
            "id": "ChatOutput-1fycm",
            "inputTypes": [
              "Data",
              "DataFrame",
              "Message"
            ],
            "type": "str"
          }
        },
        "id": "reactflow__edge-Agent-8PETJ{œdataTypeœ:œAgentœ,œidœ:œAgent-8PETJœ,œnameœ:œresponseœ,œoutput_typesœ:[œMessageœ]}-ChatOutput-1fycm{œfieldNameœ:œinput_valueœ,œidœ:œChatOutput-1fycmœ,œinputTypesœ:[œMessageœ],œtypeœ:œstrœ}",
        "source": "Agent-8PETJ",
        "sourceHandle": "{œdataTypeœ: œAgentœ, œidœ: œAgent-8PETJœ, œnameœ: œresponseœ, œoutput_typesœ: [œMessageœ]}",
        "target": "ChatOutput-1fycm",
        "targetHandle": "{œfieldNameœ: œinput_valueœ, œidœ: œChatOutput-1fycmœ, œinputTypesœ: [œDataœ, œDataFrameœ, œMessageœ], œtypeœ: œstrœ}"
      },
      {
        "animated": false,
        "className": "",
        "data": {
          "sourceHandle": {
            "dataType": "Agent",
            "id": "Agent-Mb2Ep",
            "name": "response",
            "output_types": [
              "Message"
            ]
          },
          "targetHandle": {
            "fieldName": "input_value",
            "id": "Agent-8PETJ",
            "inputTypes": [
              "Message"
            ],
            "type": "str"
          }
        },
        "id": "reactflow__edge-Agent-Mb2Ep{œdataTypeœ:œAgentœ,œidœ:œAgent-Mb2Epœ,œnameœ:œresponseœ,œoutput_typesœ:[œMessageœ]}-Agent-8PETJ{œfieldNameœ:œinput_valueœ,œidœ:œAgent-8PETJœ,œinputTypesœ:[œMessageœ],œtypeœ:œstrœ}",
        "source": "Agent-Mb2Ep",
        "sourceHandle": "{œdataTypeœ: œAgentœ, œidœ: œAgent-Mb2Epœ, œnameœ: œresponseœ, œoutput_typesœ: [œMessageœ]}",
        "target": "Agent-8PETJ",
        "targetHandle": "{œfieldNameœ: œinput_valueœ, œidœ: œAgent-8PETJœ, œinputTypesœ: [œMessageœ], œtypeœ: œstrœ}"
      },
      {
        "animated": false,
        "className": "",
        "data": {
          "sourceHandle": {
            "dataType": "Agent",
            "id": "Agent-VEG7r",
            "name": "response",
            "output_types": [
              "Message"
            ]
          },
          "targetHandle": {
            "fieldName": "input_value",
            "id": "Agent-Mb2Ep",
            "inputTypes": [
              "Message"
            ],
            "type": "str"
          }
        },
        "id": "reactflow__edge-Agent-VEG7r{œdataTypeœ:œAgentœ,œidœ:œAgent-VEG7rœ,œnameœ:œresponseœ,œoutput_typesœ:[œMessageœ]}-Agent-Mb2Ep{œfieldNameœ:œinput_valueœ,œidœ:œAgent-Mb2Epœ,œinputTypesœ:[œMessageœ],œtypeœ:œstrœ}",
        "source": "Agent-VEG7r",
        "sourceHandle": "{œdataTypeœ: œAgentœ, œidœ: œAgent-VEG7rœ, œnameœ: œresponseœ, œoutput_typesœ: [œMessageœ]}",
        "target": "Agent-Mb2Ep",
        "targetHandle": "{œfieldNameœ: œinput_valueœ, œidœ: œAgent-Mb2Epœ, œinputTypesœ: [œMessageœ], œtypeœ: œstrœ}"
      },
      {
        "animated": false,
        "className": "",
        "data": {
          "sourceHandle": {
            "dataType": "ChatInput",
            "id": "ChatInput-Nbu0b",
            "name": "message",
            "output_types": [
              "Message"
            ]
          },
          "targetHandle": {
            "fieldName": "input_value",
            "id": "Agent-VEG7r",
            "inputTypes": [
              "Message"
            ],
            "type": "str"
          }
        },
        "id": "reactflow__edge-ChatInput-Nbu0b{œdataTypeœ:œChatInputœ,œidœ:œChatInput-Nbu0bœ,œnameœ:œmessageœ,œoutput_typesœ:[œMessageœ]}-Agent-VEG7r{œfieldNameœ:œinput_valueœ,œidœ:œAgent-VEG7rœ,œinputTypesœ:[œMessageœ],œtypeœ:œstrœ}",
        "source": "ChatInput-Nbu0b",
        "sourceHandle": "{œdataTypeœ: œChatInputœ, œidœ: œChatInput-Nbu0bœ, œnameœ: œmessageœ, œoutput_typesœ: [œMessageœ]}",
        "target": "Agent-VEG7r",
        "targetHandle": "{œfieldNameœ: œinput_valueœ, œidœ: œAgent-VEG7rœ, œinputTypesœ: [œMessageœ], œtypeœ: œstrœ}"
      },
      {
        "animated": false,
        "className": "",
        "data": {
          "sourceHandle": {
            "dataType": "URL",
            "id": "URL-hJKTA",
            "name": "component_as_tool",
            "output_types": [
              "Tool"
            ]
          },
          "targetHandle": {
            "fieldName": "tools",
            "id": "Agent-Mb2Ep",
            "inputTypes": [
              "Tool"
            ],
            "type": "other"
          }
        },
        "id": "reactflow__edge-URL-hJKTA{œdataTypeœ:œURLœ,œidœ:œURL-hJKTAœ,œnameœ:œcomponent_as_toolœ,œoutput_typesœ:[œToolœ]}-Agent-Mb2Ep{œfieldNameœ:œtoolsœ,œidœ:œAgent-Mb2Epœ,œinputTypesœ:[œToolœ],œtypeœ:œotherœ}",
        "source": "URL-hJKTA",
        "sourceHandle": "{œdataTypeœ: œURLœ, œidœ: œURL-hJKTAœ, œnameœ: œcomponent_as_toolœ, œoutput_typesœ: [œToolœ]}",
        "target": "Agent-Mb2Ep",
        "targetHandle": "{œfieldNameœ: œtoolsœ, œidœ: œAgent-Mb2Epœ, œinputTypesœ: [œToolœ], œtypeœ: œotherœ}"
      },
      {
        "animated": false,
        "className": "",
        "data": {
          "sourceHandle": {
            "dataType": "CalculatorComponent",
            "id": "CalculatorComponent-T0153",
            "name": "component_as_tool",
            "output_types": [
              "Tool"
            ]
          },
          "targetHandle": {
            "fieldName": "tools",
            "id": "Agent-8PETJ",
            "inputTypes": [
              "Tool"
            ],
            "type": "other"
          }
        },
        "id": "reactflow__edge-CalculatorComponent-T0153{œdataTypeœ:œCalculatorComponentœ,œidœ:œCalculatorComponent-T0153œ,œnameœ:œcomponent_as_toolœ,œoutput_typesœ:[œToolœ]}-Agent-8PETJ{œfieldNameœ:œtoolsœ,œidœ:œAgent-8PETJœ,œinputTypesœ:[œToolœ],œtypeœ:œotherœ}",
        "source": "CalculatorComponent-T0153",
        "sourceHandle": "{œdataTypeœ: œCalculatorComponentœ, œidœ: œCalculatorComponent-T0153œ, œnameœ: œcomponent_as_toolœ, œoutput_typesœ: [œToolœ]}",
        "target": "Agent-8PETJ",
        "targetHandle": "{œfieldNameœ: œtoolsœ, œidœ: œAgent-8PETJœ, œinputTypesœ: [œToolœ], œtypeœ: œotherœ}"
      },
      {
        "animated": false,
        "className": "",
        "data": {
          "sourceHandle": {
            "dataType": "SearchComponent",
            "id": "SearchComponent-a9OCR",
            "name": "component_as_tool",
            "output_types": [
              "Tool"
            ]
          },
          "targetHandle": {
            "fieldName": "tools",
            "id": "Agent-VEG7r",
            "inputTypes": [
              "Tool"
            ],
            "type": "other"
          }
        },
        "id": "reactflow__edge-SearchComponent-a9OCR{œdataTypeœ:œSearchComponentœ,œidœ:œSearchComponent-a9OCRœ,œnameœ:œcomponent_as_toolœ,œoutput_typesœ:[œToolœ]}-Agent-VEG7r{œfieldNameœ:œtoolsœ,œidœ:œAgent-VEG7rœ,œinputTypesœ:[œToolœ],œtypeœ:œotherœ}",
        "source": "SearchComponent-a9OCR",
        "sourceHandle": "{œdataTypeœ: œSearchComponentœ, œidœ: œSearchComponent-a9OCRœ, œnameœ: œcomponent_as_toolœ, œoutput_typesœ: [œToolœ]}",
        "target": "Agent-VEG7r",
        "targetHandle": "{œfieldNameœ: œtoolsœ, œidœ: œAgent-VEG7rœ, œinputTypesœ: [œToolœ], œtypeœ: œotherœ}"
      }
    ],
    "nodes": [
      {
        "data": {
          "id": "ChatInput-Nbu0b",
          "node": {
            "base_classes": [
              "Message"
            ],
            "beta": false,
            "conditional_paths": [],
            "custom_fields": {},
            "description": "Get chat inputs from the Playground.",
            "display_name": "Chat Input",
            "documentation": "",
            "edited": false,
            "field_order": [
              "input_value",
              "should_store_message",
              "sender",
              "sender_name",
              "session_id",
              "files"
            ],
            "frozen": false,
            "icon": "MessagesSquare",
            "legacy": false,
            "lf_version": "1.1.1",
            "metadata": {},
            "output_types": [],
            "outputs": [
              {
                "allows_loop": false,
                "cache": true,
                "display_name": "Message",
                "method": "message_response",
                "name": "message",
                "selected": "Message",
                "tool_mode": true,
                "types": ["Message"],
                "value": "__UNDEFINED__"
              }
            ],
            "pinned": false,
            "template": {
              "_type": "Component",
              "background_color": {
                "_input_type": "MessageTextInput",
                "advanced": true,
                "display_name": "Background Color",
                "dynamic": false,
                "info": "The background color of the icon.",
                "input_types": [
                  "Message"
                ],
                "list": false,
                "load_from_db": false,
                "name": "background_color",
                "placeholder": "",
                "required": false,
                "show": true,
                "title_case": false,
                "trace_as_input": true,
                "trace_as_metadata": true,
                "type": "str",
                "value": ""
              },
              "chat_icon": {
                "_input_type": "MessageTextInput",
                "advanced": true,
                "display_name": "Icon",
                "dynamic": false,
                "info": "The icon of the message.",
                "input_types": [
                  "Message"
                ],
                "list": false,
                "load_from_db": false,
                "name": "chat_icon",
                "placeholder": "",
                "required": false,
                "show": true,
                "title_case": false,
                "trace_as_input": true,
                "trace_as_metadata": true,
                "type": "str",
                "value": ""
              },
              "code": {
                "advanced": true,
                "dynamic": true,
                "fileTypes": [],
                "file_path": "",
                "info": "",
                "list": false,
                "load_from_db": false,
                "multiline": true,
                "name": "code",
                "password": false,
                "placeholder": "",
                "required": true,
                "show": true,
                "title_case": false,
                "type": "code",
                "value": "from langflow.base.data.utils import IMG_FILE_TYPES, TEXT_FILE_TYPES\nfrom langflow.base.io.chat import ChatComponent\nfrom langflow.inputs import BoolInput\nfrom langflow.io import (\n    DropdownInput,\n    FileInput,\n    MessageTextInput,\n    MultilineInput,\n    Output,\n)\nfrom langflow.schema.message import Message\nfrom langflow.utils.constants import (\n    MESSAGE_SENDER_AI,\n    MESSAGE_SENDER_NAME_USER,\n    MESSAGE_SENDER_USER,\n)\n\n\nclass ChatInput(ChatComponent):\n    display_name = \"Chat Input\"\n    description = \"Get chat inputs from the Playground.\"\n    icon = \"MessagesSquare\"\n    name = \"ChatInput\"\n    minimized = True\n\n    inputs = [\n        MultilineInput(\n            name=\"input_value\",\n            display_name=\"Text\",\n            value=\"\",\n            info=\"Message to be passed as input.\",\n            input_types=[],\n        ),\n        BoolInput(\n            name=\"should_store_message\",\n            display_name=\"Store Messages\",\n            info=\"Store the message in the history.\",\n            value=True,\n            advanced=True,\n        ),\n        DropdownInput(\n            name=\"sender\",\n            display_name=\"Sender Type\",\n            options=[MESSAGE_SENDER_AI, MESSAGE_SENDER_USER],\n            value=MESSAGE_SENDER_USER,\n            info=\"Type of sender.\",\n            advanced=True,\n        ),\n        MessageTextInput(\n            name=\"sender_name\",\n            display_name=\"Sender Name\",\n            info=\"Name of the sender.\",\n            value=MESSAGE_SENDER_NAME_USER,\n            advanced=True,\n        ),\n        MessageTextInput(\n            name=\"session_id\",\n            display_name=\"Session ID\",\n            info=\"The session ID of the chat. If empty, the current session ID parameter will be used.\",\n            advanced=True,\n        ),\n        FileInput(\n            name=\"files\",\n            display_name=\"Files\",\n            file_types=TEXT_FILE_TYPES + IMG_FILE_TYPES,\n            info=\"Files to be sent with the message.\",\n            advanced=True,\n            is_list=True,\n        ),\n        MessageTextInput(\n            name=\"background_color\",\n            display_name=\"Background Color\",\n            info=\"The background color of the icon.\",\n            advanced=True,\n        ),\n        MessageTextInput(\n            name=\"chat_icon\",\n            display_name=\"Icon\",\n            info=\"The icon of the message.\",\n            advanced=True,\n        ),\n        MessageTextInput(\n            name=\"text_color\",\n            display_name=\"Text Color\",\n            info=\"The text color of the name\",\n            advanced=True,\n        ),\n    ]\n    outputs = [\n        Output(display_name=\"Message\", name=\"message\", method=\"message_response\"),\n    ]\n\n    async def message_response(self) -> Message:\n        background_color = self.background_color\n        text_color = self.text_color\n        icon = self.chat_icon\n\n        message = await Message.create(\n            text=self.input_value,\n            sender=self.sender,\n            sender_name=self.sender_name,\n            session_id=self.session_id,\n            files=self.files,\n            properties={\n                \"background_color\": background_color,\n                \"text_color\": text_color,\n                \"icon\": icon,\n            },\n        )\n        if self.session_id and isinstance(message, Message) and self.should_store_message:\n            stored_message = await self.send_message(\n                message,\n            )\n            self.message.value = stored_message\n            message = stored_message\n\n        self.status = message\n        return message\n"
              },
              "files": {
                "_input_type": "FileInput",
                "advanced": true,
                "display_name": "Files",
                "dynamic": false,
                "fileTypes": [
                  "txt",
                  "md",
                  "mdx",
                  "csv",
                  "json",
                  "yaml",
                  "yml",
                  "xml",
                  "html",
                  "htm",
                  "pdf",
                  "docx",
                  "py",
                  "sh",
                  "sql",
                  "js",
                  "ts",
                  "tsx",
                  "jpg",
                  "jpeg",
                  "png",
                  "bmp",
                  "image"
                ],
                "file_path": "",
                "info": "Files to be sent with the message.",
                "list": true,
                "name": "files",
                "placeholder": "",
                "required": false,
                "show": true,
                "title_case": false,
                "trace_as_metadata": true,
                "type": "file",
                "value": ""
              },
              "input_value": {
                "_input_type": "MultilineInput",
                "advanced": false,
                "display_name": "Text",
                "dynamic": false,
                "info": "Message to be passed as input.",
                "input_types": [],
                "list": false,
                "load_from_db": false,
                "multiline": true,
                "name": "input_value",
                "placeholder": "",
                "required": false,
                "show": true,
                "title_case": false,
                "trace_as_input": true,
                "trace_as_metadata": true,
                "type": "str",
                "value": "Create a travel itinerary for a trip from São Paulo to Uberlândia, MG on August 23, 2024. The traveler enjoys drinking beer, eating pão de queijo, and drinking special coffee."
              },
              "sender": {
                "_input_type": "DropdownInput",
                "advanced": true,
                "combobox": false,
                "display_name": "Sender Type",
                "dynamic": false,
                "info": "Type of sender.",
                "name": "sender",
                "options": [
                  "Machine",
                  "User"
                ],
                "placeholder": "",
                "required": false,
                "show": true,
                "title_case": false,
                "trace_as_metadata": true,
                "type": "str",
                "value": "User"
              },
              "sender_name": {
                "_input_type": "MessageTextInput",
                "advanced": true,
                "display_name": "Sender Name",
                "dynamic": false,
                "info": "Name of the sender.",
                "input_types": [
                  "Message"
                ],
                "list": false,
                "load_from_db": false,
                "name": "sender_name",
                "placeholder": "",
                "required": false,
                "show": true,
                "title_case": false,
                "trace_as_input": true,
                "trace_as_metadata": true,
                "type": "str",
                "value": "User"
              },
              "session_id": {
                "_input_type": "MessageTextInput",
                "advanced": true,
                "display_name": "Session ID",
                "dynamic": false,
                "info": "The session ID of the chat. If empty, the current session ID parameter will be used.",
                "input_types": [
                  "Message"
                ],
                "list": false,
                "load_from_db": false,
                "name": "session_id",
                "placeholder": "",
                "required": false,
                "show": true,
                "title_case": false,
                "trace_as_input": true,
                "trace_as_metadata": true,
                "type": "str",
                "value": ""
              },
              "should_store_message": {
                "_input_type": "BoolInput",
                "advanced": true,
                "display_name": "Store Messages",
                "dynamic": false,
                "info": "Store the message in the history.",
                "list": false,
                "name": "should_store_message",
                "placeholder": "",
                "required": false,
                "show": true,
                "title_case": false,
                "trace_as_metadata": true,
                "type": "bool",
                "value": true
              },
              "text_color": {
                "_input_type": "MessageTextInput",
                "advanced": true,
                "display_name": "Text Color",
                "dynamic": false,
                "info": "The text color of the name",
                "input_types": [
                  "Message"
                ],
                "list": false,
                "load_from_db": false,
                "name": "text_color",
                "placeholder": "",
                "required": false,
                "show": true,
                "title_case": false,
                "trace_as_input": true,
                "trace_as_metadata": true,
                "type": "str",
                "value": ""
              }
            }
          },
          "type": "ChatInput"
        },
        "dragging": false,
        "height": 262,
        "id": "ChatInput-Nbu0b",
        "measured": {
          "height": 262,
          "width": 320
        },
        "position": {
          "x": 1756.77096149088,
          "y": 292.73476765276695
        },
        "positionAbsolute": {
          "x": 1756.77096149088,
          "y": 292.73476765276695
        },
        "selected": false,
        "type": "genericNode",
        "width": 360
      },
      {
        "data": {
          "description": "Display a chat message in the Playground.",
          "display_name": "Chat Output",
          "id": "ChatOutput-1fycm",
          "node": {
            "base_classes": [
              "Message"
            ],
            "beta": false,
            "conditional_paths": [],
            "custom_fields": {},
            "description": "Display a chat message in the Playground.",
            "display_name": "Chat Output",
            "documentation": "",
            "edited": false,
            "field_order": [
              "input_value",
              "should_store_message",
              "sender",
              "sender_name",
              "session_id",
              "data_template",
              "background_color",
              "chat_icon",
              "text_color"
            ],
            "frozen": false,
            "icon": "MessagesSquare",
            "legacy": false,
            "lf_version": "1.1.1",
            "metadata": {},
            "output_types": [],
            "outputs": [
              {
                "allows_loop": false,
                "cache": true,
                "display_name": "Message",
                "method": "message_response",
                "name": "message",
                "selected": "Message",
                "tool_mode": true,
                "types": ["Message"],
                "value": "__UNDEFINED__"
              }
            ],
            "pinned": false,
            "template": {
              "_type": "Component",
              "background_color": {
                "_input_type": "MessageTextInput",
                "advanced": true,
                "display_name": "Background Color",
                "dynamic": false,
                "info": "The background color of the icon.",
                "input_types": [
                  "Message"
                ],
                "list": false,
                "load_from_db": false,
                "name": "background_color",
                "placeholder": "",
                "required": false,
                "show": true,
                "title_case": false,
                "tool_mode": false,
                "trace_as_input": true,
                "trace_as_metadata": true,
                "type": "str",
                "value": ""
              },
              "chat_icon": {
                "_input_type": "MessageTextInput",
                "advanced": true,
                "display_name": "Icon",
                "dynamic": false,
                "info": "The icon of the message.",
                "input_types": [
                  "Message"
                ],
                "list": false,
                "load_from_db": false,
                "name": "chat_icon",
                "placeholder": "",
                "required": false,
                "show": true,
                "title_case": false,
                "tool_mode": false,
                "trace_as_input": true,
                "trace_as_metadata": true,
                "type": "str",
                "value": ""
              },
              "clean_data": {
                "_input_type": "BoolInput",
                "advanced": true,
                "display_name": "Basic Clean Data",
                "dynamic": false,
                "info": "Whether to clean the data",
                "list": false,
                "list_add_label": "Add More",
                "name": "clean_data",
                "placeholder": "",
                "required": false,
                "show": true,
                "title_case": false,
                "tool_mode": false,
                "trace_as_metadata": true,
                "type": "bool",
                "value": true
              },
              "code": {
                "advanced": true,
                "dynamic": true,
                "fileTypes": [],
                "file_path": "",
                "info": "",
                "list": false,
                "load_from_db": false,
                "multiline": true,
                "name": "code",
                "password": false,
                "placeholder": "",
                "required": true,
                "show": true,
                "title_case": false,
                "type": "code",
                "value": "from typing import Any\n\nfrom langflow.base.io.chat import ChatComponent\nfrom langflow.inputs import BoolInput\nfrom langflow.inputs.inputs import HandleInput\nfrom langflow.io import DropdownInput, MessageTextInput, Output\nfrom langflow.schema.data import Data\nfrom langflow.schema.dataframe import DataFrame\nfrom langflow.schema.message import Message\nfrom langflow.schema.properties import Source\nfrom langflow.utils.constants import (\n    MESSAGE_SENDER_AI,\n    MESSAGE_SENDER_NAME_AI,\n    MESSAGE_SENDER_USER,\n)\n\n\nclass ChatOutput(ChatComponent):\n    display_name = \"Chat Output\"\n    description = \"Display a chat message in the Playground.\"\n    icon = \"MessagesSquare\"\n    name = \"ChatOutput\"\n    minimized = True\n\n    inputs = [\n        HandleInput(\n            name=\"input_value\",\n            display_name=\"Text\",\n            info=\"Message to be passed as output.\",\n            input_types=[\"Data\", \"DataFrame\", \"Message\"],\n            required=True,\n        ),\n        BoolInput(\n            name=\"should_store_message\",\n            display_name=\"Store Messages\",\n            info=\"Store the message in the history.\",\n            value=True,\n            advanced=True,\n        ),\n        DropdownInput(\n            name=\"sender\",\n            display_name=\"Sender Type\",\n            options=[MESSAGE_SENDER_AI, MESSAGE_SENDER_USER],\n            value=MESSAGE_SENDER_AI,\n            advanced=True,\n            info=\"Type of sender.\",\n        ),\n        MessageTextInput(\n            name=\"sender_name\",\n            display_name=\"Sender Name\",\n            info=\"Name of the sender.\",\n            value=MESSAGE_SENDER_NAME_AI,\n            advanced=True,\n        ),\n        MessageTextInput(\n            name=\"session_id\",\n            display_name=\"Session ID\",\n            info=\"The session ID of the chat. If empty, the current session ID parameter will be used.\",\n            advanced=True,\n        ),\n        MessageTextInput(\n            name=\"data_template\",\n            display_name=\"Data Template\",\n            value=\"{text}\",\n            advanced=True,\n            info=\"Template to convert Data to Text. If left empty, it will be dynamically set to the Data's text key.\",\n        ),\n        MessageTextInput(\n            name=\"background_color\",\n            display_name=\"Background Color\",\n            info=\"The background color of the icon.\",\n            advanced=True,\n        ),\n        MessageTextInput(\n            name=\"chat_icon\",\n            display_name=\"Icon\",\n            info=\"The icon of the message.\",\n            advanced=True,\n        ),\n        MessageTextInput(\n            name=\"text_color\",\n            display_name=\"Text Color\",\n            info=\"The text color of the name\",\n            advanced=True,\n        ),\n        BoolInput(\n            name=\"clean_data\",\n            display_name=\"Basic Clean Data\",\n            value=True,\n            info=\"Whether to clean the data\",\n            advanced=True,\n        ),\n    ]\n    outputs = [\n        Output(\n            display_name=\"Message\",\n            name=\"message\",\n            method=\"message_response\",\n        ),\n    ]\n\n    def _build_source(self, id_: str | None, display_name: str | None, source: str | None) -> Source:\n        source_dict = {}\n        if id_:\n            source_dict[\"id\"] = id_\n        if display_name:\n            source_dict[\"display_name\"] = display_name\n        if source:\n            # Handle case where source is a ChatOpenAI object\n            if hasattr(source, \"model_name\"):\n                source_dict[\"source\"] = source.model_name\n            elif hasattr(source, \"model\"):\n                source_dict[\"source\"] = str(source.model)\n            else:\n                source_dict[\"source\"] = str(source)\n        return Source(**source_dict)\n\n    async def message_response(self) -> Message:\n        # First convert the input to string if needed\n        text = self.convert_to_string()\n\n        # Get source properties\n        source, icon, display_name, source_id = self.get_properties_from_source_component()\n        background_color = self.background_color\n        text_color = self.text_color\n        if self.chat_icon:\n            icon = self.chat_icon\n\n        # Create or use existing Message object\n        if isinstance(self.input_value, Message):\n            message = self.input_value\n            # Update message properties\n            message.text = text\n        else:\n            message = Message(text=text)\n\n        # Set message properties\n        message.sender = self.sender\n        message.sender_name = self.sender_name\n        message.session_id = self.session_id\n        message.flow_id = self.graph.flow_id if hasattr(self, \"graph\") else None\n        message.properties.source = self._build_source(source_id, display_name, source)\n        message.properties.icon = icon\n        message.properties.background_color = background_color\n        message.properties.text_color = text_color\n\n        # Store message if needed\n        if self.session_id and self.should_store_message:\n            stored_message = await self.send_message(message)\n            self.message.value = stored_message\n            message = stored_message\n\n        self.status = message\n        return message\n\n    def _validate_input(self) -> None:\n        \"\"\"Validate the input data and raise ValueError if invalid.\"\"\"\n        if self.input_value is None:\n            msg = \"Input data cannot be None\"\n            raise ValueError(msg)\n        if not isinstance(self.input_value, Data | DataFrame | Message | str | list):\n            msg = f\"Expected Data or DataFrame or Message or str, got {type(self.input_value).__name__}\"\n            raise TypeError(msg)\n\n    def _safe_convert(self, data: Any) -> str:\n        \"\"\"Safely convert input data to string.\"\"\"\n        try:\n            if isinstance(data, str):\n                return data\n            if isinstance(data, Message):\n                return data.get_text()\n            if isinstance(data, Data):\n                if data.get_text() is None:\n                    msg = \"Empty Data object\"\n                    raise ValueError(msg)\n                return data.get_text()\n            if isinstance(data, DataFrame):\n                if self.clean_data:\n                    # Remove empty rows\n                    data = data.dropna(how=\"all\")\n                    # Remove empty lines in each cell\n                    data = data.replace(r\"^\\s*$\", \"\", regex=True)\n                    # Replace multiple newlines with a single newline\n                    data = data.replace(r\"\\n+\", \"\\n\", regex=True)\n                return data.to_markdown(index=False)\n            return str(data)\n        except (ValueError, TypeError, AttributeError) as e:\n            msg = f\"Error converting data: {e!s}\"\n            raise ValueError(msg) from e\n\n    def convert_to_string(self) -> str:\n        \"\"\"Convert input data to string with proper error handling.\"\"\"\n        self._validate_input()\n        if isinstance(self.input_value, list):\n            return \"\\n\".join([self._safe_convert(item) for item in self.input_value])\n        return self._safe_convert(self.input_value)\n"
              },
              "data_template": {
                "_input_type": "MessageTextInput",
                "advanced": true,
                "display_name": "Data Template",
                "dynamic": false,
                "info": "Template to convert Data to Text. If left empty, it will be dynamically set to the Data's text key.",
                "input_types": [
                  "Message"
                ],
                "list": false,
                "load_from_db": false,
                "name": "data_template",
                "placeholder": "",
                "required": false,
                "show": true,
                "title_case": false,
                "tool_mode": false,
                "trace_as_input": true,
                "trace_as_metadata": true,
                "type": "str",
                "value": "{text}"
              },
              "input_value": {
                "_input_type": "MessageInput",
                "advanced": false,
                "display_name": "Text",
                "dynamic": false,
                "info": "Message to be passed as output.",
                "input_types": [
                  "Data",
                  "DataFrame",
                  "Message"
                ],
                "list": false,
                "load_from_db": false,
                "name": "input_value",
                "placeholder": "",
                "required": true,
                "show": true,
                "title_case": false,
                "trace_as_input": true,
                "trace_as_metadata": true,
                "type": "str",
                "value": ""
              },
              "sender": {
                "_input_type": "DropdownInput",
                "advanced": true,
                "combobox": false,
                "display_name": "Sender Type",
                "dynamic": false,
                "info": "Type of sender.",
                "name": "sender",
                "options": [
                  "Machine",
                  "User"
                ],
                "placeholder": "",
                "required": false,
                "show": true,
                "title_case": false,
                "tool_mode": false,
                "trace_as_metadata": true,
                "type": "str",
                "value": "Machine"
              },
              "sender_name": {
                "_input_type": "MessageTextInput",
                "advanced": true,
                "display_name": "Sender Name",
                "dynamic": false,
                "info": "Name of the sender.",
                "input_types": [
                  "Message"
                ],
                "list": false,
                "load_from_db": false,
                "name": "sender_name",
                "placeholder": "",
                "required": false,
                "show": true,
                "title_case": false,
                "tool_mode": false,
                "trace_as_input": true,
                "trace_as_metadata": true,
                "type": "str",
                "value": "AI"
              },
              "session_id": {
                "_input_type": "MessageTextInput",
                "advanced": true,
                "display_name": "Session ID",
                "dynamic": false,
                "info": "The session ID of the chat. If empty, the current session ID parameter will be used.",
                "input_types": [
                  "Message"
                ],
                "list": false,
                "load_from_db": false,
                "name": "session_id",
                "placeholder": "",
                "required": false,
                "show": true,
                "title_case": false,
                "tool_mode": false,
                "trace_as_input": true,
                "trace_as_metadata": true,
                "type": "str",
                "value": ""
              },
              "should_store_message": {
                "_input_type": "BoolInput",
                "advanced": true,
                "display_name": "Store Messages",
                "dynamic": false,
                "info": "Store the message in the history.",
                "list": false,
                "name": "should_store_message",
                "placeholder": "",
                "required": false,
                "show": true,
                "title_case": false,
                "trace_as_metadata": true,
                "type": "bool",
                "value": true
              },
              "text_color": {
                "_input_type": "MessageTextInput",
                "advanced": true,
                "display_name": "Text Color",
                "dynamic": false,
                "info": "The text color of the name",
                "input_types": [
                  "Message"
                ],
                "list": false,
                "load_from_db": false,
                "name": "text_color",
                "placeholder": "",
                "required": false,
                "show": true,
                "title_case": false,
                "tool_mode": false,
                "trace_as_input": true,
                "trace_as_metadata": true,
                "type": "str",
                "value": ""
              }
            },
            "tool_mode": false
          },
          "type": "ChatOutput"
        },
        "dragging": false,
        "height": 262,
        "id": "ChatOutput-1fycm",
        "measured": {
          "height": 262,
          "width": 320
        },
        "position": {
          "x": 4349.229697347143,
          "y": 620.5490494265098
        },
        "positionAbsolute": {
          "x": 4349.229697347143,
          "y": 620.5490494265098
        },
        "selected": false,
        "type": "genericNode",
        "width": 360
      },
      {
        "data": {
          "description": "Define the agent's instructions, then enter a task to complete using tools.",
          "display_name": "City Selection Agent",
          "id": "Agent-VEG7r",
          "node": {
            "base_classes": [
              "Message"
            ],
            "beta": false,
            "conditional_paths": [],
            "custom_fields": {},
            "description": "Define the agent's instructions, then enter a task to complete using tools.",
            "display_name": "City Selection Agent",
            "documentation": "",
            "edited": false,
            "field_order": [
              "agent_llm",
              "max_tokens",
              "model_kwargs",
              "json_mode",
              "output_schema",
              "model_name",
              "openai_api_base",
              "api_key",
              "temperature",
              "seed",
              "output_parser",
              "system_prompt",
              "tools",
              "input_value",
              "handle_parsing_errors",
              "verbose",
              "max_iterations",
              "agent_description",
              "memory",
              "sender",
              "sender_name",
              "n_messages",
              "session_id",
              "order",
              "template",
              "add_current_date_tool"
            ],
            "frozen": false,
            "icon": "bot",
            "legacy": false,
            "lf_version": "1.1.1",
            "metadata": {},
            "output_types": [],
            "outputs": [
              {
                "allows_loop": false,
                "cache": true,
                "display_name": "Response",
                "method": "message_response",
                "name": "response",
                "selected": "Message",
                "tool_mode": true,
                "types": ["Message"],
                "value": "__UNDEFINED__"
              }
            ],
            "pinned": false,
            "template": {
              "_type": "Component",
              "add_current_date_tool": {
                "_input_type": "BoolInput",
                "advanced": true,
                "display_name": "Current Date",
                "dynamic": false,
                "info": "If true, will add a tool to the agent that returns the current date.",
                "list": false,
                "name": "add_current_date_tool",
                "placeholder": "",
                "required": false,
                "show": true,
                "title_case": false,
                "trace_as_metadata": true,
                "type": "bool",
                "value": true
              },
              "agent_description": {
                "_input_type": "MultilineInput",
                "advanced": true,
                "display_name": "Agent Description [Deprecated]",
                "dynamic": false,
                "info": "The description of the agent. This is only used when in Tool Mode. Defaults to 'A helpful assistant with access to the following tools:' and tools are added dynamically. This feature is deprecated and will be removed in future versions.",
                "input_types": [
                  "Message"
                ],
                "list": false,
                "load_from_db": false,
                "multiline": true,
                "name": "agent_description",
                "placeholder": "",
                "required": false,
                "show": true,
                "title_case": false,
                "tool_mode": false,
                "trace_as_input": true,
                "trace_as_metadata": true,
                "type": "str",
                "value": "A helpful assistant with access to the following tools:"
              },
              "agent_llm": {
                "_input_type": "DropdownInput",
                "advanced": false,
                "combobox": false,
                "display_name": "Model Provider",
                "dynamic": false,
                "info": "The provider of the language model that the agent will use to generate responses.",
                "input_types": [],
                "name": "agent_llm",
                "options": [
                  "Amazon Bedrock",
                  "Anthropic",
                  "Azure OpenAI",
                  "Google Generative AI",
                  "Groq",
                  "NVIDIA",
                  "OpenAI",
                  "SambaNova",
                  "Custom"
                ],
                "placeholder": "",
                "real_time_refresh": true,
                "required": false,
                "show": true,
                "title_case": false,
                "tool_mode": false,
                "trace_as_metadata": true,
                "type": "str",
                "value": "OpenAI"
              },
              "api_key": {
                "_input_type": "SecretStrInput",
                "advanced": false,
                "display_name": "OpenAI API Key",
                "dynamic": false,
                "info": "The OpenAI API Key to use for the OpenAI model.",
                "input_types": [
                  "Message"
                ],
                "load_from_db": true,
                "name": "api_key",
                "password": true,
                "placeholder": "",
                "required": true,
                "show": true,
                "title_case": false,
                "type": "str",
                "value": "OPENAI_API_KEY"
              },
              "code": {
                "advanced": true,
                "dynamic": true,
                "fileTypes": [],
                "file_path": "",
                "info": "",
                "list": false,
                "load_from_db": false,
                "multiline": true,
                "name": "code",
                "password": false,
                "placeholder": "",
                "required": true,
                "show": true,
                "title_case": false,
                "type": "code",
                "value": "from langchain_core.tools import StructuredTool\n\nfrom langflow.base.agents.agent import LCToolsAgentComponent\nfrom langflow.base.agents.events import ExceptionWithMessageError\nfrom langflow.base.models.model_input_constants import (\n    ALL_PROVIDER_FIELDS,\n    MODEL_DYNAMIC_UPDATE_FIELDS,\n    MODEL_PROVIDERS_DICT,\n)\nfrom langflow.base.models.model_utils import get_model_name\nfrom langflow.components.helpers import CurrentDateComponent\nfrom langflow.components.helpers.memory import MemoryComponent\nfrom langflow.components.langchain_utilities.tool_calling import ToolCallingAgentComponent\nfrom langflow.custom.custom_component.component import _get_component_toolkit\nfrom langflow.custom.utils import update_component_build_config\nfrom langflow.field_typing import Tool\nfrom langflow.io import BoolInput, DropdownInput, MultilineInput, Output\nfrom langflow.logging import logger\nfrom langflow.schema.dotdict import dotdict\nfrom langflow.schema.message import Message\n\n\ndef set_advanced_true(component_input):\n    component_input.advanced = True\n    return component_input\n\n\nclass AgentComponent(ToolCallingAgentComponent):\n    display_name: str = \"Agent\"\n    description: str = \"Define the agent's instructions, then enter a task to complete using tools.\"\n    icon = \"bot\"\n    beta = False\n    name = \"Agent\"\n\n    memory_inputs = [set_advanced_true(component_input) for component_input in MemoryComponent().inputs]\n\n    inputs = [\n        DropdownInput(\n            name=\"agent_llm\",\n            display_name=\"Model Provider\",\n            info=\"The provider of the language model that the agent will use to generate responses.\",\n            options=[*sorted(MODEL_PROVIDERS_DICT.keys()), \"Custom\"],\n            value=\"OpenAI\",\n            real_time_refresh=True,\n            input_types=[],\n        ),\n        *MODEL_PROVIDERS_DICT[\"OpenAI\"][\"inputs\"],\n        MultilineInput(\n            name=\"system_prompt\",\n            display_name=\"Agent Instructions\",\n            info=\"System Prompt: Initial instructions and context provided to guide the agent's behavior.\",\n            value=\"You are a helpful assistant that can use tools to answer questions and perform tasks.\",\n            advanced=False,\n        ),\n        *LCToolsAgentComponent._base_inputs,\n        *memory_inputs,\n        BoolInput(\n            name=\"add_current_date_tool\",\n            display_name=\"Current Date\",\n            advanced=True,\n            info=\"If true, will add a tool to the agent that returns the current date.\",\n            value=True,\n        ),\n    ]\n    outputs = [Output(name=\"response\", display_name=\"Response\", method=\"message_response\")]\n\n    async def message_response(self) -> Message:\n        try:\n            # Get LLM model and validate\n            llm_model, display_name = self.get_llm()\n            if llm_model is None:\n                msg = \"No language model selected. Please choose a model to proceed.\"\n                raise ValueError(msg)\n            self.model_name = get_model_name(llm_model, display_name=display_name)\n\n            # Get memory data\n            self.chat_history = await self.get_memory_data()\n\n            # Add current date tool if enabled\n            if self.add_current_date_tool:\n                if not isinstance(self.tools, list):  # type: ignore[has-type]\n                    self.tools = []\n                current_date_tool = (await CurrentDateComponent(**self.get_base_args()).to_toolkit()).pop(0)\n                if not isinstance(current_date_tool, StructuredTool):\n                    msg = \"CurrentDateComponent must be converted to a StructuredTool\"\n                    raise TypeError(msg)\n                self.tools.append(current_date_tool)\n\n            # Validate tools\n            if not self.tools:\n                msg = \"Tools are required to run the agent. Please add at least one tool.\"\n                raise ValueError(msg)\n\n            # Set up and run agent\n            self.set(\n                llm=llm_model,\n                tools=self.tools,\n                chat_history=self.chat_history,\n                input_value=self.input_value,\n                system_prompt=self.system_prompt,\n            )\n            agent = self.create_agent_runnable()\n            return await self.run_agent(agent)\n\n        except (ValueError, TypeError, KeyError) as e:\n            logger.error(f\"{type(e).__name__}: {e!s}\")\n            raise\n        except ExceptionWithMessageError as e:\n            logger.error(f\"ExceptionWithMessageError occurred: {e}\")\n            raise\n        except Exception as e:\n            logger.error(f\"Unexpected error: {e!s}\")\n            raise\n\n    async def get_memory_data(self):\n        memory_kwargs = {\n            component_input.name: getattr(self, f\"{component_input.name}\") for component_input in self.memory_inputs\n        }\n        # filter out empty values\n        memory_kwargs = {k: v for k, v in memory_kwargs.items() if v}\n\n        return await MemoryComponent(**self.get_base_args()).set(**memory_kwargs).retrieve_messages()\n\n    def get_llm(self):\n        if not isinstance(self.agent_llm, str):\n            return self.agent_llm, None\n\n        try:\n            provider_info = MODEL_PROVIDERS_DICT.get(self.agent_llm)\n            if not provider_info:\n                msg = f\"Invalid model provider: {self.agent_llm}\"\n                raise ValueError(msg)\n\n            component_class = provider_info.get(\"component_class\")\n            display_name = component_class.display_name\n            inputs = provider_info.get(\"inputs\")\n            prefix = provider_info.get(\"prefix\", \"\")\n\n            return self._build_llm_model(component_class, inputs, prefix), display_name\n\n        except Exception as e:\n            logger.error(f\"Error building {self.agent_llm} language model: {e!s}\")\n            msg = f\"Failed to initialize language model: {e!s}\"\n            raise ValueError(msg) from e\n\n    def _build_llm_model(self, component, inputs, prefix=\"\"):\n        model_kwargs = {input_.name: getattr(self, f\"{prefix}{input_.name}\") for input_ in inputs}\n        return component.set(**model_kwargs).build_model()\n\n    def set_component_params(self, component):\n        provider_info = MODEL_PROVIDERS_DICT.get(self.agent_llm)\n        if provider_info:\n            inputs = provider_info.get(\"inputs\")\n            prefix = provider_info.get(\"prefix\")\n            model_kwargs = {input_.name: getattr(self, f\"{prefix}{input_.name}\") for input_ in inputs}\n\n            return component.set(**model_kwargs)\n        return component\n\n    def delete_fields(self, build_config: dotdict, fields: dict | list[str]) -> None:\n        \"\"\"Delete specified fields from build_config.\"\"\"\n        for field in fields:\n            build_config.pop(field, None)\n\n    def update_input_types(self, build_config: dotdict) -> dotdict:\n        \"\"\"Update input types for all fields in build_config.\"\"\"\n        for key, value in build_config.items():\n            if isinstance(value, dict):\n                if value.get(\"input_types\") is None:\n                    build_config[key][\"input_types\"] = []\n            elif hasattr(value, \"input_types\") and value.input_types is None:\n                value.input_types = []\n        return build_config\n\n    async def update_build_config(\n        self, build_config: dotdict, field_value: str, field_name: str | None = None\n    ) -> dotdict:\n        # Iterate over all providers in the MODEL_PROVIDERS_DICT\n        # Existing logic for updating build_config\n        if field_name in (\"agent_llm\",):\n            build_config[\"agent_llm\"][\"value\"] = field_value\n            provider_info = MODEL_PROVIDERS_DICT.get(field_value)\n            if provider_info:\n                component_class = provider_info.get(\"component_class\")\n                if component_class and hasattr(component_class, \"update_build_config\"):\n                    # Call the component class's update_build_config method\n                    build_config = await update_component_build_config(\n                        component_class, build_config, field_value, \"model_name\"\n                    )\n\n            provider_configs: dict[str, tuple[dict, list[dict]]] = {\n                provider: (\n                    MODEL_PROVIDERS_DICT[provider][\"fields\"],\n                    [\n                        MODEL_PROVIDERS_DICT[other_provider][\"fields\"]\n                        for other_provider in MODEL_PROVIDERS_DICT\n                        if other_provider != provider\n                    ],\n                )\n                for provider in MODEL_PROVIDERS_DICT\n            }\n            if field_value in provider_configs:\n                fields_to_add, fields_to_delete = provider_configs[field_value]\n\n                # Delete fields from other providers\n                for fields in fields_to_delete:\n                    self.delete_fields(build_config, fields)\n\n                # Add provider-specific fields\n                if field_value == \"OpenAI\" and not any(field in build_config for field in fields_to_add):\n                    build_config.update(fields_to_add)\n                else:\n                    build_config.update(fields_to_add)\n                # Reset input types for agent_llm\n                build_config[\"agent_llm\"][\"input_types\"] = []\n            elif field_value == \"Custom\":\n                # Delete all provider fields\n                self.delete_fields(build_config, ALL_PROVIDER_FIELDS)\n                # Update with custom component\n                custom_component = DropdownInput(\n                    name=\"agent_llm\",\n                    display_name=\"Language Model\",\n                    options=[*sorted(MODEL_PROVIDERS_DICT.keys()), \"Custom\"],\n                    value=\"Custom\",\n                    real_time_refresh=True,\n                    input_types=[\"LanguageModel\"],\n                )\n                build_config.update({\"agent_llm\": custom_component.to_dict()})\n            # Update input types for all fields\n            build_config = self.update_input_types(build_config)\n\n            # Validate required keys\n            default_keys = [\n                \"code\",\n                \"_type\",\n                \"agent_llm\",\n                \"tools\",\n                \"input_value\",\n                \"add_current_date_tool\",\n                \"system_prompt\",\n                \"agent_description\",\n                \"max_iterations\",\n                \"handle_parsing_errors\",\n                \"verbose\",\n            ]\n            missing_keys = [key for key in default_keys if key not in build_config]\n            if missing_keys:\n                msg = f\"Missing required keys in build_config: {missing_keys}\"\n                raise ValueError(msg)\n        if (\n            isinstance(self.agent_llm, str)\n            and self.agent_llm in MODEL_PROVIDERS_DICT\n            and field_name in MODEL_DYNAMIC_UPDATE_FIELDS\n        ):\n            provider_info = MODEL_PROVIDERS_DICT.get(self.agent_llm)\n            if provider_info:\n                component_class = provider_info.get(\"component_class\")\n                component_class = self.set_component_params(component_class)\n                prefix = provider_info.get(\"prefix\")\n                if component_class and hasattr(component_class, \"update_build_config\"):\n                    # Call each component class's update_build_config method\n                    # remove the prefix from the field_name\n                    if isinstance(field_name, str) and isinstance(prefix, str):\n                        field_name = field_name.replace(prefix, \"\")\n                    build_config = await update_component_build_config(\n                        component_class, build_config, field_value, \"model_name\"\n                    )\n        return dotdict({k: v.to_dict() if hasattr(v, \"to_dict\") else v for k, v in build_config.items()})\n\n    async def to_toolkit(self) -> list[Tool]:\n        component_toolkit = _get_component_toolkit()\n        tools_names = self._build_tools_names()\n        agent_description = self.get_tool_description()\n        # TODO: Agent Description Depreciated Feature to be removed\n        description = f\"{agent_description}{tools_names}\"\n        tools = component_toolkit(component=self).get_tools(\n            tool_name=self.get_tool_name(), tool_description=description, callbacks=self.get_langchain_callbacks()\n        )\n        if hasattr(self, \"tools_metadata\"):\n            tools = component_toolkit(component=self, metadata=self.tools_metadata).update_tools_metadata(tools=tools)\n        return tools\n"
              },
              "handle_parsing_errors": {
                "_input_type": "BoolInput",
                "advanced": true,
                "display_name": "Handle Parse Errors",
                "dynamic": false,
                "info": "Should the Agent fix errors when reading user input for better processing?",
                "list": false,
                "name": "handle_parsing_errors",
                "placeholder": "",
                "required": false,
                "show": true,
                "title_case": false,
                "trace_as_metadata": true,
                "type": "bool",
                "value": true
              },
              "input_value": {
                "_input_type": "MessageTextInput",
                "advanced": false,
                "display_name": "Input",
                "dynamic": false,
                "info": "The input provided by the user for the agent to process.",
                "input_types": [
                  "Message"
                ],
                "list": false,
                "load_from_db": false,
                "name": "input_value",
                "placeholder": "",
                "required": false,
                "show": true,
                "title_case": false,
                "tool_mode": true,
                "trace_as_input": true,
                "trace_as_metadata": true,
                "type": "str",
                "value": ""
              },
              "json_mode": {
                "_input_type": "BoolInput",
                "advanced": true,
                "display_name": "JSON Mode",
                "dynamic": false,
                "info": "If True, it will output JSON regardless of passing a schema.",
                "list": false,
                "name": "json_mode",
                "placeholder": "",
                "required": false,
                "show": true,
                "title_case": false,
                "trace_as_metadata": true,
                "type": "bool",
                "value": false
              },
              "max_iterations": {
                "_input_type": "IntInput",
                "advanced": true,
                "display_name": "Max Iterations",
                "dynamic": false,
                "info": "The maximum number of attempts the agent can make to complete its task before it stops.",
                "list": false,
                "name": "max_iterations",
                "placeholder": "",
                "required": false,
                "show": true,
                "title_case": false,
                "trace_as_metadata": true,
                "type": "int",
                "value": 15
              },
              "max_retries": {
                "_input_type": "IntInput",
                "advanced": true,
                "display_name": "Max Retries",
                "dynamic": false,
                "info": "The maximum number of retries to make when generating.",
                "list": false,
                "list_add_label": "Add More",
                "name": "max_retries",
                "placeholder": "",
                "required": false,
                "show": true,
                "title_case": false,
                "tool_mode": false,
                "trace_as_metadata": true,
                "type": "int",
                "value": 5
              },
              "max_tokens": {
                "_input_type": "IntInput",
                "advanced": true,
                "display_name": "Max Tokens",
                "dynamic": false,
                "info": "The maximum number of tokens to generate. Set to 0 for unlimited tokens.",
                "list": false,
                "name": "max_tokens",
                "placeholder": "",
                "range_spec": {
                  "max": 128000,
                  "min": 0,
                  "step": 0.1,
                  "step_type": "float"
                },
                "required": false,
                "show": true,
                "title_case": false,
                "trace_as_metadata": true,
                "type": "int",
                "value": ""
              },
              "memory": {
                "_input_type": "HandleInput",
                "advanced": true,
                "display_name": "External Memory",
                "dynamic": false,
                "info": "Retrieve messages from an external memory. If empty, it will use the Langflow tables.",
                "input_types": [
                  "Memory"
                ],
                "list": false,
                "name": "memory",
                "placeholder": "",
                "required": false,
                "show": true,
                "title_case": false,
                "trace_as_metadata": true,
                "type": "other",
                "value": ""
              },
              "model_kwargs": {
                "_input_type": "DictInput",
                "advanced": true,
                "display_name": "Model Kwargs",
                "dynamic": false,
                "info": "Additional keyword arguments to pass to the model.",
                "list": false,
                "name": "model_kwargs",
                "placeholder": "",
                "required": false,
                "show": true,
                "title_case": false,
                "trace_as_input": true,
                "type": "dict",
                "value": {}
              },
              "model_name": {
                "_input_type": "DropdownInput",
                "advanced": false,
                "combobox": true,
                "display_name": "Model Name",
                "dynamic": false,
                "info": "To see the model names, first choose a provider. Then, enter your API key and click the refresh button next to the model name.",
                "name": "model_name",
                "options": [
                  "gpt-4o-mini",
                  "gpt-4o",
                  "gpt-4-turbo",
                  "gpt-4-turbo-preview",
                  "gpt-4",
                  "gpt-3.5-turbo",
                  "gpt-3.5-turbo-0125"
                ],
                "placeholder": "",
                "required": false,
                "show": true,
                "title_case": false,
                "tool_mode": false,
                "trace_as_metadata": true,
                "type": "str",
                "value": "gpt-4o-mini"
              },
              "n_messages": {
                "_input_type": "IntInput",
                "advanced": true,
                "display_name": "Number of Messages",
                "dynamic": false,
                "info": "Number of messages to retrieve.",
                "list": false,
                "name": "n_messages",
                "placeholder": "",
                "required": false,
                "show": true,
                "title_case": false,
                "trace_as_metadata": true,
                "type": "int",
                "value": 100
              },
              "openai_api_base": {
                "_input_type": "StrInput",
                "advanced": true,
                "display_name": "OpenAI API Base",
                "dynamic": false,
                "info": "The base URL of the OpenAI API. Defaults to https://api.openai.com/v1. You can change this to use other APIs like JinaChat, LocalAI and Prem.",
                "list": false,
                "load_from_db": false,
                "name": "openai_api_base",
                "placeholder": "",
                "required": false,
                "show": true,
                "title_case": false,
                "trace_as_metadata": true,
                "type": "str",
                "value": ""
              },
              "order": {
                "_input_type": "DropdownInput",
                "advanced": true,
                "combobox": false,
                "display_name": "Order",
                "dynamic": false,
                "info": "Order of the messages.",
                "name": "order",
                "options": [
                  "Ascending",
                  "Descending"
                ],
                "placeholder": "",
                "required": false,
                "show": true,
                "title_case": false,
                "tool_mode": false,
                "trace_as_metadata": true,
                "type": "str",
                "value": "Ascending"
              },
              "seed": {
                "_input_type": "IntInput",
                "advanced": true,
                "display_name": "Seed",
                "dynamic": false,
                "info": "The seed controls the reproducibility of the job.",
                "list": false,
                "name": "seed",
                "placeholder": "",
                "required": false,
                "show": true,
                "title_case": false,
                "trace_as_metadata": true,
                "type": "int",
                "value": 1
              },
              "sender": {
                "_input_type": "DropdownInput",
                "advanced": true,
                "combobox": false,
                "display_name": "Sender Type",
                "dynamic": false,
                "info": "Filter by sender type.",
                "name": "sender",
                "options": [
                  "Machine",
                  "User",
                  "Machine and User"
                ],
                "placeholder": "",
                "required": false,
                "show": true,
                "title_case": false,
                "tool_mode": false,
                "trace_as_metadata": true,
                "type": "str",
                "value": "Machine and User"
              },
              "sender_name": {
                "_input_type": "MessageTextInput",
                "advanced": true,
                "display_name": "Sender Name",
                "dynamic": false,
                "info": "Filter by sender name.",
                "input_types": [
                  "Message"
                ],
                "list": false,
                "load_from_db": false,
                "name": "sender_name",
                "placeholder": "",
                "required": false,
                "show": true,
                "title_case": false,
                "tool_mode": false,
                "trace_as_input": true,
                "trace_as_metadata": true,
                "type": "str",
                "value": ""
              },
              "session_id": {
                "_input_type": "MessageTextInput",
                "advanced": true,
                "display_name": "Session ID",
                "dynamic": false,
                "info": "The session ID of the chat. If empty, the current session ID parameter will be used.",
                "input_types": [
                  "Message"
                ],
                "list": false,
                "load_from_db": false,
                "name": "session_id",
                "placeholder": "",
                "required": false,
                "show": true,
                "title_case": false,
                "tool_mode": false,
                "trace_as_input": true,
                "trace_as_metadata": true,
                "type": "str",
                "value": ""
              },
              "system_prompt": {
                "_input_type": "MultilineInput",
                "advanced": false,
                "display_name": "Agent Instructions",
                "dynamic": false,
                "info": "System Prompt: Initial instructions and context provided to guide the agent's behavior.",
                "input_types": [
                  "Message"
                ],
                "list": false,
                "load_from_db": false,
                "multiline": true,
                "name": "system_prompt",
                "placeholder": "",
                "required": false,
                "show": true,
                "title_case": false,
                "tool_mode": false,
                "trace_as_input": true,
                "trace_as_metadata": true,
                "type": "str",
                "value": "You are a helpful assistant that can use tools to answer questions and perform tasks."
              },
              "temperature": {
                "_input_type": "FloatInput",
                "advanced": true,
                "display_name": "Temperature",
                "dynamic": false,
                "info": "",
                "list": false,
                "name": "temperature",
                "placeholder": "",
                "required": false,
                "show": true,
                "title_case": false,
                "trace_as_metadata": true,
                "type": "float",
                "value": 0.1
              },
              "template": {
                "_input_type": "MultilineInput",
                "advanced": true,
                "display_name": "Template",
                "dynamic": false,
                "info": "The template to use for formatting the data. It can contain the keys {text}, {sender} or any other key in the message data.",
                "input_types": [
                  "Message"
                ],
                "list": false,
                "load_from_db": false,
                "multiline": true,
                "name": "template",
                "placeholder": "",
                "required": false,
                "show": true,
                "title_case": false,
                "tool_mode": false,
                "trace_as_input": true,
                "trace_as_metadata": true,
                "type": "str",
                "value": "{sender_name}: {text}"
              },
              "timeout": {
                "_input_type": "IntInput",
                "advanced": true,
                "display_name": "Timeout",
                "dynamic": false,
                "info": "The timeout for requests to OpenAI completion API.",
                "list": false,
                "list_add_label": "Add More",
                "name": "timeout",
                "placeholder": "",
                "required": false,
                "show": true,
                "title_case": false,
                "tool_mode": false,
                "trace_as_metadata": true,
                "type": "int",
                "value": 700
              },
              "tools": {
                "_input_type": "HandleInput",
                "advanced": false,
                "display_name": "Tools",
                "dynamic": false,
                "info": "These are the tools that the agent can use to help with tasks.",
                "input_types": [
                  "Tool"
                ],
                "list": true,
                "name": "tools",
                "placeholder": "",
                "required": false,
                "show": true,
                "title_case": false,
                "trace_as_metadata": true,
                "type": "other",
                "value": ""
              },
              "verbose": {
                "_input_type": "BoolInput",
                "advanced": true,
                "display_name": "Verbose",
                "dynamic": false,
                "info": "",
                "list": false,
                "name": "verbose",
                "placeholder": "",
                "required": false,
                "show": true,
                "title_case": false,
                "trace_as_metadata": true,
                "type": "bool",
                "value": true
              }
            },
            "tool_mode": false
          },
          "type": "Agent"
        },
        "dragging": true,
        "height": 725,
        "id": "Agent-VEG7r",
        "measured": {
          "height": 725,
          "width": 320
        },
        "position": {
          "x": 2472.7748760933105,
          "y": 335.66187210240537
        },
        "positionAbsolute": {
          "x": 2472.7748760933105,
          "y": 335.66187210240537
        },
        "selected": false,
        "type": "genericNode",
        "width": 360
      },
      {
        "data": {
          "description": "Define the agent's instructions, then enter a task to complete using tools.",
          "display_name": "Local Expert Agent",
          "id": "Agent-Mb2Ep",
          "node": {
            "base_classes": [
              "Message"
            ],
            "beta": false,
            "conditional_paths": [],
            "custom_fields": {},
            "description": "Define the agent's instructions, then enter a task to complete using tools.",
            "display_name": "Local Expert Agent",
            "documentation": "",
            "edited": false,
            "field_order": [
              "agent_llm",
              "max_tokens",
              "model_kwargs",
              "json_mode",
              "output_schema",
              "model_name",
              "openai_api_base",
              "api_key",
              "temperature",
              "seed",
              "output_parser",
              "system_prompt",
              "tools",
              "input_value",
              "handle_parsing_errors",
              "verbose",
              "max_iterations",
              "agent_description",
              "memory",
              "sender",
              "sender_name",
              "n_messages",
              "session_id",
              "order",
              "template",
              "add_current_date_tool"
            ],
            "frozen": false,
            "icon": "bot",
            "legacy": false,
            "lf_version": "1.1.1",
            "metadata": {},
            "output_types": [],
            "outputs": [
              {
                "allows_loop": false,
                "cache": true,
                "display_name": "Response",
                "method": "message_response",
                "name": "response",
                "selected": "Message",
                "tool_mode": true,
                "types": ["Message"],
                "value": "__UNDEFINED__"
              }
            ],
            "pinned": false,
            "template": {
              "_type": "Component",
              "add_current_date_tool": {
                "_input_type": "BoolInput",
                "advanced": true,
                "display_name": "Current Date",
                "dynamic": false,
                "info": "If true, will add a tool to the agent that returns the current date.",
                "list": false,
                "name": "add_current_date_tool",
                "placeholder": "",
                "required": false,
                "show": true,
                "title_case": false,
                "trace_as_metadata": true,
                "type": "bool",
                "value": true
              },
              "agent_description": {
                "_input_type": "MultilineInput",
                "advanced": true,
                "display_name": "Agent Description [Deprecated]",
                "dynamic": false,
                "info": "The description of the agent. This is only used when in Tool Mode. Defaults to 'A helpful assistant with access to the following tools:' and tools are added dynamically. This feature is deprecated and will be removed in future versions.",
                "input_types": [
                  "Message"
                ],
                "list": false,
                "load_from_db": false,
                "multiline": true,
                "name": "agent_description",
                "placeholder": "",
                "required": false,
                "show": true,
                "title_case": false,
                "tool_mode": false,
                "trace_as_input": true,
                "trace_as_metadata": true,
                "type": "str",
                "value": "A helpful assistant with access to the following tools:"
              },
              "agent_llm": {
                "_input_type": "DropdownInput",
                "advanced": false,
                "combobox": false,
                "display_name": "Model Provider",
                "dynamic": false,
                "info": "The provider of the language model that the agent will use to generate responses.",
                "input_types": [],
                "name": "agent_llm",
                "options": [
                  "Amazon Bedrock",
                  "Anthropic",
                  "Azure OpenAI",
                  "Google Generative AI",
                  "Groq",
                  "NVIDIA",
                  "OpenAI",
                  "SambaNova",
                  "Custom"
                ],
                "placeholder": "",
                "real_time_refresh": true,
                "required": false,
                "show": true,
                "title_case": false,
                "tool_mode": false,
                "trace_as_metadata": true,
                "type": "str",
                "value": "OpenAI"
              },
              "api_key": {
                "_input_type": "SecretStrInput",
                "advanced": false,
                "display_name": "OpenAI API Key",
                "dynamic": false,
                "info": "The OpenAI API Key to use for the OpenAI model.",
                "input_types": [
                  "Message"
                ],
                "load_from_db": true,
                "name": "api_key",
                "password": true,
                "placeholder": "",
                "required": true,
                "show": true,
                "title_case": false,
                "type": "str",
                "value": "OPENAI_API_KEY"
              },
              "code": {
                "advanced": true,
                "dynamic": true,
                "fileTypes": [],
                "file_path": "",
                "info": "",
                "list": false,
                "load_from_db": false,
                "multiline": true,
                "name": "code",
                "password": false,
                "placeholder": "",
                "required": true,
                "show": true,
                "title_case": false,
                "type": "code",
                "value": "from langchain_core.tools import StructuredTool\n\nfrom langflow.base.agents.agent import LCToolsAgentComponent\nfrom langflow.base.agents.events import ExceptionWithMessageError\nfrom langflow.base.models.model_input_constants import (\n    ALL_PROVIDER_FIELDS,\n    MODEL_DYNAMIC_UPDATE_FIELDS,\n    MODEL_PROVIDERS_DICT,\n)\nfrom langflow.base.models.model_utils import get_model_name\nfrom langflow.components.helpers import CurrentDateComponent\nfrom langflow.components.helpers.memory import MemoryComponent\nfrom langflow.components.langchain_utilities.tool_calling import ToolCallingAgentComponent\nfrom langflow.custom.custom_component.component import _get_component_toolkit\nfrom langflow.custom.utils import update_component_build_config\nfrom langflow.field_typing import Tool\nfrom langflow.io import BoolInput, DropdownInput, MultilineInput, Output\nfrom langflow.logging import logger\nfrom langflow.schema.dotdict import dotdict\nfrom langflow.schema.message import Message\n\n\ndef set_advanced_true(component_input):\n    component_input.advanced = True\n    return component_input\n\n\nclass AgentComponent(ToolCallingAgentComponent):\n    display_name: str = \"Agent\"\n    description: str = \"Define the agent's instructions, then enter a task to complete using tools.\"\n    icon = \"bot\"\n    beta = False\n    name = \"Agent\"\n\n    memory_inputs = [set_advanced_true(component_input) for component_input in MemoryComponent().inputs]\n\n    inputs = [\n        DropdownInput(\n            name=\"agent_llm\",\n            display_name=\"Model Provider\",\n            info=\"The provider of the language model that the agent will use to generate responses.\",\n            options=[*sorted(MODEL_PROVIDERS_DICT.keys()), \"Custom\"],\n            value=\"OpenAI\",\n            real_time_refresh=True,\n            input_types=[],\n        ),\n        *MODEL_PROVIDERS_DICT[\"OpenAI\"][\"inputs\"],\n        MultilineInput(\n            name=\"system_prompt\",\n            display_name=\"Agent Instructions\",\n            info=\"System Prompt: Initial instructions and context provided to guide the agent's behavior.\",\n            value=\"You are a helpful assistant that can use tools to answer questions and perform tasks.\",\n            advanced=False,\n        ),\n        *LCToolsAgentComponent._base_inputs,\n        *memory_inputs,\n        BoolInput(\n            name=\"add_current_date_tool\",\n            display_name=\"Current Date\",\n            advanced=True,\n            info=\"If true, will add a tool to the agent that returns the current date.\",\n            value=True,\n        ),\n    ]\n    outputs = [Output(name=\"response\", display_name=\"Response\", method=\"message_response\")]\n\n    async def message_response(self) -> Message:\n        try:\n            # Get LLM model and validate\n            llm_model, display_name = self.get_llm()\n            if llm_model is None:\n                msg = \"No language model selected. Please choose a model to proceed.\"\n                raise ValueError(msg)\n            self.model_name = get_model_name(llm_model, display_name=display_name)\n\n            # Get memory data\n            self.chat_history = await self.get_memory_data()\n\n            # Add current date tool if enabled\n            if self.add_current_date_tool:\n                if not isinstance(self.tools, list):  # type: ignore[has-type]\n                    self.tools = []\n                current_date_tool = (await CurrentDateComponent(**self.get_base_args()).to_toolkit()).pop(0)\n                if not isinstance(current_date_tool, StructuredTool):\n                    msg = \"CurrentDateComponent must be converted to a StructuredTool\"\n                    raise TypeError(msg)\n                self.tools.append(current_date_tool)\n\n            # Validate tools\n            if not self.tools:\n                msg = \"Tools are required to run the agent. Please add at least one tool.\"\n                raise ValueError(msg)\n\n            # Set up and run agent\n            self.set(\n                llm=llm_model,\n                tools=self.tools,\n                chat_history=self.chat_history,\n                input_value=self.input_value,\n                system_prompt=self.system_prompt,\n            )\n            agent = self.create_agent_runnable()\n            return await self.run_agent(agent)\n\n        except (ValueError, TypeError, KeyError) as e:\n            logger.error(f\"{type(e).__name__}: {e!s}\")\n            raise\n        except ExceptionWithMessageError as e:\n            logger.error(f\"ExceptionWithMessageError occurred: {e}\")\n            raise\n        except Exception as e:\n            logger.error(f\"Unexpected error: {e!s}\")\n            raise\n\n    async def get_memory_data(self):\n        memory_kwargs = {\n            component_input.name: getattr(self, f\"{component_input.name}\") for component_input in self.memory_inputs\n        }\n        # filter out empty values\n        memory_kwargs = {k: v for k, v in memory_kwargs.items() if v}\n\n        return await MemoryComponent(**self.get_base_args()).set(**memory_kwargs).retrieve_messages()\n\n    def get_llm(self):\n        if not isinstance(self.agent_llm, str):\n            return self.agent_llm, None\n\n        try:\n            provider_info = MODEL_PROVIDERS_DICT.get(self.agent_llm)\n            if not provider_info:\n                msg = f\"Invalid model provider: {self.agent_llm}\"\n                raise ValueError(msg)\n\n            component_class = provider_info.get(\"component_class\")\n            display_name = component_class.display_name\n            inputs = provider_info.get(\"inputs\")\n            prefix = provider_info.get(\"prefix\", \"\")\n\n            return self._build_llm_model(component_class, inputs, prefix), display_name\n\n        except Exception as e:\n            logger.error(f\"Error building {self.agent_llm} language model: {e!s}\")\n            msg = f\"Failed to initialize language model: {e!s}\"\n            raise ValueError(msg) from e\n\n    def _build_llm_model(self, component, inputs, prefix=\"\"):\n        model_kwargs = {input_.name: getattr(self, f\"{prefix}{input_.name}\") for input_ in inputs}\n        return component.set(**model_kwargs).build_model()\n\n    def set_component_params(self, component):\n        provider_info = MODEL_PROVIDERS_DICT.get(self.agent_llm)\n        if provider_info:\n            inputs = provider_info.get(\"inputs\")\n            prefix = provider_info.get(\"prefix\")\n            model_kwargs = {input_.name: getattr(self, f\"{prefix}{input_.name}\") for input_ in inputs}\n\n            return component.set(**model_kwargs)\n        return component\n\n    def delete_fields(self, build_config: dotdict, fields: dict | list[str]) -> None:\n        \"\"\"Delete specified fields from build_config.\"\"\"\n        for field in fields:\n            build_config.pop(field, None)\n\n    def update_input_types(self, build_config: dotdict) -> dotdict:\n        \"\"\"Update input types for all fields in build_config.\"\"\"\n        for key, value in build_config.items():\n            if isinstance(value, dict):\n                if value.get(\"input_types\") is None:\n                    build_config[key][\"input_types\"] = []\n            elif hasattr(value, \"input_types\") and value.input_types is None:\n                value.input_types = []\n        return build_config\n\n    async def update_build_config(\n        self, build_config: dotdict, field_value: str, field_name: str | None = None\n    ) -> dotdict:\n        # Iterate over all providers in the MODEL_PROVIDERS_DICT\n        # Existing logic for updating build_config\n        if field_name in (\"agent_llm\",):\n            build_config[\"agent_llm\"][\"value\"] = field_value\n            provider_info = MODEL_PROVIDERS_DICT.get(field_value)\n            if provider_info:\n                component_class = provider_info.get(\"component_class\")\n                if component_class and hasattr(component_class, \"update_build_config\"):\n                    # Call the component class's update_build_config method\n                    build_config = await update_component_build_config(\n                        component_class, build_config, field_value, \"model_name\"\n                    )\n\n            provider_configs: dict[str, tuple[dict, list[dict]]] = {\n                provider: (\n                    MODEL_PROVIDERS_DICT[provider][\"fields\"],\n                    [\n                        MODEL_PROVIDERS_DICT[other_provider][\"fields\"]\n                        for other_provider in MODEL_PROVIDERS_DICT\n                        if other_provider != provider\n                    ],\n                )\n                for provider in MODEL_PROVIDERS_DICT\n            }\n            if field_value in provider_configs:\n                fields_to_add, fields_to_delete = provider_configs[field_value]\n\n                # Delete fields from other providers\n                for fields in fields_to_delete:\n                    self.delete_fields(build_config, fields)\n\n                # Add provider-specific fields\n                if field_value == \"OpenAI\" and not any(field in build_config for field in fields_to_add):\n                    build_config.update(fields_to_add)\n                else:\n                    build_config.update(fields_to_add)\n                # Reset input types for agent_llm\n                build_config[\"agent_llm\"][\"input_types\"] = []\n            elif field_value == \"Custom\":\n                # Delete all provider fields\n                self.delete_fields(build_config, ALL_PROVIDER_FIELDS)\n                # Update with custom component\n                custom_component = DropdownInput(\n                    name=\"agent_llm\",\n                    display_name=\"Language Model\",\n                    options=[*sorted(MODEL_PROVIDERS_DICT.keys()), \"Custom\"],\n                    value=\"Custom\",\n                    real_time_refresh=True,\n                    input_types=[\"LanguageModel\"],\n                )\n                build_config.update({\"agent_llm\": custom_component.to_dict()})\n            # Update input types for all fields\n            build_config = self.update_input_types(build_config)\n\n            # Validate required keys\n            default_keys = [\n                \"code\",\n                \"_type\",\n                \"agent_llm\",\n                \"tools\",\n                \"input_value\",\n                \"add_current_date_tool\",\n                \"system_prompt\",\n                \"agent_description\",\n                \"max_iterations\",\n                \"handle_parsing_errors\",\n                \"verbose\",\n            ]\n            missing_keys = [key for key in default_keys if key not in build_config]\n            if missing_keys:\n                msg = f\"Missing required keys in build_config: {missing_keys}\"\n                raise ValueError(msg)\n        if (\n            isinstance(self.agent_llm, str)\n            and self.agent_llm in MODEL_PROVIDERS_DICT\n            and field_name in MODEL_DYNAMIC_UPDATE_FIELDS\n        ):\n            provider_info = MODEL_PROVIDERS_DICT.get(self.agent_llm)\n            if provider_info:\n                component_class = provider_info.get(\"component_class\")\n                component_class = self.set_component_params(component_class)\n                prefix = provider_info.get(\"prefix\")\n                if component_class and hasattr(component_class, \"update_build_config\"):\n                    # Call each component class's update_build_config method\n                    # remove the prefix from the field_name\n                    if isinstance(field_name, str) and isinstance(prefix, str):\n                        field_name = field_name.replace(prefix, \"\")\n                    build_config = await update_component_build_config(\n                        component_class, build_config, field_value, \"model_name\"\n                    )\n        return dotdict({k: v.to_dict() if hasattr(v, \"to_dict\") else v for k, v in build_config.items()})\n\n    async def to_toolkit(self) -> list[Tool]:\n        component_toolkit = _get_component_toolkit()\n        tools_names = self._build_tools_names()\n        agent_description = self.get_tool_description()\n        # TODO: Agent Description Depreciated Feature to be removed\n        description = f\"{agent_description}{tools_names}\"\n        tools = component_toolkit(component=self).get_tools(\n            tool_name=self.get_tool_name(), tool_description=description, callbacks=self.get_langchain_callbacks()\n        )\n        if hasattr(self, \"tools_metadata\"):\n            tools = component_toolkit(component=self, metadata=self.tools_metadata).update_tools_metadata(tools=tools)\n        return tools\n"
              },
              "handle_parsing_errors": {
                "_input_type": "BoolInput",
                "advanced": true,
                "display_name": "Handle Parse Errors",
                "dynamic": false,
                "info": "Should the Agent fix errors when reading user input for better processing?",
                "list": false,
                "name": "handle_parsing_errors",
                "placeholder": "",
                "required": false,
                "show": true,
                "title_case": false,
                "trace_as_metadata": true,
                "type": "bool",
                "value": true
              },
              "input_value": {
                "_input_type": "MessageTextInput",
                "advanced": false,
                "display_name": "Input",
                "dynamic": false,
                "info": "The input provided by the user for the agent to process.",
                "input_types": [
                  "Message"
                ],
                "list": false,
                "load_from_db": false,
                "name": "input_value",
                "placeholder": "",
                "required": false,
                "show": true,
                "title_case": false,
                "tool_mode": true,
                "trace_as_input": true,
                "trace_as_metadata": true,
                "type": "str",
                "value": ""
              },
              "json_mode": {
                "_input_type": "BoolInput",
                "advanced": true,
                "display_name": "JSON Mode",
                "dynamic": false,
                "info": "If True, it will output JSON regardless of passing a schema.",
                "list": false,
                "name": "json_mode",
                "placeholder": "",
                "required": false,
                "show": true,
                "title_case": false,
                "trace_as_metadata": true,
                "type": "bool",
                "value": false
              },
              "max_iterations": {
                "_input_type": "IntInput",
                "advanced": true,
                "display_name": "Max Iterations",
                "dynamic": false,
                "info": "The maximum number of attempts the agent can make to complete its task before it stops.",
                "list": false,
                "name": "max_iterations",
                "placeholder": "",
                "required": false,
                "show": true,
                "title_case": false,
                "trace_as_metadata": true,
                "type": "int",
                "value": 15
              },
              "max_retries": {
                "_input_type": "IntInput",
                "advanced": true,
                "display_name": "Max Retries",
                "dynamic": false,
                "info": "The maximum number of retries to make when generating.",
                "list": false,
                "list_add_label": "Add More",
                "name": "max_retries",
                "placeholder": "",
                "required": false,
                "show": true,
                "title_case": false,
                "tool_mode": false,
                "trace_as_metadata": true,
                "type": "int",
                "value": 5
              },
              "max_tokens": {
                "_input_type": "IntInput",
                "advanced": true,
                "display_name": "Max Tokens",
                "dynamic": false,
                "info": "The maximum number of tokens to generate. Set to 0 for unlimited tokens.",
                "list": false,
                "name": "max_tokens",
                "placeholder": "",
                "range_spec": {
                  "max": 128000,
                  "min": 0,
                  "step": 0.1,
                  "step_type": "float"
                },
                "required": false,
                "show": true,
                "title_case": false,
                "trace_as_metadata": true,
                "type": "int",
                "value": ""
              },
              "memory": {
                "_input_type": "HandleInput",
                "advanced": true,
                "display_name": "External Memory",
                "dynamic": false,
                "info": "Retrieve messages from an external memory. If empty, it will use the Langflow tables.",
                "input_types": [
                  "Memory"
                ],
                "list": false,
                "name": "memory",
                "placeholder": "",
                "required": false,
                "show": true,
                "title_case": false,
                "trace_as_metadata": true,
                "type": "other",
                "value": ""
              },
              "model_kwargs": {
                "_input_type": "DictInput",
                "advanced": true,
                "display_name": "Model Kwargs",
                "dynamic": false,
                "info": "Additional keyword arguments to pass to the model.",
                "list": false,
                "name": "model_kwargs",
                "placeholder": "",
                "required": false,
                "show": true,
                "title_case": false,
                "trace_as_input": true,
                "type": "dict",
                "value": {}
              },
              "model_name": {
                "_input_type": "DropdownInput",
                "advanced": false,
                "combobox": true,
                "display_name": "Model Name",
                "dynamic": false,
                "info": "To see the model names, first choose a provider. Then, enter your API key and click the refresh button next to the model name.",
                "name": "model_name",
                "options": [
                  "gpt-4o-mini",
                  "gpt-4o",
                  "gpt-4-turbo",
                  "gpt-4-turbo-preview",
                  "gpt-4",
                  "gpt-3.5-turbo",
                  "gpt-3.5-turbo-0125"
                ],
                "placeholder": "",
                "required": false,
                "show": true,
                "title_case": false,
                "tool_mode": false,
                "trace_as_metadata": true,
                "type": "str",
                "value": "gpt-4o-mini"
              },
              "n_messages": {
                "_input_type": "IntInput",
                "advanced": true,
                "display_name": "Number of Messages",
                "dynamic": false,
                "info": "Number of messages to retrieve.",
                "list": false,
                "name": "n_messages",
                "placeholder": "",
                "required": false,
                "show": true,
                "title_case": false,
                "trace_as_metadata": true,
                "type": "int",
                "value": 100
              },
              "openai_api_base": {
                "_input_type": "StrInput",
                "advanced": true,
                "display_name": "OpenAI API Base",
                "dynamic": false,
                "info": "The base URL of the OpenAI API. Defaults to https://api.openai.com/v1. You can change this to use other APIs like JinaChat, LocalAI and Prem.",
                "list": false,
                "load_from_db": false,
                "name": "openai_api_base",
                "placeholder": "",
                "required": false,
                "show": true,
                "title_case": false,
                "trace_as_metadata": true,
                "type": "str",
                "value": ""
              },
              "order": {
                "_input_type": "DropdownInput",
                "advanced": true,
                "combobox": false,
                "display_name": "Order",
                "dynamic": false,
                "info": "Order of the messages.",
                "name": "order",
                "options": [
                  "Ascending",
                  "Descending"
                ],
                "placeholder": "",
                "required": false,
                "show": true,
                "title_case": false,
                "tool_mode": false,
                "trace_as_metadata": true,
                "type": "str",
                "value": "Ascending"
              },
              "seed": {
                "_input_type": "IntInput",
                "advanced": true,
                "display_name": "Seed",
                "dynamic": false,
                "info": "The seed controls the reproducibility of the job.",
                "list": false,
                "name": "seed",
                "placeholder": "",
                "required": false,
                "show": true,
                "title_case": false,
                "trace_as_metadata": true,
                "type": "int",
                "value": 1
              },
              "sender": {
                "_input_type": "DropdownInput",
                "advanced": true,
                "combobox": false,
                "display_name": "Sender Type",
                "dynamic": false,
                "info": "Filter by sender type.",
                "name": "sender",
                "options": [
                  "Machine",
                  "User",
                  "Machine and User"
                ],
                "placeholder": "",
                "required": false,
                "show": true,
                "title_case": false,
                "tool_mode": false,
                "trace_as_metadata": true,
                "type": "str",
                "value": "Machine and User"
              },
              "sender_name": {
                "_input_type": "MessageTextInput",
                "advanced": true,
                "display_name": "Sender Name",
                "dynamic": false,
                "info": "Filter by sender name.",
                "input_types": [
                  "Message"
                ],
                "list": false,
                "load_from_db": false,
                "name": "sender_name",
                "placeholder": "",
                "required": false,
                "show": true,
                "title_case": false,
                "tool_mode": false,
                "trace_as_input": true,
                "trace_as_metadata": true,
                "type": "str",
                "value": ""
              },
              "session_id": {
                "_input_type": "MessageTextInput",
                "advanced": true,
                "display_name": "Session ID",
                "dynamic": false,
                "info": "The session ID of the chat. If empty, the current session ID parameter will be used.",
                "input_types": [
                  "Message"
                ],
                "list": false,
                "load_from_db": false,
                "name": "session_id",
                "placeholder": "",
                "required": false,
                "show": true,
                "title_case": false,
                "tool_mode": false,
                "trace_as_input": true,
                "trace_as_metadata": true,
                "type": "str",
                "value": ""
              },
              "system_prompt": {
                "_input_type": "MultilineInput",
                "advanced": false,
                "display_name": "Agent Instructions",
                "dynamic": false,
                "info": "System Prompt: Initial instructions and context provided to guide the agent's behavior.",
                "input_types": [
                  "Message"
                ],
                "list": false,
                "load_from_db": false,
                "multiline": true,
                "name": "system_prompt",
                "placeholder": "",
                "required": false,
                "show": true,
                "title_case": false,
                "tool_mode": false,
                "trace_as_input": true,
                "trace_as_metadata": true,
                "type": "str",
                "value": "You are a knowledgeable Local Expert with extensive information about the selected city, its attractions, and customs. Your goal is to provide the BEST insights about the city. Compile an in-depth guide for travelers, including key attractions, local customs, special events, and daily activity recommendations. Focus on hidden gems and local hotspots. Your final output should be a comprehensive city guide, rich in cultural insights and practical tips."
              },
              "temperature": {
                "_input_type": "FloatInput",
                "advanced": true,
                "display_name": "Temperature",
                "dynamic": false,
                "info": "",
                "list": false,
                "name": "temperature",
                "placeholder": "",
                "required": false,
                "show": true,
                "title_case": false,
                "trace_as_metadata": true,
                "type": "float",
                "value": 0.1
              },
              "template": {
                "_input_type": "MultilineInput",
                "advanced": true,
                "display_name": "Template",
                "dynamic": false,
                "info": "The template to use for formatting the data. It can contain the keys {text}, {sender} or any other key in the message data.",
                "input_types": [
                  "Message"
                ],
                "list": false,
                "load_from_db": false,
                "multiline": true,
                "name": "template",
                "placeholder": "",
                "required": false,
                "show": true,
                "title_case": false,
                "tool_mode": false,
                "trace_as_input": true,
                "trace_as_metadata": true,
                "type": "str",
                "value": "{sender_name}: {text}"
              },
              "timeout": {
                "_input_type": "IntInput",
                "advanced": true,
                "display_name": "Timeout",
                "dynamic": false,
                "info": "The timeout for requests to OpenAI completion API.",
                "list": false,
                "list_add_label": "Add More",
                "name": "timeout",
                "placeholder": "",
                "required": false,
                "show": true,
                "title_case": false,
                "tool_mode": false,
                "trace_as_metadata": true,
                "type": "int",
                "value": 700
              },
              "tools": {
                "_input_type": "HandleInput",
                "advanced": false,
                "display_name": "Tools",
                "dynamic": false,
                "info": "These are the tools that the agent can use to help with tasks.",
                "input_types": [
                  "Tool"
                ],
                "list": true,
                "name": "tools",
                "placeholder": "",
                "required": false,
                "show": true,
                "title_case": false,
                "trace_as_metadata": true,
                "type": "other",
                "value": ""
              },
              "verbose": {
                "_input_type": "BoolInput",
                "advanced": true,
                "display_name": "Verbose",
                "dynamic": false,
                "info": "",
                "list": false,
                "name": "verbose",
                "placeholder": "",
                "required": false,
                "show": true,
                "title_case": false,
                "trace_as_metadata": true,
                "type": "bool",
                "value": true
              }
            },
            "tool_mode": false
          },
          "type": "Agent"
        },
        "dragging": false,
        "height": 725,
        "id": "Agent-Mb2Ep",
        "measured": {
          "height": 725,
          "width": 320
        },
        "position": {
          "x": 3185.66991544494,
          "y": 355.95841004876377
        },
        "positionAbsolute": {
          "x": 3185.66991544494,
          "y": 355.95841004876377
        },
        "selected": false,
        "type": "genericNode",
        "width": 360
      },
      {
        "data": {
          "description": "Define the agent's instructions, then enter a task to complete using tools.",
          "display_name": "Travel Concierge Agent",
          "id": "Agent-8PETJ",
          "node": {
            "base_classes": [
              "Message"
            ],
            "beta": false,
            "conditional_paths": [],
            "custom_fields": {},
            "description": "Define the agent's instructions, then enter a task to complete using tools.",
            "display_name": "Travel Concierge Agent",
            "documentation": "",
            "edited": false,
            "field_order": [
              "agent_llm",
              "max_tokens",
              "model_kwargs",
              "json_mode",
              "output_schema",
              "model_name",
              "openai_api_base",
              "api_key",
              "temperature",
              "seed",
              "output_parser",
              "system_prompt",
              "tools",
              "input_value",
              "handle_parsing_errors",
              "verbose",
              "max_iterations",
              "agent_description",
              "memory",
              "sender",
              "sender_name",
              "n_messages",
              "session_id",
              "order",
              "template",
              "add_current_date_tool"
            ],
            "frozen": false,
            "icon": "bot",
            "legacy": false,
            "lf_version": "1.1.1",
            "metadata": {},
            "output_types": [],
            "outputs": [
              {
                "allows_loop": false,
                "cache": true,
                "display_name": "Response",
                "method": "message_response",
                "name": "response",
                "selected": "Message",
                "tool_mode": true,
                "types": ["Message"],
                "value": "__UNDEFINED__"
              }
            ],
            "pinned": false,
            "template": {
              "_type": "Component",
              "add_current_date_tool": {
                "_input_type": "BoolInput",
                "advanced": true,
                "display_name": "Current Date",
                "dynamic": false,
                "info": "If true, will add a tool to the agent that returns the current date.",
                "list": false,
                "name": "add_current_date_tool",
                "placeholder": "",
                "required": false,
                "show": true,
                "title_case": false,
                "trace_as_metadata": true,
                "type": "bool",
                "value": true
              },
              "agent_description": {
                "_input_type": "MultilineInput",
                "advanced": true,
                "display_name": "Agent Description [Deprecated]",
                "dynamic": false,
                "info": "The description of the agent. This is only used when in Tool Mode. Defaults to 'A helpful assistant with access to the following tools:' and tools are added dynamically. This feature is deprecated and will be removed in future versions.",
                "input_types": [
                  "Message"
                ],
                "list": false,
                "load_from_db": false,
                "multiline": true,
                "name": "agent_description",
                "placeholder": "",
                "required": false,
                "show": true,
                "title_case": false,
                "tool_mode": false,
                "trace_as_input": true,
                "trace_as_metadata": true,
                "type": "str",
                "value": "A helpful assistant with access to the following tools:"
              },
              "agent_llm": {
                "_input_type": "DropdownInput",
                "advanced": false,
                "combobox": false,
                "display_name": "Model Provider",
                "dynamic": false,
                "info": "The provider of the language model that the agent will use to generate responses.",
                "input_types": [],
                "name": "agent_llm",
                "options": [
                  "Amazon Bedrock",
                  "Anthropic",
                  "Azure OpenAI",
                  "Google Generative AI",
                  "Groq",
                  "NVIDIA",
                  "OpenAI",
                  "SambaNova",
                  "Custom"
                ],
                "placeholder": "",
                "real_time_refresh": true,
                "required": false,
                "show": true,
                "title_case": false,
                "tool_mode": false,
                "trace_as_metadata": true,
                "type": "str",
                "value": "OpenAI"
              },
              "api_key": {
                "_input_type": "SecretStrInput",
                "advanced": false,
                "display_name": "OpenAI API Key",
                "dynamic": false,
                "info": "The OpenAI API Key to use for the OpenAI model.",
                "input_types": [
                  "Message"
                ],
                "load_from_db": true,
                "name": "api_key",
                "password": true,
                "placeholder": "",
                "required": true,
                "show": true,
                "title_case": false,
                "type": "str",
                "value": "OPENAI_API_KEY"
              },
              "code": {
                "advanced": true,
                "dynamic": true,
                "fileTypes": [],
                "file_path": "",
                "info": "",
                "list": false,
                "load_from_db": false,
                "multiline": true,
                "name": "code",
                "password": false,
                "placeholder": "",
                "required": true,
                "show": true,
                "title_case": false,
                "type": "code",
                "value": "from langchain_core.tools import StructuredTool\n\nfrom langflow.base.agents.agent import LCToolsAgentComponent\nfrom langflow.base.agents.events import ExceptionWithMessageError\nfrom langflow.base.models.model_input_constants import (\n    ALL_PROVIDER_FIELDS,\n    MODEL_DYNAMIC_UPDATE_FIELDS,\n    MODEL_PROVIDERS_DICT,\n)\nfrom langflow.base.models.model_utils import get_model_name\nfrom langflow.components.helpers import CurrentDateComponent\nfrom langflow.components.helpers.memory import MemoryComponent\nfrom langflow.components.langchain_utilities.tool_calling import ToolCallingAgentComponent\nfrom langflow.custom.custom_component.component import _get_component_toolkit\nfrom langflow.custom.utils import update_component_build_config\nfrom langflow.field_typing import Tool\nfrom langflow.io import BoolInput, DropdownInput, MultilineInput, Output\nfrom langflow.logging import logger\nfrom langflow.schema.dotdict import dotdict\nfrom langflow.schema.message import Message\n\n\ndef set_advanced_true(component_input):\n    component_input.advanced = True\n    return component_input\n\n\nclass AgentComponent(ToolCallingAgentComponent):\n    display_name: str = \"Agent\"\n    description: str = \"Define the agent's instructions, then enter a task to complete using tools.\"\n    icon = \"bot\"\n    beta = False\n    name = \"Agent\"\n\n    memory_inputs = [set_advanced_true(component_input) for component_input in MemoryComponent().inputs]\n\n    inputs = [\n        DropdownInput(\n            name=\"agent_llm\",\n            display_name=\"Model Provider\",\n            info=\"The provider of the language model that the agent will use to generate responses.\",\n            options=[*sorted(MODEL_PROVIDERS_DICT.keys()), \"Custom\"],\n            value=\"OpenAI\",\n            real_time_refresh=True,\n            input_types=[],\n        ),\n        *MODEL_PROVIDERS_DICT[\"OpenAI\"][\"inputs\"],\n        MultilineInput(\n            name=\"system_prompt\",\n            display_name=\"Agent Instructions\",\n            info=\"System Prompt: Initial instructions and context provided to guide the agent's behavior.\",\n            value=\"You are a helpful assistant that can use tools to answer questions and perform tasks.\",\n            advanced=False,\n        ),\n        *LCToolsAgentComponent._base_inputs,\n        *memory_inputs,\n        BoolInput(\n            name=\"add_current_date_tool\",\n            display_name=\"Current Date\",\n            advanced=True,\n            info=\"If true, will add a tool to the agent that returns the current date.\",\n            value=True,\n        ),\n    ]\n    outputs = [Output(name=\"response\", display_name=\"Response\", method=\"message_response\")]\n\n    async def message_response(self) -> Message:\n        try:\n            # Get LLM model and validate\n            llm_model, display_name = self.get_llm()\n            if llm_model is None:\n                msg = \"No language model selected. Please choose a model to proceed.\"\n                raise ValueError(msg)\n            self.model_name = get_model_name(llm_model, display_name=display_name)\n\n            # Get memory data\n            self.chat_history = await self.get_memory_data()\n\n            # Add current date tool if enabled\n            if self.add_current_date_tool:\n                if not isinstance(self.tools, list):  # type: ignore[has-type]\n                    self.tools = []\n                current_date_tool = (await CurrentDateComponent(**self.get_base_args()).to_toolkit()).pop(0)\n                if not isinstance(current_date_tool, StructuredTool):\n                    msg = \"CurrentDateComponent must be converted to a StructuredTool\"\n                    raise TypeError(msg)\n                self.tools.append(current_date_tool)\n\n            # Validate tools\n            if not self.tools:\n                msg = \"Tools are required to run the agent. Please add at least one tool.\"\n                raise ValueError(msg)\n\n            # Set up and run agent\n            self.set(\n                llm=llm_model,\n                tools=self.tools,\n                chat_history=self.chat_history,\n                input_value=self.input_value,\n                system_prompt=self.system_prompt,\n            )\n            agent = self.create_agent_runnable()\n            return await self.run_agent(agent)\n\n        except (ValueError, TypeError, KeyError) as e:\n            logger.error(f\"{type(e).__name__}: {e!s}\")\n            raise\n        except ExceptionWithMessageError as e:\n            logger.error(f\"ExceptionWithMessageError occurred: {e}\")\n            raise\n        except Exception as e:\n            logger.error(f\"Unexpected error: {e!s}\")\n            raise\n\n    async def get_memory_data(self):\n        memory_kwargs = {\n            component_input.name: getattr(self, f\"{component_input.name}\") for component_input in self.memory_inputs\n        }\n        # filter out empty values\n        memory_kwargs = {k: v for k, v in memory_kwargs.items() if v}\n\n        return await MemoryComponent(**self.get_base_args()).set(**memory_kwargs).retrieve_messages()\n\n    def get_llm(self):\n        if not isinstance(self.agent_llm, str):\n            return self.agent_llm, None\n\n        try:\n            provider_info = MODEL_PROVIDERS_DICT.get(self.agent_llm)\n            if not provider_info:\n                msg = f\"Invalid model provider: {self.agent_llm}\"\n                raise ValueError(msg)\n\n            component_class = provider_info.get(\"component_class\")\n            display_name = component_class.display_name\n            inputs = provider_info.get(\"inputs\")\n            prefix = provider_info.get(\"prefix\", \"\")\n\n            return self._build_llm_model(component_class, inputs, prefix), display_name\n\n        except Exception as e:\n            logger.error(f\"Error building {self.agent_llm} language model: {e!s}\")\n            msg = f\"Failed to initialize language model: {e!s}\"\n            raise ValueError(msg) from e\n\n    def _build_llm_model(self, component, inputs, prefix=\"\"):\n        model_kwargs = {input_.name: getattr(self, f\"{prefix}{input_.name}\") for input_ in inputs}\n        return component.set(**model_kwargs).build_model()\n\n    def set_component_params(self, component):\n        provider_info = MODEL_PROVIDERS_DICT.get(self.agent_llm)\n        if provider_info:\n            inputs = provider_info.get(\"inputs\")\n            prefix = provider_info.get(\"prefix\")\n            model_kwargs = {input_.name: getattr(self, f\"{prefix}{input_.name}\") for input_ in inputs}\n\n            return component.set(**model_kwargs)\n        return component\n\n    def delete_fields(self, build_config: dotdict, fields: dict | list[str]) -> None:\n        \"\"\"Delete specified fields from build_config.\"\"\"\n        for field in fields:\n            build_config.pop(field, None)\n\n    def update_input_types(self, build_config: dotdict) -> dotdict:\n        \"\"\"Update input types for all fields in build_config.\"\"\"\n        for key, value in build_config.items():\n            if isinstance(value, dict):\n                if value.get(\"input_types\") is None:\n                    build_config[key][\"input_types\"] = []\n            elif hasattr(value, \"input_types\") and value.input_types is None:\n                value.input_types = []\n        return build_config\n\n    async def update_build_config(\n        self, build_config: dotdict, field_value: str, field_name: str | None = None\n    ) -> dotdict:\n        # Iterate over all providers in the MODEL_PROVIDERS_DICT\n        # Existing logic for updating build_config\n        if field_name in (\"agent_llm\",):\n            build_config[\"agent_llm\"][\"value\"] = field_value\n            provider_info = MODEL_PROVIDERS_DICT.get(field_value)\n            if provider_info:\n                component_class = provider_info.get(\"component_class\")\n                if component_class and hasattr(component_class, \"update_build_config\"):\n                    # Call the component class's update_build_config method\n                    build_config = await update_component_build_config(\n                        component_class, build_config, field_value, \"model_name\"\n                    )\n\n            provider_configs: dict[str, tuple[dict, list[dict]]] = {\n                provider: (\n                    MODEL_PROVIDERS_DICT[provider][\"fields\"],\n                    [\n                        MODEL_PROVIDERS_DICT[other_provider][\"fields\"]\n                        for other_provider in MODEL_PROVIDERS_DICT\n                        if other_provider != provider\n                    ],\n                )\n                for provider in MODEL_PROVIDERS_DICT\n            }\n            if field_value in provider_configs:\n                fields_to_add, fields_to_delete = provider_configs[field_value]\n\n                # Delete fields from other providers\n                for fields in fields_to_delete:\n                    self.delete_fields(build_config, fields)\n\n                # Add provider-specific fields\n                if field_value == \"OpenAI\" and not any(field in build_config for field in fields_to_add):\n                    build_config.update(fields_to_add)\n                else:\n                    build_config.update(fields_to_add)\n                # Reset input types for agent_llm\n                build_config[\"agent_llm\"][\"input_types\"] = []\n            elif field_value == \"Custom\":\n                # Delete all provider fields\n                self.delete_fields(build_config, ALL_PROVIDER_FIELDS)\n                # Update with custom component\n                custom_component = DropdownInput(\n                    name=\"agent_llm\",\n                    display_name=\"Language Model\",\n                    options=[*sorted(MODEL_PROVIDERS_DICT.keys()), \"Custom\"],\n                    value=\"Custom\",\n                    real_time_refresh=True,\n                    input_types=[\"LanguageModel\"],\n                )\n                build_config.update({\"agent_llm\": custom_component.to_dict()})\n            # Update input types for all fields\n            build_config = self.update_input_types(build_config)\n\n            # Validate required keys\n            default_keys = [\n                \"code\",\n                \"_type\",\n                \"agent_llm\",\n                \"tools\",\n                \"input_value\",\n                \"add_current_date_tool\",\n                \"system_prompt\",\n                \"agent_description\",\n                \"max_iterations\",\n                \"handle_parsing_errors\",\n                \"verbose\",\n            ]\n            missing_keys = [key for key in default_keys if key not in build_config]\n            if missing_keys:\n                msg = f\"Missing required keys in build_config: {missing_keys}\"\n                raise ValueError(msg)\n        if (\n            isinstance(self.agent_llm, str)\n            and self.agent_llm in MODEL_PROVIDERS_DICT\n            and field_name in MODEL_DYNAMIC_UPDATE_FIELDS\n        ):\n            provider_info = MODEL_PROVIDERS_DICT.get(self.agent_llm)\n            if provider_info:\n                component_class = provider_info.get(\"component_class\")\n                component_class = self.set_component_params(component_class)\n                prefix = provider_info.get(\"prefix\")\n                if component_class and hasattr(component_class, \"update_build_config\"):\n                    # Call each component class's update_build_config method\n                    # remove the prefix from the field_name\n                    if isinstance(field_name, str) and isinstance(prefix, str):\n                        field_name = field_name.replace(prefix, \"\")\n                    build_config = await update_component_build_config(\n                        component_class, build_config, field_value, \"model_name\"\n                    )\n        return dotdict({k: v.to_dict() if hasattr(v, \"to_dict\") else v for k, v in build_config.items()})\n\n    async def to_toolkit(self) -> list[Tool]:\n        component_toolkit = _get_component_toolkit()\n        tools_names = self._build_tools_names()\n        agent_description = self.get_tool_description()\n        # TODO: Agent Description Depreciated Feature to be removed\n        description = f\"{agent_description}{tools_names}\"\n        tools = component_toolkit(component=self).get_tools(\n            tool_name=self.get_tool_name(), tool_description=description, callbacks=self.get_langchain_callbacks()\n        )\n        if hasattr(self, \"tools_metadata\"):\n            tools = component_toolkit(component=self, metadata=self.tools_metadata).update_tools_metadata(tools=tools)\n        return tools\n"
              },
              "handle_parsing_errors": {
                "_input_type": "BoolInput",
                "advanced": true,
                "display_name": "Handle Parse Errors",
                "dynamic": false,
                "info": "Should the Agent fix errors when reading user input for better processing?",
                "list": false,
                "name": "handle_parsing_errors",
                "placeholder": "",
                "required": false,
                "show": true,
                "title_case": false,
                "trace_as_metadata": true,
                "type": "bool",
                "value": true
              },
              "input_value": {
                "_input_type": "MessageTextInput",
                "advanced": false,
                "display_name": "Input",
                "dynamic": false,
                "info": "The input provided by the user for the agent to process.",
                "input_types": [
                  "Message"
                ],
                "list": false,
                "load_from_db": false,
                "name": "input_value",
                "placeholder": "",
                "required": false,
                "show": true,
                "title_case": false,
                "tool_mode": true,
                "trace_as_input": true,
                "trace_as_metadata": true,
                "type": "str",
                "value": ""
              },
              "json_mode": {
                "_input_type": "BoolInput",
                "advanced": true,
                "display_name": "JSON Mode",
                "dynamic": false,
                "info": "If True, it will output JSON regardless of passing a schema.",
                "list": false,
                "name": "json_mode",
                "placeholder": "",
                "required": false,
                "show": true,
                "title_case": false,
                "trace_as_metadata": true,
                "type": "bool",
                "value": false
              },
              "max_iterations": {
                "_input_type": "IntInput",
                "advanced": true,
                "display_name": "Max Iterations",
                "dynamic": false,
                "info": "The maximum number of attempts the agent can make to complete its task before it stops.",
                "list": false,
                "name": "max_iterations",
                "placeholder": "",
                "required": false,
                "show": true,
                "title_case": false,
                "trace_as_metadata": true,
                "type": "int",
                "value": 15
              },
              "max_retries": {
                "_input_type": "IntInput",
                "advanced": true,
                "display_name": "Max Retries",
                "dynamic": false,
                "info": "The maximum number of retries to make when generating.",
                "list": false,
                "list_add_label": "Add More",
                "name": "max_retries",
                "placeholder": "",
                "required": false,
                "show": true,
                "title_case": false,
                "tool_mode": false,
                "trace_as_metadata": true,
                "type": "int",
                "value": 5
              },
              "max_tokens": {
                "_input_type": "IntInput",
                "advanced": true,
                "display_name": "Max Tokens",
                "dynamic": false,
                "info": "The maximum number of tokens to generate. Set to 0 for unlimited tokens.",
                "list": false,
                "name": "max_tokens",
                "placeholder": "",
                "range_spec": {
                  "max": 128000,
                  "min": 0,
                  "step": 0.1,
                  "step_type": "float"
                },
                "required": false,
                "show": true,
                "title_case": false,
                "trace_as_metadata": true,
                "type": "int",
                "value": ""
              },
              "memory": {
                "_input_type": "HandleInput",
                "advanced": true,
                "display_name": "External Memory",
                "dynamic": false,
                "info": "Retrieve messages from an external memory. If empty, it will use the Langflow tables.",
                "input_types": [
                  "Memory"
                ],
                "list": false,
                "name": "memory",
                "placeholder": "",
                "required": false,
                "show": true,
                "title_case": false,
                "trace_as_metadata": true,
                "type": "other",
                "value": ""
              },
              "model_kwargs": {
                "_input_type": "DictInput",
                "advanced": true,
                "display_name": "Model Kwargs",
                "dynamic": false,
                "info": "Additional keyword arguments to pass to the model.",
                "list": false,
                "name": "model_kwargs",
                "placeholder": "",
                "required": false,
                "show": true,
                "title_case": false,
                "trace_as_input": true,
                "type": "dict",
                "value": {}
              },
              "model_name": {
                "_input_type": "DropdownInput",
                "advanced": false,
                "combobox": true,
                "display_name": "Model Name",
                "dynamic": false,
                "info": "To see the model names, first choose a provider. Then, enter your API key and click the refresh button next to the model name.",
                "name": "model_name",
                "options": [
                  "gpt-4o-mini",
                  "gpt-4o",
                  "gpt-4-turbo",
                  "gpt-4-turbo-preview",
                  "gpt-4",
                  "gpt-3.5-turbo",
                  "gpt-3.5-turbo-0125"
                ],
                "placeholder": "",
                "required": false,
                "show": true,
                "title_case": false,
                "tool_mode": false,
                "trace_as_metadata": true,
                "type": "str",
                "value": "gpt-4o-mini"
              },
              "n_messages": {
                "_input_type": "IntInput",
                "advanced": true,
                "display_name": "Number of Messages",
                "dynamic": false,
                "info": "Number of messages to retrieve.",
                "list": false,
                "name": "n_messages",
                "placeholder": "",
                "required": false,
                "show": true,
                "title_case": false,
                "trace_as_metadata": true,
                "type": "int",
                "value": 100
              },
              "openai_api_base": {
                "_input_type": "StrInput",
                "advanced": true,
                "display_name": "OpenAI API Base",
                "dynamic": false,
                "info": "The base URL of the OpenAI API. Defaults to https://api.openai.com/v1. You can change this to use other APIs like JinaChat, LocalAI and Prem.",
                "list": false,
                "load_from_db": false,
                "name": "openai_api_base",
                "placeholder": "",
                "required": false,
                "show": true,
                "title_case": false,
                "trace_as_metadata": true,
                "type": "str",
                "value": ""
              },
              "order": {
                "_input_type": "DropdownInput",
                "advanced": true,
                "combobox": false,
                "display_name": "Order",
                "dynamic": false,
                "info": "Order of the messages.",
                "name": "order",
                "options": [
                  "Ascending",
                  "Descending"
                ],
                "placeholder": "",
                "required": false,
                "show": true,
                "title_case": false,
                "tool_mode": false,
                "trace_as_metadata": true,
                "type": "str",
                "value": "Ascending"
              },
              "seed": {
                "_input_type": "IntInput",
                "advanced": true,
                "display_name": "Seed",
                "dynamic": false,
                "info": "The seed controls the reproducibility of the job.",
                "list": false,
                "name": "seed",
                "placeholder": "",
                "required": false,
                "show": true,
                "title_case": false,
                "trace_as_metadata": true,
                "type": "int",
                "value": 1
              },
              "sender": {
                "_input_type": "DropdownInput",
                "advanced": true,
                "combobox": false,
                "display_name": "Sender Type",
                "dynamic": false,
                "info": "Filter by sender type.",
                "name": "sender",
                "options": [
                  "Machine",
                  "User",
                  "Machine and User"
                ],
                "placeholder": "",
                "required": false,
                "show": true,
                "title_case": false,
                "tool_mode": false,
                "trace_as_metadata": true,
                "type": "str",
                "value": "Machine and User"
              },
              "sender_name": {
                "_input_type": "MessageTextInput",
                "advanced": true,
                "display_name": "Sender Name",
                "dynamic": false,
                "info": "Filter by sender name.",
                "input_types": [
                  "Message"
                ],
                "list": false,
                "load_from_db": false,
                "name": "sender_name",
                "placeholder": "",
                "required": false,
                "show": true,
                "title_case": false,
                "tool_mode": false,
                "trace_as_input": true,
                "trace_as_metadata": true,
                "type": "str",
                "value": ""
              },
              "session_id": {
                "_input_type": "MessageTextInput",
                "advanced": true,
                "display_name": "Session ID",
                "dynamic": false,
                "info": "The session ID of the chat. If empty, the current session ID parameter will be used.",
                "input_types": [
                  "Message"
                ],
                "list": false,
                "load_from_db": false,
                "name": "session_id",
                "placeholder": "",
                "required": false,
                "show": true,
                "title_case": false,
                "tool_mode": false,
                "trace_as_input": true,
                "trace_as_metadata": true,
                "type": "str",
                "value": ""
              },
              "system_prompt": {
                "_input_type": "MultilineInput",
                "advanced": false,
                "display_name": "Agent Instructions",
                "dynamic": false,
                "info": "System Prompt: Initial instructions and context provided to guide the agent's behavior.",
                "input_types": [
                  "Message"
                ],
                "list": false,
                "load_from_db": false,
                "multiline": true,
                "name": "system_prompt",
                "placeholder": "",
                "required": false,
                "show": true,
                "title_case": false,
                "tool_mode": false,
                "trace_as_input": true,
                "trace_as_metadata": true,
                "type": "str",
                "value": "You are an Amazing Travel Concierge, a specialist in travel planning and logistics with decades of experience. Your goal is to create the most amazing travel itineraries with budget and packing suggestions for the city. Expand the city guide into a full 7-day travel itinerary with detailed per-day plans. Include weather forecasts, places to eat, packing suggestions, and a budget breakdown. Suggest actual places to visit, hotels to stay, and restaurants to go to. Your final output should be a complete expanded travel plan, formatted as markdown, encompassing a daily schedule, anticipated weather conditions, recommended clothing and items to pack, and a detailed budget."
              },
              "temperature": {
                "_input_type": "FloatInput",
                "advanced": true,
                "display_name": "Temperature",
                "dynamic": false,
                "info": "",
                "list": false,
                "name": "temperature",
                "placeholder": "",
                "required": false,
                "show": true,
                "title_case": false,
                "trace_as_metadata": true,
                "type": "float",
                "value": 0.1
              },
              "template": {
                "_input_type": "MultilineInput",
                "advanced": true,
                "display_name": "Template",
                "dynamic": false,
                "info": "The template to use for formatting the data. It can contain the keys {text}, {sender} or any other key in the message data.",
                "input_types": [
                  "Message"
                ],
                "list": false,
                "load_from_db": false,
                "multiline": true,
                "name": "template",
                "placeholder": "",
                "required": false,
                "show": true,
                "title_case": false,
                "tool_mode": false,
                "trace_as_input": true,
                "trace_as_metadata": true,
                "type": "str",
                "value": "{sender_name}: {text}"
              },
              "timeout": {
                "_input_type": "IntInput",
                "advanced": true,
                "display_name": "Timeout",
                "dynamic": false,
                "info": "The timeout for requests to OpenAI completion API.",
                "list": false,
                "list_add_label": "Add More",
                "name": "timeout",
                "placeholder": "",
                "required": false,
                "show": true,
                "title_case": false,
                "tool_mode": false,
                "trace_as_metadata": true,
                "type": "int",
                "value": 700
              },
              "tools": {
                "_input_type": "HandleInput",
                "advanced": false,
                "display_name": "Tools",
                "dynamic": false,
                "info": "These are the tools that the agent can use to help with tasks.",
                "input_types": [
                  "Tool"
                ],
                "list": true,
                "name": "tools",
                "placeholder": "",
                "required": false,
                "show": true,
                "title_case": false,
                "trace_as_metadata": true,
                "type": "other",
                "value": ""
              },
              "verbose": {
                "_input_type": "BoolInput",
                "advanced": true,
                "display_name": "Verbose",
                "dynamic": false,
                "info": "",
                "list": false,
                "name": "verbose",
                "placeholder": "",
                "required": false,
                "show": true,
                "title_case": false,
                "trace_as_metadata": true,
                "type": "bool",
                "value": true
              }
            },
            "tool_mode": false
          },
          "type": "Agent"
        },
        "dragging": false,
        "height": 725,
        "id": "Agent-8PETJ",
        "measured": {
          "height": 725,
          "width": 320
        },
        "position": {
          "x": 3889.695953842898,
          "y": 370.3161168611889
        },
        "positionAbsolute": {
          "x": 3889.695953842898,
          "y": 370.3161168611889
        },
        "selected": false,
        "type": "genericNode",
        "width": 360
      },
      {
        "data": {
          "id": "note-qGsTQ",
          "node": {
            "description": "# Travel Planning Agents \n\nThe travel planning system is a smart setup that uses several specialized \"agents\" to help plan incredible trips. Imagine each agent as a travel expert focusing on a part of your journey. Here's how it works:\n\n- **User-Friendly Start:** You start by telling the system about your travel needs—where you want to go and what you love to do.\n\n- **Data Collection:** The agents uses its tools to gather current info about various destinations, like the best travel times, weather, and costs.\n\n- **Three Key Agents:**\n  - **City Selection Agent:** Picks the best places to visit based on your likes and current data.\n  - **Local Expert Agent:** Gathers interesting details about what to do and see in the chosen city.\n  - **Travel Concierge Agent:** Builds a day-by-day plan that includes where to stay, eat, and explore!\n\n- **Tools and Data:** Each agent uses tools to find and organize the latest information so you get recommendations that are both accurate and exciting.\n\n- **Final Plan:** Once everything is put together, you receive a complete, easy-to-follow travel itinerary, perfect for your adventure!\n",
            "display_name": "",
            "documentation": "",
            "template": {}
          },
          "type": "note"
        },
        "dragging": false,
        "height": 603,
        "id": "note-qGsTQ",
        "measured": {
          "height": 603,
          "width": 325
        },
        "position": {
          "x": 1319.2860379588103,
          "y": 326.7874015110789
        },
        "positionAbsolute": {
          "x": 1076.3710803600266,
          "y": 92.06058855045646
        },
        "resizing": false,
        "selected": true,
        "style": {
          "height": 636,
          "width": 324
        },
        "type": "noteNode",
        "width": 324
      },
      {
        "data": {
          "id": "note-8T0vy",
          "node": {
            "description": "# **City Selection Agent**\n   - **Purpose:** This agent evaluates potential travel destinations based on user input and external data sources.\n   - **Core Functions:** Analyzes factors such as weather, local events, and travel costs to recommend optimal cities.\n   - **Tools Utilized:** Employs APIs and data-fetching tools to gather real-time information for decision-making.\n",
            "display_name": "",
            "documentation": "",
            "template": {
              "backgroundColor": "blue"
            }
          },
          "type": "note"
        },
        "dragging": false,
        "height": 334,
        "id": "note-8T0vy",
        "measured": {
          "height": 334,
          "width": 325
        },
        "position": {
          "x": 2122.4146132377227,
          "y": 485.2212661145467
        },
        "positionAbsolute": {
          "x": 2122.4146132377227,
          "y": 485.2212661145467
        },
        "resizing": false,
        "selected": false,
        "style": {
          "height": 362,
          "width": 331
        },
        "type": "noteNode",
        "width": 324
      },
      {
        "data": {
          "id": "note-FZGo4",
          "node": {
            "description": "# **Local Expert Agent**\n   - **Purpose:** Focused on gathering and providing an in-depth guide to the selected city.\n   - **Core Functions:** Compiles insights into cultural attractions, local customs, and unique experiences.\n   - **Tools Utilized:** Uses web content fetchers and data APIs to collect detailed local insights and enhance the user understanding with hidden gems.\n",
            "display_name": "",
            "documentation": "",
            "template": {
              "backgroundColor": "blue"
            }
          },
          "type": "note"
        },
        "dragging": false,
        "height": 342,
        "id": "note-FZGo4",
        "measured": {
          "height": 342,
          "width": 325
        },
        "position": {
          "x": 2827.660803823376,
          "y": 488.6092281195304
        },
        "positionAbsolute": {
          "x": 2827.660803823376,
          "y": 488.6092281195304
        },
        "resizing": false,
        "selected": false,
        "style": {
          "height": 366,
          "width": 351
        },
        "type": "noteNode",
        "width": 324
      },
      {
        "data": {
          "id": "note-FAKzZ",
          "node": {
            "description": "# **Travel Concierge Agent**\n   - **Purpose:** Crafts detailed travel itineraries that are customized to the traveler's interests and needs.\n   - **Core Functions:** Offers a comprehensive daily schedule, including accommodations, dining spots, and activities.\n   - **Tools Utilized:** Integrates calculators and data tools for accurate budget planning and itinerary logistics.",
            "display_name": "",
            "documentation": "",
            "template": {
              "backgroundColor": "blue"
            }
          },
          "type": "note"
        },
        "dragging": false,
        "height": 336,
        "id": "note-FAKzZ",
        "measured": {
          "height": 336,
          "width": 325
        },
        "position": {
          "x": 3536.084279543714,
          "y": 496.3155992003396
        },
        "positionAbsolute": {
          "x": 3536.084279543714,
          "y": 496.3155992003396
        },
        "resizing": false,
        "selected": false,
        "style": {
          "height": 344,
          "width": 344
        },
        "type": "noteNode",
        "width": 324
      },
      {
        "data": {
          "id": "note-aM3pJ",
          "node": {
            "description": "## Configure the agent by obtaining your OpenAI API key from [platform.openai.com](https://platform.openai.com). Under \"Model Provider\", choose:\n- OpenAI: Default, requires only API key\n- Anthropic/Azure/Groq/NVIDIA: Each requires their own API keys\n- Custom: Use your own model endpoint + authentication\n\nSelect model and input API key before running the flow.",
            "display_name": "",
            "documentation": "",
            "template": {
              "backgroundColor": "rose"
            }
          },
          "type": "note"
        },
        "dragging": false,
        "height": 324,
        "id": "note-aM3pJ",
        "measured": {
          "height": 324,
          "width": 325
        },
        "position": {
          "x": 2463.3881993480218,
          "y": 42.83594355441298
        },
        "positionAbsolute": {
          "x": 2463.3881993480218,
          "y": 42.83594355441298
        },
        "resizing": false,
        "selected": false,
        "type": "noteNode",
        "width": 324
      },
      {
        "data": {
          "id": "URL-hJKTA",
          "node": {
            "base_classes": [
              "Data",
              "DataFrame",
              "Message"
            ],
            "beta": false,
            "category": "data",
            "conditional_paths": [],
            "custom_fields": {},
            "description": "Load and retrive data from specified URLs.",
            "display_name": "URL",
            "documentation": "",
            "edited": false,
            "field_order": [
              "urls",
              "format"
            ],
            "frozen": false,
            "icon": "layout-template",
            "key": "URL",
            "legacy": false,
            "lf_version": "1.1.1",
            "metadata": {},
            "minimized": false,
            "output_types": [],
            "outputs": [
              {
                "allows_loop": false,
                "cache": true,
                "display_name": "Toolset",
                "hidden": null,
                "method": "to_toolkit",
                "name": "component_as_tool",
                "required_inputs": null,
                "selected": "Tool",
                "types": [
                  "Tool"
                ],
                "value": "__UNDEFINED__"
              }
            ],
            "pinned": false,
            "score": 2.220446049250313e-16,
            "template": {
              "_type": "Component",
              "code": {
                "advanced": true,
                "dynamic": true,
                "fileTypes": [],
                "file_path": "",
                "info": "",
                "list": false,
                "load_from_db": false,
                "multiline": true,
                "name": "code",
                "password": false,
                "placeholder": "",
                "required": true,
                "show": true,
                "title_case": false,
                "type": "code",
                "value": "import re\n\nfrom langchain_community.document_loaders import AsyncHtmlLoader, WebBaseLoader\n\nfrom langflow.custom import Component\nfrom langflow.helpers.data import data_to_text\nfrom langflow.io import DropdownInput, MessageTextInput, Output\nfrom langflow.schema import Data\nfrom langflow.schema.dataframe import DataFrame\nfrom langflow.schema.message import Message\n\n\nclass URLComponent(Component):\n    display_name = \"URL\"\n    description = \"Load and retrive data from specified URLs.\"\n    icon = \"layout-template\"\n    name = \"URL\"\n\n    inputs = [\n        MessageTextInput(\n            name=\"urls\",\n            display_name=\"URLs\",\n            is_list=True,\n            tool_mode=True,\n            placeholder=\"Enter a URL...\",\n            list_add_label=\"Add URL\",\n        ),\n        DropdownInput(\n            name=\"format\",\n            display_name=\"Output Format\",\n            info=\"Output Format. Use 'Text' to extract the text from the HTML or 'Raw HTML' for the raw HTML content.\",\n            options=[\"Text\", \"Raw HTML\"],\n            value=\"Text\",\n        ),\n    ]\n\n    outputs = [\n        Output(display_name=\"Data\", name=\"data\", method=\"fetch_content\"),\n        Output(display_name=\"Message\", name=\"text\", method=\"fetch_content_text\"),\n        Output(display_name=\"DataFrame\", name=\"dataframe\", method=\"as_dataframe\"),\n    ]\n\n    def ensure_url(self, string: str) -> str:\n        \"\"\"Ensures the given string is a URL by adding 'http://' if it doesn't start with 'http://' or 'https://'.\n\n        Raises an error if the string is not a valid URL.\n\n        Parameters:\n            string (str): The string to be checked and possibly modified.\n\n        Returns:\n            str: The modified string that is ensured to be a URL.\n\n        Raises:\n            ValueError: If the string is not a valid URL.\n        \"\"\"\n        if not string.startswith((\"http://\", \"https://\")):\n            string = \"http://\" + string\n\n        # Basic URL validation regex\n        url_regex = re.compile(\n            r\"^(https?:\\/\\/)?\"  # optional protocol\n            r\"(www\\.)?\"  # optional www\n            r\"([a-zA-Z0-9.-]+)\"  # domain\n            r\"(\\.[a-zA-Z]{2,})?\"  # top-level domain\n            r\"(:\\d+)?\"  # optional port\n            r\"(\\/[^\\s]*)?$\",  # optional path\n            re.IGNORECASE,\n        )\n\n        if not url_regex.match(string):\n            msg = f\"Invalid URL: {string}\"\n            raise ValueError(msg)\n\n        return string\n\n    def fetch_content(self) -> list[Data]:\n        urls = [self.ensure_url(url.strip()) for url in self.urls if url.strip()]\n        if self.format == \"Raw HTML\":\n            loader = AsyncHtmlLoader(web_path=urls, encoding=\"utf-8\")\n        else:\n            loader = WebBaseLoader(web_paths=urls, encoding=\"utf-8\")\n        docs = loader.load()\n        data = [Data(text=doc.page_content, **doc.metadata) for doc in docs]\n        self.status = data\n        return data\n\n    def fetch_content_text(self) -> Message:\n        data = self.fetch_content()\n\n        result_string = data_to_text(\"{text}\", data)\n        self.status = result_string\n        return Message(text=result_string)\n\n    def as_dataframe(self) -> DataFrame:\n        return DataFrame(self.fetch_content())\n"
              },
              "format": {
                "_input_type": "DropdownInput",
                "advanced": false,
                "combobox": false,
                "dialog_inputs": {},
                "display_name": "Output Format",
                "dynamic": false,
                "info": "Output Format. Use 'Text' to extract the text from the HTML or 'Raw HTML' for the raw HTML content.",
                "name": "format",
                "options": [
                  "Text",
                  "Raw HTML"
                ],
                "options_metadata": [],
                "placeholder": "",
                "required": false,
                "show": true,
                "title_case": false,
                "tool_mode": false,
                "trace_as_metadata": true,
                "type": "str",
                "value": "Text"
              },
              "tools_metadata": {
                "_input_type": "TableInput",
                "advanced": false,
                "display_name": "Edit tools",
                "dynamic": false,
                "info": "",
                "is_list": true,
                "list_add_label": "Add More",
                "name": "tools_metadata",
                "placeholder": "",
                "real_time_refresh": true,
                "required": false,
                "show": true,
                "table_icon": "Hammer",
                "table_options": {
                  "block_add": true,
                  "block_delete": true,
                  "block_edit": true,
                  "block_filter": true,
                  "block_hide": true,
                  "block_select": true,
                  "block_sort": true,
                  "description": "Modify tool names and descriptions to help agents understand when to use each tool.",
                  "field_parsers": {
                    "commands": "commands",
                    "name": [
                      "snake_case",
                      "no_blank"
                    ]
                  },
                  "hide_options": true
                },
                "table_schema": {
                  "columns": [
                    {
                      "description": "Specify the name of the tool.",
                      "disable_edit": false,
                      "display_name": "Tool Name",
                      "edit_mode": "inline",
                      "filterable": false,
                      "formatter": "text",
                      "name": "name",
                      "sortable": false,
                      "type": "text"
                    },
                    {
                      "description": "Describe the purpose of the tool.",
                      "disable_edit": false,
                      "display_name": "Tool Description",
                      "edit_mode": "popover",
                      "filterable": false,
                      "formatter": "text",
                      "name": "description",
                      "sortable": false,
                      "type": "text"
                    },
                    {
                      "description": "The default identifiers for the tools and cannot be changed.",
                      "disable_edit": true,
                      "display_name": "Tool Identifiers",
                      "edit_mode": "inline",
                      "filterable": false,
                      "formatter": "text",
                      "name": "tags",
                      "sortable": false,
                      "type": "text"
                    }
                  ]
                },
                "title_case": false,
                "tool_mode": false,
                "trace_as_metadata": true,
                "trigger_icon": "Hammer",
                "trigger_text": "",
                "type": "table",
                "value": [
                  {
                    "description": "fetch_content() - Load and retrive data from specified URLs.",
                    "name": "URL-fetch_content",
                    "tags": [
                      "URL-fetch_content"
                    ]
                  },
                  {
                    "description": "fetch_content_text() - Load and retrive data from specified URLs.",
                    "name": "URL-fetch_content_text",
                    "tags": [
                      "URL-fetch_content_text"
                    ]
                  },
                  {
                    "description": "as_dataframe() - Load and retrive data from specified URLs.",
                    "name": "URL-as_dataframe",
                    "tags": [
                      "URL-as_dataframe"
                    ]
                  }
                ]
              },
              "urls": {
                "_input_type": "MessageTextInput",
                "advanced": false,
                "display_name": "URLs",
                "dynamic": false,
                "info": "",
                "input_types": [
                  "Message"
                ],
                "list": true,
                "list_add_label": "Add URL",
                "load_from_db": false,
                "name": "urls",
                "placeholder": "Enter a URL...",
                "required": false,
                "show": true,
                "title_case": false,
                "tool_mode": true,
                "trace_as_input": true,
                "trace_as_metadata": true,
                "type": "str",
                "value": ""
              }
            },
            "tool_mode": true
          },
          "showNode": true,
          "type": "URL"
        },
        "dragging": false,
        "id": "URL-hJKTA",
        "measured": {
          "height": 403,
          "width": 320
        },
        "position": {
          "x": 2829.4526852839367,
          "y": 956.7694697088367
        },
        "selected": false,
        "type": "genericNode"
      },
      {
        "data": {
          "id": "CalculatorComponent-T0153",
          "node": {
            "base_classes": [
              "Data"
            ],
            "beta": false,
            "category": "tools",
            "conditional_paths": [],
            "custom_fields": {},
            "description": "Perform basic arithmetic operations on a given expression.",
            "display_name": "Calculator",
            "documentation": "",
            "edited": false,
            "field_order": [
              "expression"
            ],
            "frozen": false,
            "icon": "calculator",
            "key": "CalculatorComponent",
            "legacy": false,
            "lf_version": "1.1.1",
            "metadata": {},
            "minimized": false,
            "output_types": [],
            "outputs": [
              {
                "allows_loop": false,
                "cache": true,
                "display_name": "Toolset",
                "hidden": null,
                "method": "to_toolkit",
                "name": "component_as_tool",
                "required_inputs": null,
                "selected": "Tool",
                "types": [
                  "Tool"
                ],
                "value": "__UNDEFINED__"
              }
            ],
            "pinned": false,
            "score": 0.001,
            "template": {
              "_type": "Component",
              "code": {
                "advanced": true,
                "dynamic": true,
                "fileTypes": [],
                "file_path": "",
                "info": "",
                "list": false,
                "load_from_db": false,
                "multiline": true,
                "name": "code",
                "password": false,
                "placeholder": "",
                "required": true,
                "show": true,
                "title_case": false,
                "type": "code",
                "value": "import ast\nimport operator\nfrom collections.abc import Callable\n\nfrom langflow.custom import Component\nfrom langflow.inputs import MessageTextInput\nfrom langflow.io import Output\nfrom langflow.schema import Data\n\n\nclass CalculatorComponent(Component):\n    display_name = \"Calculator\"\n    description = \"Perform basic arithmetic operations on a given expression.\"\n    icon = \"calculator\"\n\n    # Cache operators dictionary as a class variable\n    OPERATORS: dict[type[ast.operator], Callable] = {\n        ast.Add: operator.add,\n        ast.Sub: operator.sub,\n        ast.Mult: operator.mul,\n        ast.Div: operator.truediv,\n        ast.Pow: operator.pow,\n    }\n\n    inputs = [\n        MessageTextInput(\n            name=\"expression\",\n            display_name=\"Expression\",\n            info=\"The arithmetic expression to evaluate (e.g., '4*4*(33/22)+12-20').\",\n            tool_mode=True,\n        ),\n    ]\n\n    outputs = [\n        Output(display_name=\"Data\", name=\"result\", type_=Data, method=\"evaluate_expression\"),\n    ]\n\n    def _eval_expr(self, node: ast.AST) -> float:\n        \"\"\"Evaluate an AST node recursively.\"\"\"\n        if isinstance(node, ast.Constant):\n            if isinstance(node.value, int | float):\n                return float(node.value)\n            error_msg = f\"Unsupported constant type: {type(node.value).__name__}\"\n            raise TypeError(error_msg)\n        if isinstance(node, ast.Num):  # For backwards compatibility\n            if isinstance(node.n, int | float):\n                return float(node.n)\n            error_msg = f\"Unsupported number type: {type(node.n).__name__}\"\n            raise TypeError(error_msg)\n\n        if isinstance(node, ast.BinOp):\n            op_type = type(node.op)\n            if op_type not in self.OPERATORS:\n                error_msg = f\"Unsupported binary operator: {op_type.__name__}\"\n                raise TypeError(error_msg)\n\n            left = self._eval_expr(node.left)\n            right = self._eval_expr(node.right)\n            return self.OPERATORS[op_type](left, right)\n\n        error_msg = f\"Unsupported operation or expression type: {type(node).__name__}\"\n        raise TypeError(error_msg)\n\n    def evaluate_expression(self) -> Data:\n        \"\"\"Evaluate the mathematical expression and return the result.\"\"\"\n        try:\n            tree = ast.parse(self.expression, mode=\"eval\")\n            result = self._eval_expr(tree.body)\n\n            formatted_result = f\"{float(result):.6f}\".rstrip(\"0\").rstrip(\".\")\n            self.log(f\"Calculation result: {formatted_result}\")\n\n            self.status = formatted_result\n            return Data(data={\"result\": formatted_result})\n\n        except ZeroDivisionError:\n            error_message = \"Error: Division by zero\"\n            self.status = error_message\n            return Data(data={\"error\": error_message, \"input\": self.expression})\n\n        except (SyntaxError, TypeError, KeyError, ValueError, AttributeError, OverflowError) as e:\n            error_message = f\"Invalid expression: {e!s}\"\n            self.status = error_message\n            return Data(data={\"error\": error_message, \"input\": self.expression})\n\n    def build(self):\n        \"\"\"Return the main evaluation function.\"\"\"\n        return self.evaluate_expression\n"
              },
              "expression": {
                "_input_type": "MessageTextInput",
                "advanced": false,
                "display_name": "Expression",
                "dynamic": false,
                "info": "The arithmetic expression to evaluate (e.g., '4*4*(33/22)+12-20').",
                "input_types": [
                  "Message"
                ],
                "list": false,
                "list_add_label": "Add More",
                "load_from_db": false,
                "name": "expression",
                "placeholder": "",
                "required": false,
                "show": true,
                "title_case": false,
                "tool_mode": true,
                "trace_as_input": true,
                "trace_as_metadata": true,
                "type": "str",
                "value": ""
              },
              "tools_metadata": {
                "_input_type": "TableInput",
                "advanced": false,
                "display_name": "Edit tools",
                "dynamic": false,
                "info": "",
                "is_list": true,
                "list_add_label": "Add More",
                "name": "tools_metadata",
                "placeholder": "",
                "real_time_refresh": true,
                "required": false,
                "show": true,
                "table_icon": "Hammer",
                "table_options": {
                  "block_add": true,
                  "block_delete": true,
                  "block_edit": true,
                  "block_filter": true,
                  "block_hide": true,
                  "block_select": true,
                  "block_sort": true,
                  "description": "Modify tool names and descriptions to help agents understand when to use each tool.",
                  "field_parsers": {
                    "commands": "commands",
                    "name": [
                      "snake_case",
                      "no_blank"
                    ]
                  },
                  "hide_options": true
                },
                "table_schema": {
                  "columns": [
                    {
                      "description": "Specify the name of the tool.",
                      "disable_edit": false,
                      "display_name": "Tool Name",
                      "edit_mode": "inline",
                      "filterable": false,
                      "formatter": "text",
                      "name": "name",
                      "sortable": false,
                      "type": "text"
                    },
                    {
                      "description": "Describe the purpose of the tool.",
                      "disable_edit": false,
                      "display_name": "Tool Description",
                      "edit_mode": "popover",
                      "filterable": false,
                      "formatter": "text",
                      "name": "description",
                      "sortable": false,
                      "type": "text"
                    },
                    {
                      "description": "The default identifiers for the tools and cannot be changed.",
                      "disable_edit": true,
                      "display_name": "Tool Identifiers",
                      "edit_mode": "inline",
                      "filterable": false,
                      "formatter": "text",
                      "name": "tags",
                      "sortable": false,
                      "type": "text"
                    }
                  ]
                },
                "title_case": false,
                "tool_mode": false,
                "trace_as_metadata": true,
                "trigger_icon": "Hammer",
                "trigger_text": "",
                "type": "table",
                "value": [
                  {
                    "description": "evaluate_expression() - Perform basic arithmetic operations on a given expression.",
                    "name": "CalculatorComponent-evaluate_expression",
                    "tags": [
                      "CalculatorComponent-evaluate_expression"
                    ]
                  }
                ]
              }
            },
            "tool_mode": true
          },
          "showNode": true,
          "type": "CalculatorComponent"
        },
        "dragging": false,
        "id": "CalculatorComponent-T0153",
        "measured": {
          "height": 333,
          "width": 320
        },
        "position": {
          "x": 3540.356346381247,
          "y": 989.3563951826354
        },
        "selected": false,
        "type": "genericNode"
      },
      {
        "data": {
          "id": "SearchComponent-a9OCR",
          "node": {
            "base_classes": [
              "Data",
              "Message"
            ],
            "beta": false,
            "category": "tools",
            "conditional_paths": [],
            "custom_fields": {},
            "description": "Call the searchapi.io API with result limiting",
            "display_name": "Search API",
            "documentation": "https://www.searchapi.io/docs/google",
            "edited": false,
            "field_order": [
              "engine",
              "api_key",
              "input_value",
              "search_params",
              "max_results",
              "max_snippet_length"
            ],
            "frozen": false,
            "icon": "SearchAPI",
            "key": "SearchComponent",
            "legacy": false,
            "lf_version": "1.1.1",
            "metadata": {},
            "minimized": false,
            "output_types": [],
            "outputs": [
              {
                "allows_loop": false,
                "cache": true,
                "display_name": "Toolset",
                "hidden": null,
                "method": "to_toolkit",
                "name": "component_as_tool",
                "required_inputs": null,
                "selected": "Tool",
                "types": [
                  "Tool"
                ],
                "value": "__UNDEFINED__"
              }
            ],
            "pinned": false,
            "score": 0.0030458160338519237,
            "template": {
              "_type": "Component",
              "api_key": {
                "_input_type": "SecretStrInput",
                "advanced": false,
                "display_name": "SearchAPI API Key",
                "dynamic": false,
                "info": "",
<<<<<<< HEAD
                "input_types": [
                  "Message"
                ],
                "load_from_db": false,
=======
                "input_types": ["Message"],
                "load_from_db": true,
>>>>>>> eb8db056
                "name": "api_key",
                "password": true,
                "placeholder": "",
                "required": true,
                "show": true,
                "title_case": false,
                "type": "str",
                "value": "SEARCHAPI_API_KEY"
              },
              "code": {
                "advanced": true,
                "dynamic": true,
                "fileTypes": [],
                "file_path": "",
                "info": "",
                "list": false,
                "load_from_db": false,
                "multiline": true,
                "name": "code",
                "password": false,
                "placeholder": "",
                "required": true,
                "show": true,
                "title_case": false,
                "type": "code",
                "value": "from typing import Any\n\nfrom langchain_community.utilities.searchapi import SearchApiAPIWrapper\n\nfrom langflow.custom import Component\nfrom langflow.inputs import DictInput, DropdownInput, IntInput, MultilineInput, SecretStrInput\nfrom langflow.io import Output\nfrom langflow.schema import Data\nfrom langflow.schema.message import Message\n\n\nclass SearchComponent(Component):\n    display_name: str = \"Search API\"\n    description: str = \"Call the searchapi.io API with result limiting\"\n    documentation: str = \"https://www.searchapi.io/docs/google\"\n    icon = \"SearchAPI\"\n\n    inputs = [\n        DropdownInput(name=\"engine\", display_name=\"Engine\", value=\"google\", options=[\"google\", \"bing\", \"duckduckgo\"]),\n        SecretStrInput(name=\"api_key\", display_name=\"SearchAPI API Key\", required=True),\n        MultilineInput(\n            name=\"input_value\",\n            display_name=\"Input\",\n            tool_mode=True,\n        ),\n        DictInput(name=\"search_params\", display_name=\"Search parameters\", advanced=True, is_list=True),\n        IntInput(name=\"max_results\", display_name=\"Max Results\", value=5, advanced=True),\n        IntInput(name=\"max_snippet_length\", display_name=\"Max Snippet Length\", value=100, advanced=True),\n    ]\n\n    outputs = [\n        Output(display_name=\"Data\", name=\"data\", method=\"fetch_content\"),\n        Output(display_name=\"Text\", name=\"text\", method=\"fetch_content_text\"),\n    ]\n\n    def _build_wrapper(self):\n        return SearchApiAPIWrapper(engine=self.engine, searchapi_api_key=self.api_key)\n\n    def run_model(self) -> list[Data]:\n        return self.fetch_content()\n\n    def fetch_content(self) -> list[Data]:\n        wrapper = self._build_wrapper()\n\n        def search_func(\n            query: str, params: dict[str, Any] | None = None, max_results: int = 5, max_snippet_length: int = 100\n        ) -> list[Data]:\n            params = params or {}\n            full_results = wrapper.results(query=query, **params)\n            organic_results = full_results.get(\"organic_results\", [])[:max_results]\n\n            return [\n                Data(\n                    text=result.get(\"snippet\", \"\"),\n                    data={\n                        \"title\": result.get(\"title\", \"\")[:max_snippet_length],\n                        \"link\": result.get(\"link\", \"\"),\n                        \"snippet\": result.get(\"snippet\", \"\")[:max_snippet_length],\n                    },\n                )\n                for result in organic_results\n            ]\n\n        results = search_func(\n            self.input_value,\n            self.search_params or {},\n            self.max_results,\n            self.max_snippet_length,\n        )\n        self.status = results\n        return results\n\n    def fetch_content_text(self) -> Message:\n        data = self.fetch_content()\n        result_string = \"\"\n        for item in data:\n            result_string += item.text + \"\\n\"\n        self.status = result_string\n        return Message(text=result_string)\n"
              },
              "engine": {
                "_input_type": "DropdownInput",
                "advanced": false,
                "combobox": false,
                "dialog_inputs": {},
                "display_name": "Engine",
                "dynamic": false,
                "info": "",
                "name": "engine",
                "options": [
                  "google",
                  "bing",
                  "duckduckgo"
                ],
                "options_metadata": [],
                "placeholder": "",
                "required": false,
                "show": true,
                "title_case": false,
                "tool_mode": false,
                "trace_as_metadata": true,
                "type": "str",
                "value": "google"
              },
              "input_value": {
                "_input_type": "MultilineInput",
                "advanced": false,
                "display_name": "Input",
                "dynamic": false,
                "info": "",
                "input_types": [
                  "Message"
                ],
                "list": false,
                "list_add_label": "Add More",
                "load_from_db": false,
                "multiline": true,
                "name": "input_value",
                "placeholder": "",
                "required": false,
                "show": true,
                "title_case": false,
                "tool_mode": true,
                "trace_as_input": true,
                "trace_as_metadata": true,
                "type": "str",
                "value": ""
              },
              "max_results": {
                "_input_type": "IntInput",
                "advanced": true,
                "display_name": "Max Results",
                "dynamic": false,
                "info": "",
                "list": false,
                "list_add_label": "Add More",
                "name": "max_results",
                "placeholder": "",
                "required": false,
                "show": true,
                "title_case": false,
                "tool_mode": false,
                "trace_as_metadata": true,
                "type": "int",
                "value": 5
              },
              "max_snippet_length": {
                "_input_type": "IntInput",
                "advanced": true,
                "display_name": "Max Snippet Length",
                "dynamic": false,
                "info": "",
                "list": false,
                "list_add_label": "Add More",
                "name": "max_snippet_length",
                "placeholder": "",
                "required": false,
                "show": true,
                "title_case": false,
                "tool_mode": false,
                "trace_as_metadata": true,
                "type": "int",
                "value": 100
              },
              "search_params": {
                "_input_type": "DictInput",
                "advanced": true,
                "display_name": "Search parameters",
                "dynamic": false,
                "info": "",
                "list": true,
                "list_add_label": "Add More",
                "name": "search_params",
                "placeholder": "",
                "required": false,
                "show": true,
                "title_case": false,
                "tool_mode": false,
                "trace_as_input": true,
                "type": "dict",
                "value": {}
              },
              "tools_metadata": {
                "_input_type": "TableInput",
                "advanced": false,
                "display_name": "Edit tools",
                "dynamic": false,
                "info": "",
                "is_list": true,
                "list_add_label": "Add More",
                "name": "tools_metadata",
                "placeholder": "",
                "real_time_refresh": true,
                "required": false,
                "show": true,
                "table_icon": "Hammer",
                "table_options": {
                  "block_add": true,
                  "block_delete": true,
                  "block_edit": true,
                  "block_filter": true,
                  "block_hide": true,
                  "block_select": true,
                  "block_sort": true,
                  "description": "Modify tool names and descriptions to help agents understand when to use each tool.",
                  "field_parsers": {
                    "commands": "commands",
                    "name": [
                      "snake_case",
                      "no_blank"
                    ]
                  },
                  "hide_options": true
                },
                "table_schema": {
                  "columns": [
                    {
                      "description": "Specify the name of the tool.",
                      "disable_edit": false,
                      "display_name": "Tool Name",
                      "edit_mode": "inline",
                      "filterable": false,
                      "formatter": "text",
                      "name": "name",
                      "sortable": false,
                      "type": "text"
                    },
                    {
                      "description": "Describe the purpose of the tool.",
                      "disable_edit": false,
                      "display_name": "Tool Description",
                      "edit_mode": "popover",
                      "filterable": false,
                      "formatter": "text",
                      "name": "description",
                      "sortable": false,
                      "type": "text"
                    },
                    {
                      "description": "The default identifiers for the tools and cannot be changed.",
                      "disable_edit": true,
                      "display_name": "Tool Identifiers",
                      "edit_mode": "inline",
                      "filterable": false,
                      "formatter": "text",
                      "name": "tags",
                      "sortable": false,
                      "type": "text"
                    }
                  ]
                },
                "title_case": false,
                "tool_mode": false,
                "trace_as_metadata": true,
                "trigger_icon": "Hammer",
                "trigger_text": "",
                "type": "table",
                "value": [
                  {
                    "description": "fetch_content(api_key: Message) - Call the searchapi.io API with result limiting",
                    "name": "SearchComponent-fetch_content",
                    "tags": [
                      "SearchComponent-fetch_content"
                    ]
                  },
                  {
                    "description": "fetch_content_text(api_key: Message) - Call the searchapi.io API with result limiting",
                    "name": "SearchComponent-fetch_content_text",
                    "tags": [
                      "SearchComponent-fetch_content_text"
                    ]
                  }
                ]
              }
            },
            "tool_mode": true
          },
          "showNode": true,
          "type": "SearchComponent"
        },
        "dragging": false,
        "id": "SearchComponent-a9OCR",
        "measured": {
          "height": 477,
          "width": 320
        },
        "position": {
          "x": 2089.0393126914205,
          "y": 864.3967489854795
        },
        "selected": false,
        "type": "genericNode"
      }
    ],
    "viewport": {
      "x": -452.59655672949,
      "y": 325.42241573046994,
      "zoom": 0.392950977749874
    }
  },
  "description": "Create a travel planning chatbot that uses specialized agents to craft personalized trip itineraries.",
  "endpoint_name": null,
  "gradient": "0",
  "icon": "Plane",
  "id": "29cad7e9-2561-4cba-a974-d1fa83ac1c1e",
  "is_component": false,
  "last_tested_version": "1.0.19.post2",
  "name": "Travel Planning Agents",
  "tags": [
    "agents",
    "openai"
  ]
}<|MERGE_RESOLUTION|>--- conflicted
+++ resolved
@@ -231,7 +231,9 @@
                 "name": "message",
                 "selected": "Message",
                 "tool_mode": true,
-                "types": ["Message"],
+                "types": [
+                  "Message"
+                ],
                 "value": "__UNDEFINED__"
               }
             ],
@@ -524,7 +526,9 @@
                 "name": "message",
                 "selected": "Message",
                 "tool_mode": true,
-                "types": ["Message"],
+                "types": [
+                  "Message"
+                ],
                 "value": "__UNDEFINED__"
               }
             ],
@@ -842,7 +846,9 @@
                 "name": "response",
                 "selected": "Message",
                 "tool_mode": true,
-                "types": ["Message"],
+                "types": [
+                  "Message"
+                ],
                 "value": "__UNDEFINED__"
               }
             ],
@@ -1460,7 +1466,9 @@
                 "name": "response",
                 "selected": "Message",
                 "tool_mode": true,
-                "types": ["Message"],
+                "types": [
+                  "Message"
+                ],
                 "value": "__UNDEFINED__"
               }
             ],
@@ -2078,7 +2086,9 @@
                 "name": "response",
                 "selected": "Message",
                 "tool_mode": true,
-                "types": ["Message"],
+                "types": [
+                  "Message"
+                ],
                 "value": "__UNDEFINED__"
               }
             ],
@@ -3296,15 +3306,10 @@
                 "display_name": "SearchAPI API Key",
                 "dynamic": false,
                 "info": "",
-<<<<<<< HEAD
-                "input_types": [
-                  "Message"
-                ],
-                "load_from_db": false,
-=======
-                "input_types": ["Message"],
-                "load_from_db": true,
->>>>>>> eb8db056
+                "input_types": [
+                  "Message"
+                ],
+                "load_from_db": false,
                 "name": "api_key",
                 "password": true,
                 "placeholder": "",

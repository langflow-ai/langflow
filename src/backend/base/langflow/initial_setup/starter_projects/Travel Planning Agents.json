{
  "data": {
    "edges": [
      {
        "animated": false,
        "className": "",
        "data": {
          "sourceHandle": {
            "dataType": "Agent",
<<<<<<< HEAD
            "id": "Agent-FUhaC",
=======
            "id": "Agent-e5naw",
>>>>>>> 100c4b8e
            "name": "response",
            "output_types": [
              "Message"
            ]
          },
          "targetHandle": {
            "fieldName": "input_value",
<<<<<<< HEAD
            "id": "ChatOutput-vKkGr",
            "inputTypes": [
=======
            "id": "ChatOutput-NdG8s",
            "inputTypes": [
              "Data",
              "DataFrame",
>>>>>>> 100c4b8e
              "Message"
            ],
            "type": "str"
          }
        },
<<<<<<< HEAD
        "id": "reactflow__edge-Agent-FUhaC{œdataTypeœ:œAgentœ,œidœ:œAgent-FUhaCœ,œnameœ:œresponseœ,œoutput_typesœ:[œMessageœ]}-ChatOutput-vKkGr{œfieldNameœ:œinput_valueœ,œidœ:œChatOutput-vKkGrœ,œinputTypesœ:[œMessageœ],œtypeœ:œstrœ}",
        "source": "Agent-FUhaC",
        "sourceHandle": "{œdataTypeœ: œAgentœ, œidœ: œAgent-FUhaCœ, œnameœ: œresponseœ, œoutput_typesœ: [œMessageœ]}",
        "target": "ChatOutput-vKkGr",
        "targetHandle": "{œfieldNameœ: œinput_valueœ, œidœ: œChatOutput-vKkGrœ, œinputTypesœ: [œMessageœ], œtypeœ: œstrœ}"
=======
        "id": "reactflow__edge-Agent-e5naw{œdataTypeœ:œAgentœ,œidœ:œAgent-e5nawœ,œnameœ:œresponseœ,œoutput_typesœ:[œMessageœ]}-ChatOutput-NdG8s{œfieldNameœ:œinput_valueœ,œidœ:œChatOutput-NdG8sœ,œinputTypesœ:[œDataœ,œDataFrameœ,œMessageœ],œtypeœ:œstrœ}",
        "source": "Agent-e5naw",
        "sourceHandle": "{œdataTypeœ: œAgentœ, œidœ: œAgent-e5nawœ, œnameœ: œresponseœ, œoutput_typesœ: [œMessageœ]}",
        "target": "ChatOutput-NdG8s",
        "targetHandle": "{œfieldNameœ: œinput_valueœ, œidœ: œChatOutput-NdG8sœ, œinputTypesœ: [œDataœ, œDataFrameœ, œMessageœ], œtypeœ: œstrœ}"
>>>>>>> 100c4b8e
      },
      {
        "animated": false,
        "className": "",
        "data": {
          "sourceHandle": {
            "dataType": "Agent",
<<<<<<< HEAD
            "id": "Agent-D3fmB",
=======
            "id": "Agent-PWZOu",
>>>>>>> 100c4b8e
            "name": "response",
            "output_types": [
              "Message"
            ]
          },
          "targetHandle": {
            "fieldName": "input_value",
<<<<<<< HEAD
            "id": "Agent-FUhaC",
=======
            "id": "Agent-e5naw",
>>>>>>> 100c4b8e
            "inputTypes": [
              "Message"
            ],
            "type": "str"
          }
        },
<<<<<<< HEAD
        "id": "reactflow__edge-Agent-D3fmB{œdataTypeœ:œAgentœ,œidœ:œAgent-D3fmBœ,œnameœ:œresponseœ,œoutput_typesœ:[œMessageœ]}-Agent-FUhaC{œfieldNameœ:œinput_valueœ,œidœ:œAgent-FUhaCœ,œinputTypesœ:[œMessageœ],œtypeœ:œstrœ}",
        "source": "Agent-D3fmB",
        "sourceHandle": "{œdataTypeœ: œAgentœ, œidœ: œAgent-D3fmBœ, œnameœ: œresponseœ, œoutput_typesœ: [œMessageœ]}",
        "target": "Agent-FUhaC",
        "targetHandle": "{œfieldNameœ: œinput_valueœ, œidœ: œAgent-FUhaCœ, œinputTypesœ: [œMessageœ], œtypeœ: œstrœ}"
=======
        "id": "reactflow__edge-Agent-PWZOu{œdataTypeœ:œAgentœ,œidœ:œAgent-PWZOuœ,œnameœ:œresponseœ,œoutput_typesœ:[œMessageœ]}-Agent-e5naw{œfieldNameœ:œinput_valueœ,œidœ:œAgent-e5nawœ,œinputTypesœ:[œMessageœ],œtypeœ:œstrœ}",
        "source": "Agent-PWZOu",
        "sourceHandle": "{œdataTypeœ: œAgentœ, œidœ: œAgent-PWZOuœ, œnameœ: œresponseœ, œoutput_typesœ: [œMessageœ]}",
        "target": "Agent-e5naw",
        "targetHandle": "{œfieldNameœ: œinput_valueœ, œidœ: œAgent-e5nawœ, œinputTypesœ: [œMessageœ], œtypeœ: œstrœ}"
>>>>>>> 100c4b8e
      },
      {
        "animated": false,
        "className": "",
        "data": {
          "sourceHandle": {
            "dataType": "Agent",
<<<<<<< HEAD
            "id": "Agent-7STTo",
=======
            "id": "Agent-3H5qa",
>>>>>>> 100c4b8e
            "name": "response",
            "output_types": [
              "Message"
            ]
          },
          "targetHandle": {
            "fieldName": "input_value",
<<<<<<< HEAD
            "id": "Agent-D3fmB",
=======
            "id": "Agent-PWZOu",
>>>>>>> 100c4b8e
            "inputTypes": [
              "Message"
            ],
            "type": "str"
          }
        },
<<<<<<< HEAD
        "id": "reactflow__edge-Agent-7STTo{œdataTypeœ:œAgentœ,œidœ:œAgent-7STToœ,œnameœ:œresponseœ,œoutput_typesœ:[œMessageœ]}-Agent-D3fmB{œfieldNameœ:œinput_valueœ,œidœ:œAgent-D3fmBœ,œinputTypesœ:[œMessageœ],œtypeœ:œstrœ}",
        "source": "Agent-7STTo",
        "sourceHandle": "{œdataTypeœ: œAgentœ, œidœ: œAgent-7STToœ, œnameœ: œresponseœ, œoutput_typesœ: [œMessageœ]}",
        "target": "Agent-D3fmB",
        "targetHandle": "{œfieldNameœ: œinput_valueœ, œidœ: œAgent-D3fmBœ, œinputTypesœ: [œMessageœ], œtypeœ: œstrœ}"
=======
        "id": "reactflow__edge-Agent-3H5qa{œdataTypeœ:œAgentœ,œidœ:œAgent-3H5qaœ,œnameœ:œresponseœ,œoutput_typesœ:[œMessageœ]}-Agent-PWZOu{œfieldNameœ:œinput_valueœ,œidœ:œAgent-PWZOuœ,œinputTypesœ:[œMessageœ],œtypeœ:œstrœ}",
        "source": "Agent-3H5qa",
        "sourceHandle": "{œdataTypeœ: œAgentœ, œidœ: œAgent-3H5qaœ, œnameœ: œresponseœ, œoutput_typesœ: [œMessageœ]}",
        "target": "Agent-PWZOu",
        "targetHandle": "{œfieldNameœ: œinput_valueœ, œidœ: œAgent-PWZOuœ, œinputTypesœ: [œMessageœ], œtypeœ: œstrœ}"
>>>>>>> 100c4b8e
      },
      {
        "animated": false,
        "className": "",
        "data": {
          "sourceHandle": {
            "dataType": "ChatInput",
<<<<<<< HEAD
            "id": "ChatInput-cOWPE",
=======
            "id": "ChatInput-LIxJY",
>>>>>>> 100c4b8e
            "name": "message",
            "output_types": [
              "Message"
            ]
          },
          "targetHandle": {
            "fieldName": "input_value",
<<<<<<< HEAD
            "id": "Agent-7STTo",
=======
            "id": "Agent-3H5qa",
>>>>>>> 100c4b8e
            "inputTypes": [
              "Message"
            ],
            "type": "str"
          }
        },
<<<<<<< HEAD
        "id": "reactflow__edge-ChatInput-cOWPE{œdataTypeœ:œChatInputœ,œidœ:œChatInput-cOWPEœ,œnameœ:œmessageœ,œoutput_typesœ:[œMessageœ]}-Agent-7STTo{œfieldNameœ:œinput_valueœ,œidœ:œAgent-7STToœ,œinputTypesœ:[œMessageœ],œtypeœ:œstrœ}",
        "source": "ChatInput-cOWPE",
        "sourceHandle": "{œdataTypeœ: œChatInputœ, œidœ: œChatInput-cOWPEœ, œnameœ: œmessageœ, œoutput_typesœ: [œMessageœ]}",
        "target": "Agent-7STTo",
        "targetHandle": "{œfieldNameœ: œinput_valueœ, œidœ: œAgent-7STToœ, œinputTypesœ: [œMessageœ], œtypeœ: œstrœ}"
=======
        "id": "reactflow__edge-ChatInput-LIxJY{œdataTypeœ:œChatInputœ,œidœ:œChatInput-LIxJYœ,œnameœ:œmessageœ,œoutput_typesœ:[œMessageœ]}-Agent-3H5qa{œfieldNameœ:œinput_valueœ,œidœ:œAgent-3H5qaœ,œinputTypesœ:[œMessageœ],œtypeœ:œstrœ}",
        "source": "ChatInput-LIxJY",
        "sourceHandle": "{œdataTypeœ: œChatInputœ, œidœ: œChatInput-LIxJYœ, œnameœ: œmessageœ, œoutput_typesœ: [œMessageœ]}",
        "target": "Agent-3H5qa",
        "targetHandle": "{œfieldNameœ: œinput_valueœ, œidœ: œAgent-3H5qaœ, œinputTypesœ: [œMessageœ], œtypeœ: œstrœ}"
>>>>>>> 100c4b8e
      },
      {
        "animated": false,
        "className": "",
        "data": {
          "sourceHandle": {
            "dataType": "URL",
<<<<<<< HEAD
            "id": "URL-cMCfL",
=======
            "id": "URL-XDhvs",
>>>>>>> 100c4b8e
            "name": "component_as_tool",
            "output_types": [
              "Tool"
            ]
          },
          "targetHandle": {
            "fieldName": "tools",
<<<<<<< HEAD
            "id": "Agent-D3fmB",
=======
            "id": "Agent-PWZOu",
>>>>>>> 100c4b8e
            "inputTypes": [
              "Tool"
            ],
            "type": "other"
          }
        },
<<<<<<< HEAD
        "id": "reactflow__edge-URL-cMCfL{œdataTypeœ:œURLœ,œidœ:œURL-cMCfLœ,œnameœ:œcomponent_as_toolœ,œoutput_typesœ:[œToolœ]}-Agent-D3fmB{œfieldNameœ:œtoolsœ,œidœ:œAgent-D3fmBœ,œinputTypesœ:[œToolœ],œtypeœ:œotherœ}",
        "source": "URL-cMCfL",
        "sourceHandle": "{œdataTypeœ: œURLœ, œidœ: œURL-cMCfLœ, œnameœ: œcomponent_as_toolœ, œoutput_typesœ: [œToolœ]}",
        "target": "Agent-D3fmB",
        "targetHandle": "{œfieldNameœ: œtoolsœ, œidœ: œAgent-D3fmBœ, œinputTypesœ: [œToolœ], œtypeœ: œotherœ}"
=======
        "id": "reactflow__edge-URL-XDhvs{œdataTypeœ:œURLœ,œidœ:œURL-XDhvsœ,œnameœ:œcomponent_as_toolœ,œoutput_typesœ:[œToolœ]}-Agent-PWZOu{œfieldNameœ:œtoolsœ,œidœ:œAgent-PWZOuœ,œinputTypesœ:[œToolœ],œtypeœ:œotherœ}",
        "source": "URL-XDhvs",
        "sourceHandle": "{œdataTypeœ: œURLœ, œidœ: œURL-XDhvsœ, œnameœ: œcomponent_as_toolœ, œoutput_typesœ: [œToolœ]}",
        "target": "Agent-PWZOu",
        "targetHandle": "{œfieldNameœ: œtoolsœ, œidœ: œAgent-PWZOuœ, œinputTypesœ: [œToolœ], œtypeœ: œotherœ}"
>>>>>>> 100c4b8e
      },
      {
        "animated": false,
        "className": "",
        "data": {
          "sourceHandle": {
            "dataType": "CalculatorComponent",
<<<<<<< HEAD
            "id": "CalculatorComponent-WSPsq",
=======
            "id": "CalculatorComponent-N83tJ",
>>>>>>> 100c4b8e
            "name": "component_as_tool",
            "output_types": [
              "Tool"
            ]
          },
          "targetHandle": {
            "fieldName": "tools",
<<<<<<< HEAD
            "id": "Agent-FUhaC",
=======
            "id": "Agent-e5naw",
>>>>>>> 100c4b8e
            "inputTypes": [
              "Tool"
            ],
            "type": "other"
          }
        },
<<<<<<< HEAD
        "id": "reactflow__edge-CalculatorComponent-WSPsq{œdataTypeœ:œCalculatorComponentœ,œidœ:œCalculatorComponent-WSPsqœ,œnameœ:œcomponent_as_toolœ,œoutput_typesœ:[œToolœ]}-Agent-FUhaC{œfieldNameœ:œtoolsœ,œidœ:œAgent-FUhaCœ,œinputTypesœ:[œToolœ],œtypeœ:œotherœ}",
        "source": "CalculatorComponent-WSPsq",
        "sourceHandle": "{œdataTypeœ: œCalculatorComponentœ, œidœ: œCalculatorComponent-WSPsqœ, œnameœ: œcomponent_as_toolœ, œoutput_typesœ: [œToolœ]}",
        "target": "Agent-FUhaC",
        "targetHandle": "{œfieldNameœ: œtoolsœ, œidœ: œAgent-FUhaCœ, œinputTypesœ: [œToolœ], œtypeœ: œotherœ}"
=======
        "id": "reactflow__edge-CalculatorComponent-N83tJ{œdataTypeœ:œCalculatorComponentœ,œidœ:œCalculatorComponent-N83tJœ,œnameœ:œcomponent_as_toolœ,œoutput_typesœ:[œToolœ]}-Agent-e5naw{œfieldNameœ:œtoolsœ,œidœ:œAgent-e5nawœ,œinputTypesœ:[œToolœ],œtypeœ:œotherœ}",
        "source": "CalculatorComponent-N83tJ",
        "sourceHandle": "{œdataTypeœ: œCalculatorComponentœ, œidœ: œCalculatorComponent-N83tJœ, œnameœ: œcomponent_as_toolœ, œoutput_typesœ: [œToolœ]}",
        "target": "Agent-e5naw",
        "targetHandle": "{œfieldNameœ: œtoolsœ, œidœ: œAgent-e5nawœ, œinputTypesœ: [œToolœ], œtypeœ: œotherœ}"
>>>>>>> 100c4b8e
      },
      {
        "animated": false,
        "className": "",
        "data": {
          "sourceHandle": {
            "dataType": "SearchComponent",
<<<<<<< HEAD
            "id": "SearchComponent-EOpkP",
=======
            "id": "SearchComponent-fF95b",
>>>>>>> 100c4b8e
            "name": "component_as_tool",
            "output_types": [
              "Tool"
            ]
          },
          "targetHandle": {
            "fieldName": "tools",
<<<<<<< HEAD
            "id": "Agent-7STTo",
=======
            "id": "Agent-3H5qa",
>>>>>>> 100c4b8e
            "inputTypes": [
              "Tool"
            ],
            "type": "other"
          }
        },
<<<<<<< HEAD
        "id": "reactflow__edge-SearchComponent-EOpkP{œdataTypeœ:œSearchComponentœ,œidœ:œSearchComponent-EOpkPœ,œnameœ:œcomponent_as_toolœ,œoutput_typesœ:[œToolœ]}-Agent-7STTo{œfieldNameœ:œtoolsœ,œidœ:œAgent-7STToœ,œinputTypesœ:[œToolœ],œtypeœ:œotherœ}",
        "source": "SearchComponent-EOpkP",
        "sourceHandle": "{œdataTypeœ: œSearchComponentœ, œidœ: œSearchComponent-EOpkPœ, œnameœ: œcomponent_as_toolœ, œoutput_typesœ: [œToolœ]}",
        "target": "Agent-7STTo",
        "targetHandle": "{œfieldNameœ: œtoolsœ, œidœ: œAgent-7STToœ, œinputTypesœ: [œToolœ], œtypeœ: œotherœ}"
=======
        "id": "reactflow__edge-SearchComponent-fF95b{œdataTypeœ:œSearchComponentœ,œidœ:œSearchComponent-fF95bœ,œnameœ:œcomponent_as_toolœ,œoutput_typesœ:[œToolœ]}-Agent-3H5qa{œfieldNameœ:œtoolsœ,œidœ:œAgent-3H5qaœ,œinputTypesœ:[œToolœ],œtypeœ:œotherœ}",
        "source": "SearchComponent-fF95b",
        "sourceHandle": "{œdataTypeœ: œSearchComponentœ, œidœ: œSearchComponent-fF95bœ, œnameœ: œcomponent_as_toolœ, œoutput_typesœ: [œToolœ]}",
        "target": "Agent-3H5qa",
        "targetHandle": "{œfieldNameœ: œtoolsœ, œidœ: œAgent-3H5qaœ, œinputTypesœ: [œToolœ], œtypeœ: œotherœ}"
>>>>>>> 100c4b8e
      }
    ],
    "nodes": [
      {
        "data": {
<<<<<<< HEAD
          "id": "ChatInput-cOWPE",
=======
          "id": "ChatInput-LIxJY",
>>>>>>> 100c4b8e
          "node": {
            "base_classes": [
              "Message"
            ],
            "beta": false,
            "conditional_paths": [],
            "custom_fields": {},
            "description": "Get chat inputs from the Playground.",
            "display_name": "Chat Input",
            "documentation": "",
            "edited": false,
            "field_order": [
              "input_value",
              "should_store_message",
              "sender",
              "sender_name",
              "session_id",
              "files"
            ],
            "frozen": false,
            "icon": "MessagesSquare",
            "legacy": false,
            "lf_version": "1.1.1",
            "metadata": {},
            "output_types": [],
            "outputs": [
              {
                "allows_loop": false,
                "cache": true,
                "display_name": "Message",
                "method": "message_response",
                "name": "message",
                "selected": "Message",
                "tool_mode": true,
                "types": [
                  "Message"
                ],
                "value": "__UNDEFINED__"
              }
            ],
            "pinned": false,
            "template": {
              "_type": "Component",
              "background_color": {
                "_input_type": "MessageTextInput",
                "advanced": true,
                "display_name": "Background Color",
                "dynamic": false,
                "info": "The background color of the icon.",
                "input_types": [
                  "Message"
                ],
                "list": false,
                "load_from_db": false,
                "name": "background_color",
                "placeholder": "",
                "required": false,
                "show": true,
                "title_case": false,
                "trace_as_input": true,
                "trace_as_metadata": true,
                "type": "str",
                "value": ""
              },
              "chat_icon": {
                "_input_type": "MessageTextInput",
                "advanced": true,
                "display_name": "Icon",
                "dynamic": false,
                "info": "The icon of the message.",
                "input_types": [
                  "Message"
                ],
                "list": false,
                "load_from_db": false,
                "name": "chat_icon",
                "placeholder": "",
                "required": false,
                "show": true,
                "title_case": false,
                "trace_as_input": true,
                "trace_as_metadata": true,
                "type": "str",
                "value": ""
              },
              "code": {
                "advanced": true,
                "dynamic": true,
                "fileTypes": [],
                "file_path": "",
                "info": "",
                "list": false,
                "load_from_db": false,
                "multiline": true,
                "name": "code",
                "password": false,
                "placeholder": "",
                "required": true,
                "show": true,
                "title_case": false,
                "type": "code",
                "value": "from langflow.base.data.utils import IMG_FILE_TYPES, TEXT_FILE_TYPES\nfrom langflow.base.io.chat import ChatComponent\nfrom langflow.inputs import BoolInput\nfrom langflow.io import (\n    DropdownInput,\n    FileInput,\n    MessageTextInput,\n    MultilineInput,\n    Output,\n)\nfrom langflow.schema.message import Message\nfrom langflow.utils.constants import (\n    MESSAGE_SENDER_AI,\n    MESSAGE_SENDER_NAME_USER,\n    MESSAGE_SENDER_USER,\n)\n\n\nclass ChatInput(ChatComponent):\n    display_name = \"Chat Input\"\n    description = \"Get chat inputs from the Playground.\"\n    icon = \"MessagesSquare\"\n    name = \"ChatInput\"\n    minimized = True\n\n    inputs = [\n        MultilineInput(\n            name=\"input_value\",\n            display_name=\"Text\",\n            value=\"\",\n            info=\"Message to be passed as input.\",\n            input_types=[],\n        ),\n        BoolInput(\n            name=\"should_store_message\",\n            display_name=\"Store Messages\",\n            info=\"Store the message in the history.\",\n            value=True,\n            advanced=True,\n        ),\n        DropdownInput(\n            name=\"sender\",\n            display_name=\"Sender Type\",\n            options=[MESSAGE_SENDER_AI, MESSAGE_SENDER_USER],\n            value=MESSAGE_SENDER_USER,\n            info=\"Type of sender.\",\n            advanced=True,\n        ),\n        MessageTextInput(\n            name=\"sender_name\",\n            display_name=\"Sender Name\",\n            info=\"Name of the sender.\",\n            value=MESSAGE_SENDER_NAME_USER,\n            advanced=True,\n        ),\n        MessageTextInput(\n            name=\"session_id\",\n            display_name=\"Session ID\",\n            info=\"The session ID of the chat. If empty, the current session ID parameter will be used.\",\n            advanced=True,\n        ),\n        FileInput(\n            name=\"files\",\n            display_name=\"Files\",\n            file_types=TEXT_FILE_TYPES + IMG_FILE_TYPES,\n            info=\"Files to be sent with the message.\",\n            advanced=True,\n            is_list=True,\n        ),\n        MessageTextInput(\n            name=\"background_color\",\n            display_name=\"Background Color\",\n            info=\"The background color of the icon.\",\n            advanced=True,\n        ),\n        MessageTextInput(\n            name=\"chat_icon\",\n            display_name=\"Icon\",\n            info=\"The icon of the message.\",\n            advanced=True,\n        ),\n        MessageTextInput(\n            name=\"text_color\",\n            display_name=\"Text Color\",\n            info=\"The text color of the name\",\n            advanced=True,\n        ),\n    ]\n    outputs = [\n        Output(display_name=\"Message\", name=\"message\", method=\"message_response\"),\n    ]\n\n    async def message_response(self) -> Message:\n        background_color = self.background_color\n        text_color = self.text_color\n        icon = self.chat_icon\n\n        message = await Message.create(\n            text=self.input_value,\n            sender=self.sender,\n            sender_name=self.sender_name,\n            session_id=self.session_id,\n            files=self.files,\n            properties={\n                \"background_color\": background_color,\n                \"text_color\": text_color,\n                \"icon\": icon,\n            },\n        )\n        if self.session_id and isinstance(message, Message) and self.should_store_message:\n            stored_message = await self.send_message(\n                message,\n            )\n            self.message.value = stored_message\n            message = stored_message\n\n        self.status = message\n        return message\n"
              },
              "files": {
                "_input_type": "FileInput",
                "advanced": true,
                "display_name": "Files",
                "dynamic": false,
                "fileTypes": [
                  "txt",
                  "md",
                  "mdx",
                  "csv",
                  "json",
                  "yaml",
                  "yml",
                  "xml",
                  "html",
                  "htm",
                  "pdf",
                  "docx",
                  "py",
                  "sh",
                  "sql",
                  "js",
                  "ts",
                  "tsx",
                  "jpg",
                  "jpeg",
                  "png",
                  "bmp",
                  "image"
                ],
                "file_path": "",
                "info": "Files to be sent with the message.",
                "list": true,
                "name": "files",
                "placeholder": "",
                "required": false,
                "show": true,
                "title_case": false,
                "trace_as_metadata": true,
                "type": "file",
                "value": ""
              },
              "input_value": {
                "_input_type": "MultilineInput",
                "advanced": false,
                "display_name": "Text",
                "dynamic": false,
                "info": "Message to be passed as input.",
                "input_types": [],
                "list": false,
                "load_from_db": false,
                "multiline": true,
                "name": "input_value",
                "placeholder": "",
                "required": false,
                "show": true,
                "title_case": false,
                "trace_as_input": true,
                "trace_as_metadata": true,
                "type": "str",
                "value": "Create a travel itinerary for a trip from São Paulo to Uberlândia, MG on August 23, 2024. The traveler enjoys drinking beer, eating pão de queijo, and drinking special coffee."
              },
              "sender": {
                "_input_type": "DropdownInput",
                "advanced": true,
                "combobox": false,
                "display_name": "Sender Type",
                "dynamic": false,
                "info": "Type of sender.",
                "name": "sender",
                "options": [
                  "Machine",
                  "User"
                ],
                "placeholder": "",
                "required": false,
                "show": true,
                "title_case": false,
                "trace_as_metadata": true,
                "type": "str",
                "value": "User"
              },
              "sender_name": {
                "_input_type": "MessageTextInput",
                "advanced": true,
                "display_name": "Sender Name",
                "dynamic": false,
                "info": "Name of the sender.",
                "input_types": [
                  "Message"
                ],
                "list": false,
                "load_from_db": false,
                "name": "sender_name",
                "placeholder": "",
                "required": false,
                "show": true,
                "title_case": false,
                "trace_as_input": true,
                "trace_as_metadata": true,
                "type": "str",
                "value": "User"
              },
              "session_id": {
                "_input_type": "MessageTextInput",
                "advanced": true,
                "display_name": "Session ID",
                "dynamic": false,
                "info": "The session ID of the chat. If empty, the current session ID parameter will be used.",
                "input_types": [
                  "Message"
                ],
                "list": false,
                "load_from_db": false,
                "name": "session_id",
                "placeholder": "",
                "required": false,
                "show": true,
                "title_case": false,
                "trace_as_input": true,
                "trace_as_metadata": true,
                "type": "str",
                "value": ""
              },
              "should_store_message": {
                "_input_type": "BoolInput",
                "advanced": true,
                "display_name": "Store Messages",
                "dynamic": false,
                "info": "Store the message in the history.",
                "list": false,
                "name": "should_store_message",
                "placeholder": "",
                "required": false,
                "show": true,
                "title_case": false,
                "trace_as_metadata": true,
                "type": "bool",
                "value": true
              },
              "text_color": {
                "_input_type": "MessageTextInput",
                "advanced": true,
                "display_name": "Text Color",
                "dynamic": false,
                "info": "The text color of the name",
                "input_types": [
                  "Message"
                ],
                "list": false,
                "load_from_db": false,
                "name": "text_color",
                "placeholder": "",
                "required": false,
                "show": true,
                "title_case": false,
                "trace_as_input": true,
                "trace_as_metadata": true,
                "type": "str",
                "value": ""
              }
            }
          },
          "type": "ChatInput"
        },
        "dragging": false,
        "height": 262,
<<<<<<< HEAD
        "id": "ChatInput-cOWPE",
=======
        "id": "ChatInput-LIxJY",
>>>>>>> 100c4b8e
        "measured": {
          "height": 262,
          "width": 360
        },
        "position": {
          "x": 1756.77096149088,
          "y": 292.73476765276695
        },
        "positionAbsolute": {
          "x": 1756.77096149088,
          "y": 292.73476765276695
        },
        "selected": false,
        "type": "genericNode",
        "width": 360
      },
      {
        "data": {
          "description": "Display a chat message in the Playground.",
          "display_name": "Chat Output",
<<<<<<< HEAD
          "id": "ChatOutput-vKkGr",
=======
          "id": "ChatOutput-NdG8s",
>>>>>>> 100c4b8e
          "node": {
            "base_classes": [
              "Message"
            ],
            "beta": false,
            "conditional_paths": [],
            "custom_fields": {},
            "description": "Display a chat message in the Playground.",
            "display_name": "Chat Output",
            "documentation": "",
            "edited": false,
            "field_order": [
              "input_value",
              "should_store_message",
              "sender",
              "sender_name",
              "session_id",
              "data_template",
              "background_color",
              "chat_icon",
              "text_color"
            ],
            "frozen": false,
            "icon": "MessagesSquare",
            "legacy": false,
            "lf_version": "1.1.1",
            "metadata": {},
            "output_types": [],
            "outputs": [
              {
                "allows_loop": false,
                "cache": true,
                "display_name": "Message",
                "method": "message_response",
                "name": "message",
                "selected": "Message",
                "tool_mode": true,
                "types": [
                  "Message"
                ],
                "value": "__UNDEFINED__"
              }
            ],
            "pinned": false,
            "template": {
              "_type": "Component",
              "background_color": {
                "_input_type": "MessageTextInput",
                "advanced": true,
                "display_name": "Background Color",
                "dynamic": false,
                "info": "The background color of the icon.",
                "input_types": [
                  "Message"
                ],
                "list": false,
                "load_from_db": false,
                "name": "background_color",
                "placeholder": "",
                "required": false,
                "show": true,
                "title_case": false,
                "tool_mode": false,
                "trace_as_input": true,
                "trace_as_metadata": true,
                "type": "str",
                "value": ""
              },
              "chat_icon": {
                "_input_type": "MessageTextInput",
                "advanced": true,
                "display_name": "Icon",
                "dynamic": false,
                "info": "The icon of the message.",
                "input_types": [
                  "Message"
                ],
                "list": false,
                "load_from_db": false,
                "name": "chat_icon",
                "placeholder": "",
                "required": false,
                "show": true,
                "title_case": false,
                "tool_mode": false,
                "trace_as_input": true,
                "trace_as_metadata": true,
                "type": "str",
                "value": ""
              },
              "clean_data": {
                "_input_type": "BoolInput",
                "advanced": true,
                "display_name": "Basic Clean Data",
                "dynamic": false,
                "info": "Whether to clean the data",
                "list": false,
                "list_add_label": "Add More",
                "name": "clean_data",
                "placeholder": "",
                "required": false,
                "show": true,
                "title_case": false,
                "tool_mode": false,
                "trace_as_metadata": true,
                "type": "bool",
                "value": true
              },
              "code": {
                "advanced": true,
                "dynamic": true,
                "fileTypes": [],
                "file_path": "",
                "info": "",
                "list": false,
                "load_from_db": false,
                "multiline": true,
                "name": "code",
                "password": false,
                "placeholder": "",
                "required": true,
                "show": true,
                "title_case": false,
                "type": "code",
                "value": "from collections.abc import Generator\nfrom typing import Any\n\nfrom langflow.base.io.chat import ChatComponent\nfrom langflow.inputs import BoolInput\nfrom langflow.inputs.inputs import HandleInput\nfrom langflow.io import DropdownInput, MessageTextInput, Output\nfrom langflow.schema.data import Data\nfrom langflow.schema.dataframe import DataFrame\nfrom langflow.schema.message import Message\nfrom langflow.schema.properties import Source\nfrom langflow.utils.constants import (\n    MESSAGE_SENDER_AI,\n    MESSAGE_SENDER_NAME_AI,\n    MESSAGE_SENDER_USER,\n)\n\n\nclass ChatOutput(ChatComponent):\n    display_name = \"Chat Output\"\n    description = \"Display a chat message in the Playground.\"\n    icon = \"MessagesSquare\"\n    name = \"ChatOutput\"\n    minimized = True\n\n    inputs = [\n        HandleInput(\n            name=\"input_value\",\n            display_name=\"Text\",\n            info=\"Message to be passed as output.\",\n            input_types=[\"Data\", \"DataFrame\", \"Message\"],\n            required=True,\n        ),\n        BoolInput(\n            name=\"should_store_message\",\n            display_name=\"Store Messages\",\n            info=\"Store the message in the history.\",\n            value=True,\n            advanced=True,\n        ),\n        DropdownInput(\n            name=\"sender\",\n            display_name=\"Sender Type\",\n            options=[MESSAGE_SENDER_AI, MESSAGE_SENDER_USER],\n            value=MESSAGE_SENDER_AI,\n            advanced=True,\n            info=\"Type of sender.\",\n        ),\n        MessageTextInput(\n            name=\"sender_name\",\n            display_name=\"Sender Name\",\n            info=\"Name of the sender.\",\n            value=MESSAGE_SENDER_NAME_AI,\n            advanced=True,\n        ),\n        MessageTextInput(\n            name=\"session_id\",\n            display_name=\"Session ID\",\n            info=\"The session ID of the chat. If empty, the current session ID parameter will be used.\",\n            advanced=True,\n        ),\n        MessageTextInput(\n            name=\"data_template\",\n            display_name=\"Data Template\",\n            value=\"{text}\",\n            advanced=True,\n            info=\"Template to convert Data to Text. If left empty, it will be dynamically set to the Data's text key.\",\n        ),\n        MessageTextInput(\n            name=\"background_color\",\n            display_name=\"Background Color\",\n            info=\"The background color of the icon.\",\n            advanced=True,\n        ),\n        MessageTextInput(\n            name=\"chat_icon\",\n            display_name=\"Icon\",\n            info=\"The icon of the message.\",\n            advanced=True,\n        ),\n        MessageTextInput(\n            name=\"text_color\",\n            display_name=\"Text Color\",\n            info=\"The text color of the name\",\n            advanced=True,\n        ),\n        BoolInput(\n            name=\"clean_data\",\n            display_name=\"Basic Clean Data\",\n            value=True,\n            info=\"Whether to clean the data\",\n            advanced=True,\n        ),\n    ]\n    outputs = [\n        Output(\n            display_name=\"Message\",\n            name=\"message\",\n            method=\"message_response\",\n        ),\n    ]\n\n    def _build_source(self, id_: str | None, display_name: str | None, source: str | None) -> Source:\n        source_dict = {}\n        if id_:\n            source_dict[\"id\"] = id_\n        if display_name:\n            source_dict[\"display_name\"] = display_name\n        if source:\n            # Handle case where source is a ChatOpenAI object\n            if hasattr(source, \"model_name\"):\n                source_dict[\"source\"] = source.model_name\n            elif hasattr(source, \"model\"):\n                source_dict[\"source\"] = str(source.model)\n            else:\n                source_dict[\"source\"] = str(source)\n        return Source(**source_dict)\n\n    async def message_response(self) -> Message:\n        # First convert the input to string if needed\n        text = self.convert_to_string()\n        # Get source properties\n        source, icon, display_name, source_id = self.get_properties_from_source_component()\n        background_color = self.background_color\n        text_color = self.text_color\n        if self.chat_icon:\n            icon = self.chat_icon\n\n        # Create or use existing Message object\n        if isinstance(self.input_value, Message):\n            message = self.input_value\n            # Update message properties\n            message.text = text\n        else:\n            message = Message(text=text)\n\n        # Set message properties\n        message.sender = self.sender\n        message.sender_name = self.sender_name\n        message.session_id = self.session_id\n        message.flow_id = self.graph.flow_id if hasattr(self, \"graph\") else None\n        message.properties.source = self._build_source(source_id, display_name, source)\n        message.properties.icon = icon\n        message.properties.background_color = background_color\n        message.properties.text_color = text_color\n\n        # Store message if needed\n        if self.session_id and self.should_store_message:\n            stored_message = await self.send_message(message)\n            self.message.value = stored_message\n            message = stored_message\n\n        self.status = message\n        return message\n\n    def _validate_input(self) -> None:\n        \"\"\"Validate the input data and raise ValueError if invalid.\"\"\"\n        if self.input_value is None:\n            msg = \"Input data cannot be None\"\n            raise ValueError(msg)\n        if isinstance(self.input_value, list) and not all(\n            isinstance(item, Message | Data | DataFrame | str) for item in self.input_value\n        ):\n            invalid_types = [\n                type(item).__name__\n                for item in self.input_value\n                if not isinstance(item, Message | Data | DataFrame | str)\n            ]\n            msg = f\"Expected Data or DataFrame or Message or str, got {invalid_types}\"\n            raise TypeError(msg)\n        if not isinstance(\n            self.input_value,\n            Message | Data | DataFrame | str | list | Generator | type(None),\n        ):\n            type_name = type(self.input_value).__name__\n            msg = f\"Expected Data or DataFrame or Message or str, Generator or None, got {type_name}\"\n            raise TypeError(msg)\n\n    def _safe_convert(self, data: Any) -> str:\n        \"\"\"Safely convert input data to string.\"\"\"\n        try:\n            if isinstance(data, str):\n                return data\n            if isinstance(data, Message):\n                return data.get_text()\n            if isinstance(data, Data):\n                if data.get_text() is None:\n                    msg = \"Empty Data object\"\n                    raise ValueError(msg)\n                return data.get_text()\n            if isinstance(data, DataFrame):\n                if self.clean_data:\n                    # Remove empty rows\n                    data = data.dropna(how=\"all\")\n                    # Remove empty lines in each cell\n                    data = data.replace(r\"^\\s*$\", \"\", regex=True)\n                    # Replace multiple newlines with a single newline\n                    data = data.replace(r\"\\n+\", \"\\n\", regex=True)\n\n                # Replace pipe characters to avoid markdown table issues\n                processed_data = data.replace(r\"\\|\", r\"\\\\|\", regex=True)\n\n                processed_data = processed_data.map(\n                    lambda x: str(x).replace(\"\\n\", \"<br/>\") if isinstance(x, str) else x\n                )\n\n                return processed_data.to_markdown(index=False)\n            return str(data)\n        except (ValueError, TypeError, AttributeError) as e:\n            msg = f\"Error converting data: {e!s}\"\n            raise ValueError(msg) from e\n\n    def convert_to_string(self) -> str | Generator[Any, None, None]:\n        \"\"\"Convert input data to string with proper error handling.\"\"\"\n        self._validate_input()\n        if isinstance(self.input_value, list):\n            return \"\\n\".join([self._safe_convert(item) for item in self.input_value])\n        if isinstance(self.input_value, Generator):\n            return self.input_value\n        return self._safe_convert(self.input_value)\n"
              },
              "data_template": {
                "_input_type": "MessageTextInput",
                "advanced": true,
                "display_name": "Data Template",
                "dynamic": false,
                "info": "Template to convert Data to Text. If left empty, it will be dynamically set to the Data's text key.",
                "input_types": [
                  "Message"
                ],
                "list": false,
                "load_from_db": false,
                "name": "data_template",
                "placeholder": "",
                "required": false,
                "show": true,
                "title_case": false,
                "tool_mode": false,
                "trace_as_input": true,
                "trace_as_metadata": true,
                "type": "str",
                "value": "{text}"
              },
              "input_value": {
                "_input_type": "MessageInput",
                "advanced": false,
                "display_name": "Text",
                "dynamic": false,
                "info": "Message to be passed as output.",
                "input_types": [
<<<<<<< HEAD
=======
                  "Data",
                  "DataFrame",
>>>>>>> 100c4b8e
                  "Message"
                ],
                "list": false,
                "load_from_db": false,
                "name": "input_value",
                "placeholder": "",
                "required": true,
                "show": true,
                "title_case": false,
                "trace_as_input": true,
                "trace_as_metadata": true,
                "type": "str",
                "value": ""
              },
              "sender": {
                "_input_type": "DropdownInput",
                "advanced": true,
                "combobox": false,
                "display_name": "Sender Type",
                "dynamic": false,
                "info": "Type of sender.",
                "name": "sender",
                "options": [
                  "Machine",
                  "User"
                ],
                "placeholder": "",
                "required": false,
                "show": true,
                "title_case": false,
                "tool_mode": false,
                "trace_as_metadata": true,
                "type": "str",
                "value": "Machine"
              },
              "sender_name": {
                "_input_type": "MessageTextInput",
                "advanced": true,
                "display_name": "Sender Name",
                "dynamic": false,
                "info": "Name of the sender.",
                "input_types": [
                  "Message"
                ],
                "list": false,
                "load_from_db": false,
                "name": "sender_name",
                "placeholder": "",
                "required": false,
                "show": true,
                "title_case": false,
                "tool_mode": false,
                "trace_as_input": true,
                "trace_as_metadata": true,
                "type": "str",
                "value": "AI"
              },
              "session_id": {
                "_input_type": "MessageTextInput",
                "advanced": true,
                "display_name": "Session ID",
                "dynamic": false,
                "info": "The session ID of the chat. If empty, the current session ID parameter will be used.",
                "input_types": [
                  "Message"
                ],
                "list": false,
                "load_from_db": false,
                "name": "session_id",
                "placeholder": "",
                "required": false,
                "show": true,
                "title_case": false,
                "tool_mode": false,
                "trace_as_input": true,
                "trace_as_metadata": true,
                "type": "str",
                "value": ""
              },
              "should_store_message": {
                "_input_type": "BoolInput",
                "advanced": true,
                "display_name": "Store Messages",
                "dynamic": false,
                "info": "Store the message in the history.",
                "list": false,
                "name": "should_store_message",
                "placeholder": "",
                "required": false,
                "show": true,
                "title_case": false,
                "trace_as_metadata": true,
                "type": "bool",
                "value": true
              },
              "text_color": {
                "_input_type": "MessageTextInput",
                "advanced": true,
                "display_name": "Text Color",
                "dynamic": false,
                "info": "The text color of the name",
                "input_types": [
                  "Message"
                ],
                "list": false,
                "load_from_db": false,
                "name": "text_color",
                "placeholder": "",
                "required": false,
                "show": true,
                "title_case": false,
                "tool_mode": false,
                "trace_as_input": true,
                "trace_as_metadata": true,
                "type": "str",
                "value": ""
              }
            },
            "tool_mode": false
          },
          "type": "ChatOutput"
        },
        "dragging": false,
        "height": 262,
<<<<<<< HEAD
        "id": "ChatOutput-vKkGr",
=======
        "id": "ChatOutput-NdG8s",
>>>>>>> 100c4b8e
        "measured": {
          "height": 262,
          "width": 360
        },
        "position": {
          "x": 4349.229697347143,
          "y": 620.5490494265098
        },
        "positionAbsolute": {
          "x": 4349.229697347143,
          "y": 620.5490494265098
        },
        "selected": false,
        "type": "genericNode",
        "width": 360
      },
      {
        "data": {
          "description": "Define the agent's instructions, then enter a task to complete using tools.",
          "display_name": "City Selection Agent",
<<<<<<< HEAD
          "id": "Agent-7STTo",
=======
          "id": "Agent-3H5qa",
>>>>>>> 100c4b8e
          "node": {
            "base_classes": [
              "Message"
            ],
            "beta": false,
            "conditional_paths": [],
            "custom_fields": {},
            "description": "Define the agent's instructions, then enter a task to complete using tools.",
            "display_name": "City Selection Agent",
            "documentation": "",
            "edited": false,
            "field_order": [
              "agent_llm",
              "max_tokens",
              "model_kwargs",
              "json_mode",
              "output_schema",
              "model_name",
              "openai_api_base",
              "api_key",
              "temperature",
              "seed",
              "output_parser",
              "system_prompt",
              "tools",
              "input_value",
              "handle_parsing_errors",
              "verbose",
              "max_iterations",
              "agent_description",
              "memory",
              "sender",
              "sender_name",
              "n_messages",
              "session_id",
              "order",
              "template",
              "add_current_date_tool"
            ],
            "frozen": false,
            "icon": "bot",
            "legacy": false,
            "lf_version": "1.1.1",
            "metadata": {},
            "output_types": [],
            "outputs": [
              {
                "allows_loop": false,
                "cache": true,
                "display_name": "Response",
                "method": "message_response",
                "name": "response",
                "selected": "Message",
                "tool_mode": true,
                "types": [
                  "Message"
                ],
                "value": "__UNDEFINED__"
              }
            ],
            "pinned": false,
            "template": {
              "_type": "Component",
              "add_current_date_tool": {
                "_input_type": "BoolInput",
                "advanced": true,
                "display_name": "Current Date",
                "dynamic": false,
                "info": "If true, will add a tool to the agent that returns the current date.",
                "list": false,
                "name": "add_current_date_tool",
                "placeholder": "",
                "required": false,
                "show": true,
                "title_case": false,
                "trace_as_metadata": true,
                "type": "bool",
                "value": true
              },
              "agent_description": {
                "_input_type": "MultilineInput",
                "advanced": true,
                "display_name": "Agent Description [Deprecated]",
                "dynamic": false,
                "info": "The description of the agent. This is only used when in Tool Mode. Defaults to 'A helpful assistant with access to the following tools:' and tools are added dynamically. This feature is deprecated and will be removed in future versions.",
                "input_types": [
                  "Message"
                ],
                "list": false,
                "load_from_db": false,
                "multiline": true,
                "name": "agent_description",
                "placeholder": "",
                "required": false,
                "show": true,
                "title_case": false,
                "tool_mode": false,
                "trace_as_input": true,
                "trace_as_metadata": true,
                "type": "str",
                "value": "A helpful assistant with access to the following tools:"
              },
              "agent_llm": {
                "_input_type": "DropdownInput",
                "advanced": false,
                "combobox": false,
                "display_name": "Model Provider",
                "dynamic": false,
                "info": "The provider of the language model that the agent will use to generate responses.",
                "input_types": [],
                "name": "agent_llm",
                "options": [
                  "Amazon Bedrock",
                  "Anthropic",
                  "Azure OpenAI",
                  "Google Generative AI",
                  "Groq",
                  "NVIDIA",
                  "OpenAI",
                  "SambaNova",
                  "Custom"
                ],
                "placeholder": "",
                "real_time_refresh": true,
                "required": false,
                "show": true,
                "title_case": false,
                "tool_mode": false,
                "trace_as_metadata": true,
                "type": "str",
                "value": "OpenAI"
              },
              "api_key": {
                "_input_type": "SecretStrInput",
                "advanced": false,
                "display_name": "OpenAI API Key",
                "dynamic": false,
                "info": "The OpenAI API Key to use for the OpenAI model.",
                "input_types": [
                  "Message"
                ],
                "load_from_db": true,
                "name": "api_key",
                "password": true,
                "placeholder": "",
                "required": true,
                "show": true,
                "title_case": false,
                "type": "str",
                "value": "OPENAI_API_KEY"
              },
              "code": {
                "advanced": true,
                "dynamic": true,
                "fileTypes": [],
                "file_path": "",
                "info": "",
                "list": false,
                "load_from_db": false,
                "multiline": true,
                "name": "code",
                "password": false,
                "placeholder": "",
                "required": true,
                "show": true,
                "title_case": false,
                "type": "code",
                "value": "from langchain_core.tools import StructuredTool\n\nfrom langflow.base.agents.agent import LCToolsAgentComponent\nfrom langflow.base.agents.events import ExceptionWithMessageError\nfrom langflow.base.models.model_input_constants import (\n    ALL_PROVIDER_FIELDS,\n    MODEL_DYNAMIC_UPDATE_FIELDS,\n    MODEL_PROVIDERS_DICT,\n    MODELS_METADATA,\n)\nfrom langflow.base.models.model_utils import get_model_name\nfrom langflow.components.helpers import CurrentDateComponent\nfrom langflow.components.helpers.memory import MemoryComponent\nfrom langflow.components.langchain_utilities.tool_calling import ToolCallingAgentComponent\nfrom langflow.custom.custom_component.component import _get_component_toolkit\nfrom langflow.custom.utils import update_component_build_config\nfrom langflow.field_typing import Tool\nfrom langflow.io import BoolInput, DropdownInput, MultilineInput, Output\nfrom langflow.logging import logger\nfrom langflow.schema.dotdict import dotdict\nfrom langflow.schema.message import Message\n\n\ndef set_advanced_true(component_input):\n    component_input.advanced = True\n    return component_input\n\n\nclass AgentComponent(ToolCallingAgentComponent):\n    display_name: str = \"Agent\"\n    description: str = \"Define the agent's instructions, then enter a task to complete using tools.\"\n    icon = \"bot\"\n    beta = False\n    name = \"Agent\"\n\n    memory_inputs = [set_advanced_true(component_input) for component_input in MemoryComponent().inputs]\n\n    inputs = [\n        DropdownInput(\n            name=\"agent_llm\",\n            display_name=\"Model Provider\",\n            info=\"The provider of the language model that the agent will use to generate responses.\",\n            options=[*sorted(MODEL_PROVIDERS_DICT.keys()), \"Custom\"],\n            value=\"OpenAI\",\n            real_time_refresh=True,\n            input_types=[],\n            options_metadata=[MODELS_METADATA[key] for key in sorted(MODELS_METADATA.keys())] + [{\"icon\": \"brain\"}],\n        ),\n        *MODEL_PROVIDERS_DICT[\"OpenAI\"][\"inputs\"],\n        MultilineInput(\n            name=\"system_prompt\",\n            display_name=\"Agent Instructions\",\n            info=\"System Prompt: Initial instructions and context provided to guide the agent's behavior.\",\n            value=\"You are a helpful assistant that can use tools to answer questions and perform tasks.\",\n            advanced=False,\n        ),\n        *LCToolsAgentComponent._base_inputs,\n        *memory_inputs,\n        BoolInput(\n            name=\"add_current_date_tool\",\n            display_name=\"Current Date\",\n            advanced=True,\n            info=\"If true, will add a tool to the agent that returns the current date.\",\n            value=True,\n        ),\n    ]\n    outputs = [Output(name=\"response\", display_name=\"Response\", method=\"message_response\")]\n\n    async def message_response(self) -> Message:\n        try:\n            # Get LLM model and validate\n            llm_model, display_name = self.get_llm()\n            if llm_model is None:\n                msg = \"No language model selected. Please choose a model to proceed.\"\n                raise ValueError(msg)\n            self.model_name = get_model_name(llm_model, display_name=display_name)\n\n            # Get memory data\n            self.chat_history = await self.get_memory_data()\n\n            # Add current date tool if enabled\n            if self.add_current_date_tool:\n                if not isinstance(self.tools, list):  # type: ignore[has-type]\n                    self.tools = []\n                current_date_tool = (await CurrentDateComponent(**self.get_base_args()).to_toolkit()).pop(0)\n                if not isinstance(current_date_tool, StructuredTool):\n                    msg = \"CurrentDateComponent must be converted to a StructuredTool\"\n                    raise TypeError(msg)\n                self.tools.append(current_date_tool)\n\n            # Validate tools\n            if not self.tools:\n                msg = \"Tools are required to run the agent. Please add at least one tool.\"\n                raise ValueError(msg)\n\n            # Set up and run agent\n            self.set(\n                llm=llm_model,\n                tools=self.tools,\n                chat_history=self.chat_history,\n                input_value=self.input_value,\n                system_prompt=self.system_prompt,\n            )\n            agent = self.create_agent_runnable()\n            return await self.run_agent(agent)\n\n        except (ValueError, TypeError, KeyError) as e:\n            logger.error(f\"{type(e).__name__}: {e!s}\")\n            raise\n        except ExceptionWithMessageError as e:\n            logger.error(f\"ExceptionWithMessageError occurred: {e}\")\n            raise\n        except Exception as e:\n            logger.error(f\"Unexpected error: {e!s}\")\n            raise\n\n    async def get_memory_data(self):\n        memory_kwargs = {\n            component_input.name: getattr(self, f\"{component_input.name}\") for component_input in self.memory_inputs\n        }\n        # filter out empty values\n        memory_kwargs = {k: v for k, v in memory_kwargs.items() if v}\n\n        return await MemoryComponent(**self.get_base_args()).set(**memory_kwargs).retrieve_messages()\n\n    def get_llm(self):\n        if not isinstance(self.agent_llm, str):\n            return self.agent_llm, None\n\n        try:\n            provider_info = MODEL_PROVIDERS_DICT.get(self.agent_llm)\n            if not provider_info:\n                msg = f\"Invalid model provider: {self.agent_llm}\"\n                raise ValueError(msg)\n\n            component_class = provider_info.get(\"component_class\")\n            display_name = component_class.display_name\n            inputs = provider_info.get(\"inputs\")\n            prefix = provider_info.get(\"prefix\", \"\")\n\n            return self._build_llm_model(component_class, inputs, prefix), display_name\n\n        except Exception as e:\n            logger.error(f\"Error building {self.agent_llm} language model: {e!s}\")\n            msg = f\"Failed to initialize language model: {e!s}\"\n            raise ValueError(msg) from e\n\n    def _build_llm_model(self, component, inputs, prefix=\"\"):\n        model_kwargs = {input_.name: getattr(self, f\"{prefix}{input_.name}\") for input_ in inputs}\n        return component.set(**model_kwargs).build_model()\n\n    def set_component_params(self, component):\n        provider_info = MODEL_PROVIDERS_DICT.get(self.agent_llm)\n        if provider_info:\n            inputs = provider_info.get(\"inputs\")\n            prefix = provider_info.get(\"prefix\")\n            model_kwargs = {input_.name: getattr(self, f\"{prefix}{input_.name}\") for input_ in inputs}\n\n            return component.set(**model_kwargs)\n        return component\n\n    def delete_fields(self, build_config: dotdict, fields: dict | list[str]) -> None:\n        \"\"\"Delete specified fields from build_config.\"\"\"\n        for field in fields:\n            build_config.pop(field, None)\n\n    def update_input_types(self, build_config: dotdict) -> dotdict:\n        \"\"\"Update input types for all fields in build_config.\"\"\"\n        for key, value in build_config.items():\n            if isinstance(value, dict):\n                if value.get(\"input_types\") is None:\n                    build_config[key][\"input_types\"] = []\n            elif hasattr(value, \"input_types\") and value.input_types is None:\n                value.input_types = []\n        return build_config\n\n    async def update_build_config(\n        self, build_config: dotdict, field_value: str, field_name: str | None = None\n    ) -> dotdict:\n        # Iterate over all providers in the MODEL_PROVIDERS_DICT\n        # Existing logic for updating build_config\n        if field_name in (\"agent_llm\",):\n            build_config[\"agent_llm\"][\"value\"] = field_value\n            provider_info = MODEL_PROVIDERS_DICT.get(field_value)\n            if provider_info:\n                component_class = provider_info.get(\"component_class\")\n                if component_class and hasattr(component_class, \"update_build_config\"):\n                    # Call the component class's update_build_config method\n                    build_config = await update_component_build_config(\n                        component_class, build_config, field_value, \"model_name\"\n                    )\n\n            provider_configs: dict[str, tuple[dict, list[dict]]] = {\n                provider: (\n                    MODEL_PROVIDERS_DICT[provider][\"fields\"],\n                    [\n                        MODEL_PROVIDERS_DICT[other_provider][\"fields\"]\n                        for other_provider in MODEL_PROVIDERS_DICT\n                        if other_provider != provider\n                    ],\n                )\n                for provider in MODEL_PROVIDERS_DICT\n            }\n            if field_value in provider_configs:\n                fields_to_add, fields_to_delete = provider_configs[field_value]\n\n                # Delete fields from other providers\n                for fields in fields_to_delete:\n                    self.delete_fields(build_config, fields)\n\n                # Add provider-specific fields\n                if field_value == \"OpenAI\" and not any(field in build_config for field in fields_to_add):\n                    build_config.update(fields_to_add)\n                else:\n                    build_config.update(fields_to_add)\n                # Reset input types for agent_llm\n                build_config[\"agent_llm\"][\"input_types\"] = []\n            elif field_value == \"Custom\":\n                # Delete all provider fields\n                self.delete_fields(build_config, ALL_PROVIDER_FIELDS)\n                # Update with custom component\n                custom_component = DropdownInput(\n                    name=\"agent_llm\",\n                    display_name=\"Language Model\",\n                    options=[*sorted(MODEL_PROVIDERS_DICT.keys()), \"Custom\"],\n                    value=\"Custom\",\n                    real_time_refresh=True,\n                    input_types=[\"LanguageModel\"],\n                    options_metadata=[MODELS_METADATA[key] for key in sorted(MODELS_METADATA.keys())]\n                    + [{\"icon\": \"brain\"}],\n                )\n                build_config.update({\"agent_llm\": custom_component.to_dict()})\n            # Update input types for all fields\n            build_config = self.update_input_types(build_config)\n\n            # Validate required keys\n            default_keys = [\n                \"code\",\n                \"_type\",\n                \"agent_llm\",\n                \"tools\",\n                \"input_value\",\n                \"add_current_date_tool\",\n                \"system_prompt\",\n                \"agent_description\",\n                \"max_iterations\",\n                \"handle_parsing_errors\",\n                \"verbose\",\n            ]\n            missing_keys = [key for key in default_keys if key not in build_config]\n            if missing_keys:\n                msg = f\"Missing required keys in build_config: {missing_keys}\"\n                raise ValueError(msg)\n        if (\n            isinstance(self.agent_llm, str)\n            and self.agent_llm in MODEL_PROVIDERS_DICT\n            and field_name in MODEL_DYNAMIC_UPDATE_FIELDS\n        ):\n            provider_info = MODEL_PROVIDERS_DICT.get(self.agent_llm)\n            if provider_info:\n                component_class = provider_info.get(\"component_class\")\n                component_class = self.set_component_params(component_class)\n                prefix = provider_info.get(\"prefix\")\n                if component_class and hasattr(component_class, \"update_build_config\"):\n                    # Call each component class's update_build_config method\n                    # remove the prefix from the field_name\n                    if isinstance(field_name, str) and isinstance(prefix, str):\n                        field_name = field_name.replace(prefix, \"\")\n                    build_config = await update_component_build_config(\n                        component_class, build_config, field_value, \"model_name\"\n                    )\n        return dotdict({k: v.to_dict() if hasattr(v, \"to_dict\") else v for k, v in build_config.items()})\n\n    async def to_toolkit(self) -> list[Tool]:\n        component_toolkit = _get_component_toolkit()\n        tools_names = self._build_tools_names()\n        agent_description = self.get_tool_description()\n        # TODO: Agent Description Depreciated Feature to be removed\n        description = f\"{agent_description}{tools_names}\"\n        tools = component_toolkit(component=self).get_tools(\n            tool_name=self.get_tool_name(), tool_description=description, callbacks=self.get_langchain_callbacks()\n        )\n        if hasattr(self, \"tools_metadata\"):\n            tools = component_toolkit(component=self, metadata=self.tools_metadata).update_tools_metadata(tools=tools)\n        return tools\n"
              },
              "handle_parsing_errors": {
                "_input_type": "BoolInput",
                "advanced": true,
                "display_name": "Handle Parse Errors",
                "dynamic": false,
                "info": "Should the Agent fix errors when reading user input for better processing?",
                "list": false,
                "name": "handle_parsing_errors",
                "placeholder": "",
                "required": false,
                "show": true,
                "title_case": false,
                "trace_as_metadata": true,
                "type": "bool",
                "value": true
              },
              "input_value": {
                "_input_type": "MessageTextInput",
                "advanced": false,
                "display_name": "Input",
                "dynamic": false,
                "info": "The input provided by the user for the agent to process.",
                "input_types": [
                  "Message"
                ],
                "list": false,
                "load_from_db": false,
                "name": "input_value",
                "placeholder": "",
                "required": false,
                "show": true,
                "title_case": false,
                "tool_mode": true,
                "trace_as_input": true,
                "trace_as_metadata": true,
                "type": "str",
                "value": ""
              },
              "json_mode": {
                "_input_type": "BoolInput",
                "advanced": true,
                "display_name": "JSON Mode",
                "dynamic": false,
                "info": "If True, it will output JSON regardless of passing a schema.",
                "list": false,
                "name": "json_mode",
                "placeholder": "",
                "required": false,
                "show": true,
                "title_case": false,
                "trace_as_metadata": true,
                "type": "bool",
                "value": false
              },
              "max_iterations": {
                "_input_type": "IntInput",
                "advanced": true,
                "display_name": "Max Iterations",
                "dynamic": false,
                "info": "The maximum number of attempts the agent can make to complete its task before it stops.",
                "list": false,
                "name": "max_iterations",
                "placeholder": "",
                "required": false,
                "show": true,
                "title_case": false,
                "trace_as_metadata": true,
                "type": "int",
                "value": 15
              },
              "max_retries": {
                "_input_type": "IntInput",
                "advanced": true,
                "display_name": "Max Retries",
                "dynamic": false,
                "info": "The maximum number of retries to make when generating.",
                "list": false,
                "list_add_label": "Add More",
                "name": "max_retries",
                "placeholder": "",
                "required": false,
                "show": true,
                "title_case": false,
                "tool_mode": false,
                "trace_as_metadata": true,
                "type": "int",
                "value": 5
              },
              "max_tokens": {
                "_input_type": "IntInput",
                "advanced": true,
                "display_name": "Max Tokens",
                "dynamic": false,
                "info": "The maximum number of tokens to generate. Set to 0 for unlimited tokens.",
                "list": false,
                "name": "max_tokens",
                "placeholder": "",
                "range_spec": {
                  "max": 128000,
                  "min": 0,
                  "step": 0.1,
                  "step_type": "float"
                },
                "required": false,
                "show": true,
                "title_case": false,
                "trace_as_metadata": true,
                "type": "int",
                "value": ""
              },
              "memory": {
                "_input_type": "HandleInput",
                "advanced": true,
                "display_name": "External Memory",
                "dynamic": false,
                "info": "Retrieve messages from an external memory. If empty, it will use the Langflow tables.",
                "input_types": [
                  "Memory"
                ],
                "list": false,
                "name": "memory",
                "placeholder": "",
                "required": false,
                "show": true,
                "title_case": false,
                "trace_as_metadata": true,
                "type": "other",
                "value": ""
              },
              "model_kwargs": {
                "_input_type": "DictInput",
                "advanced": true,
                "display_name": "Model Kwargs",
                "dynamic": false,
                "info": "Additional keyword arguments to pass to the model.",
                "list": false,
                "name": "model_kwargs",
                "placeholder": "",
                "required": false,
                "show": true,
                "title_case": false,
                "trace_as_input": true,
                "type": "dict",
                "value": {}
              },
              "model_name": {
                "_input_type": "DropdownInput",
                "advanced": false,
                "combobox": true,
                "display_name": "Model Name",
                "dynamic": false,
                "info": "To see the model names, first choose a provider. Then, enter your API key and click the refresh button next to the model name.",
                "name": "model_name",
                "options": [
                  "gpt-4o-mini",
                  "gpt-4o",
                  "gpt-4.5-preview",
                  "gpt-4-turbo",
                  "gpt-4-turbo-preview",
                  "gpt-4",
                  "gpt-3.5-turbo"
                ],
                "placeholder": "",
                "required": false,
                "show": true,
                "title_case": false,
                "tool_mode": false,
                "trace_as_metadata": true,
                "type": "str",
                "value": "gpt-4o-mini"
              },
              "n_messages": {
                "_input_type": "IntInput",
                "advanced": true,
                "display_name": "Number of Messages",
                "dynamic": false,
                "info": "Number of messages to retrieve.",
                "list": false,
                "name": "n_messages",
                "placeholder": "",
                "required": false,
                "show": true,
                "title_case": false,
                "trace_as_metadata": true,
                "type": "int",
                "value": 100
              },
              "openai_api_base": {
                "_input_type": "StrInput",
                "advanced": true,
                "display_name": "OpenAI API Base",
                "dynamic": false,
                "info": "The base URL of the OpenAI API. Defaults to https://api.openai.com/v1. You can change this to use other APIs like JinaChat, LocalAI and Prem.",
                "list": false,
                "load_from_db": false,
                "name": "openai_api_base",
                "placeholder": "",
                "required": false,
                "show": true,
                "title_case": false,
                "trace_as_metadata": true,
                "type": "str",
                "value": ""
              },
              "order": {
                "_input_type": "DropdownInput",
                "advanced": true,
                "combobox": false,
                "display_name": "Order",
                "dynamic": false,
                "info": "Order of the messages.",
                "name": "order",
                "options": [
                  "Ascending",
                  "Descending"
                ],
                "placeholder": "",
                "required": false,
                "show": true,
                "title_case": false,
                "tool_mode": false,
                "trace_as_metadata": true,
                "type": "str",
                "value": "Ascending"
              },
              "seed": {
                "_input_type": "IntInput",
                "advanced": true,
                "display_name": "Seed",
                "dynamic": false,
                "info": "The seed controls the reproducibility of the job.",
                "list": false,
                "name": "seed",
                "placeholder": "",
                "required": false,
                "show": true,
                "title_case": false,
                "trace_as_metadata": true,
                "type": "int",
                "value": 1
              },
              "sender": {
                "_input_type": "DropdownInput",
                "advanced": true,
                "combobox": false,
                "display_name": "Sender Type",
                "dynamic": false,
                "info": "Filter by sender type.",
                "name": "sender",
                "options": [
                  "Machine",
                  "User",
                  "Machine and User"
                ],
                "placeholder": "",
                "required": false,
                "show": true,
                "title_case": false,
                "tool_mode": false,
                "trace_as_metadata": true,
                "type": "str",
                "value": "Machine and User"
              },
              "sender_name": {
                "_input_type": "MessageTextInput",
                "advanced": true,
                "display_name": "Sender Name",
                "dynamic": false,
                "info": "Filter by sender name.",
                "input_types": [
                  "Message"
                ],
                "list": false,
                "load_from_db": false,
                "name": "sender_name",
                "placeholder": "",
                "required": false,
                "show": true,
                "title_case": false,
                "tool_mode": false,
                "trace_as_input": true,
                "trace_as_metadata": true,
                "type": "str",
                "value": ""
              },
              "session_id": {
                "_input_type": "MessageTextInput",
                "advanced": true,
                "display_name": "Session ID",
                "dynamic": false,
                "info": "The session ID of the chat. If empty, the current session ID parameter will be used.",
                "input_types": [
                  "Message"
                ],
                "list": false,
                "load_from_db": false,
                "name": "session_id",
                "placeholder": "",
                "required": false,
                "show": true,
                "title_case": false,
                "tool_mode": false,
                "trace_as_input": true,
                "trace_as_metadata": true,
                "type": "str",
                "value": ""
              },
              "system_prompt": {
                "_input_type": "MultilineInput",
                "advanced": false,
                "display_name": "Agent Instructions",
                "dynamic": false,
                "info": "System Prompt: Initial instructions and context provided to guide the agent's behavior.",
                "input_types": [
                  "Message"
                ],
                "list": false,
                "load_from_db": false,
                "multiline": true,
                "name": "system_prompt",
                "placeholder": "",
                "required": false,
                "show": true,
                "title_case": false,
                "tool_mode": false,
                "trace_as_input": true,
                "trace_as_metadata": true,
                "type": "str",
                "value": "You are a helpful assistant that can use tools to answer questions and perform tasks."
              },
              "temperature": {
                "_input_type": "FloatInput",
                "advanced": true,
                "display_name": "Temperature",
                "dynamic": false,
                "info": "",
                "list": false,
                "name": "temperature",
                "placeholder": "",
                "required": false,
                "show": true,
                "title_case": false,
                "trace_as_metadata": true,
                "type": "float",
                "value": 0.1
              },
              "template": {
                "_input_type": "MultilineInput",
                "advanced": true,
                "display_name": "Template",
                "dynamic": false,
                "info": "The template to use for formatting the data. It can contain the keys {text}, {sender} or any other key in the message data.",
                "input_types": [
                  "Message"
                ],
                "list": false,
                "load_from_db": false,
                "multiline": true,
                "name": "template",
                "placeholder": "",
                "required": false,
                "show": true,
                "title_case": false,
                "tool_mode": false,
                "trace_as_input": true,
                "trace_as_metadata": true,
                "type": "str",
                "value": "{sender_name}: {text}"
              },
              "timeout": {
                "_input_type": "IntInput",
                "advanced": true,
                "display_name": "Timeout",
                "dynamic": false,
                "info": "The timeout for requests to OpenAI completion API.",
                "list": false,
                "list_add_label": "Add More",
                "name": "timeout",
                "placeholder": "",
                "required": false,
                "show": true,
                "title_case": false,
                "tool_mode": false,
                "trace_as_metadata": true,
                "type": "int",
                "value": 700
              },
              "tools": {
                "_input_type": "HandleInput",
                "advanced": false,
                "display_name": "Tools",
                "dynamic": false,
                "info": "These are the tools that the agent can use to help with tasks.",
                "input_types": [
                  "Tool"
                ],
                "list": true,
                "name": "tools",
                "placeholder": "",
                "required": false,
                "show": true,
                "title_case": false,
                "trace_as_metadata": true,
                "type": "other",
                "value": ""
              },
              "verbose": {
                "_input_type": "BoolInput",
                "advanced": true,
                "display_name": "Verbose",
                "dynamic": false,
                "info": "",
                "list": false,
                "name": "verbose",
                "placeholder": "",
                "required": false,
                "show": true,
                "title_case": false,
                "trace_as_metadata": true,
                "type": "bool",
                "value": true
              }
            },
            "tool_mode": false
          },
          "type": "Agent"
        },
        "dragging": true,
        "height": 725,
<<<<<<< HEAD
        "id": "Agent-7STTo",
=======
        "id": "Agent-3H5qa",
>>>>>>> 100c4b8e
        "measured": {
          "height": 725,
          "width": 360
        },
        "position": {
          "x": 2472.7748760933105,
          "y": 335.66187210240537
        },
        "positionAbsolute": {
          "x": 2472.7748760933105,
          "y": 335.66187210240537
        },
        "selected": false,
        "type": "genericNode",
        "width": 360
      },
      {
        "data": {
          "description": "Define the agent's instructions, then enter a task to complete using tools.",
          "display_name": "Local Expert Agent",
<<<<<<< HEAD
          "id": "Agent-D3fmB",
=======
          "id": "Agent-PWZOu",
>>>>>>> 100c4b8e
          "node": {
            "base_classes": [
              "Message"
            ],
            "beta": false,
            "conditional_paths": [],
            "custom_fields": {},
            "description": "Define the agent's instructions, then enter a task to complete using tools.",
            "display_name": "Local Expert Agent",
            "documentation": "",
            "edited": false,
            "field_order": [
              "agent_llm",
              "max_tokens",
              "model_kwargs",
              "json_mode",
              "output_schema",
              "model_name",
              "openai_api_base",
              "api_key",
              "temperature",
              "seed",
              "output_parser",
              "system_prompt",
              "tools",
              "input_value",
              "handle_parsing_errors",
              "verbose",
              "max_iterations",
              "agent_description",
              "memory",
              "sender",
              "sender_name",
              "n_messages",
              "session_id",
              "order",
              "template",
              "add_current_date_tool"
            ],
            "frozen": false,
            "icon": "bot",
            "legacy": false,
            "lf_version": "1.1.1",
            "metadata": {},
            "output_types": [],
            "outputs": [
              {
                "allows_loop": false,
                "cache": true,
                "display_name": "Response",
                "method": "message_response",
                "name": "response",
                "selected": "Message",
                "tool_mode": true,
                "types": [
                  "Message"
                ],
                "value": "__UNDEFINED__"
              }
            ],
            "pinned": false,
            "template": {
              "_type": "Component",
              "add_current_date_tool": {
                "_input_type": "BoolInput",
                "advanced": true,
                "display_name": "Current Date",
                "dynamic": false,
                "info": "If true, will add a tool to the agent that returns the current date.",
                "list": false,
                "name": "add_current_date_tool",
                "placeholder": "",
                "required": false,
                "show": true,
                "title_case": false,
                "trace_as_metadata": true,
                "type": "bool",
                "value": true
              },
              "agent_description": {
                "_input_type": "MultilineInput",
                "advanced": true,
                "display_name": "Agent Description [Deprecated]",
                "dynamic": false,
                "info": "The description of the agent. This is only used when in Tool Mode. Defaults to 'A helpful assistant with access to the following tools:' and tools are added dynamically. This feature is deprecated and will be removed in future versions.",
                "input_types": [
                  "Message"
                ],
                "list": false,
                "load_from_db": false,
                "multiline": true,
                "name": "agent_description",
                "placeholder": "",
                "required": false,
                "show": true,
                "title_case": false,
                "tool_mode": false,
                "trace_as_input": true,
                "trace_as_metadata": true,
                "type": "str",
                "value": "A helpful assistant with access to the following tools:"
              },
              "agent_llm": {
                "_input_type": "DropdownInput",
                "advanced": false,
                "combobox": false,
                "display_name": "Model Provider",
                "dynamic": false,
                "info": "The provider of the language model that the agent will use to generate responses.",
                "input_types": [],
                "name": "agent_llm",
                "options": [
                  "Amazon Bedrock",
                  "Anthropic",
                  "Azure OpenAI",
                  "Google Generative AI",
                  "Groq",
                  "NVIDIA",
                  "OpenAI",
                  "SambaNova",
                  "Custom"
                ],
                "placeholder": "",
                "real_time_refresh": true,
                "required": false,
                "show": true,
                "title_case": false,
                "tool_mode": false,
                "trace_as_metadata": true,
                "type": "str",
                "value": "OpenAI"
              },
              "api_key": {
                "_input_type": "SecretStrInput",
                "advanced": false,
                "display_name": "OpenAI API Key",
                "dynamic": false,
                "info": "The OpenAI API Key to use for the OpenAI model.",
                "input_types": [
                  "Message"
                ],
                "load_from_db": true,
                "name": "api_key",
                "password": true,
                "placeholder": "",
                "required": true,
                "show": true,
                "title_case": false,
                "type": "str",
                "value": "OPENAI_API_KEY"
              },
              "code": {
                "advanced": true,
                "dynamic": true,
                "fileTypes": [],
                "file_path": "",
                "info": "",
                "list": false,
                "load_from_db": false,
                "multiline": true,
                "name": "code",
                "password": false,
                "placeholder": "",
                "required": true,
                "show": true,
                "title_case": false,
                "type": "code",
                "value": "from langchain_core.tools import StructuredTool\n\nfrom langflow.base.agents.agent import LCToolsAgentComponent\nfrom langflow.base.agents.events import ExceptionWithMessageError\nfrom langflow.base.models.model_input_constants import (\n    ALL_PROVIDER_FIELDS,\n    MODEL_DYNAMIC_UPDATE_FIELDS,\n    MODEL_PROVIDERS_DICT,\n    MODELS_METADATA,\n)\nfrom langflow.base.models.model_utils import get_model_name\nfrom langflow.components.helpers import CurrentDateComponent\nfrom langflow.components.helpers.memory import MemoryComponent\nfrom langflow.components.langchain_utilities.tool_calling import ToolCallingAgentComponent\nfrom langflow.custom.custom_component.component import _get_component_toolkit\nfrom langflow.custom.utils import update_component_build_config\nfrom langflow.field_typing import Tool\nfrom langflow.io import BoolInput, DropdownInput, MultilineInput, Output\nfrom langflow.logging import logger\nfrom langflow.schema.dotdict import dotdict\nfrom langflow.schema.message import Message\n\n\ndef set_advanced_true(component_input):\n    component_input.advanced = True\n    return component_input\n\n\nclass AgentComponent(ToolCallingAgentComponent):\n    display_name: str = \"Agent\"\n    description: str = \"Define the agent's instructions, then enter a task to complete using tools.\"\n    icon = \"bot\"\n    beta = False\n    name = \"Agent\"\n\n    memory_inputs = [set_advanced_true(component_input) for component_input in MemoryComponent().inputs]\n\n    inputs = [\n        DropdownInput(\n            name=\"agent_llm\",\n            display_name=\"Model Provider\",\n            info=\"The provider of the language model that the agent will use to generate responses.\",\n            options=[*sorted(MODEL_PROVIDERS_DICT.keys()), \"Custom\"],\n            value=\"OpenAI\",\n            real_time_refresh=True,\n            input_types=[],\n            options_metadata=[MODELS_METADATA[key] for key in sorted(MODELS_METADATA.keys())] + [{\"icon\": \"brain\"}],\n        ),\n        *MODEL_PROVIDERS_DICT[\"OpenAI\"][\"inputs\"],\n        MultilineInput(\n            name=\"system_prompt\",\n            display_name=\"Agent Instructions\",\n            info=\"System Prompt: Initial instructions and context provided to guide the agent's behavior.\",\n            value=\"You are a helpful assistant that can use tools to answer questions and perform tasks.\",\n            advanced=False,\n        ),\n        *LCToolsAgentComponent._base_inputs,\n        *memory_inputs,\n        BoolInput(\n            name=\"add_current_date_tool\",\n            display_name=\"Current Date\",\n            advanced=True,\n            info=\"If true, will add a tool to the agent that returns the current date.\",\n            value=True,\n        ),\n    ]\n    outputs = [Output(name=\"response\", display_name=\"Response\", method=\"message_response\")]\n\n    async def message_response(self) -> Message:\n        try:\n            # Get LLM model and validate\n            llm_model, display_name = self.get_llm()\n            if llm_model is None:\n                msg = \"No language model selected. Please choose a model to proceed.\"\n                raise ValueError(msg)\n            self.model_name = get_model_name(llm_model, display_name=display_name)\n\n            # Get memory data\n            self.chat_history = await self.get_memory_data()\n\n            # Add current date tool if enabled\n            if self.add_current_date_tool:\n                if not isinstance(self.tools, list):  # type: ignore[has-type]\n                    self.tools = []\n                current_date_tool = (await CurrentDateComponent(**self.get_base_args()).to_toolkit()).pop(0)\n                if not isinstance(current_date_tool, StructuredTool):\n                    msg = \"CurrentDateComponent must be converted to a StructuredTool\"\n                    raise TypeError(msg)\n                self.tools.append(current_date_tool)\n\n            # Validate tools\n            if not self.tools:\n                msg = \"Tools are required to run the agent. Please add at least one tool.\"\n                raise ValueError(msg)\n\n            # Set up and run agent\n            self.set(\n                llm=llm_model,\n                tools=self.tools,\n                chat_history=self.chat_history,\n                input_value=self.input_value,\n                system_prompt=self.system_prompt,\n            )\n            agent = self.create_agent_runnable()\n            return await self.run_agent(agent)\n\n        except (ValueError, TypeError, KeyError) as e:\n            logger.error(f\"{type(e).__name__}: {e!s}\")\n            raise\n        except ExceptionWithMessageError as e:\n            logger.error(f\"ExceptionWithMessageError occurred: {e}\")\n            raise\n        except Exception as e:\n            logger.error(f\"Unexpected error: {e!s}\")\n            raise\n\n    async def get_memory_data(self):\n        memory_kwargs = {\n            component_input.name: getattr(self, f\"{component_input.name}\") for component_input in self.memory_inputs\n        }\n        # filter out empty values\n        memory_kwargs = {k: v for k, v in memory_kwargs.items() if v}\n\n        return await MemoryComponent(**self.get_base_args()).set(**memory_kwargs).retrieve_messages()\n\n    def get_llm(self):\n        if not isinstance(self.agent_llm, str):\n            return self.agent_llm, None\n\n        try:\n            provider_info = MODEL_PROVIDERS_DICT.get(self.agent_llm)\n            if not provider_info:\n                msg = f\"Invalid model provider: {self.agent_llm}\"\n                raise ValueError(msg)\n\n            component_class = provider_info.get(\"component_class\")\n            display_name = component_class.display_name\n            inputs = provider_info.get(\"inputs\")\n            prefix = provider_info.get(\"prefix\", \"\")\n\n            return self._build_llm_model(component_class, inputs, prefix), display_name\n\n        except Exception as e:\n            logger.error(f\"Error building {self.agent_llm} language model: {e!s}\")\n            msg = f\"Failed to initialize language model: {e!s}\"\n            raise ValueError(msg) from e\n\n    def _build_llm_model(self, component, inputs, prefix=\"\"):\n        model_kwargs = {input_.name: getattr(self, f\"{prefix}{input_.name}\") for input_ in inputs}\n        return component.set(**model_kwargs).build_model()\n\n    def set_component_params(self, component):\n        provider_info = MODEL_PROVIDERS_DICT.get(self.agent_llm)\n        if provider_info:\n            inputs = provider_info.get(\"inputs\")\n            prefix = provider_info.get(\"prefix\")\n            model_kwargs = {input_.name: getattr(self, f\"{prefix}{input_.name}\") for input_ in inputs}\n\n            return component.set(**model_kwargs)\n        return component\n\n    def delete_fields(self, build_config: dotdict, fields: dict | list[str]) -> None:\n        \"\"\"Delete specified fields from build_config.\"\"\"\n        for field in fields:\n            build_config.pop(field, None)\n\n    def update_input_types(self, build_config: dotdict) -> dotdict:\n        \"\"\"Update input types for all fields in build_config.\"\"\"\n        for key, value in build_config.items():\n            if isinstance(value, dict):\n                if value.get(\"input_types\") is None:\n                    build_config[key][\"input_types\"] = []\n            elif hasattr(value, \"input_types\") and value.input_types is None:\n                value.input_types = []\n        return build_config\n\n    async def update_build_config(\n        self, build_config: dotdict, field_value: str, field_name: str | None = None\n    ) -> dotdict:\n        # Iterate over all providers in the MODEL_PROVIDERS_DICT\n        # Existing logic for updating build_config\n        if field_name in (\"agent_llm\",):\n            build_config[\"agent_llm\"][\"value\"] = field_value\n            provider_info = MODEL_PROVIDERS_DICT.get(field_value)\n            if provider_info:\n                component_class = provider_info.get(\"component_class\")\n                if component_class and hasattr(component_class, \"update_build_config\"):\n                    # Call the component class's update_build_config method\n                    build_config = await update_component_build_config(\n                        component_class, build_config, field_value, \"model_name\"\n                    )\n\n            provider_configs: dict[str, tuple[dict, list[dict]]] = {\n                provider: (\n                    MODEL_PROVIDERS_DICT[provider][\"fields\"],\n                    [\n                        MODEL_PROVIDERS_DICT[other_provider][\"fields\"]\n                        for other_provider in MODEL_PROVIDERS_DICT\n                        if other_provider != provider\n                    ],\n                )\n                for provider in MODEL_PROVIDERS_DICT\n            }\n            if field_value in provider_configs:\n                fields_to_add, fields_to_delete = provider_configs[field_value]\n\n                # Delete fields from other providers\n                for fields in fields_to_delete:\n                    self.delete_fields(build_config, fields)\n\n                # Add provider-specific fields\n                if field_value == \"OpenAI\" and not any(field in build_config for field in fields_to_add):\n                    build_config.update(fields_to_add)\n                else:\n                    build_config.update(fields_to_add)\n                # Reset input types for agent_llm\n                build_config[\"agent_llm\"][\"input_types\"] = []\n            elif field_value == \"Custom\":\n                # Delete all provider fields\n                self.delete_fields(build_config, ALL_PROVIDER_FIELDS)\n                # Update with custom component\n                custom_component = DropdownInput(\n                    name=\"agent_llm\",\n                    display_name=\"Language Model\",\n                    options=[*sorted(MODEL_PROVIDERS_DICT.keys()), \"Custom\"],\n                    value=\"Custom\",\n                    real_time_refresh=True,\n                    input_types=[\"LanguageModel\"],\n                    options_metadata=[MODELS_METADATA[key] for key in sorted(MODELS_METADATA.keys())]\n                    + [{\"icon\": \"brain\"}],\n                )\n                build_config.update({\"agent_llm\": custom_component.to_dict()})\n            # Update input types for all fields\n            build_config = self.update_input_types(build_config)\n\n            # Validate required keys\n            default_keys = [\n                \"code\",\n                \"_type\",\n                \"agent_llm\",\n                \"tools\",\n                \"input_value\",\n                \"add_current_date_tool\",\n                \"system_prompt\",\n                \"agent_description\",\n                \"max_iterations\",\n                \"handle_parsing_errors\",\n                \"verbose\",\n            ]\n            missing_keys = [key for key in default_keys if key not in build_config]\n            if missing_keys:\n                msg = f\"Missing required keys in build_config: {missing_keys}\"\n                raise ValueError(msg)\n        if (\n            isinstance(self.agent_llm, str)\n            and self.agent_llm in MODEL_PROVIDERS_DICT\n            and field_name in MODEL_DYNAMIC_UPDATE_FIELDS\n        ):\n            provider_info = MODEL_PROVIDERS_DICT.get(self.agent_llm)\n            if provider_info:\n                component_class = provider_info.get(\"component_class\")\n                component_class = self.set_component_params(component_class)\n                prefix = provider_info.get(\"prefix\")\n                if component_class and hasattr(component_class, \"update_build_config\"):\n                    # Call each component class's update_build_config method\n                    # remove the prefix from the field_name\n                    if isinstance(field_name, str) and isinstance(prefix, str):\n                        field_name = field_name.replace(prefix, \"\")\n                    build_config = await update_component_build_config(\n                        component_class, build_config, field_value, \"model_name\"\n                    )\n        return dotdict({k: v.to_dict() if hasattr(v, \"to_dict\") else v for k, v in build_config.items()})\n\n    async def to_toolkit(self) -> list[Tool]:\n        component_toolkit = _get_component_toolkit()\n        tools_names = self._build_tools_names()\n        agent_description = self.get_tool_description()\n        # TODO: Agent Description Depreciated Feature to be removed\n        description = f\"{agent_description}{tools_names}\"\n        tools = component_toolkit(component=self).get_tools(\n            tool_name=self.get_tool_name(), tool_description=description, callbacks=self.get_langchain_callbacks()\n        )\n        if hasattr(self, \"tools_metadata\"):\n            tools = component_toolkit(component=self, metadata=self.tools_metadata).update_tools_metadata(tools=tools)\n        return tools\n"
              },
              "handle_parsing_errors": {
                "_input_type": "BoolInput",
                "advanced": true,
                "display_name": "Handle Parse Errors",
                "dynamic": false,
                "info": "Should the Agent fix errors when reading user input for better processing?",
                "list": false,
                "name": "handle_parsing_errors",
                "placeholder": "",
                "required": false,
                "show": true,
                "title_case": false,
                "trace_as_metadata": true,
                "type": "bool",
                "value": true
              },
              "input_value": {
                "_input_type": "MessageTextInput",
                "advanced": false,
                "display_name": "Input",
                "dynamic": false,
                "info": "The input provided by the user for the agent to process.",
                "input_types": [
                  "Message"
                ],
                "list": false,
                "load_from_db": false,
                "name": "input_value",
                "placeholder": "",
                "required": false,
                "show": true,
                "title_case": false,
                "tool_mode": true,
                "trace_as_input": true,
                "trace_as_metadata": true,
                "type": "str",
                "value": ""
              },
              "json_mode": {
                "_input_type": "BoolInput",
                "advanced": true,
                "display_name": "JSON Mode",
                "dynamic": false,
                "info": "If True, it will output JSON regardless of passing a schema.",
                "list": false,
                "name": "json_mode",
                "placeholder": "",
                "required": false,
                "show": true,
                "title_case": false,
                "trace_as_metadata": true,
                "type": "bool",
                "value": false
              },
              "max_iterations": {
                "_input_type": "IntInput",
                "advanced": true,
                "display_name": "Max Iterations",
                "dynamic": false,
                "info": "The maximum number of attempts the agent can make to complete its task before it stops.",
                "list": false,
                "name": "max_iterations",
                "placeholder": "",
                "required": false,
                "show": true,
                "title_case": false,
                "trace_as_metadata": true,
                "type": "int",
                "value": 15
              },
              "max_retries": {
                "_input_type": "IntInput",
                "advanced": true,
                "display_name": "Max Retries",
                "dynamic": false,
                "info": "The maximum number of retries to make when generating.",
                "list": false,
                "list_add_label": "Add More",
                "name": "max_retries",
                "placeholder": "",
                "required": false,
                "show": true,
                "title_case": false,
                "tool_mode": false,
                "trace_as_metadata": true,
                "type": "int",
                "value": 5
              },
              "max_tokens": {
                "_input_type": "IntInput",
                "advanced": true,
                "display_name": "Max Tokens",
                "dynamic": false,
                "info": "The maximum number of tokens to generate. Set to 0 for unlimited tokens.",
                "list": false,
                "name": "max_tokens",
                "placeholder": "",
                "range_spec": {
                  "max": 128000,
                  "min": 0,
                  "step": 0.1,
                  "step_type": "float"
                },
                "required": false,
                "show": true,
                "title_case": false,
                "trace_as_metadata": true,
                "type": "int",
                "value": ""
              },
              "memory": {
                "_input_type": "HandleInput",
                "advanced": true,
                "display_name": "External Memory",
                "dynamic": false,
                "info": "Retrieve messages from an external memory. If empty, it will use the Langflow tables.",
                "input_types": [
                  "Memory"
                ],
                "list": false,
                "name": "memory",
                "placeholder": "",
                "required": false,
                "show": true,
                "title_case": false,
                "trace_as_metadata": true,
                "type": "other",
                "value": ""
              },
              "model_kwargs": {
                "_input_type": "DictInput",
                "advanced": true,
                "display_name": "Model Kwargs",
                "dynamic": false,
                "info": "Additional keyword arguments to pass to the model.",
                "list": false,
                "name": "model_kwargs",
                "placeholder": "",
                "required": false,
                "show": true,
                "title_case": false,
                "trace_as_input": true,
                "type": "dict",
                "value": {}
              },
              "model_name": {
                "_input_type": "DropdownInput",
                "advanced": false,
                "combobox": true,
                "display_name": "Model Name",
                "dynamic": false,
                "info": "To see the model names, first choose a provider. Then, enter your API key and click the refresh button next to the model name.",
                "name": "model_name",
                "options": [
                  "gpt-4o-mini",
                  "gpt-4o",
                  "gpt-4.5-preview",
                  "gpt-4-turbo",
                  "gpt-4-turbo-preview",
                  "gpt-4",
                  "gpt-3.5-turbo"
                ],
                "placeholder": "",
                "required": false,
                "show": true,
                "title_case": false,
                "tool_mode": false,
                "trace_as_metadata": true,
                "type": "str",
                "value": "gpt-4o-mini"
              },
              "n_messages": {
                "_input_type": "IntInput",
                "advanced": true,
                "display_name": "Number of Messages",
                "dynamic": false,
                "info": "Number of messages to retrieve.",
                "list": false,
                "name": "n_messages",
                "placeholder": "",
                "required": false,
                "show": true,
                "title_case": false,
                "trace_as_metadata": true,
                "type": "int",
                "value": 100
              },
              "openai_api_base": {
                "_input_type": "StrInput",
                "advanced": true,
                "display_name": "OpenAI API Base",
                "dynamic": false,
                "info": "The base URL of the OpenAI API. Defaults to https://api.openai.com/v1. You can change this to use other APIs like JinaChat, LocalAI and Prem.",
                "list": false,
                "load_from_db": false,
                "name": "openai_api_base",
                "placeholder": "",
                "required": false,
                "show": true,
                "title_case": false,
                "trace_as_metadata": true,
                "type": "str",
                "value": ""
              },
              "order": {
                "_input_type": "DropdownInput",
                "advanced": true,
                "combobox": false,
                "display_name": "Order",
                "dynamic": false,
                "info": "Order of the messages.",
                "name": "order",
                "options": [
                  "Ascending",
                  "Descending"
                ],
                "placeholder": "",
                "required": false,
                "show": true,
                "title_case": false,
                "tool_mode": false,
                "trace_as_metadata": true,
                "type": "str",
                "value": "Ascending"
              },
              "seed": {
                "_input_type": "IntInput",
                "advanced": true,
                "display_name": "Seed",
                "dynamic": false,
                "info": "The seed controls the reproducibility of the job.",
                "list": false,
                "name": "seed",
                "placeholder": "",
                "required": false,
                "show": true,
                "title_case": false,
                "trace_as_metadata": true,
                "type": "int",
                "value": 1
              },
              "sender": {
                "_input_type": "DropdownInput",
                "advanced": true,
                "combobox": false,
                "display_name": "Sender Type",
                "dynamic": false,
                "info": "Filter by sender type.",
                "name": "sender",
                "options": [
                  "Machine",
                  "User",
                  "Machine and User"
                ],
                "placeholder": "",
                "required": false,
                "show": true,
                "title_case": false,
                "tool_mode": false,
                "trace_as_metadata": true,
                "type": "str",
                "value": "Machine and User"
              },
              "sender_name": {
                "_input_type": "MessageTextInput",
                "advanced": true,
                "display_name": "Sender Name",
                "dynamic": false,
                "info": "Filter by sender name.",
                "input_types": [
                  "Message"
                ],
                "list": false,
                "load_from_db": false,
                "name": "sender_name",
                "placeholder": "",
                "required": false,
                "show": true,
                "title_case": false,
                "tool_mode": false,
                "trace_as_input": true,
                "trace_as_metadata": true,
                "type": "str",
                "value": ""
              },
              "session_id": {
                "_input_type": "MessageTextInput",
                "advanced": true,
                "display_name": "Session ID",
                "dynamic": false,
                "info": "The session ID of the chat. If empty, the current session ID parameter will be used.",
                "input_types": [
                  "Message"
                ],
                "list": false,
                "load_from_db": false,
                "name": "session_id",
                "placeholder": "",
                "required": false,
                "show": true,
                "title_case": false,
                "tool_mode": false,
                "trace_as_input": true,
                "trace_as_metadata": true,
                "type": "str",
                "value": ""
              },
              "system_prompt": {
                "_input_type": "MultilineInput",
                "advanced": false,
                "display_name": "Agent Instructions",
                "dynamic": false,
                "info": "System Prompt: Initial instructions and context provided to guide the agent's behavior.",
                "input_types": [
                  "Message"
                ],
                "list": false,
                "load_from_db": false,
                "multiline": true,
                "name": "system_prompt",
                "placeholder": "",
                "required": false,
                "show": true,
                "title_case": false,
                "tool_mode": false,
                "trace_as_input": true,
                "trace_as_metadata": true,
                "type": "str",
                "value": "You are a knowledgeable Local Expert with extensive information about the selected city, its attractions, and customs. Your goal is to provide the BEST insights about the city. Compile an in-depth guide for travelers, including key attractions, local customs, special events, and daily activity recommendations. Focus on hidden gems and local hotspots. Your final output should be a comprehensive city guide, rich in cultural insights and practical tips."
              },
              "temperature": {
                "_input_type": "FloatInput",
                "advanced": true,
                "display_name": "Temperature",
                "dynamic": false,
                "info": "",
                "list": false,
                "name": "temperature",
                "placeholder": "",
                "required": false,
                "show": true,
                "title_case": false,
                "trace_as_metadata": true,
                "type": "float",
                "value": 0.1
              },
              "template": {
                "_input_type": "MultilineInput",
                "advanced": true,
                "display_name": "Template",
                "dynamic": false,
                "info": "The template to use for formatting the data. It can contain the keys {text}, {sender} or any other key in the message data.",
                "input_types": [
                  "Message"
                ],
                "list": false,
                "load_from_db": false,
                "multiline": true,
                "name": "template",
                "placeholder": "",
                "required": false,
                "show": true,
                "title_case": false,
                "tool_mode": false,
                "trace_as_input": true,
                "trace_as_metadata": true,
                "type": "str",
                "value": "{sender_name}: {text}"
              },
              "timeout": {
                "_input_type": "IntInput",
                "advanced": true,
                "display_name": "Timeout",
                "dynamic": false,
                "info": "The timeout for requests to OpenAI completion API.",
                "list": false,
                "list_add_label": "Add More",
                "name": "timeout",
                "placeholder": "",
                "required": false,
                "show": true,
                "title_case": false,
                "tool_mode": false,
                "trace_as_metadata": true,
                "type": "int",
                "value": 700
              },
              "tools": {
                "_input_type": "HandleInput",
                "advanced": false,
                "display_name": "Tools",
                "dynamic": false,
                "info": "These are the tools that the agent can use to help with tasks.",
                "input_types": [
                  "Tool"
                ],
                "list": true,
                "name": "tools",
                "placeholder": "",
                "required": false,
                "show": true,
                "title_case": false,
                "trace_as_metadata": true,
                "type": "other",
                "value": ""
              },
              "verbose": {
                "_input_type": "BoolInput",
                "advanced": true,
                "display_name": "Verbose",
                "dynamic": false,
                "info": "",
                "list": false,
                "name": "verbose",
                "placeholder": "",
                "required": false,
                "show": true,
                "title_case": false,
                "trace_as_metadata": true,
                "type": "bool",
                "value": true
              }
            },
            "tool_mode": false
          },
          "type": "Agent"
        },
        "dragging": false,
        "height": 725,
<<<<<<< HEAD
        "id": "Agent-D3fmB",
=======
        "id": "Agent-PWZOu",
>>>>>>> 100c4b8e
        "measured": {
          "height": 725,
          "width": 360
        },
        "position": {
          "x": 3185.66991544494,
          "y": 355.95841004876377
        },
        "positionAbsolute": {
          "x": 3185.66991544494,
          "y": 355.95841004876377
        },
        "selected": false,
        "type": "genericNode",
        "width": 360
      },
      {
        "data": {
          "description": "Define the agent's instructions, then enter a task to complete using tools.",
          "display_name": "Travel Concierge Agent",
<<<<<<< HEAD
          "id": "Agent-FUhaC",
=======
          "id": "Agent-e5naw",
>>>>>>> 100c4b8e
          "node": {
            "base_classes": [
              "Message"
            ],
            "beta": false,
            "conditional_paths": [],
            "custom_fields": {},
            "description": "Define the agent's instructions, then enter a task to complete using tools.",
            "display_name": "Travel Concierge Agent",
            "documentation": "",
            "edited": false,
            "field_order": [
              "agent_llm",
              "max_tokens",
              "model_kwargs",
              "json_mode",
              "output_schema",
              "model_name",
              "openai_api_base",
              "api_key",
              "temperature",
              "seed",
              "output_parser",
              "system_prompt",
              "tools",
              "input_value",
              "handle_parsing_errors",
              "verbose",
              "max_iterations",
              "agent_description",
              "memory",
              "sender",
              "sender_name",
              "n_messages",
              "session_id",
              "order",
              "template",
              "add_current_date_tool"
            ],
            "frozen": false,
            "icon": "bot",
            "legacy": false,
            "lf_version": "1.1.1",
            "metadata": {},
            "output_types": [],
            "outputs": [
              {
                "allows_loop": false,
                "cache": true,
                "display_name": "Response",
                "method": "message_response",
                "name": "response",
                "selected": "Message",
                "tool_mode": true,
                "types": [
                  "Message"
                ],
                "value": "__UNDEFINED__"
              }
            ],
            "pinned": false,
            "template": {
              "_type": "Component",
              "add_current_date_tool": {
                "_input_type": "BoolInput",
                "advanced": true,
                "display_name": "Current Date",
                "dynamic": false,
                "info": "If true, will add a tool to the agent that returns the current date.",
                "list": false,
                "name": "add_current_date_tool",
                "placeholder": "",
                "required": false,
                "show": true,
                "title_case": false,
                "trace_as_metadata": true,
                "type": "bool",
                "value": true
              },
              "agent_description": {
                "_input_type": "MultilineInput",
                "advanced": true,
                "display_name": "Agent Description [Deprecated]",
                "dynamic": false,
                "info": "The description of the agent. This is only used when in Tool Mode. Defaults to 'A helpful assistant with access to the following tools:' and tools are added dynamically. This feature is deprecated and will be removed in future versions.",
                "input_types": [
                  "Message"
                ],
                "list": false,
                "load_from_db": false,
                "multiline": true,
                "name": "agent_description",
                "placeholder": "",
                "required": false,
                "show": true,
                "title_case": false,
                "tool_mode": false,
                "trace_as_input": true,
                "trace_as_metadata": true,
                "type": "str",
                "value": "A helpful assistant with access to the following tools:"
              },
              "agent_llm": {
                "_input_type": "DropdownInput",
                "advanced": false,
                "combobox": false,
                "display_name": "Model Provider",
                "dynamic": false,
                "info": "The provider of the language model that the agent will use to generate responses.",
                "input_types": [],
                "name": "agent_llm",
                "options": [
                  "Amazon Bedrock",
                  "Anthropic",
                  "Azure OpenAI",
                  "Google Generative AI",
                  "Groq",
                  "NVIDIA",
                  "OpenAI",
                  "SambaNova",
                  "Custom"
                ],
                "placeholder": "",
                "real_time_refresh": true,
                "required": false,
                "show": true,
                "title_case": false,
                "tool_mode": false,
                "trace_as_metadata": true,
                "type": "str",
                "value": "OpenAI"
              },
              "api_key": {
                "_input_type": "SecretStrInput",
                "advanced": false,
                "display_name": "OpenAI API Key",
                "dynamic": false,
                "info": "The OpenAI API Key to use for the OpenAI model.",
                "input_types": [
                  "Message"
                ],
                "load_from_db": true,
                "name": "api_key",
                "password": true,
                "placeholder": "",
                "required": true,
                "show": true,
                "title_case": false,
                "type": "str",
                "value": "OPENAI_API_KEY"
              },
              "code": {
                "advanced": true,
                "dynamic": true,
                "fileTypes": [],
                "file_path": "",
                "info": "",
                "list": false,
                "load_from_db": false,
                "multiline": true,
                "name": "code",
                "password": false,
                "placeholder": "",
                "required": true,
                "show": true,
                "title_case": false,
                "type": "code",
                "value": "from langchain_core.tools import StructuredTool\n\nfrom langflow.base.agents.agent import LCToolsAgentComponent\nfrom langflow.base.agents.events import ExceptionWithMessageError\nfrom langflow.base.models.model_input_constants import (\n    ALL_PROVIDER_FIELDS,\n    MODEL_DYNAMIC_UPDATE_FIELDS,\n    MODEL_PROVIDERS_DICT,\n    MODELS_METADATA,\n)\nfrom langflow.base.models.model_utils import get_model_name\nfrom langflow.components.helpers import CurrentDateComponent\nfrom langflow.components.helpers.memory import MemoryComponent\nfrom langflow.components.langchain_utilities.tool_calling import ToolCallingAgentComponent\nfrom langflow.custom.custom_component.component import _get_component_toolkit\nfrom langflow.custom.utils import update_component_build_config\nfrom langflow.field_typing import Tool\nfrom langflow.io import BoolInput, DropdownInput, MultilineInput, Output\nfrom langflow.logging import logger\nfrom langflow.schema.dotdict import dotdict\nfrom langflow.schema.message import Message\n\n\ndef set_advanced_true(component_input):\n    component_input.advanced = True\n    return component_input\n\n\nclass AgentComponent(ToolCallingAgentComponent):\n    display_name: str = \"Agent\"\n    description: str = \"Define the agent's instructions, then enter a task to complete using tools.\"\n    icon = \"bot\"\n    beta = False\n    name = \"Agent\"\n\n    memory_inputs = [set_advanced_true(component_input) for component_input in MemoryComponent().inputs]\n\n    inputs = [\n        DropdownInput(\n            name=\"agent_llm\",\n            display_name=\"Model Provider\",\n            info=\"The provider of the language model that the agent will use to generate responses.\",\n            options=[*sorted(MODEL_PROVIDERS_DICT.keys()), \"Custom\"],\n            value=\"OpenAI\",\n            real_time_refresh=True,\n            input_types=[],\n            options_metadata=[MODELS_METADATA[key] for key in sorted(MODELS_METADATA.keys())] + [{\"icon\": \"brain\"}],\n        ),\n        *MODEL_PROVIDERS_DICT[\"OpenAI\"][\"inputs\"],\n        MultilineInput(\n            name=\"system_prompt\",\n            display_name=\"Agent Instructions\",\n            info=\"System Prompt: Initial instructions and context provided to guide the agent's behavior.\",\n            value=\"You are a helpful assistant that can use tools to answer questions and perform tasks.\",\n            advanced=False,\n        ),\n        *LCToolsAgentComponent._base_inputs,\n        *memory_inputs,\n        BoolInput(\n            name=\"add_current_date_tool\",\n            display_name=\"Current Date\",\n            advanced=True,\n            info=\"If true, will add a tool to the agent that returns the current date.\",\n            value=True,\n        ),\n    ]\n    outputs = [Output(name=\"response\", display_name=\"Response\", method=\"message_response\")]\n\n    async def message_response(self) -> Message:\n        try:\n            # Get LLM model and validate\n            llm_model, display_name = self.get_llm()\n            if llm_model is None:\n                msg = \"No language model selected. Please choose a model to proceed.\"\n                raise ValueError(msg)\n            self.model_name = get_model_name(llm_model, display_name=display_name)\n\n            # Get memory data\n            self.chat_history = await self.get_memory_data()\n\n            # Add current date tool if enabled\n            if self.add_current_date_tool:\n                if not isinstance(self.tools, list):  # type: ignore[has-type]\n                    self.tools = []\n                current_date_tool = (await CurrentDateComponent(**self.get_base_args()).to_toolkit()).pop(0)\n                if not isinstance(current_date_tool, StructuredTool):\n                    msg = \"CurrentDateComponent must be converted to a StructuredTool\"\n                    raise TypeError(msg)\n                self.tools.append(current_date_tool)\n\n            # Validate tools\n            if not self.tools:\n                msg = \"Tools are required to run the agent. Please add at least one tool.\"\n                raise ValueError(msg)\n\n            # Set up and run agent\n            self.set(\n                llm=llm_model,\n                tools=self.tools,\n                chat_history=self.chat_history,\n                input_value=self.input_value,\n                system_prompt=self.system_prompt,\n            )\n            agent = self.create_agent_runnable()\n            return await self.run_agent(agent)\n\n        except (ValueError, TypeError, KeyError) as e:\n            logger.error(f\"{type(e).__name__}: {e!s}\")\n            raise\n        except ExceptionWithMessageError as e:\n            logger.error(f\"ExceptionWithMessageError occurred: {e}\")\n            raise\n        except Exception as e:\n            logger.error(f\"Unexpected error: {e!s}\")\n            raise\n\n    async def get_memory_data(self):\n        memory_kwargs = {\n            component_input.name: getattr(self, f\"{component_input.name}\") for component_input in self.memory_inputs\n        }\n        # filter out empty values\n        memory_kwargs = {k: v for k, v in memory_kwargs.items() if v}\n\n        return await MemoryComponent(**self.get_base_args()).set(**memory_kwargs).retrieve_messages()\n\n    def get_llm(self):\n        if not isinstance(self.agent_llm, str):\n            return self.agent_llm, None\n\n        try:\n            provider_info = MODEL_PROVIDERS_DICT.get(self.agent_llm)\n            if not provider_info:\n                msg = f\"Invalid model provider: {self.agent_llm}\"\n                raise ValueError(msg)\n\n            component_class = provider_info.get(\"component_class\")\n            display_name = component_class.display_name\n            inputs = provider_info.get(\"inputs\")\n            prefix = provider_info.get(\"prefix\", \"\")\n\n            return self._build_llm_model(component_class, inputs, prefix), display_name\n\n        except Exception as e:\n            logger.error(f\"Error building {self.agent_llm} language model: {e!s}\")\n            msg = f\"Failed to initialize language model: {e!s}\"\n            raise ValueError(msg) from e\n\n    def _build_llm_model(self, component, inputs, prefix=\"\"):\n        model_kwargs = {input_.name: getattr(self, f\"{prefix}{input_.name}\") for input_ in inputs}\n        return component.set(**model_kwargs).build_model()\n\n    def set_component_params(self, component):\n        provider_info = MODEL_PROVIDERS_DICT.get(self.agent_llm)\n        if provider_info:\n            inputs = provider_info.get(\"inputs\")\n            prefix = provider_info.get(\"prefix\")\n            model_kwargs = {input_.name: getattr(self, f\"{prefix}{input_.name}\") for input_ in inputs}\n\n            return component.set(**model_kwargs)\n        return component\n\n    def delete_fields(self, build_config: dotdict, fields: dict | list[str]) -> None:\n        \"\"\"Delete specified fields from build_config.\"\"\"\n        for field in fields:\n            build_config.pop(field, None)\n\n    def update_input_types(self, build_config: dotdict) -> dotdict:\n        \"\"\"Update input types for all fields in build_config.\"\"\"\n        for key, value in build_config.items():\n            if isinstance(value, dict):\n                if value.get(\"input_types\") is None:\n                    build_config[key][\"input_types\"] = []\n            elif hasattr(value, \"input_types\") and value.input_types is None:\n                value.input_types = []\n        return build_config\n\n    async def update_build_config(\n        self, build_config: dotdict, field_value: str, field_name: str | None = None\n    ) -> dotdict:\n        # Iterate over all providers in the MODEL_PROVIDERS_DICT\n        # Existing logic for updating build_config\n        if field_name in (\"agent_llm\",):\n            build_config[\"agent_llm\"][\"value\"] = field_value\n            provider_info = MODEL_PROVIDERS_DICT.get(field_value)\n            if provider_info:\n                component_class = provider_info.get(\"component_class\")\n                if component_class and hasattr(component_class, \"update_build_config\"):\n                    # Call the component class's update_build_config method\n                    build_config = await update_component_build_config(\n                        component_class, build_config, field_value, \"model_name\"\n                    )\n\n            provider_configs: dict[str, tuple[dict, list[dict]]] = {\n                provider: (\n                    MODEL_PROVIDERS_DICT[provider][\"fields\"],\n                    [\n                        MODEL_PROVIDERS_DICT[other_provider][\"fields\"]\n                        for other_provider in MODEL_PROVIDERS_DICT\n                        if other_provider != provider\n                    ],\n                )\n                for provider in MODEL_PROVIDERS_DICT\n            }\n            if field_value in provider_configs:\n                fields_to_add, fields_to_delete = provider_configs[field_value]\n\n                # Delete fields from other providers\n                for fields in fields_to_delete:\n                    self.delete_fields(build_config, fields)\n\n                # Add provider-specific fields\n                if field_value == \"OpenAI\" and not any(field in build_config for field in fields_to_add):\n                    build_config.update(fields_to_add)\n                else:\n                    build_config.update(fields_to_add)\n                # Reset input types for agent_llm\n                build_config[\"agent_llm\"][\"input_types\"] = []\n            elif field_value == \"Custom\":\n                # Delete all provider fields\n                self.delete_fields(build_config, ALL_PROVIDER_FIELDS)\n                # Update with custom component\n                custom_component = DropdownInput(\n                    name=\"agent_llm\",\n                    display_name=\"Language Model\",\n                    options=[*sorted(MODEL_PROVIDERS_DICT.keys()), \"Custom\"],\n                    value=\"Custom\",\n                    real_time_refresh=True,\n                    input_types=[\"LanguageModel\"],\n                    options_metadata=[MODELS_METADATA[key] for key in sorted(MODELS_METADATA.keys())]\n                    + [{\"icon\": \"brain\"}],\n                )\n                build_config.update({\"agent_llm\": custom_component.to_dict()})\n            # Update input types for all fields\n            build_config = self.update_input_types(build_config)\n\n            # Validate required keys\n            default_keys = [\n                \"code\",\n                \"_type\",\n                \"agent_llm\",\n                \"tools\",\n                \"input_value\",\n                \"add_current_date_tool\",\n                \"system_prompt\",\n                \"agent_description\",\n                \"max_iterations\",\n                \"handle_parsing_errors\",\n                \"verbose\",\n            ]\n            missing_keys = [key for key in default_keys if key not in build_config]\n            if missing_keys:\n                msg = f\"Missing required keys in build_config: {missing_keys}\"\n                raise ValueError(msg)\n        if (\n            isinstance(self.agent_llm, str)\n            and self.agent_llm in MODEL_PROVIDERS_DICT\n            and field_name in MODEL_DYNAMIC_UPDATE_FIELDS\n        ):\n            provider_info = MODEL_PROVIDERS_DICT.get(self.agent_llm)\n            if provider_info:\n                component_class = provider_info.get(\"component_class\")\n                component_class = self.set_component_params(component_class)\n                prefix = provider_info.get(\"prefix\")\n                if component_class and hasattr(component_class, \"update_build_config\"):\n                    # Call each component class's update_build_config method\n                    # remove the prefix from the field_name\n                    if isinstance(field_name, str) and isinstance(prefix, str):\n                        field_name = field_name.replace(prefix, \"\")\n                    build_config = await update_component_build_config(\n                        component_class, build_config, field_value, \"model_name\"\n                    )\n        return dotdict({k: v.to_dict() if hasattr(v, \"to_dict\") else v for k, v in build_config.items()})\n\n    async def to_toolkit(self) -> list[Tool]:\n        component_toolkit = _get_component_toolkit()\n        tools_names = self._build_tools_names()\n        agent_description = self.get_tool_description()\n        # TODO: Agent Description Depreciated Feature to be removed\n        description = f\"{agent_description}{tools_names}\"\n        tools = component_toolkit(component=self).get_tools(\n            tool_name=self.get_tool_name(), tool_description=description, callbacks=self.get_langchain_callbacks()\n        )\n        if hasattr(self, \"tools_metadata\"):\n            tools = component_toolkit(component=self, metadata=self.tools_metadata).update_tools_metadata(tools=tools)\n        return tools\n"
              },
              "handle_parsing_errors": {
                "_input_type": "BoolInput",
                "advanced": true,
                "display_name": "Handle Parse Errors",
                "dynamic": false,
                "info": "Should the Agent fix errors when reading user input for better processing?",
                "list": false,
                "name": "handle_parsing_errors",
                "placeholder": "",
                "required": false,
                "show": true,
                "title_case": false,
                "trace_as_metadata": true,
                "type": "bool",
                "value": true
              },
              "input_value": {
                "_input_type": "MessageTextInput",
                "advanced": false,
                "display_name": "Input",
                "dynamic": false,
                "info": "The input provided by the user for the agent to process.",
                "input_types": [
                  "Message"
                ],
                "list": false,
                "load_from_db": false,
                "name": "input_value",
                "placeholder": "",
                "required": false,
                "show": true,
                "title_case": false,
                "tool_mode": true,
                "trace_as_input": true,
                "trace_as_metadata": true,
                "type": "str",
                "value": ""
              },
              "json_mode": {
                "_input_type": "BoolInput",
                "advanced": true,
                "display_name": "JSON Mode",
                "dynamic": false,
                "info": "If True, it will output JSON regardless of passing a schema.",
                "list": false,
                "name": "json_mode",
                "placeholder": "",
                "required": false,
                "show": true,
                "title_case": false,
                "trace_as_metadata": true,
                "type": "bool",
                "value": false
              },
              "max_iterations": {
                "_input_type": "IntInput",
                "advanced": true,
                "display_name": "Max Iterations",
                "dynamic": false,
                "info": "The maximum number of attempts the agent can make to complete its task before it stops.",
                "list": false,
                "name": "max_iterations",
                "placeholder": "",
                "required": false,
                "show": true,
                "title_case": false,
                "trace_as_metadata": true,
                "type": "int",
                "value": 15
              },
              "max_retries": {
                "_input_type": "IntInput",
                "advanced": true,
                "display_name": "Max Retries",
                "dynamic": false,
                "info": "The maximum number of retries to make when generating.",
                "list": false,
                "list_add_label": "Add More",
                "name": "max_retries",
                "placeholder": "",
                "required": false,
                "show": true,
                "title_case": false,
                "tool_mode": false,
                "trace_as_metadata": true,
                "type": "int",
                "value": 5
              },
              "max_tokens": {
                "_input_type": "IntInput",
                "advanced": true,
                "display_name": "Max Tokens",
                "dynamic": false,
                "info": "The maximum number of tokens to generate. Set to 0 for unlimited tokens.",
                "list": false,
                "name": "max_tokens",
                "placeholder": "",
                "range_spec": {
                  "max": 128000,
                  "min": 0,
                  "step": 0.1,
                  "step_type": "float"
                },
                "required": false,
                "show": true,
                "title_case": false,
                "trace_as_metadata": true,
                "type": "int",
                "value": ""
              },
              "memory": {
                "_input_type": "HandleInput",
                "advanced": true,
                "display_name": "External Memory",
                "dynamic": false,
                "info": "Retrieve messages from an external memory. If empty, it will use the Langflow tables.",
                "input_types": [
                  "Memory"
                ],
                "list": false,
                "name": "memory",
                "placeholder": "",
                "required": false,
                "show": true,
                "title_case": false,
                "trace_as_metadata": true,
                "type": "other",
                "value": ""
              },
              "model_kwargs": {
                "_input_type": "DictInput",
                "advanced": true,
                "display_name": "Model Kwargs",
                "dynamic": false,
                "info": "Additional keyword arguments to pass to the model.",
                "list": false,
                "name": "model_kwargs",
                "placeholder": "",
                "required": false,
                "show": true,
                "title_case": false,
                "trace_as_input": true,
                "type": "dict",
                "value": {}
              },
              "model_name": {
                "_input_type": "DropdownInput",
                "advanced": false,
                "combobox": true,
                "display_name": "Model Name",
                "dynamic": false,
                "info": "To see the model names, first choose a provider. Then, enter your API key and click the refresh button next to the model name.",
                "name": "model_name",
                "options": [
                  "gpt-4o-mini",
                  "gpt-4o",
                  "gpt-4.5-preview",
                  "gpt-4-turbo",
                  "gpt-4-turbo-preview",
                  "gpt-4",
                  "gpt-3.5-turbo"
                ],
                "placeholder": "",
                "required": false,
                "show": true,
                "title_case": false,
                "tool_mode": false,
                "trace_as_metadata": true,
                "type": "str",
                "value": "gpt-4o-mini"
              },
              "n_messages": {
                "_input_type": "IntInput",
                "advanced": true,
                "display_name": "Number of Messages",
                "dynamic": false,
                "info": "Number of messages to retrieve.",
                "list": false,
                "name": "n_messages",
                "placeholder": "",
                "required": false,
                "show": true,
                "title_case": false,
                "trace_as_metadata": true,
                "type": "int",
                "value": 100
              },
              "openai_api_base": {
                "_input_type": "StrInput",
                "advanced": true,
                "display_name": "OpenAI API Base",
                "dynamic": false,
                "info": "The base URL of the OpenAI API. Defaults to https://api.openai.com/v1. You can change this to use other APIs like JinaChat, LocalAI and Prem.",
                "list": false,
                "load_from_db": false,
                "name": "openai_api_base",
                "placeholder": "",
                "required": false,
                "show": true,
                "title_case": false,
                "trace_as_metadata": true,
                "type": "str",
                "value": ""
              },
              "order": {
                "_input_type": "DropdownInput",
                "advanced": true,
                "combobox": false,
                "display_name": "Order",
                "dynamic": false,
                "info": "Order of the messages.",
                "name": "order",
                "options": [
                  "Ascending",
                  "Descending"
                ],
                "placeholder": "",
                "required": false,
                "show": true,
                "title_case": false,
                "tool_mode": false,
                "trace_as_metadata": true,
                "type": "str",
                "value": "Ascending"
              },
              "seed": {
                "_input_type": "IntInput",
                "advanced": true,
                "display_name": "Seed",
                "dynamic": false,
                "info": "The seed controls the reproducibility of the job.",
                "list": false,
                "name": "seed",
                "placeholder": "",
                "required": false,
                "show": true,
                "title_case": false,
                "trace_as_metadata": true,
                "type": "int",
                "value": 1
              },
              "sender": {
                "_input_type": "DropdownInput",
                "advanced": true,
                "combobox": false,
                "display_name": "Sender Type",
                "dynamic": false,
                "info": "Filter by sender type.",
                "name": "sender",
                "options": [
                  "Machine",
                  "User",
                  "Machine and User"
                ],
                "placeholder": "",
                "required": false,
                "show": true,
                "title_case": false,
                "tool_mode": false,
                "trace_as_metadata": true,
                "type": "str",
                "value": "Machine and User"
              },
              "sender_name": {
                "_input_type": "MessageTextInput",
                "advanced": true,
                "display_name": "Sender Name",
                "dynamic": false,
                "info": "Filter by sender name.",
                "input_types": [
                  "Message"
                ],
                "list": false,
                "load_from_db": false,
                "name": "sender_name",
                "placeholder": "",
                "required": false,
                "show": true,
                "title_case": false,
                "tool_mode": false,
                "trace_as_input": true,
                "trace_as_metadata": true,
                "type": "str",
                "value": ""
              },
              "session_id": {
                "_input_type": "MessageTextInput",
                "advanced": true,
                "display_name": "Session ID",
                "dynamic": false,
                "info": "The session ID of the chat. If empty, the current session ID parameter will be used.",
                "input_types": [
                  "Message"
                ],
                "list": false,
                "load_from_db": false,
                "name": "session_id",
                "placeholder": "",
                "required": false,
                "show": true,
                "title_case": false,
                "tool_mode": false,
                "trace_as_input": true,
                "trace_as_metadata": true,
                "type": "str",
                "value": ""
              },
              "system_prompt": {
                "_input_type": "MultilineInput",
                "advanced": false,
                "display_name": "Agent Instructions",
                "dynamic": false,
                "info": "System Prompt: Initial instructions and context provided to guide the agent's behavior.",
                "input_types": [
                  "Message"
                ],
                "list": false,
                "load_from_db": false,
                "multiline": true,
                "name": "system_prompt",
                "placeholder": "",
                "required": false,
                "show": true,
                "title_case": false,
                "tool_mode": false,
                "trace_as_input": true,
                "trace_as_metadata": true,
                "type": "str",
                "value": "You are an Amazing Travel Concierge, a specialist in travel planning and logistics with decades of experience. Your goal is to create the most amazing travel itineraries with budget and packing suggestions for the city. Expand the city guide into a full 7-day travel itinerary with detailed per-day plans. Include weather forecasts, places to eat, packing suggestions, and a budget breakdown. Suggest actual places to visit, hotels to stay, and restaurants to go to. Your final output should be a complete expanded travel plan, formatted as markdown, encompassing a daily schedule, anticipated weather conditions, recommended clothing and items to pack, and a detailed budget."
              },
              "temperature": {
                "_input_type": "FloatInput",
                "advanced": true,
                "display_name": "Temperature",
                "dynamic": false,
                "info": "",
                "list": false,
                "name": "temperature",
                "placeholder": "",
                "required": false,
                "show": true,
                "title_case": false,
                "trace_as_metadata": true,
                "type": "float",
                "value": 0.1
              },
              "template": {
                "_input_type": "MultilineInput",
                "advanced": true,
                "display_name": "Template",
                "dynamic": false,
                "info": "The template to use for formatting the data. It can contain the keys {text}, {sender} or any other key in the message data.",
                "input_types": [
                  "Message"
                ],
                "list": false,
                "load_from_db": false,
                "multiline": true,
                "name": "template",
                "placeholder": "",
                "required": false,
                "show": true,
                "title_case": false,
                "tool_mode": false,
                "trace_as_input": true,
                "trace_as_metadata": true,
                "type": "str",
                "value": "{sender_name}: {text}"
              },
              "timeout": {
                "_input_type": "IntInput",
                "advanced": true,
                "display_name": "Timeout",
                "dynamic": false,
                "info": "The timeout for requests to OpenAI completion API.",
                "list": false,
                "list_add_label": "Add More",
                "name": "timeout",
                "placeholder": "",
                "required": false,
                "show": true,
                "title_case": false,
                "tool_mode": false,
                "trace_as_metadata": true,
                "type": "int",
                "value": 700
              },
              "tools": {
                "_input_type": "HandleInput",
                "advanced": false,
                "display_name": "Tools",
                "dynamic": false,
                "info": "These are the tools that the agent can use to help with tasks.",
                "input_types": [
                  "Tool"
                ],
                "list": true,
                "name": "tools",
                "placeholder": "",
                "required": false,
                "show": true,
                "title_case": false,
                "trace_as_metadata": true,
                "type": "other",
                "value": ""
              },
              "verbose": {
                "_input_type": "BoolInput",
                "advanced": true,
                "display_name": "Verbose",
                "dynamic": false,
                "info": "",
                "list": false,
                "name": "verbose",
                "placeholder": "",
                "required": false,
                "show": true,
                "title_case": false,
                "trace_as_metadata": true,
                "type": "bool",
                "value": true
              }
            },
            "tool_mode": false
          },
          "type": "Agent"
        },
        "dragging": false,
        "height": 725,
<<<<<<< HEAD
        "id": "Agent-FUhaC",
=======
        "id": "Agent-e5naw",
>>>>>>> 100c4b8e
        "measured": {
          "height": 725,
          "width": 360
        },
        "position": {
          "x": 3889.695953842898,
          "y": 370.3161168611889
        },
        "positionAbsolute": {
          "x": 3889.695953842898,
          "y": 370.3161168611889
        },
        "selected": false,
        "type": "genericNode",
        "width": 360
      },
      {
        "data": {
<<<<<<< HEAD
          "id": "note-FsxrQ",
=======
          "id": "note-qLmmh",
>>>>>>> 100c4b8e
          "node": {
            "description": "# Travel Planning Agents \n\nThe travel planning system is a smart setup that uses several specialized \"agents\" to help plan incredible trips. Imagine each agent as a travel expert focusing on a part of your journey. Here's how it works:\n\n- **User-Friendly Start:** You start by telling the system about your travel needs—where you want to go and what you love to do.\n\n- **Data Collection:** The agents uses its tools to gather current info about various destinations, like the best travel times, weather, and costs.\n\n- **Three Key Agents:**\n  - **City Selection Agent:** Picks the best places to visit based on your likes and current data.\n  - **Local Expert Agent:** Gathers interesting details about what to do and see in the chosen city.\n  - **Travel Concierge Agent:** Builds a day-by-day plan that includes where to stay, eat, and explore!\n\n- **Tools and Data:** Each agent uses tools to find and organize the latest information so you get recommendations that are both accurate and exciting.\n\n- **Final Plan:** Once everything is put together, you receive a complete, easy-to-follow travel itinerary, perfect for your adventure!\n",
            "display_name": "",
            "documentation": "",
            "template": {}
          },
          "type": "note"
        },
        "dragging": false,
        "height": 603,
<<<<<<< HEAD
        "id": "note-FsxrQ",
=======
        "id": "note-qLmmh",
>>>>>>> 100c4b8e
        "measured": {
          "height": 603,
          "width": 328
        },
        "position": {
          "x": 1319.2860379588103,
          "y": 326.7874015110789
        },
        "positionAbsolute": {
          "x": 1076.3710803600266,
          "y": 92.06058855045646
        },
        "resizing": false,
        "selected": false,
        "style": {
          "height": 636,
          "width": 324
        },
        "type": "noteNode",
        "width": 324
      },
      {
        "data": {
<<<<<<< HEAD
          "id": "note-ibOwK",
=======
          "id": "note-lZk3i",
>>>>>>> 100c4b8e
          "node": {
            "description": "# **City Selection Agent**\n   - **Purpose:** This agent evaluates potential travel destinations based on user input and external data sources.\n   - **Core Functions:** Analyzes factors such as weather, local events, and travel costs to recommend optimal cities.\n   - **Tools Utilized:** Employs APIs and data-fetching tools to gather real-time information for decision-making.\n",
            "display_name": "",
            "documentation": "",
            "template": {
              "backgroundColor": "blue"
            }
          },
          "type": "note"
        },
        "dragging": false,
        "height": 334,
<<<<<<< HEAD
        "id": "note-ibOwK",
=======
        "id": "note-lZk3i",
>>>>>>> 100c4b8e
        "measured": {
          "height": 334,
          "width": 328
        },
        "position": {
          "x": 2122.4146132377227,
          "y": 485.2212661145467
        },
        "positionAbsolute": {
          "x": 2122.4146132377227,
          "y": 485.2212661145467
        },
        "resizing": false,
        "selected": false,
        "style": {
          "height": 362,
          "width": 331
        },
        "type": "noteNode",
        "width": 324
      },
      {
        "data": {
<<<<<<< HEAD
          "id": "note-vL89p",
=======
          "id": "note-twqCP",
>>>>>>> 100c4b8e
          "node": {
            "description": "# **Local Expert Agent**\n   - **Purpose:** Focused on gathering and providing an in-depth guide to the selected city.\n   - **Core Functions:** Compiles insights into cultural attractions, local customs, and unique experiences.\n   - **Tools Utilized:** Uses web content fetchers and data APIs to collect detailed local insights and enhance the user understanding with hidden gems.\n",
            "display_name": "",
            "documentation": "",
            "template": {
              "backgroundColor": "blue"
            }
          },
          "type": "note"
        },
        "dragging": false,
        "height": 342,
<<<<<<< HEAD
        "id": "note-vL89p",
=======
        "id": "note-twqCP",
>>>>>>> 100c4b8e
        "measured": {
          "height": 342,
          "width": 328
        },
        "position": {
          "x": 2827.660803823376,
          "y": 488.6092281195304
        },
        "positionAbsolute": {
          "x": 2827.660803823376,
          "y": 488.6092281195304
        },
        "resizing": false,
        "selected": false,
        "style": {
          "height": 366,
          "width": 351
        },
        "type": "noteNode",
        "width": 324
      },
      {
        "data": {
<<<<<<< HEAD
          "id": "note-rLatM",
=======
          "id": "note-bhmU0",
>>>>>>> 100c4b8e
          "node": {
            "description": "# **Travel Concierge Agent**\n   - **Purpose:** Crafts detailed travel itineraries that are customized to the traveler's interests and needs.\n   - **Core Functions:** Offers a comprehensive daily schedule, including accommodations, dining spots, and activities.\n   - **Tools Utilized:** Integrates calculators and data tools for accurate budget planning and itinerary logistics.",
            "display_name": "",
            "documentation": "",
            "template": {
              "backgroundColor": "blue"
            }
          },
          "type": "note"
        },
        "dragging": false,
        "height": 336,
<<<<<<< HEAD
        "id": "note-rLatM",
=======
        "id": "note-bhmU0",
>>>>>>> 100c4b8e
        "measured": {
          "height": 336,
          "width": 328
        },
        "position": {
          "x": 3536.084279543714,
          "y": 496.3155992003396
        },
        "positionAbsolute": {
          "x": 3536.084279543714,
          "y": 496.3155992003396
        },
        "resizing": false,
        "selected": false,
        "style": {
          "height": 344,
          "width": 344
        },
        "type": "noteNode",
        "width": 324
      },
      {
        "data": {
<<<<<<< HEAD
          "id": "note-L0VJb",
=======
          "id": "note-pFFw3",
>>>>>>> 100c4b8e
          "node": {
            "description": "## Configure the agent by obtaining your OpenAI API key from [platform.openai.com](https://platform.openai.com). Under \"Model Provider\", choose:\n- OpenAI: Default, requires only API key\n- Anthropic/Azure/Groq/NVIDIA: Each requires their own API keys\n- Custom: Use your own model endpoint + authentication\n\nSelect model and input API key before running the flow.",
            "display_name": "",
            "documentation": "",
            "template": {
              "backgroundColor": "rose"
            }
          },
          "type": "note"
        },
        "dragging": false,
        "height": 324,
<<<<<<< HEAD
        "id": "note-L0VJb",
=======
        "id": "note-pFFw3",
>>>>>>> 100c4b8e
        "measured": {
          "height": 324,
          "width": 328
        },
        "position": {
          "x": 2463.3881993480218,
          "y": 42.83594355441298
        },
        "positionAbsolute": {
          "x": 2463.3881993480218,
          "y": 42.83594355441298
        },
        "resizing": false,
        "selected": false,
        "type": "noteNode",
        "width": 324
      },
      {
        "data": {
<<<<<<< HEAD
          "id": "URL-cMCfL",
=======
          "description": "Load and retrieve data from specified URLs. Supports output in plain text, raw HTML, or JSON, with options for cleaning and separating multiple outputs.",
          "display_name": "URL",
          "id": "URL-XDhvs",
>>>>>>> 100c4b8e
          "node": {
            "base_classes": [
              "Data",
              "DataFrame",
              "Message"
            ],
            "beta": false,
            "conditional_paths": [],
            "custom_fields": {},
<<<<<<< HEAD
            "description": "Retrieve data from specified URLs.",
=======
            "description": "Load and retrieve data from specified URLs. Supports output in plain text, raw HTML, or JSON, with options for cleaning and separating multiple outputs.",
>>>>>>> 100c4b8e
            "display_name": "URL",
            "documentation": "",
            "edited": false,
            "field_order": [
              "urls",
<<<<<<< HEAD
              "format"
=======
              "format",
              "separator",
              "clean_extra_whitespace"
>>>>>>> 100c4b8e
            ],
            "frozen": false,
            "icon": "layout-template",
            "legacy": false,
            "metadata": {},
            "minimized": false,
            "output_types": [],
            "outputs": [
              {
                "allows_loop": false,
                "cache": true,
                "display_name": "Toolset",
                "hidden": null,
                "method": "to_toolkit",
                "name": "component_as_tool",
                "required_inputs": null,
                "selected": "Tool",
                "tool_mode": true,
                "types": [
                  "Tool"
                ],
                "value": "__UNDEFINED__"
              }
            ],
            "pinned": false,
            "template": {
              "_type": "Component",
              "clean_extra_whitespace": {
                "_input_type": "BoolInput",
                "advanced": false,
                "display_name": "Clean Extra Whitespace",
                "dynamic": false,
                "info": "Whether to clean excessive blank lines in the text output. Only applies to 'Text' format.",
                "list": false,
                "list_add_label": "Add More",
                "name": "clean_extra_whitespace",
                "placeholder": "",
                "required": false,
                "show": true,
                "title_case": false,
                "tool_mode": false,
                "trace_as_metadata": true,
                "type": "bool",
                "value": true
              },
              "code": {
                "advanced": true,
                "dynamic": true,
                "fileTypes": [],
                "file_path": "",
                "info": "",
                "list": false,
                "load_from_db": false,
                "multiline": true,
                "name": "code",
                "password": false,
                "placeholder": "",
                "required": true,
                "show": true,
                "title_case": false,
                "type": "code",
<<<<<<< HEAD
                "value": "import re\n\nfrom langchain_community.document_loaders import AsyncHtmlLoader, WebBaseLoader\n\nfrom langflow.custom import Component\nfrom langflow.helpers.data import data_to_text\nfrom langflow.io import DropdownInput, MessageTextInput, Output\nfrom langflow.schema import Data\nfrom langflow.schema.dataframe import DataFrame\nfrom langflow.schema.message import Message\n\n\nclass URLComponent(Component):\n    display_name = \"URL\"\n    description = \"Retrieve data from specified URLs.\"\n    icon = \"layout-template\"\n    name = \"URL\"\n\n    inputs = [\n        MessageTextInput(\n            name=\"urls\",\n            display_name=\"URLs\",\n            is_list=True,\n            tool_mode=True,\n            placeholder=\"Enter a URL...\",\n            list_add_label=\"Add URL\",\n        ),\n        DropdownInput(\n            name=\"format\",\n            display_name=\"Output Format\",\n            info=\"Output Format. Use 'Text' to extract the text from the HTML or 'Raw HTML' for the raw HTML content.\",\n            options=[\"Text\", \"Raw HTML\"],\n            value=\"Text\",\n        ),\n    ]\n\n    outputs = [\n        Output(display_name=\"Data\", name=\"data\", method=\"fetch_content\"),\n        Output(display_name=\"Message\", name=\"text\", method=\"fetch_content_text\"),\n        Output(display_name=\"DataFrame\", name=\"dataframe\", method=\"as_dataframe\"),\n    ]\n\n    def ensure_url(self, string: str) -> str:\n        \"\"\"Ensures the given string is a URL by adding 'http://' if it doesn't start with 'http://' or 'https://'.\n\n        Raises an error if the string is not a valid URL.\n\n        Parameters:\n            string (str): The string to be checked and possibly modified.\n\n        Returns:\n            str: The modified string that is ensured to be a URL.\n\n        Raises:\n            ValueError: If the string is not a valid URL.\n        \"\"\"\n        if not string.startswith((\"http://\", \"https://\")):\n            string = \"http://\" + string\n\n        # Basic URL validation regex\n        url_regex = re.compile(\n            r\"^(https?:\\/\\/)?\"  # optional protocol\n            r\"(www\\.)?\"  # optional www\n            r\"([a-zA-Z0-9.-]+)\"  # domain\n            r\"(\\.[a-zA-Z]{2,})?\"  # top-level domain\n            r\"(:\\d+)?\"  # optional port\n            r\"(\\/[^\\s]*)?$\",  # optional path\n            re.IGNORECASE,\n        )\n\n        if not url_regex.match(string):\n            msg = f\"Invalid URL: {string}\"\n            raise ValueError(msg)\n\n        return string\n\n    def fetch_content(self) -> list[Data]:\n        urls = [self.ensure_url(url.strip()) for url in self.urls if url.strip()]\n        if self.format == \"Raw HTML\":\n            loader = AsyncHtmlLoader(web_path=urls, encoding=\"utf-8\")\n        else:\n            loader = WebBaseLoader(web_paths=urls, encoding=\"utf-8\")\n        docs = loader.load()\n        data = [Data(text=doc.page_content, **doc.metadata) for doc in docs]\n        self.status = data\n        return data\n\n    def fetch_content_text(self) -> Message:\n        data = self.fetch_content()\n\n        result_string = data_to_text(\"{text}\", data)\n        self.status = result_string\n        return Message(text=result_string)\n\n    def as_dataframe(self) -> DataFrame:\n        return DataFrame(self.fetch_content())\n"
=======
                "value": "import asyncio\nimport json\nimport re\n\nimport aiohttp\nfrom langchain_community.document_loaders import AsyncHtmlLoader, WebBaseLoader\n\nfrom langflow.custom import Component\nfrom langflow.io import BoolInput, DropdownInput, MessageTextInput, Output, StrInput\nfrom langflow.schema import Data\nfrom langflow.schema.dataframe import DataFrame\nfrom langflow.schema.message import Message\n\n\nclass URLComponent(Component):\n    display_name = \"URL\"\n    description = (\n        \"Load and retrieve data from specified URLs. Supports output in plain text, raw HTML, \"\n        \"or JSON, with options for cleaning and separating multiple outputs.\"\n    )\n    icon = \"layout-template\"\n    name = \"URL\"\n\n    inputs = [\n        MessageTextInput(\n            name=\"urls\",\n            display_name=\"URLs\",\n            is_list=True,\n            tool_mode=True,\n            placeholder=\"Enter a URL...\",\n            list_add_label=\"Add URL\",\n        ),\n        DropdownInput(\n            name=\"format\",\n            display_name=\"Output Format\",\n            info=(\n                \"Output Format. Use 'Text' to extract text from the HTML, 'Raw HTML' for the raw HTML \"\n                \"content, or 'JSON' to extract JSON from the HTML.\"\n            ),\n            options=[\"Text\", \"Raw HTML\", \"JSON\"],\n            value=\"Text\",\n            real_time_refresh=True,\n        ),\n        StrInput(\n            name=\"separator\",\n            display_name=\"Separator\",\n            value=\"\\n\\n\",\n            show=True,\n            info=(\n                \"Specify the separator to use between multiple outputs. Default for Text is '\\\\n\\\\n'. \"\n                \"Default for Raw HTML is '\\\\n<!-- Separator -->\\\\n'.\"\n            ),\n        ),\n        BoolInput(\n            name=\"clean_extra_whitespace\",\n            display_name=\"Clean Extra Whitespace\",\n            value=True,\n            show=True,\n            info=\"Whether to clean excessive blank lines in the text output. Only applies to 'Text' format.\",\n        ),\n    ]\n\n    outputs = [\n        Output(display_name=\"Data\", name=\"data\", method=\"fetch_content\"),\n        Output(display_name=\"Text\", name=\"text\", method=\"fetch_content_text\"),\n        Output(display_name=\"DataFrame\", name=\"dataframe\", method=\"as_dataframe\"),\n    ]\n\n    async def validate_json_content(self, url: str) -> bool:\n        \"\"\"Validates if the URL content is actually JSON.\"\"\"\n        try:\n            async with aiohttp.ClientSession() as session, session.get(url) as response:\n                http_ok = 200\n                if response.status != http_ok:\n                    return False\n\n                content = await response.text()\n                try:\n                    json.loads(content)\n                except json.JSONDecodeError:\n                    return False\n                else:\n                    return True\n        except (aiohttp.ClientError, asyncio.TimeoutError):\n            # Log specific error for debugging if needed\n            return False\n\n    def update_build_config(self, build_config: dict, field_value: str, field_name: str | None = None) -> dict:\n        \"\"\"Dynamically update fields based on selected format.\"\"\"\n        if field_name == \"format\":\n            is_text_mode = field_value == \"Text\"\n            is_json_mode = field_value == \"JSON\"\n            build_config[\"separator\"][\"value\"] = \"\\n\\n\" if is_text_mode else \"\\n<!-- Separator -->\\n\"\n            build_config[\"clean_extra_whitespace\"][\"show\"] = is_text_mode\n            build_config[\"separator\"][\"show\"] = not is_json_mode\n        return build_config\n\n    def ensure_url(self, string: str) -> str:\n        \"\"\"Ensures the given string is a valid URL.\"\"\"\n        if not string.startswith((\"http://\", \"https://\")):\n            string = \"http://\" + string\n\n        url_regex = re.compile(\n            r\"^(https?:\\/\\/)?\"\n            r\"(www\\.)?\"\n            r\"([a-zA-Z0-9.-]+)\"\n            r\"(\\.[a-zA-Z]{2,})?\"\n            r\"(:\\d+)?\"\n            r\"(\\/[^\\s]*)?$\",\n            re.IGNORECASE,\n        )\n\n        error_msg = \"Invalid URL - \" + string\n        if not url_regex.match(string):\n            raise ValueError(error_msg)\n\n        return string\n\n    def fetch_content(self) -> list[Data]:\n        \"\"\"Fetch content based on selected format.\"\"\"\n        urls = list({self.ensure_url(url.strip()) for url in self.urls if url.strip()})\n\n        no_urls_msg = \"No valid URLs provided.\"\n        if not urls:\n            raise ValueError(no_urls_msg)\n\n        # If JSON format is selected, validate JSON content first\n        if self.format == \"JSON\":\n            for url in urls:\n                is_json = asyncio.run(self.validate_json_content(url))\n                if not is_json:\n                    error_msg = \"Invalid JSON content from URL - \" + url\n                    raise ValueError(error_msg)\n\n        if self.format == \"Raw HTML\":\n            loader = AsyncHtmlLoader(web_path=urls, encoding=\"utf-8\")\n        else:\n            loader = WebBaseLoader(web_paths=urls, encoding=\"utf-8\")\n\n        docs = loader.load()\n\n        if self.format == \"JSON\":\n            data = []\n            for doc in docs:\n                try:\n                    json_content = json.loads(doc.page_content)\n                    data_dict = {\"text\": json.dumps(json_content, indent=2), **json_content, **doc.metadata}\n                    data.append(Data(**data_dict))\n                except json.JSONDecodeError as err:\n                    source = doc.metadata.get(\"source\", \"unknown URL\")\n                    error_msg = \"Invalid JSON content from \" + source\n                    raise ValueError(error_msg) from err\n            return data\n\n        return [Data(text=doc.page_content, **doc.metadata) for doc in docs]\n\n    def fetch_content_text(self) -> Message:\n        \"\"\"Fetch content and return as formatted text.\"\"\"\n        data = self.fetch_content()\n\n        if self.format == \"JSON\":\n            text_list = [item.text for item in data]\n            result = \"\\n\".join(text_list)\n        else:\n            text_list = [item.text for item in data]\n            if self.format == \"Text\" and self.clean_extra_whitespace:\n                text_list = [re.sub(r\"\\n{3,}\", \"\\n\\n\", text) for text in text_list]\n            result = self.separator.join(text_list)\n\n        self.status = result\n        return Message(text=result)\n\n    def as_dataframe(self) -> DataFrame:\n        \"\"\"Return fetched content as a DataFrame.\"\"\"\n        return DataFrame(self.fetch_content())\n"
>>>>>>> 100c4b8e
              },
              "format": {
                "_input_type": "DropdownInput",
                "advanced": false,
                "combobox": false,
                "dialog_inputs": {},
                "display_name": "Output Format",
                "dynamic": false,
                "info": "Output Format. Use 'Text' to extract text from the HTML, 'Raw HTML' for the raw HTML content, or 'JSON' to extract JSON from the HTML.",
                "name": "format",
                "options": [
                  "Text",
<<<<<<< HEAD
                  "Raw HTML"
=======
                  "Raw HTML",
                  "JSON"
>>>>>>> 100c4b8e
                ],
                "options_metadata": [],
                "placeholder": "",
                "real_time_refresh": true,
                "required": false,
                "show": true,
                "title_case": false,
                "tool_mode": false,
                "trace_as_metadata": true,
                "type": "str",
                "value": "Text"
              },
              "separator": {
                "_input_type": "StrInput",
                "advanced": false,
                "display_name": "Separator",
                "dynamic": false,
                "info": "Specify the separator to use between multiple outputs. Default for Text is '\\n\\n'. Default for Raw HTML is '\\n<!-- Separator -->\\n'.",
                "list": false,
                "list_add_label": "Add More",
                "load_from_db": false,
                "name": "separator",
                "placeholder": "",
                "required": false,
                "show": true,
                "title_case": false,
                "tool_mode": false,
                "trace_as_metadata": true,
                "type": "str",
                "value": "langflow"
              },
              "tools_metadata": {
                "_input_type": "TableInput",
                "advanced": false,
                "display_name": "Edit tools",
                "dynamic": false,
                "info": "",
                "is_list": true,
                "list_add_label": "Add More",
                "name": "tools_metadata",
                "placeholder": "",
                "real_time_refresh": true,
                "required": false,
                "show": true,
                "table_icon": "Hammer",
                "table_options": {
                  "block_add": true,
                  "block_delete": true,
                  "block_edit": true,
                  "block_filter": true,
                  "block_hide": true,
                  "block_select": true,
                  "block_sort": true,
                  "description": "Modify tool names and descriptions to help agents understand when to use each tool.",
                  "field_parsers": {
                    "commands": "commands",
                    "name": [
                      "snake_case",
                      "no_blank"
                    ]
                  },
                  "hide_options": true
                },
                "table_schema": {
                  "columns": [
                    {
                      "default": "None",
                      "description": "Specify the name of the tool.",
                      "disable_edit": false,
                      "display_name": "Tool Name",
                      "edit_mode": "inline",
                      "filterable": false,
                      "formatter": "text",
                      "hidden": false,
                      "name": "name",
                      "sortable": false,
                      "type": "str"
                    },
                    {
                      "default": "None",
                      "description": "Describe the purpose of the tool.",
                      "disable_edit": false,
                      "display_name": "Tool Description",
                      "edit_mode": "popover",
                      "filterable": false,
                      "formatter": "text",
                      "hidden": false,
                      "name": "description",
                      "sortable": false,
                      "type": "str"
                    },
                    {
                      "default": "None",
                      "description": "The default identifiers for the tools and cannot be changed.",
                      "disable_edit": true,
                      "display_name": "Tool Identifiers",
                      "edit_mode": "inline",
                      "filterable": false,
                      "formatter": "text",
                      "hidden": true,
                      "name": "tags",
                      "sortable": false,
                      "type": "str"
                    }
                  ]
                },
                "title_case": false,
                "tool_mode": false,
                "trace_as_metadata": true,
                "trigger_icon": "Hammer",
                "trigger_text": "",
                "type": "table",
                "value": [
                  {
<<<<<<< HEAD
                    "description": "fetch_content() - Retrieve data from specified URLs.",
=======
                    "description": "fetch_content() - Load and retrieve data from specified URLs. Supports output in plain text, raw HTML, or JSON, with options for cleaning and separating multiple outputs.",
>>>>>>> 100c4b8e
                    "name": "URL-fetch_content",
                    "tags": [
                      "URL-fetch_content"
                    ]
                  },
                  {
<<<<<<< HEAD
                    "description": "fetch_content_text() - Retrieve data from specified URLs.",
=======
                    "description": "fetch_content_text() - Load and retrieve data from specified URLs. Supports output in plain text, raw HTML, or JSON, with options for cleaning and separating multiple outputs.",
>>>>>>> 100c4b8e
                    "name": "URL-fetch_content_text",
                    "tags": [
                      "URL-fetch_content_text"
                    ]
                  },
                  {
<<<<<<< HEAD
                    "description": "as_dataframe() - Retrieve data from specified URLs.",
=======
                    "description": "as_dataframe() - Load and retrieve data from specified URLs. Supports output in plain text, raw HTML, or JSON, with options for cleaning and separating multiple outputs.",
>>>>>>> 100c4b8e
                    "name": "URL-as_dataframe",
                    "tags": [
                      "URL-as_dataframe"
                    ]
                  }
                ]
              },
              "urls": {
                "_input_type": "MessageTextInput",
                "advanced": false,
                "display_name": "URLs",
                "dynamic": false,
                "info": "",
                "input_types": [
                  "Message"
                ],
                "list": true,
                "list_add_label": "Add URL",
                "load_from_db": false,
                "name": "urls",
                "placeholder": "Enter a URL...",
                "required": false,
                "show": true,
                "title_case": false,
                "tool_mode": true,
                "trace_as_input": true,
                "trace_as_metadata": true,
                "type": "str",
                "value": ""
              }
            },
            "tool_mode": true
          },
          "showNode": true,
          "type": "URL"
        },
        "dragging": false,
<<<<<<< HEAD
        "id": "URL-cMCfL",
        "measured": {
          "height": 453,
=======
        "id": "URL-XDhvs",
        "measured": {
          "height": 660,
>>>>>>> 100c4b8e
          "width": 360
        },
        "position": {
          "x": 2829.4526852839367,
          "y": 956.7694697088367
        },
        "selected": false,
        "type": "genericNode"
      },
      {
        "data": {
<<<<<<< HEAD
          "id": "CalculatorComponent-WSPsq",
=======
          "id": "CalculatorComponent-N83tJ",
>>>>>>> 100c4b8e
          "node": {
            "base_classes": [
              "Data"
            ],
            "beta": false,
            "category": "tools",
            "conditional_paths": [],
            "custom_fields": {},
            "description": "Perform basic arithmetic operations on a given expression.",
            "display_name": "Calculator",
            "documentation": "",
            "edited": false,
            "field_order": [
              "expression"
            ],
            "frozen": false,
            "icon": "calculator",
            "key": "CalculatorComponent",
            "legacy": false,
            "lf_version": "1.1.1",
            "metadata": {},
            "minimized": false,
            "output_types": [],
            "outputs": [
              {
                "allows_loop": false,
                "cache": true,
                "display_name": "Toolset",
                "hidden": null,
                "method": "to_toolkit",
                "name": "component_as_tool",
                "required_inputs": null,
                "selected": "Tool",
                "types": [
                  "Tool"
                ],
                "value": "__UNDEFINED__"
              }
            ],
            "pinned": false,
            "score": 0.001,
            "template": {
              "_type": "Component",
              "code": {
                "advanced": true,
                "dynamic": true,
                "fileTypes": [],
                "file_path": "",
                "info": "",
                "list": false,
                "load_from_db": false,
                "multiline": true,
                "name": "code",
                "password": false,
                "placeholder": "",
                "required": true,
                "show": true,
                "title_case": false,
                "type": "code",
                "value": "import ast\nimport operator\nfrom collections.abc import Callable\n\nfrom langflow.custom import Component\nfrom langflow.inputs import MessageTextInput\nfrom langflow.io import Output\nfrom langflow.schema import Data\n\n\nclass CalculatorComponent(Component):\n    display_name = \"Calculator\"\n    description = \"Perform basic arithmetic operations on a given expression.\"\n    icon = \"calculator\"\n\n    # Cache operators dictionary as a class variable\n    OPERATORS: dict[type[ast.operator], Callable] = {\n        ast.Add: operator.add,\n        ast.Sub: operator.sub,\n        ast.Mult: operator.mul,\n        ast.Div: operator.truediv,\n        ast.Pow: operator.pow,\n    }\n\n    inputs = [\n        MessageTextInput(\n            name=\"expression\",\n            display_name=\"Expression\",\n            info=\"The arithmetic expression to evaluate (e.g., '4*4*(33/22)+12-20').\",\n            tool_mode=True,\n        ),\n    ]\n\n    outputs = [\n        Output(display_name=\"Data\", name=\"result\", type_=Data, method=\"evaluate_expression\"),\n    ]\n\n    def _eval_expr(self, node: ast.AST) -> float:\n        \"\"\"Evaluate an AST node recursively.\"\"\"\n        if isinstance(node, ast.Constant):\n            if isinstance(node.value, int | float):\n                return float(node.value)\n            error_msg = f\"Unsupported constant type: {type(node.value).__name__}\"\n            raise TypeError(error_msg)\n        if isinstance(node, ast.Num):  # For backwards compatibility\n            if isinstance(node.n, int | float):\n                return float(node.n)\n            error_msg = f\"Unsupported number type: {type(node.n).__name__}\"\n            raise TypeError(error_msg)\n\n        if isinstance(node, ast.BinOp):\n            op_type = type(node.op)\n            if op_type not in self.OPERATORS:\n                error_msg = f\"Unsupported binary operator: {op_type.__name__}\"\n                raise TypeError(error_msg)\n\n            left = self._eval_expr(node.left)\n            right = self._eval_expr(node.right)\n            return self.OPERATORS[op_type](left, right)\n\n        error_msg = f\"Unsupported operation or expression type: {type(node).__name__}\"\n        raise TypeError(error_msg)\n\n    def evaluate_expression(self) -> Data:\n        \"\"\"Evaluate the mathematical expression and return the result.\"\"\"\n        try:\n            tree = ast.parse(self.expression, mode=\"eval\")\n            result = self._eval_expr(tree.body)\n\n            formatted_result = f\"{float(result):.6f}\".rstrip(\"0\").rstrip(\".\")\n            self.log(f\"Calculation result: {formatted_result}\")\n\n            self.status = formatted_result\n            return Data(data={\"result\": formatted_result})\n\n        except ZeroDivisionError:\n            error_message = \"Error: Division by zero\"\n            self.status = error_message\n            return Data(data={\"error\": error_message, \"input\": self.expression})\n\n        except (SyntaxError, TypeError, KeyError, ValueError, AttributeError, OverflowError) as e:\n            error_message = f\"Invalid expression: {e!s}\"\n            self.status = error_message\n            return Data(data={\"error\": error_message, \"input\": self.expression})\n\n    def build(self):\n        \"\"\"Return the main evaluation function.\"\"\"\n        return self.evaluate_expression\n"
              },
              "expression": {
                "_input_type": "MessageTextInput",
                "advanced": false,
                "display_name": "Expression",
                "dynamic": false,
                "info": "The arithmetic expression to evaluate (e.g., '4*4*(33/22)+12-20').",
                "input_types": [
                  "Message"
                ],
                "list": false,
                "list_add_label": "Add More",
                "load_from_db": false,
                "name": "expression",
                "placeholder": "",
                "required": false,
                "show": true,
                "title_case": false,
                "tool_mode": true,
                "trace_as_input": true,
                "trace_as_metadata": true,
                "type": "str",
                "value": ""
              },
              "tools_metadata": {
                "_input_type": "TableInput",
                "advanced": false,
                "display_name": "Edit tools",
                "dynamic": false,
                "info": "",
                "is_list": true,
                "list_add_label": "Add More",
                "name": "tools_metadata",
                "placeholder": "",
                "real_time_refresh": true,
                "required": false,
                "show": true,
                "table_icon": "Hammer",
                "table_options": {
                  "block_add": true,
                  "block_delete": true,
                  "block_edit": true,
                  "block_filter": true,
                  "block_hide": true,
                  "block_select": true,
                  "block_sort": true,
                  "description": "Modify tool names and descriptions to help agents understand when to use each tool.",
                  "field_parsers": {
                    "commands": "commands",
                    "name": [
                      "snake_case",
                      "no_blank"
                    ]
                  },
                  "hide_options": true
                },
                "table_schema": {
                  "columns": [
                    {
                      "description": "Specify the name of the tool.",
                      "disable_edit": false,
                      "display_name": "Tool Name",
                      "edit_mode": "inline",
                      "filterable": false,
                      "formatter": "text",
                      "name": "name",
                      "sortable": false,
                      "type": "text"
                    },
                    {
                      "description": "Describe the purpose of the tool.",
                      "disable_edit": false,
                      "display_name": "Tool Description",
                      "edit_mode": "popover",
                      "filterable": false,
                      "formatter": "text",
                      "name": "description",
                      "sortable": false,
                      "type": "text"
                    },
                    {
                      "description": "The default identifiers for the tools and cannot be changed.",
                      "disable_edit": true,
                      "display_name": "Tool Identifiers",
                      "edit_mode": "inline",
                      "filterable": false,
                      "formatter": "text",
                      "name": "tags",
                      "sortable": false,
                      "type": "text"
                    }
                  ]
                },
                "title_case": false,
                "tool_mode": false,
                "trace_as_metadata": true,
                "trigger_icon": "Hammer",
                "trigger_text": "",
                "type": "table",
                "value": [
                  {
                    "description": "evaluate_expression() - Perform basic arithmetic operations on a given expression.",
                    "name": "CalculatorComponent-evaluate_expression",
                    "tags": [
                      "CalculatorComponent-evaluate_expression"
                    ]
                  }
                ]
              }
            },
            "tool_mode": true
          },
          "showNode": true,
          "type": "CalculatorComponent"
        },
        "dragging": false,
<<<<<<< HEAD
        "id": "CalculatorComponent-WSPsq",
=======
        "id": "CalculatorComponent-N83tJ",
>>>>>>> 100c4b8e
        "measured": {
          "height": 374,
          "width": 360
        },
        "position": {
          "x": 3540.356346381247,
          "y": 989.3563951826354
        },
        "selected": false,
        "type": "genericNode"
      },
      {
        "data": {
<<<<<<< HEAD
          "id": "SearchComponent-EOpkP",
=======
          "id": "SearchComponent-fF95b",
>>>>>>> 100c4b8e
          "node": {
            "base_classes": [
              "Data",
              "Message"
            ],
            "beta": false,
            "category": "tools",
            "conditional_paths": [],
            "custom_fields": {},
            "description": "Call the searchapi.io API with result limiting",
            "display_name": "Search API",
            "documentation": "https://www.searchapi.io/docs/google",
            "edited": false,
            "field_order": [
              "engine",
              "api_key",
              "input_value",
              "search_params",
              "max_results",
              "max_snippet_length"
            ],
            "frozen": false,
            "icon": "SearchAPI",
            "key": "SearchComponent",
            "legacy": false,
            "lf_version": "1.1.1",
            "metadata": {},
            "minimized": false,
            "output_types": [],
            "outputs": [
              {
                "allows_loop": false,
                "cache": true,
                "display_name": "Toolset",
                "hidden": null,
                "method": "to_toolkit",
                "name": "component_as_tool",
                "required_inputs": null,
                "selected": "Tool",
                "tool_mode": true,
                "types": [
                  "Tool"
                ],
                "value": "__UNDEFINED__"
              }
            ],
            "pinned": false,
            "score": 0.0030458160338519237,
            "template": {
              "_type": "Component",
              "api_key": {
                "_input_type": "SecretStrInput",
                "advanced": false,
                "display_name": "SearchAPI API Key",
                "dynamic": false,
                "info": "",
                "input_types": [
                  "Message"
                ],
<<<<<<< HEAD
                "load_from_db": false,
=======
                "load_from_db": true,
>>>>>>> 100c4b8e
                "name": "api_key",
                "password": true,
                "placeholder": "",
                "required": true,
                "show": true,
                "title_case": false,
                "type": "str",
                "value": "SEARCHAPI_API_KEY"
              },
              "code": {
                "advanced": true,
                "dynamic": true,
                "fileTypes": [],
                "file_path": "",
                "info": "",
                "list": false,
                "load_from_db": false,
                "multiline": true,
                "name": "code",
                "password": false,
                "placeholder": "",
                "required": true,
                "show": true,
                "title_case": false,
                "type": "code",
                "value": "from typing import Any\n\nfrom langchain_community.utilities.searchapi import SearchApiAPIWrapper\n\nfrom langflow.custom import Component\nfrom langflow.inputs import DictInput, DropdownInput, IntInput, MultilineInput, SecretStrInput\nfrom langflow.io import Output\nfrom langflow.schema import Data\nfrom langflow.schema.message import Message\n\n\nclass SearchComponent(Component):\n    display_name: str = \"Search API\"\n    description: str = \"Call the searchapi.io API with result limiting\"\n    documentation: str = \"https://www.searchapi.io/docs/google\"\n    icon = \"SearchAPI\"\n\n    inputs = [\n        DropdownInput(name=\"engine\", display_name=\"Engine\", value=\"google\", options=[\"google\", \"bing\", \"duckduckgo\"]),\n        SecretStrInput(name=\"api_key\", display_name=\"SearchAPI API Key\", required=True),\n        MultilineInput(\n            name=\"input_value\",\n            display_name=\"Input\",\n            tool_mode=True,\n        ),\n        DictInput(name=\"search_params\", display_name=\"Search parameters\", advanced=True, is_list=True),\n        IntInput(name=\"max_results\", display_name=\"Max Results\", value=5, advanced=True),\n        IntInput(name=\"max_snippet_length\", display_name=\"Max Snippet Length\", value=100, advanced=True),\n    ]\n\n    outputs = [\n        Output(display_name=\"Data\", name=\"data\", method=\"fetch_content\"),\n        Output(display_name=\"Text\", name=\"text\", method=\"fetch_content_text\"),\n    ]\n\n    def _build_wrapper(self):\n        return SearchApiAPIWrapper(engine=self.engine, searchapi_api_key=self.api_key)\n\n    def run_model(self) -> list[Data]:\n        return self.fetch_content()\n\n    def fetch_content(self) -> list[Data]:\n        wrapper = self._build_wrapper()\n\n        def search_func(\n            query: str, params: dict[str, Any] | None = None, max_results: int = 5, max_snippet_length: int = 100\n        ) -> list[Data]:\n            params = params or {}\n            full_results = wrapper.results(query=query, **params)\n            organic_results = full_results.get(\"organic_results\", [])[:max_results]\n\n            return [\n                Data(\n                    text=result.get(\"snippet\", \"\"),\n                    data={\n                        \"title\": result.get(\"title\", \"\")[:max_snippet_length],\n                        \"link\": result.get(\"link\", \"\"),\n                        \"snippet\": result.get(\"snippet\", \"\")[:max_snippet_length],\n                    },\n                )\n                for result in organic_results\n            ]\n\n        results = search_func(\n            self.input_value,\n            self.search_params or {},\n            self.max_results,\n            self.max_snippet_length,\n        )\n        self.status = results\n        return results\n\n    def fetch_content_text(self) -> Message:\n        data = self.fetch_content()\n        result_string = \"\"\n        for item in data:\n            result_string += item.text + \"\\n\"\n        self.status = result_string\n        return Message(text=result_string)\n"
              },
              "engine": {
                "_input_type": "DropdownInput",
                "advanced": false,
                "combobox": false,
                "dialog_inputs": {},
                "display_name": "Engine",
                "dynamic": false,
                "info": "",
                "name": "engine",
                "options": [
                  "google",
                  "bing",
                  "duckduckgo"
                ],
                "options_metadata": [],
                "placeholder": "",
                "required": false,
                "show": true,
                "title_case": false,
                "tool_mode": false,
                "trace_as_metadata": true,
                "type": "str",
                "value": "google"
              },
              "input_value": {
                "_input_type": "MultilineInput",
                "advanced": false,
                "display_name": "Input",
                "dynamic": false,
                "info": "",
                "input_types": [
                  "Message"
                ],
                "list": false,
                "list_add_label": "Add More",
                "load_from_db": false,
                "multiline": true,
                "name": "input_value",
                "placeholder": "",
                "required": false,
                "show": true,
                "title_case": false,
                "tool_mode": true,
                "trace_as_input": true,
                "trace_as_metadata": true,
                "type": "str",
                "value": ""
              },
              "max_results": {
                "_input_type": "IntInput",
                "advanced": true,
                "display_name": "Max Results",
                "dynamic": false,
                "info": "",
                "list": false,
                "list_add_label": "Add More",
                "name": "max_results",
                "placeholder": "",
                "required": false,
                "show": true,
                "title_case": false,
                "tool_mode": false,
                "trace_as_metadata": true,
                "type": "int",
                "value": 5
              },
              "max_snippet_length": {
                "_input_type": "IntInput",
                "advanced": true,
                "display_name": "Max Snippet Length",
                "dynamic": false,
                "info": "",
                "list": false,
                "list_add_label": "Add More",
                "name": "max_snippet_length",
                "placeholder": "",
                "required": false,
                "show": true,
                "title_case": false,
                "tool_mode": false,
                "trace_as_metadata": true,
                "type": "int",
                "value": 100
              },
              "search_params": {
                "_input_type": "DictInput",
                "advanced": true,
                "display_name": "Search parameters",
                "dynamic": false,
                "info": "",
                "list": true,
                "list_add_label": "Add More",
                "name": "search_params",
                "placeholder": "",
                "required": false,
                "show": true,
                "title_case": false,
                "tool_mode": false,
                "trace_as_input": true,
                "type": "dict",
                "value": {}
              },
              "tools_metadata": {
                "_input_type": "TableInput",
                "advanced": false,
                "display_name": "Edit tools",
                "dynamic": false,
                "info": "",
                "is_list": true,
                "list_add_label": "Add More",
                "name": "tools_metadata",
                "placeholder": "",
                "real_time_refresh": true,
                "required": false,
                "show": true,
                "table_icon": "Hammer",
                "table_options": {
                  "block_add": true,
                  "block_delete": true,
                  "block_edit": true,
                  "block_filter": true,
                  "block_hide": true,
                  "block_select": true,
                  "block_sort": true,
                  "description": "Modify tool names and descriptions to help agents understand when to use each tool.",
                  "field_parsers": {
                    "commands": "commands",
                    "name": [
                      "snake_case",
                      "no_blank"
                    ]
                  },
                  "hide_options": true
                },
                "table_schema": {
                  "columns": [
                    {
                      "default": "None",
                      "description": "Specify the name of the tool.",
                      "disable_edit": false,
                      "display_name": "Tool Name",
                      "edit_mode": "inline",
                      "filterable": false,
                      "formatter": "text",
                      "hidden": false,
                      "name": "name",
                      "sortable": false,
                      "type": "str"
                    },
                    {
                      "default": "None",
                      "description": "Describe the purpose of the tool.",
                      "disable_edit": false,
                      "display_name": "Tool Description",
                      "edit_mode": "popover",
                      "filterable": false,
                      "formatter": "text",
                      "hidden": false,
                      "name": "description",
                      "sortable": false,
                      "type": "str"
                    },
                    {
                      "default": "None",
                      "description": "The default identifiers for the tools and cannot be changed.",
                      "disable_edit": true,
                      "display_name": "Tool Identifiers",
                      "edit_mode": "inline",
                      "filterable": false,
                      "formatter": "text",
                      "hidden": true,
                      "name": "tags",
                      "sortable": false,
                      "type": "str"
                    }
                  ]
                },
                "title_case": false,
                "tool_mode": false,
                "trace_as_metadata": true,
                "trigger_icon": "Hammer",
                "trigger_text": "",
                "type": "table",
                "value": [
                  {
                    "description": "fetch_content(api_key: Message) - Call the searchapi.io API with result limiting",
                    "name": "SearchComponent-fetch_content",
                    "tags": [
                      "SearchComponent-fetch_content"
                    ]
                  },
                  {
                    "description": "fetch_content_text(api_key: Message) - Call the searchapi.io API with result limiting",
                    "name": "SearchComponent-fetch_content_text",
                    "tags": [
                      "SearchComponent-fetch_content_text"
                    ]
                  }
                ]
              }
            },
            "tool_mode": true
          },
          "showNode": true,
          "type": "SearchComponent"
        },
        "dragging": false,
<<<<<<< HEAD
        "id": "SearchComponent-EOpkP",
=======
        "id": "SearchComponent-fF95b",
>>>>>>> 100c4b8e
        "measured": {
          "height": 536,
          "width": 360
        },
        "position": {
          "x": 2089.0393126914205,
          "y": 864.3967489854795
        },
        "selected": false,
        "type": "genericNode"
      }
    ],
    "viewport": {
<<<<<<< HEAD
      "x": -494.88918821493826,
      "y": 153.31705776898178,
      "zoom": 0.4304174510540925
=======
      "x": -473.30523608095336,
      "y": 166.93251319338754,
      "zoom": 0.41164535038506667
>>>>>>> 100c4b8e
    }
  },
  "description": "Create a travel planning chatbot that uses specialized agents to craft personalized trip itineraries.",
  "endpoint_name": null,
  "gradient": "0",
  "icon": "Plane",
  "id": "29cad7e9-2561-4cba-a974-d1fa83ac1c1e",
  "is_component": false,
  "last_tested_version": "1.0.19.post2",
  "name": "Travel Planning Agents",
  "tags": [
    "agents",
    "openai"
  ]
}<|MERGE_RESOLUTION|>--- conflicted
+++ resolved
@@ -7,11 +7,7 @@
         "data": {
           "sourceHandle": {
             "dataType": "Agent",
-<<<<<<< HEAD
-            "id": "Agent-FUhaC",
-=======
             "id": "Agent-e5naw",
->>>>>>> 100c4b8e
             "name": "response",
             "output_types": [
               "Message"
@@ -19,33 +15,20 @@
           },
           "targetHandle": {
             "fieldName": "input_value",
-<<<<<<< HEAD
-            "id": "ChatOutput-vKkGr",
-            "inputTypes": [
-=======
             "id": "ChatOutput-NdG8s",
             "inputTypes": [
               "Data",
               "DataFrame",
->>>>>>> 100c4b8e
               "Message"
             ],
             "type": "str"
           }
         },
-<<<<<<< HEAD
-        "id": "reactflow__edge-Agent-FUhaC{œdataTypeœ:œAgentœ,œidœ:œAgent-FUhaCœ,œnameœ:œresponseœ,œoutput_typesœ:[œMessageœ]}-ChatOutput-vKkGr{œfieldNameœ:œinput_valueœ,œidœ:œChatOutput-vKkGrœ,œinputTypesœ:[œMessageœ],œtypeœ:œstrœ}",
-        "source": "Agent-FUhaC",
-        "sourceHandle": "{œdataTypeœ: œAgentœ, œidœ: œAgent-FUhaCœ, œnameœ: œresponseœ, œoutput_typesœ: [œMessageœ]}",
-        "target": "ChatOutput-vKkGr",
-        "targetHandle": "{œfieldNameœ: œinput_valueœ, œidœ: œChatOutput-vKkGrœ, œinputTypesœ: [œMessageœ], œtypeœ: œstrœ}"
-=======
         "id": "reactflow__edge-Agent-e5naw{œdataTypeœ:œAgentœ,œidœ:œAgent-e5nawœ,œnameœ:œresponseœ,œoutput_typesœ:[œMessageœ]}-ChatOutput-NdG8s{œfieldNameœ:œinput_valueœ,œidœ:œChatOutput-NdG8sœ,œinputTypesœ:[œDataœ,œDataFrameœ,œMessageœ],œtypeœ:œstrœ}",
         "source": "Agent-e5naw",
         "sourceHandle": "{œdataTypeœ: œAgentœ, œidœ: œAgent-e5nawœ, œnameœ: œresponseœ, œoutput_typesœ: [œMessageœ]}",
         "target": "ChatOutput-NdG8s",
         "targetHandle": "{œfieldNameœ: œinput_valueœ, œidœ: œChatOutput-NdG8sœ, œinputTypesœ: [œDataœ, œDataFrameœ, œMessageœ], œtypeœ: œstrœ}"
->>>>>>> 100c4b8e
       },
       {
         "animated": false,
@@ -53,11 +36,7 @@
         "data": {
           "sourceHandle": {
             "dataType": "Agent",
-<<<<<<< HEAD
-            "id": "Agent-D3fmB",
-=======
             "id": "Agent-PWZOu",
->>>>>>> 100c4b8e
             "name": "response",
             "output_types": [
               "Message"
@@ -65,30 +44,18 @@
           },
           "targetHandle": {
             "fieldName": "input_value",
-<<<<<<< HEAD
-            "id": "Agent-FUhaC",
-=======
             "id": "Agent-e5naw",
->>>>>>> 100c4b8e
             "inputTypes": [
               "Message"
             ],
             "type": "str"
           }
         },
-<<<<<<< HEAD
-        "id": "reactflow__edge-Agent-D3fmB{œdataTypeœ:œAgentœ,œidœ:œAgent-D3fmBœ,œnameœ:œresponseœ,œoutput_typesœ:[œMessageœ]}-Agent-FUhaC{œfieldNameœ:œinput_valueœ,œidœ:œAgent-FUhaCœ,œinputTypesœ:[œMessageœ],œtypeœ:œstrœ}",
-        "source": "Agent-D3fmB",
-        "sourceHandle": "{œdataTypeœ: œAgentœ, œidœ: œAgent-D3fmBœ, œnameœ: œresponseœ, œoutput_typesœ: [œMessageœ]}",
-        "target": "Agent-FUhaC",
-        "targetHandle": "{œfieldNameœ: œinput_valueœ, œidœ: œAgent-FUhaCœ, œinputTypesœ: [œMessageœ], œtypeœ: œstrœ}"
-=======
         "id": "reactflow__edge-Agent-PWZOu{œdataTypeœ:œAgentœ,œidœ:œAgent-PWZOuœ,œnameœ:œresponseœ,œoutput_typesœ:[œMessageœ]}-Agent-e5naw{œfieldNameœ:œinput_valueœ,œidœ:œAgent-e5nawœ,œinputTypesœ:[œMessageœ],œtypeœ:œstrœ}",
         "source": "Agent-PWZOu",
         "sourceHandle": "{œdataTypeœ: œAgentœ, œidœ: œAgent-PWZOuœ, œnameœ: œresponseœ, œoutput_typesœ: [œMessageœ]}",
         "target": "Agent-e5naw",
         "targetHandle": "{œfieldNameœ: œinput_valueœ, œidœ: œAgent-e5nawœ, œinputTypesœ: [œMessageœ], œtypeœ: œstrœ}"
->>>>>>> 100c4b8e
       },
       {
         "animated": false,
@@ -96,11 +63,7 @@
         "data": {
           "sourceHandle": {
             "dataType": "Agent",
-<<<<<<< HEAD
-            "id": "Agent-7STTo",
-=======
             "id": "Agent-3H5qa",
->>>>>>> 100c4b8e
             "name": "response",
             "output_types": [
               "Message"
@@ -108,30 +71,18 @@
           },
           "targetHandle": {
             "fieldName": "input_value",
-<<<<<<< HEAD
-            "id": "Agent-D3fmB",
-=======
             "id": "Agent-PWZOu",
->>>>>>> 100c4b8e
             "inputTypes": [
               "Message"
             ],
             "type": "str"
           }
         },
-<<<<<<< HEAD
-        "id": "reactflow__edge-Agent-7STTo{œdataTypeœ:œAgentœ,œidœ:œAgent-7STToœ,œnameœ:œresponseœ,œoutput_typesœ:[œMessageœ]}-Agent-D3fmB{œfieldNameœ:œinput_valueœ,œidœ:œAgent-D3fmBœ,œinputTypesœ:[œMessageœ],œtypeœ:œstrœ}",
-        "source": "Agent-7STTo",
-        "sourceHandle": "{œdataTypeœ: œAgentœ, œidœ: œAgent-7STToœ, œnameœ: œresponseœ, œoutput_typesœ: [œMessageœ]}",
-        "target": "Agent-D3fmB",
-        "targetHandle": "{œfieldNameœ: œinput_valueœ, œidœ: œAgent-D3fmBœ, œinputTypesœ: [œMessageœ], œtypeœ: œstrœ}"
-=======
         "id": "reactflow__edge-Agent-3H5qa{œdataTypeœ:œAgentœ,œidœ:œAgent-3H5qaœ,œnameœ:œresponseœ,œoutput_typesœ:[œMessageœ]}-Agent-PWZOu{œfieldNameœ:œinput_valueœ,œidœ:œAgent-PWZOuœ,œinputTypesœ:[œMessageœ],œtypeœ:œstrœ}",
         "source": "Agent-3H5qa",
         "sourceHandle": "{œdataTypeœ: œAgentœ, œidœ: œAgent-3H5qaœ, œnameœ: œresponseœ, œoutput_typesœ: [œMessageœ]}",
         "target": "Agent-PWZOu",
         "targetHandle": "{œfieldNameœ: œinput_valueœ, œidœ: œAgent-PWZOuœ, œinputTypesœ: [œMessageœ], œtypeœ: œstrœ}"
->>>>>>> 100c4b8e
       },
       {
         "animated": false,
@@ -139,11 +90,7 @@
         "data": {
           "sourceHandle": {
             "dataType": "ChatInput",
-<<<<<<< HEAD
-            "id": "ChatInput-cOWPE",
-=======
             "id": "ChatInput-LIxJY",
->>>>>>> 100c4b8e
             "name": "message",
             "output_types": [
               "Message"
@@ -151,30 +98,18 @@
           },
           "targetHandle": {
             "fieldName": "input_value",
-<<<<<<< HEAD
-            "id": "Agent-7STTo",
-=======
             "id": "Agent-3H5qa",
->>>>>>> 100c4b8e
             "inputTypes": [
               "Message"
             ],
             "type": "str"
           }
         },
-<<<<<<< HEAD
-        "id": "reactflow__edge-ChatInput-cOWPE{œdataTypeœ:œChatInputœ,œidœ:œChatInput-cOWPEœ,œnameœ:œmessageœ,œoutput_typesœ:[œMessageœ]}-Agent-7STTo{œfieldNameœ:œinput_valueœ,œidœ:œAgent-7STToœ,œinputTypesœ:[œMessageœ],œtypeœ:œstrœ}",
-        "source": "ChatInput-cOWPE",
-        "sourceHandle": "{œdataTypeœ: œChatInputœ, œidœ: œChatInput-cOWPEœ, œnameœ: œmessageœ, œoutput_typesœ: [œMessageœ]}",
-        "target": "Agent-7STTo",
-        "targetHandle": "{œfieldNameœ: œinput_valueœ, œidœ: œAgent-7STToœ, œinputTypesœ: [œMessageœ], œtypeœ: œstrœ}"
-=======
         "id": "reactflow__edge-ChatInput-LIxJY{œdataTypeœ:œChatInputœ,œidœ:œChatInput-LIxJYœ,œnameœ:œmessageœ,œoutput_typesœ:[œMessageœ]}-Agent-3H5qa{œfieldNameœ:œinput_valueœ,œidœ:œAgent-3H5qaœ,œinputTypesœ:[œMessageœ],œtypeœ:œstrœ}",
         "source": "ChatInput-LIxJY",
         "sourceHandle": "{œdataTypeœ: œChatInputœ, œidœ: œChatInput-LIxJYœ, œnameœ: œmessageœ, œoutput_typesœ: [œMessageœ]}",
         "target": "Agent-3H5qa",
         "targetHandle": "{œfieldNameœ: œinput_valueœ, œidœ: œAgent-3H5qaœ, œinputTypesœ: [œMessageœ], œtypeœ: œstrœ}"
->>>>>>> 100c4b8e
       },
       {
         "animated": false,
@@ -182,11 +117,7 @@
         "data": {
           "sourceHandle": {
             "dataType": "URL",
-<<<<<<< HEAD
-            "id": "URL-cMCfL",
-=======
             "id": "URL-XDhvs",
->>>>>>> 100c4b8e
             "name": "component_as_tool",
             "output_types": [
               "Tool"
@@ -194,30 +125,18 @@
           },
           "targetHandle": {
             "fieldName": "tools",
-<<<<<<< HEAD
-            "id": "Agent-D3fmB",
-=======
             "id": "Agent-PWZOu",
->>>>>>> 100c4b8e
             "inputTypes": [
               "Tool"
             ],
             "type": "other"
           }
         },
-<<<<<<< HEAD
-        "id": "reactflow__edge-URL-cMCfL{œdataTypeœ:œURLœ,œidœ:œURL-cMCfLœ,œnameœ:œcomponent_as_toolœ,œoutput_typesœ:[œToolœ]}-Agent-D3fmB{œfieldNameœ:œtoolsœ,œidœ:œAgent-D3fmBœ,œinputTypesœ:[œToolœ],œtypeœ:œotherœ}",
-        "source": "URL-cMCfL",
-        "sourceHandle": "{œdataTypeœ: œURLœ, œidœ: œURL-cMCfLœ, œnameœ: œcomponent_as_toolœ, œoutput_typesœ: [œToolœ]}",
-        "target": "Agent-D3fmB",
-        "targetHandle": "{œfieldNameœ: œtoolsœ, œidœ: œAgent-D3fmBœ, œinputTypesœ: [œToolœ], œtypeœ: œotherœ}"
-=======
         "id": "reactflow__edge-URL-XDhvs{œdataTypeœ:œURLœ,œidœ:œURL-XDhvsœ,œnameœ:œcomponent_as_toolœ,œoutput_typesœ:[œToolœ]}-Agent-PWZOu{œfieldNameœ:œtoolsœ,œidœ:œAgent-PWZOuœ,œinputTypesœ:[œToolœ],œtypeœ:œotherœ}",
         "source": "URL-XDhvs",
         "sourceHandle": "{œdataTypeœ: œURLœ, œidœ: œURL-XDhvsœ, œnameœ: œcomponent_as_toolœ, œoutput_typesœ: [œToolœ]}",
         "target": "Agent-PWZOu",
         "targetHandle": "{œfieldNameœ: œtoolsœ, œidœ: œAgent-PWZOuœ, œinputTypesœ: [œToolœ], œtypeœ: œotherœ}"
->>>>>>> 100c4b8e
       },
       {
         "animated": false,
@@ -225,11 +144,7 @@
         "data": {
           "sourceHandle": {
             "dataType": "CalculatorComponent",
-<<<<<<< HEAD
-            "id": "CalculatorComponent-WSPsq",
-=======
             "id": "CalculatorComponent-N83tJ",
->>>>>>> 100c4b8e
             "name": "component_as_tool",
             "output_types": [
               "Tool"
@@ -237,30 +152,18 @@
           },
           "targetHandle": {
             "fieldName": "tools",
-<<<<<<< HEAD
-            "id": "Agent-FUhaC",
-=======
             "id": "Agent-e5naw",
->>>>>>> 100c4b8e
             "inputTypes": [
               "Tool"
             ],
             "type": "other"
           }
         },
-<<<<<<< HEAD
-        "id": "reactflow__edge-CalculatorComponent-WSPsq{œdataTypeœ:œCalculatorComponentœ,œidœ:œCalculatorComponent-WSPsqœ,œnameœ:œcomponent_as_toolœ,œoutput_typesœ:[œToolœ]}-Agent-FUhaC{œfieldNameœ:œtoolsœ,œidœ:œAgent-FUhaCœ,œinputTypesœ:[œToolœ],œtypeœ:œotherœ}",
-        "source": "CalculatorComponent-WSPsq",
-        "sourceHandle": "{œdataTypeœ: œCalculatorComponentœ, œidœ: œCalculatorComponent-WSPsqœ, œnameœ: œcomponent_as_toolœ, œoutput_typesœ: [œToolœ]}",
-        "target": "Agent-FUhaC",
-        "targetHandle": "{œfieldNameœ: œtoolsœ, œidœ: œAgent-FUhaCœ, œinputTypesœ: [œToolœ], œtypeœ: œotherœ}"
-=======
         "id": "reactflow__edge-CalculatorComponent-N83tJ{œdataTypeœ:œCalculatorComponentœ,œidœ:œCalculatorComponent-N83tJœ,œnameœ:œcomponent_as_toolœ,œoutput_typesœ:[œToolœ]}-Agent-e5naw{œfieldNameœ:œtoolsœ,œidœ:œAgent-e5nawœ,œinputTypesœ:[œToolœ],œtypeœ:œotherœ}",
         "source": "CalculatorComponent-N83tJ",
         "sourceHandle": "{œdataTypeœ: œCalculatorComponentœ, œidœ: œCalculatorComponent-N83tJœ, œnameœ: œcomponent_as_toolœ, œoutput_typesœ: [œToolœ]}",
         "target": "Agent-e5naw",
         "targetHandle": "{œfieldNameœ: œtoolsœ, œidœ: œAgent-e5nawœ, œinputTypesœ: [œToolœ], œtypeœ: œotherœ}"
->>>>>>> 100c4b8e
       },
       {
         "animated": false,
@@ -268,11 +171,7 @@
         "data": {
           "sourceHandle": {
             "dataType": "SearchComponent",
-<<<<<<< HEAD
-            "id": "SearchComponent-EOpkP",
-=======
             "id": "SearchComponent-fF95b",
->>>>>>> 100c4b8e
             "name": "component_as_tool",
             "output_types": [
               "Tool"
@@ -280,40 +179,24 @@
           },
           "targetHandle": {
             "fieldName": "tools",
-<<<<<<< HEAD
-            "id": "Agent-7STTo",
-=======
             "id": "Agent-3H5qa",
->>>>>>> 100c4b8e
             "inputTypes": [
               "Tool"
             ],
             "type": "other"
           }
         },
-<<<<<<< HEAD
-        "id": "reactflow__edge-SearchComponent-EOpkP{œdataTypeœ:œSearchComponentœ,œidœ:œSearchComponent-EOpkPœ,œnameœ:œcomponent_as_toolœ,œoutput_typesœ:[œToolœ]}-Agent-7STTo{œfieldNameœ:œtoolsœ,œidœ:œAgent-7STToœ,œinputTypesœ:[œToolœ],œtypeœ:œotherœ}",
-        "source": "SearchComponent-EOpkP",
-        "sourceHandle": "{œdataTypeœ: œSearchComponentœ, œidœ: œSearchComponent-EOpkPœ, œnameœ: œcomponent_as_toolœ, œoutput_typesœ: [œToolœ]}",
-        "target": "Agent-7STTo",
-        "targetHandle": "{œfieldNameœ: œtoolsœ, œidœ: œAgent-7STToœ, œinputTypesœ: [œToolœ], œtypeœ: œotherœ}"
-=======
         "id": "reactflow__edge-SearchComponent-fF95b{œdataTypeœ:œSearchComponentœ,œidœ:œSearchComponent-fF95bœ,œnameœ:œcomponent_as_toolœ,œoutput_typesœ:[œToolœ]}-Agent-3H5qa{œfieldNameœ:œtoolsœ,œidœ:œAgent-3H5qaœ,œinputTypesœ:[œToolœ],œtypeœ:œotherœ}",
         "source": "SearchComponent-fF95b",
         "sourceHandle": "{œdataTypeœ: œSearchComponentœ, œidœ: œSearchComponent-fF95bœ, œnameœ: œcomponent_as_toolœ, œoutput_typesœ: [œToolœ]}",
         "target": "Agent-3H5qa",
         "targetHandle": "{œfieldNameœ: œtoolsœ, œidœ: œAgent-3H5qaœ, œinputTypesœ: [œToolœ], œtypeœ: œotherœ}"
->>>>>>> 100c4b8e
       }
     ],
     "nodes": [
       {
         "data": {
-<<<<<<< HEAD
-          "id": "ChatInput-cOWPE",
-=======
           "id": "ChatInput-LIxJY",
->>>>>>> 100c4b8e
           "node": {
             "base_classes": [
               "Message"
@@ -584,11 +467,7 @@
         },
         "dragging": false,
         "height": 262,
-<<<<<<< HEAD
-        "id": "ChatInput-cOWPE",
-=======
         "id": "ChatInput-LIxJY",
->>>>>>> 100c4b8e
         "measured": {
           "height": 262,
           "width": 360
@@ -609,11 +488,7 @@
         "data": {
           "description": "Display a chat message in the Playground.",
           "display_name": "Chat Output",
-<<<<<<< HEAD
-          "id": "ChatOutput-vKkGr",
-=======
           "id": "ChatOutput-NdG8s",
->>>>>>> 100c4b8e
           "node": {
             "base_classes": [
               "Message"
@@ -769,11 +644,8 @@
                 "dynamic": false,
                 "info": "Message to be passed as output.",
                 "input_types": [
-<<<<<<< HEAD
-=======
                   "Data",
                   "DataFrame",
->>>>>>> 100c4b8e
                   "Message"
                 ],
                 "list": false,
@@ -898,11 +770,7 @@
         },
         "dragging": false,
         "height": 262,
-<<<<<<< HEAD
-        "id": "ChatOutput-vKkGr",
-=======
         "id": "ChatOutput-NdG8s",
->>>>>>> 100c4b8e
         "measured": {
           "height": 262,
           "width": 360
@@ -923,11 +791,7 @@
         "data": {
           "description": "Define the agent's instructions, then enter a task to complete using tools.",
           "display_name": "City Selection Agent",
-<<<<<<< HEAD
-          "id": "Agent-7STTo",
-=======
           "id": "Agent-3H5qa",
->>>>>>> 100c4b8e
           "node": {
             "base_classes": [
               "Message"
@@ -1526,11 +1390,7 @@
         },
         "dragging": true,
         "height": 725,
-<<<<<<< HEAD
-        "id": "Agent-7STTo",
-=======
         "id": "Agent-3H5qa",
->>>>>>> 100c4b8e
         "measured": {
           "height": 725,
           "width": 360
@@ -1551,11 +1411,7 @@
         "data": {
           "description": "Define the agent's instructions, then enter a task to complete using tools.",
           "display_name": "Local Expert Agent",
-<<<<<<< HEAD
-          "id": "Agent-D3fmB",
-=======
           "id": "Agent-PWZOu",
->>>>>>> 100c4b8e
           "node": {
             "base_classes": [
               "Message"
@@ -2154,11 +2010,7 @@
         },
         "dragging": false,
         "height": 725,
-<<<<<<< HEAD
-        "id": "Agent-D3fmB",
-=======
         "id": "Agent-PWZOu",
->>>>>>> 100c4b8e
         "measured": {
           "height": 725,
           "width": 360
@@ -2179,11 +2031,7 @@
         "data": {
           "description": "Define the agent's instructions, then enter a task to complete using tools.",
           "display_name": "Travel Concierge Agent",
-<<<<<<< HEAD
-          "id": "Agent-FUhaC",
-=======
           "id": "Agent-e5naw",
->>>>>>> 100c4b8e
           "node": {
             "base_classes": [
               "Message"
@@ -2782,11 +2630,7 @@
         },
         "dragging": false,
         "height": 725,
-<<<<<<< HEAD
-        "id": "Agent-FUhaC",
-=======
         "id": "Agent-e5naw",
->>>>>>> 100c4b8e
         "measured": {
           "height": 725,
           "width": 360
@@ -2805,11 +2649,7 @@
       },
       {
         "data": {
-<<<<<<< HEAD
-          "id": "note-FsxrQ",
-=======
           "id": "note-qLmmh",
->>>>>>> 100c4b8e
           "node": {
             "description": "# Travel Planning Agents \n\nThe travel planning system is a smart setup that uses several specialized \"agents\" to help plan incredible trips. Imagine each agent as a travel expert focusing on a part of your journey. Here's how it works:\n\n- **User-Friendly Start:** You start by telling the system about your travel needs—where you want to go and what you love to do.\n\n- **Data Collection:** The agents uses its tools to gather current info about various destinations, like the best travel times, weather, and costs.\n\n- **Three Key Agents:**\n  - **City Selection Agent:** Picks the best places to visit based on your likes and current data.\n  - **Local Expert Agent:** Gathers interesting details about what to do and see in the chosen city.\n  - **Travel Concierge Agent:** Builds a day-by-day plan that includes where to stay, eat, and explore!\n\n- **Tools and Data:** Each agent uses tools to find and organize the latest information so you get recommendations that are both accurate and exciting.\n\n- **Final Plan:** Once everything is put together, you receive a complete, easy-to-follow travel itinerary, perfect for your adventure!\n",
             "display_name": "",
@@ -2820,11 +2660,7 @@
         },
         "dragging": false,
         "height": 603,
-<<<<<<< HEAD
-        "id": "note-FsxrQ",
-=======
         "id": "note-qLmmh",
->>>>>>> 100c4b8e
         "measured": {
           "height": 603,
           "width": 328
@@ -2848,11 +2684,7 @@
       },
       {
         "data": {
-<<<<<<< HEAD
-          "id": "note-ibOwK",
-=======
           "id": "note-lZk3i",
->>>>>>> 100c4b8e
           "node": {
             "description": "# **City Selection Agent**\n   - **Purpose:** This agent evaluates potential travel destinations based on user input and external data sources.\n   - **Core Functions:** Analyzes factors such as weather, local events, and travel costs to recommend optimal cities.\n   - **Tools Utilized:** Employs APIs and data-fetching tools to gather real-time information for decision-making.\n",
             "display_name": "",
@@ -2865,11 +2697,7 @@
         },
         "dragging": false,
         "height": 334,
-<<<<<<< HEAD
-        "id": "note-ibOwK",
-=======
         "id": "note-lZk3i",
->>>>>>> 100c4b8e
         "measured": {
           "height": 334,
           "width": 328
@@ -2893,11 +2721,7 @@
       },
       {
         "data": {
-<<<<<<< HEAD
-          "id": "note-vL89p",
-=======
           "id": "note-twqCP",
->>>>>>> 100c4b8e
           "node": {
             "description": "# **Local Expert Agent**\n   - **Purpose:** Focused on gathering and providing an in-depth guide to the selected city.\n   - **Core Functions:** Compiles insights into cultural attractions, local customs, and unique experiences.\n   - **Tools Utilized:** Uses web content fetchers and data APIs to collect detailed local insights and enhance the user understanding with hidden gems.\n",
             "display_name": "",
@@ -2910,11 +2734,7 @@
         },
         "dragging": false,
         "height": 342,
-<<<<<<< HEAD
-        "id": "note-vL89p",
-=======
         "id": "note-twqCP",
->>>>>>> 100c4b8e
         "measured": {
           "height": 342,
           "width": 328
@@ -2938,11 +2758,7 @@
       },
       {
         "data": {
-<<<<<<< HEAD
-          "id": "note-rLatM",
-=======
           "id": "note-bhmU0",
->>>>>>> 100c4b8e
           "node": {
             "description": "# **Travel Concierge Agent**\n   - **Purpose:** Crafts detailed travel itineraries that are customized to the traveler's interests and needs.\n   - **Core Functions:** Offers a comprehensive daily schedule, including accommodations, dining spots, and activities.\n   - **Tools Utilized:** Integrates calculators and data tools for accurate budget planning and itinerary logistics.",
             "display_name": "",
@@ -2955,11 +2771,7 @@
         },
         "dragging": false,
         "height": 336,
-<<<<<<< HEAD
-        "id": "note-rLatM",
-=======
         "id": "note-bhmU0",
->>>>>>> 100c4b8e
         "measured": {
           "height": 336,
           "width": 328
@@ -2983,11 +2795,7 @@
       },
       {
         "data": {
-<<<<<<< HEAD
-          "id": "note-L0VJb",
-=======
           "id": "note-pFFw3",
->>>>>>> 100c4b8e
           "node": {
             "description": "## Configure the agent by obtaining your OpenAI API key from [platform.openai.com](https://platform.openai.com). Under \"Model Provider\", choose:\n- OpenAI: Default, requires only API key\n- Anthropic/Azure/Groq/NVIDIA: Each requires their own API keys\n- Custom: Use your own model endpoint + authentication\n\nSelect model and input API key before running the flow.",
             "display_name": "",
@@ -3000,11 +2808,7 @@
         },
         "dragging": false,
         "height": 324,
-<<<<<<< HEAD
-        "id": "note-L0VJb",
-=======
         "id": "note-pFFw3",
->>>>>>> 100c4b8e
         "measured": {
           "height": 324,
           "width": 328
@@ -3024,13 +2828,9 @@
       },
       {
         "data": {
-<<<<<<< HEAD
-          "id": "URL-cMCfL",
-=======
           "description": "Load and retrieve data from specified URLs. Supports output in plain text, raw HTML, or JSON, with options for cleaning and separating multiple outputs.",
           "display_name": "URL",
           "id": "URL-XDhvs",
->>>>>>> 100c4b8e
           "node": {
             "base_classes": [
               "Data",
@@ -3040,23 +2840,15 @@
             "beta": false,
             "conditional_paths": [],
             "custom_fields": {},
-<<<<<<< HEAD
-            "description": "Retrieve data from specified URLs.",
-=======
             "description": "Load and retrieve data from specified URLs. Supports output in plain text, raw HTML, or JSON, with options for cleaning and separating multiple outputs.",
->>>>>>> 100c4b8e
             "display_name": "URL",
             "documentation": "",
             "edited": false,
             "field_order": [
               "urls",
-<<<<<<< HEAD
-              "format"
-=======
               "format",
               "separator",
               "clean_extra_whitespace"
->>>>>>> 100c4b8e
             ],
             "frozen": false,
             "icon": "layout-template",
@@ -3118,11 +2910,7 @@
                 "show": true,
                 "title_case": false,
                 "type": "code",
-<<<<<<< HEAD
-                "value": "import re\n\nfrom langchain_community.document_loaders import AsyncHtmlLoader, WebBaseLoader\n\nfrom langflow.custom import Component\nfrom langflow.helpers.data import data_to_text\nfrom langflow.io import DropdownInput, MessageTextInput, Output\nfrom langflow.schema import Data\nfrom langflow.schema.dataframe import DataFrame\nfrom langflow.schema.message import Message\n\n\nclass URLComponent(Component):\n    display_name = \"URL\"\n    description = \"Retrieve data from specified URLs.\"\n    icon = \"layout-template\"\n    name = \"URL\"\n\n    inputs = [\n        MessageTextInput(\n            name=\"urls\",\n            display_name=\"URLs\",\n            is_list=True,\n            tool_mode=True,\n            placeholder=\"Enter a URL...\",\n            list_add_label=\"Add URL\",\n        ),\n        DropdownInput(\n            name=\"format\",\n            display_name=\"Output Format\",\n            info=\"Output Format. Use 'Text' to extract the text from the HTML or 'Raw HTML' for the raw HTML content.\",\n            options=[\"Text\", \"Raw HTML\"],\n            value=\"Text\",\n        ),\n    ]\n\n    outputs = [\n        Output(display_name=\"Data\", name=\"data\", method=\"fetch_content\"),\n        Output(display_name=\"Message\", name=\"text\", method=\"fetch_content_text\"),\n        Output(display_name=\"DataFrame\", name=\"dataframe\", method=\"as_dataframe\"),\n    ]\n\n    def ensure_url(self, string: str) -> str:\n        \"\"\"Ensures the given string is a URL by adding 'http://' if it doesn't start with 'http://' or 'https://'.\n\n        Raises an error if the string is not a valid URL.\n\n        Parameters:\n            string (str): The string to be checked and possibly modified.\n\n        Returns:\n            str: The modified string that is ensured to be a URL.\n\n        Raises:\n            ValueError: If the string is not a valid URL.\n        \"\"\"\n        if not string.startswith((\"http://\", \"https://\")):\n            string = \"http://\" + string\n\n        # Basic URL validation regex\n        url_regex = re.compile(\n            r\"^(https?:\\/\\/)?\"  # optional protocol\n            r\"(www\\.)?\"  # optional www\n            r\"([a-zA-Z0-9.-]+)\"  # domain\n            r\"(\\.[a-zA-Z]{2,})?\"  # top-level domain\n            r\"(:\\d+)?\"  # optional port\n            r\"(\\/[^\\s]*)?$\",  # optional path\n            re.IGNORECASE,\n        )\n\n        if not url_regex.match(string):\n            msg = f\"Invalid URL: {string}\"\n            raise ValueError(msg)\n\n        return string\n\n    def fetch_content(self) -> list[Data]:\n        urls = [self.ensure_url(url.strip()) for url in self.urls if url.strip()]\n        if self.format == \"Raw HTML\":\n            loader = AsyncHtmlLoader(web_path=urls, encoding=\"utf-8\")\n        else:\n            loader = WebBaseLoader(web_paths=urls, encoding=\"utf-8\")\n        docs = loader.load()\n        data = [Data(text=doc.page_content, **doc.metadata) for doc in docs]\n        self.status = data\n        return data\n\n    def fetch_content_text(self) -> Message:\n        data = self.fetch_content()\n\n        result_string = data_to_text(\"{text}\", data)\n        self.status = result_string\n        return Message(text=result_string)\n\n    def as_dataframe(self) -> DataFrame:\n        return DataFrame(self.fetch_content())\n"
-=======
                 "value": "import asyncio\nimport json\nimport re\n\nimport aiohttp\nfrom langchain_community.document_loaders import AsyncHtmlLoader, WebBaseLoader\n\nfrom langflow.custom import Component\nfrom langflow.io import BoolInput, DropdownInput, MessageTextInput, Output, StrInput\nfrom langflow.schema import Data\nfrom langflow.schema.dataframe import DataFrame\nfrom langflow.schema.message import Message\n\n\nclass URLComponent(Component):\n    display_name = \"URL\"\n    description = (\n        \"Load and retrieve data from specified URLs. Supports output in plain text, raw HTML, \"\n        \"or JSON, with options for cleaning and separating multiple outputs.\"\n    )\n    icon = \"layout-template\"\n    name = \"URL\"\n\n    inputs = [\n        MessageTextInput(\n            name=\"urls\",\n            display_name=\"URLs\",\n            is_list=True,\n            tool_mode=True,\n            placeholder=\"Enter a URL...\",\n            list_add_label=\"Add URL\",\n        ),\n        DropdownInput(\n            name=\"format\",\n            display_name=\"Output Format\",\n            info=(\n                \"Output Format. Use 'Text' to extract text from the HTML, 'Raw HTML' for the raw HTML \"\n                \"content, or 'JSON' to extract JSON from the HTML.\"\n            ),\n            options=[\"Text\", \"Raw HTML\", \"JSON\"],\n            value=\"Text\",\n            real_time_refresh=True,\n        ),\n        StrInput(\n            name=\"separator\",\n            display_name=\"Separator\",\n            value=\"\\n\\n\",\n            show=True,\n            info=(\n                \"Specify the separator to use between multiple outputs. Default for Text is '\\\\n\\\\n'. \"\n                \"Default for Raw HTML is '\\\\n<!-- Separator -->\\\\n'.\"\n            ),\n        ),\n        BoolInput(\n            name=\"clean_extra_whitespace\",\n            display_name=\"Clean Extra Whitespace\",\n            value=True,\n            show=True,\n            info=\"Whether to clean excessive blank lines in the text output. Only applies to 'Text' format.\",\n        ),\n    ]\n\n    outputs = [\n        Output(display_name=\"Data\", name=\"data\", method=\"fetch_content\"),\n        Output(display_name=\"Text\", name=\"text\", method=\"fetch_content_text\"),\n        Output(display_name=\"DataFrame\", name=\"dataframe\", method=\"as_dataframe\"),\n    ]\n\n    async def validate_json_content(self, url: str) -> bool:\n        \"\"\"Validates if the URL content is actually JSON.\"\"\"\n        try:\n            async with aiohttp.ClientSession() as session, session.get(url) as response:\n                http_ok = 200\n                if response.status != http_ok:\n                    return False\n\n                content = await response.text()\n                try:\n                    json.loads(content)\n                except json.JSONDecodeError:\n                    return False\n                else:\n                    return True\n        except (aiohttp.ClientError, asyncio.TimeoutError):\n            # Log specific error for debugging if needed\n            return False\n\n    def update_build_config(self, build_config: dict, field_value: str, field_name: str | None = None) -> dict:\n        \"\"\"Dynamically update fields based on selected format.\"\"\"\n        if field_name == \"format\":\n            is_text_mode = field_value == \"Text\"\n            is_json_mode = field_value == \"JSON\"\n            build_config[\"separator\"][\"value\"] = \"\\n\\n\" if is_text_mode else \"\\n<!-- Separator -->\\n\"\n            build_config[\"clean_extra_whitespace\"][\"show\"] = is_text_mode\n            build_config[\"separator\"][\"show\"] = not is_json_mode\n        return build_config\n\n    def ensure_url(self, string: str) -> str:\n        \"\"\"Ensures the given string is a valid URL.\"\"\"\n        if not string.startswith((\"http://\", \"https://\")):\n            string = \"http://\" + string\n\n        url_regex = re.compile(\n            r\"^(https?:\\/\\/)?\"\n            r\"(www\\.)?\"\n            r\"([a-zA-Z0-9.-]+)\"\n            r\"(\\.[a-zA-Z]{2,})?\"\n            r\"(:\\d+)?\"\n            r\"(\\/[^\\s]*)?$\",\n            re.IGNORECASE,\n        )\n\n        error_msg = \"Invalid URL - \" + string\n        if not url_regex.match(string):\n            raise ValueError(error_msg)\n\n        return string\n\n    def fetch_content(self) -> list[Data]:\n        \"\"\"Fetch content based on selected format.\"\"\"\n        urls = list({self.ensure_url(url.strip()) for url in self.urls if url.strip()})\n\n        no_urls_msg = \"No valid URLs provided.\"\n        if not urls:\n            raise ValueError(no_urls_msg)\n\n        # If JSON format is selected, validate JSON content first\n        if self.format == \"JSON\":\n            for url in urls:\n                is_json = asyncio.run(self.validate_json_content(url))\n                if not is_json:\n                    error_msg = \"Invalid JSON content from URL - \" + url\n                    raise ValueError(error_msg)\n\n        if self.format == \"Raw HTML\":\n            loader = AsyncHtmlLoader(web_path=urls, encoding=\"utf-8\")\n        else:\n            loader = WebBaseLoader(web_paths=urls, encoding=\"utf-8\")\n\n        docs = loader.load()\n\n        if self.format == \"JSON\":\n            data = []\n            for doc in docs:\n                try:\n                    json_content = json.loads(doc.page_content)\n                    data_dict = {\"text\": json.dumps(json_content, indent=2), **json_content, **doc.metadata}\n                    data.append(Data(**data_dict))\n                except json.JSONDecodeError as err:\n                    source = doc.metadata.get(\"source\", \"unknown URL\")\n                    error_msg = \"Invalid JSON content from \" + source\n                    raise ValueError(error_msg) from err\n            return data\n\n        return [Data(text=doc.page_content, **doc.metadata) for doc in docs]\n\n    def fetch_content_text(self) -> Message:\n        \"\"\"Fetch content and return as formatted text.\"\"\"\n        data = self.fetch_content()\n\n        if self.format == \"JSON\":\n            text_list = [item.text for item in data]\n            result = \"\\n\".join(text_list)\n        else:\n            text_list = [item.text for item in data]\n            if self.format == \"Text\" and self.clean_extra_whitespace:\n                text_list = [re.sub(r\"\\n{3,}\", \"\\n\\n\", text) for text in text_list]\n            result = self.separator.join(text_list)\n\n        self.status = result\n        return Message(text=result)\n\n    def as_dataframe(self) -> DataFrame:\n        \"\"\"Return fetched content as a DataFrame.\"\"\"\n        return DataFrame(self.fetch_content())\n"
->>>>>>> 100c4b8e
               },
               "format": {
                 "_input_type": "DropdownInput",
@@ -3135,12 +2923,8 @@
                 "name": "format",
                 "options": [
                   "Text",
-<<<<<<< HEAD
-                  "Raw HTML"
-=======
                   "Raw HTML",
                   "JSON"
->>>>>>> 100c4b8e
                 ],
                 "options_metadata": [],
                 "placeholder": "",
@@ -3255,33 +3039,21 @@
                 "type": "table",
                 "value": [
                   {
-<<<<<<< HEAD
-                    "description": "fetch_content() - Retrieve data from specified URLs.",
-=======
                     "description": "fetch_content() - Load and retrieve data from specified URLs. Supports output in plain text, raw HTML, or JSON, with options for cleaning and separating multiple outputs.",
->>>>>>> 100c4b8e
                     "name": "URL-fetch_content",
                     "tags": [
                       "URL-fetch_content"
                     ]
                   },
                   {
-<<<<<<< HEAD
-                    "description": "fetch_content_text() - Retrieve data from specified URLs.",
-=======
                     "description": "fetch_content_text() - Load and retrieve data from specified URLs. Supports output in plain text, raw HTML, or JSON, with options for cleaning and separating multiple outputs.",
->>>>>>> 100c4b8e
                     "name": "URL-fetch_content_text",
                     "tags": [
                       "URL-fetch_content_text"
                     ]
                   },
                   {
-<<<<<<< HEAD
-                    "description": "as_dataframe() - Retrieve data from specified URLs.",
-=======
                     "description": "as_dataframe() - Load and retrieve data from specified URLs. Supports output in plain text, raw HTML, or JSON, with options for cleaning and separating multiple outputs.",
->>>>>>> 100c4b8e
                     "name": "URL-as_dataframe",
                     "tags": [
                       "URL-as_dataframe"
@@ -3319,15 +3091,9 @@
           "type": "URL"
         },
         "dragging": false,
-<<<<<<< HEAD
-        "id": "URL-cMCfL",
-        "measured": {
-          "height": 453,
-=======
         "id": "URL-XDhvs",
         "measured": {
           "height": 660,
->>>>>>> 100c4b8e
           "width": 360
         },
         "position": {
@@ -3339,11 +3105,7 @@
       },
       {
         "data": {
-<<<<<<< HEAD
-          "id": "CalculatorComponent-WSPsq",
-=======
           "id": "CalculatorComponent-N83tJ",
->>>>>>> 100c4b8e
           "node": {
             "base_classes": [
               "Data"
@@ -3520,11 +3282,7 @@
           "type": "CalculatorComponent"
         },
         "dragging": false,
-<<<<<<< HEAD
-        "id": "CalculatorComponent-WSPsq",
-=======
         "id": "CalculatorComponent-N83tJ",
->>>>>>> 100c4b8e
         "measured": {
           "height": 374,
           "width": 360
@@ -3538,11 +3296,7 @@
       },
       {
         "data": {
-<<<<<<< HEAD
-          "id": "SearchComponent-EOpkP",
-=======
           "id": "SearchComponent-fF95b",
->>>>>>> 100c4b8e
           "node": {
             "base_classes": [
               "Data",
@@ -3602,11 +3356,7 @@
                 "input_types": [
                   "Message"
                 ],
-<<<<<<< HEAD
-                "load_from_db": false,
-=======
                 "load_from_db": true,
->>>>>>> 100c4b8e
                 "name": "api_key",
                 "password": true,
                 "placeholder": "",
@@ -3841,11 +3591,7 @@
           "type": "SearchComponent"
         },
         "dragging": false,
-<<<<<<< HEAD
-        "id": "SearchComponent-EOpkP",
-=======
         "id": "SearchComponent-fF95b",
->>>>>>> 100c4b8e
         "measured": {
           "height": 536,
           "width": 360
@@ -3859,15 +3605,9 @@
       }
     ],
     "viewport": {
-<<<<<<< HEAD
-      "x": -494.88918821493826,
-      "y": 153.31705776898178,
-      "zoom": 0.4304174510540925
-=======
       "x": -473.30523608095336,
       "y": 166.93251319338754,
       "zoom": 0.41164535038506667
->>>>>>> 100c4b8e
     }
   },
   "description": "Create a travel planning chatbot that uses specialized agents to craft personalized trip itineraries.",

--- conflicted
+++ resolved
@@ -571,11 +571,7 @@
                   },
                   {
                     "name": "fastapi",
-<<<<<<< HEAD
-                    "version": null
-=======
                     "version": "0.120.0"
->>>>>>> b535950d
                   },
                   {
                     "name": "lfx",

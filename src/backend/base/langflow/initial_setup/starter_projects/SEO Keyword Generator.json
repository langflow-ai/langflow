--- conflicted
+++ resolved
@@ -8,12 +8,16 @@
             "dataType": "Prompt",
             "id": "Prompt-a6SIY",
             "name": "prompt",
-            "output_types": ["Message"]
+            "output_types": [
+              "Message"
+            ]
           },
           "targetHandle": {
             "fieldName": "system_message",
             "id": "OpenAIModel-brPVM",
-            "inputTypes": ["Message"],
+            "inputTypes": [
+              "Message"
+            ],
             "type": "str"
           }
         },
@@ -31,12 +35,16 @@
             "dataType": "Prompt",
             "id": "Prompt-jkCpO",
             "name": "prompt",
-            "output_types": ["Message"]
+            "output_types": [
+              "Message"
+            ]
           },
           "targetHandle": {
             "fieldName": "input_value",
             "id": "OpenAIModel-brPVM",
-            "inputTypes": ["Message"],
+            "inputTypes": [
+              "Message"
+            ],
             "type": "str"
           }
         },
@@ -54,20 +62,18 @@
             "dataType": "OpenAIModel",
             "id": "OpenAIModel-brPVM",
             "name": "text_output",
-            "output_types": ["Message"]
+            "output_types": [
+              "Message"
+            ]
           },
           "targetHandle": {
             "fieldName": "input_value",
             "id": "ChatOutput-oE2ic",
-<<<<<<< HEAD
             "inputTypes": [
               "Data",
               "DataFrame",
               "Message"
             ],
-=======
-            "inputTypes": ["Message"],
->>>>>>> eb8db056
             "type": "str"
           }
         },
@@ -86,7 +92,9 @@
           "display_name": "Prompt",
           "id": "Prompt-jkCpO",
           "node": {
-            "base_classes": ["Message"],
+            "base_classes": [
+              "Message"
+            ],
             "beta": false,
             "conditional_paths": [],
             "custom_fields": {
@@ -103,7 +111,9 @@
             "display_name": "Prompt",
             "documentation": "",
             "edited": false,
-            "field_order": ["template"],
+            "field_order": [
+              "template"
+            ],
             "frozen": false,
             "icon": "prompts",
             "legacy": false,
@@ -119,7 +129,9 @@
                 "name": "prompt",
                 "selected": "Message",
                 "tool_mode": true,
-                "types": ["Message"],
+                "types": [
+                  "Message"
+                ],
                 "value": "__UNDEFINED__"
               }
             ],
@@ -152,7 +164,10 @@
                 "fileTypes": [],
                 "file_path": "",
                 "info": "",
-                "input_types": ["Message", "Text"],
+                "input_types": [
+                  "Message",
+                  "Text"
+                ],
                 "list": false,
                 "load_from_db": false,
                 "multiline": true,
@@ -172,7 +187,10 @@
                 "fileTypes": [],
                 "file_path": "",
                 "info": "",
-                "input_types": ["Message", "Text"],
+                "input_types": [
+                  "Message",
+                  "Text"
+                ],
                 "list": false,
                 "load_from_db": false,
                 "multiline": true,
@@ -192,7 +210,10 @@
                 "fileTypes": [],
                 "file_path": "",
                 "info": "",
-                "input_types": ["Message", "Text"],
+                "input_types": [
+                  "Message",
+                  "Text"
+                ],
                 "list": false,
                 "load_from_db": false,
                 "multiline": true,
@@ -212,7 +233,10 @@
                 "fileTypes": [],
                 "file_path": "",
                 "info": "",
-                "input_types": ["Message", "Text"],
+                "input_types": [
+                  "Message",
+                  "Text"
+                ],
                 "list": false,
                 "load_from_db": false,
                 "multiline": true,
@@ -232,7 +256,10 @@
                 "fileTypes": [],
                 "file_path": "",
                 "info": "",
-                "input_types": ["Message", "Text"],
+                "input_types": [
+                  "Message",
+                  "Text"
+                ],
                 "list": false,
                 "load_from_db": false,
                 "multiline": true,
@@ -252,7 +279,10 @@
                 "fileTypes": [],
                 "file_path": "",
                 "info": "",
-                "input_types": ["Message", "Text"],
+                "input_types": [
+                  "Message",
+                  "Text"
+                ],
                 "list": false,
                 "load_from_db": false,
                 "multiline": true,
@@ -288,7 +318,9 @@
                 "display_name": "Tool Placeholder",
                 "dynamic": false,
                 "info": "A placeholder input for tool mode.",
-                "input_types": ["Message"],
+                "input_types": [
+                  "Message"
+                ],
                 "list": false,
                 "load_from_db": false,
                 "name": "tool_placeholder",
@@ -367,7 +399,9 @@
           "display_name": "Prompt",
           "id": "Prompt-a6SIY",
           "node": {
-            "base_classes": ["Message"],
+            "base_classes": [
+              "Message"
+            ],
             "beta": false,
             "conditional_paths": [],
             "custom_fields": {
@@ -377,7 +411,9 @@
             "display_name": "Prompt",
             "documentation": "",
             "edited": false,
-            "field_order": ["template"],
+            "field_order": [
+              "template"
+            ],
             "frozen": false,
             "icon": "prompts",
             "legacy": false,
@@ -393,7 +429,9 @@
                 "name": "prompt",
                 "selected": "Message",
                 "tool_mode": true,
-                "types": ["Message"],
+                "types": [
+                  "Message"
+                ],
                 "value": "__UNDEFINED__"
               }
             ],
@@ -442,7 +480,9 @@
                 "display_name": "Tool Placeholder",
                 "dynamic": false,
                 "info": "A placeholder input for tool mode.",
-                "input_types": ["Message"],
+                "input_types": [
+                  "Message"
+                ],
                 "list": false,
                 "load_from_db": false,
                 "name": "tool_placeholder",
@@ -486,7 +526,9 @@
           "display_name": "Chat Output",
           "id": "ChatOutput-oE2ic",
           "node": {
-            "base_classes": ["Message"],
+            "base_classes": [
+              "Message"
+            ],
             "beta": false,
             "conditional_paths": [],
             "custom_fields": {},
@@ -520,7 +562,9 @@
                 "name": "message",
                 "selected": "Message",
                 "tool_mode": true,
-                "types": ["Message"],
+                "types": [
+                  "Message"
+                ],
                 "value": "__UNDEFINED__"
               }
             ],
@@ -533,7 +577,9 @@
                 "display_name": "Background Color",
                 "dynamic": false,
                 "info": "The background color of the icon.",
-                "input_types": ["Message"],
+                "input_types": [
+                  "Message"
+                ],
                 "list": false,
                 "load_from_db": false,
                 "name": "background_color",
@@ -553,7 +599,9 @@
                 "display_name": "Icon",
                 "dynamic": false,
                 "info": "The icon of the message.",
-                "input_types": ["Message"],
+                "input_types": [
+                  "Message"
+                ],
                 "list": false,
                 "load_from_db": false,
                 "name": "chat_icon",
@@ -609,7 +657,9 @@
                 "display_name": "Data Template",
                 "dynamic": false,
                 "info": "Template to convert Data to Text. If left empty, it will be dynamically set to the Data's text key.",
-                "input_types": ["Message"],
+                "input_types": [
+                  "Message"
+                ],
                 "list": false,
                 "load_from_db": false,
                 "name": "data_template",
@@ -629,15 +679,11 @@
                 "display_name": "Text",
                 "dynamic": false,
                 "info": "Message to be passed as output.",
-<<<<<<< HEAD
                 "input_types": [
                   "Data",
                   "DataFrame",
                   "Message"
                 ],
-=======
-                "input_types": ["Message"],
->>>>>>> eb8db056
                 "list": false,
                 "load_from_db": false,
                 "name": "input_value",
@@ -658,7 +704,10 @@
                 "dynamic": false,
                 "info": "Type of sender.",
                 "name": "sender",
-                "options": ["Machine", "User"],
+                "options": [
+                  "Machine",
+                  "User"
+                ],
                 "placeholder": "",
                 "required": false,
                 "show": true,
@@ -674,7 +723,9 @@
                 "display_name": "Sender Name",
                 "dynamic": false,
                 "info": "Name of the sender.",
-                "input_types": ["Message"],
+                "input_types": [
+                  "Message"
+                ],
                 "list": false,
                 "load_from_db": false,
                 "name": "sender_name",
@@ -694,7 +745,9 @@
                 "display_name": "Session ID",
                 "dynamic": false,
                 "info": "The session ID of the chat. If empty, the current session ID parameter will be used.",
-                "input_types": ["Message"],
+                "input_types": [
+                  "Message"
+                ],
                 "list": false,
                 "load_from_db": false,
                 "name": "session_id",
@@ -730,7 +783,9 @@
                 "display_name": "Text Color",
                 "dynamic": false,
                 "info": "The text color of the name",
-                "input_types": ["Message"],
+                "input_types": [
+                  "Message"
+                ],
                 "list": false,
                 "load_from_db": false,
                 "name": "text_color",
@@ -802,7 +857,10 @@
         "data": {
           "id": "OpenAIModel-brPVM",
           "node": {
-            "base_classes": ["LanguageModel", "Message"],
+            "base_classes": [
+              "LanguageModel",
+              "Message"
+            ],
             "beta": false,
             "category": "models",
             "conditional_paths": [],
@@ -841,7 +899,9 @@
                 "required_inputs": [],
                 "selected": "Message",
                 "tool_mode": true,
-                "types": ["Message"],
+                "types": [
+                  "Message"
+                ],
                 "value": "__UNDEFINED__"
               },
               {
@@ -850,10 +910,14 @@
                 "display_name": "Language Model",
                 "method": "build_model",
                 "name": "model_output",
-                "required_inputs": ["api_key"],
+                "required_inputs": [
+                  "api_key"
+                ],
                 "selected": "LanguageModel",
                 "tool_mode": true,
-                "types": ["LanguageModel"],
+                "types": [
+                  "LanguageModel"
+                ],
                 "value": "__UNDEFINED__"
               }
             ],
@@ -867,7 +931,9 @@
                 "display_name": "OpenAI API Key",
                 "dynamic": false,
                 "info": "The OpenAI API Key to use for the OpenAI model.",
-                "input_types": ["Message"],
+                "input_types": [
+                  "Message"
+                ],
                 "load_from_db": true,
                 "name": "api_key",
                 "password": true,
@@ -902,7 +968,9 @@
                 "display_name": "Input",
                 "dynamic": false,
                 "info": "",
-                "input_types": ["Message"],
+                "input_types": [
+                  "Message"
+                ],
                 "list": false,
                 "list_add_label": "Add More",
                 "load_from_db": false,
@@ -1084,7 +1152,9 @@
                 "display_name": "System Message",
                 "dynamic": false,
                 "info": "System message to pass to the model.",
-                "input_types": ["Message"],
+                "input_types": [
+                  "Message"
+                ],
                 "list": false,
                 "list_add_label": "Add More",
                 "load_from_db": false,
@@ -1180,5 +1250,8 @@
   "is_component": false,
   "last_tested_version": "1.0.19.post2",
   "name": "SEO Keyword Generator",
-  "tags": ["chatbots", "assistants"]
+  "tags": [
+    "chatbots",
+    "assistants"
+  ]
 }
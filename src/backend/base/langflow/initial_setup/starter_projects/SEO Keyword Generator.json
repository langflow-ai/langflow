--- conflicted
+++ resolved
@@ -110,14 +110,10 @@
                 "method": "build_prompt",
                 "name": "prompt",
                 "selected": "Message",
-<<<<<<< HEAD
-                "types": ["Message"],
-=======
                 "tool_mode": true,
                 "types": [
                   "Message"
                 ],
->>>>>>> b00ab3ae
                 "value": "__UNDEFINED__"
               }
             ],
@@ -390,14 +386,10 @@
                 "method": "build_prompt",
                 "name": "prompt",
                 "selected": "Message",
-<<<<<<< HEAD
-                "types": ["Message"],
-=======
                 "tool_mode": true,
                 "types": [
                   "Message"
                 ],
->>>>>>> b00ab3ae
                 "value": "__UNDEFINED__"
               }
             ],
@@ -523,14 +515,10 @@
                 "method": "message_response",
                 "name": "message",
                 "selected": "Message",
-<<<<<<< HEAD
-                "types": ["Message"],
-=======
                 "tool_mode": true,
                 "types": [
                   "Message"
                 ],
->>>>>>> b00ab3ae
                 "value": "__UNDEFINED__"
               }
             ],
@@ -824,14 +812,10 @@
                 "name": "text_output",
                 "required_inputs": [],
                 "selected": "Message",
-<<<<<<< HEAD
-                "types": ["Message"],
-=======
                 "tool_mode": true,
                 "types": [
                   "Message"
                 ],
->>>>>>> b00ab3ae
                 "value": "__UNDEFINED__"
               },
               {
@@ -842,14 +826,10 @@
                 "name": "model_output",
                 "required_inputs": ["api_key"],
                 "selected": "LanguageModel",
-<<<<<<< HEAD
-                "types": ["LanguageModel"],
-=======
                 "tool_mode": true,
                 "types": [
                   "LanguageModel"
                 ],
->>>>>>> b00ab3ae
                 "value": "__UNDEFINED__"
               }
             ],

{
  "data": {
    "edges": [
      {
        "animated": false,
        "className": "",
        "data": {
          "sourceHandle": {
            "dataType": "SambaNovaModel",
<<<<<<< HEAD
            "id": "SambaNovaModel-IK4K0",
=======
            "id": "SambaNovaModel-NEyqD",
>>>>>>> 777200fa
            "name": "text_output",
            "output_types": [
              "Message"
            ]
          },
          "targetHandle": {
            "fieldName": "input_value",
<<<<<<< HEAD
            "id": "ChatOutput-Uhr1b",
=======
            "id": "ChatOutput-XjOH3",
>>>>>>> 777200fa
            "inputTypes": [
              "Data",
              "DataFrame",
              "Message"
            ],
            "type": "str"
          }
        },
<<<<<<< HEAD
        "id": "reactflow__edge-SambaNovaModel-IK4K0{œdataTypeœ:œSambaNovaModelœ,œidœ:œSambaNovaModel-IK4K0œ,œnameœ:œtext_outputœ,œoutput_typesœ:[œMessageœ]}-ChatOutput-Uhr1b{œfieldNameœ:œinput_valueœ,œidœ:œChatOutput-Uhr1bœ,œinputTypesœ:[œDataœ,œDataFrameœ,œMessageœ],œtypeœ:œstrœ}",
        "selected": false,
        "source": "SambaNovaModel-IK4K0",
        "sourceHandle": "{œdataTypeœ: œSambaNovaModelœ, œidœ: œSambaNovaModel-IK4K0œ, œnameœ: œtext_outputœ, œoutput_typesœ: [œMessageœ]}",
        "target": "ChatOutput-Uhr1b",
        "targetHandle": "{œfieldNameœ: œinput_valueœ, œidœ: œChatOutput-Uhr1bœ, œinputTypesœ: [œDataœ, œDataFrameœ, œMessageœ], œtypeœ: œstrœ}"
=======
        "id": "reactflow__edge-SambaNovaModel-NEyqD{œdataTypeœ:œSambaNovaModelœ,œidœ:œSambaNovaModel-NEyqDœ,œnameœ:œtext_outputœ,œoutput_typesœ:[œMessageœ]}-ChatOutput-XjOH3{œfieldNameœ:œinput_valueœ,œidœ:œChatOutput-XjOH3œ,œinputTypesœ:[œDataœ,œDataFrameœ,œMessageœ],œtypeœ:œstrœ}",
        "selected": false,
        "source": "SambaNovaModel-NEyqD",
        "sourceHandle": "{œdataTypeœ: œSambaNovaModelœ, œidœ: œSambaNovaModel-NEyqDœ, œnameœ: œtext_outputœ, œoutput_typesœ: [œMessageœ]}",
        "target": "ChatOutput-XjOH3",
        "targetHandle": "{œfieldNameœ: œinput_valueœ, œidœ: œChatOutput-XjOH3œ, œinputTypesœ: [œDataœ, œDataFrameœ, œMessageœ], œtypeœ: œstrœ}"
>>>>>>> 777200fa
      },
      {
        "animated": false,
        "className": "",
        "data": {
          "sourceHandle": {
            "dataType": "ChatInput",
<<<<<<< HEAD
            "id": "ChatInput-wuCmu",
=======
            "id": "ChatInput-X83ni",
>>>>>>> 777200fa
            "name": "message",
            "output_types": [
              "Message"
            ]
          },
          "targetHandle": {
            "fieldName": "input_value",
<<<<<<< HEAD
            "id": "Agent-Xyh1d",
=======
            "id": "Agent-cGZsD",
>>>>>>> 777200fa
            "inputTypes": [
              "Message"
            ],
            "type": "str"
          }
        },
<<<<<<< HEAD
        "id": "reactflow__edge-ChatInput-wuCmu{œdataTypeœ:œChatInputœ,œidœ:œChatInput-wuCmuœ,œnameœ:œmessageœ,œoutput_typesœ:[œMessageœ]}-Agent-Xyh1d{œfieldNameœ:œinput_valueœ,œidœ:œAgent-Xyh1dœ,œinputTypesœ:[œMessageœ],œtypeœ:œstrœ}",
        "selected": false,
        "source": "ChatInput-wuCmu",
        "sourceHandle": "{œdataTypeœ: œChatInputœ, œidœ: œChatInput-wuCmuœ, œnameœ: œmessageœ, œoutput_typesœ: [œMessageœ]}",
        "target": "Agent-Xyh1d",
        "targetHandle": "{œfieldNameœ: œinput_valueœ, œidœ: œAgent-Xyh1dœ, œinputTypesœ: [œMessageœ], œtypeœ: œstrœ}"
=======
        "id": "reactflow__edge-ChatInput-X83ni{œdataTypeœ:œChatInputœ,œidœ:œChatInput-X83niœ,œnameœ:œmessageœ,œoutput_typesœ:[œMessageœ]}-Agent-cGZsD{œfieldNameœ:œinput_valueœ,œidœ:œAgent-cGZsDœ,œinputTypesœ:[œMessageœ],œtypeœ:œstrœ}",
        "selected": false,
        "source": "ChatInput-X83ni",
        "sourceHandle": "{œdataTypeœ: œChatInputœ, œidœ: œChatInput-X83niœ, œnameœ: œmessageœ, œoutput_typesœ: [œMessageœ]}",
        "target": "Agent-cGZsD",
        "targetHandle": "{œfieldNameœ: œinput_valueœ, œidœ: œAgent-cGZsDœ, œinputTypesœ: [œMessageœ], œtypeœ: œstrœ}"
>>>>>>> 777200fa
      },
      {
        "animated": false,
        "className": "",
        "data": {
          "sourceHandle": {
            "dataType": "TavilySearchComponent",
<<<<<<< HEAD
            "id": "TavilySearchComponent-K2PVa",
=======
            "id": "TavilySearchComponent-7Y3yy",
>>>>>>> 777200fa
            "name": "component_as_tool",
            "output_types": [
              "Tool"
            ]
          },
          "targetHandle": {
            "fieldName": "tools",
<<<<<<< HEAD
            "id": "Agent-Xyh1d",
=======
            "id": "Agent-cGZsD",
>>>>>>> 777200fa
            "inputTypes": [
              "Tool"
            ],
            "type": "other"
          }
        },
<<<<<<< HEAD
        "id": "reactflow__edge-TavilySearchComponent-K2PVa{œdataTypeœ:œTavilySearchComponentœ,œidœ:œTavilySearchComponent-K2PVaœ,œnameœ:œcomponent_as_toolœ,œoutput_typesœ:[œToolœ]}-Agent-Xyh1d{œfieldNameœ:œtoolsœ,œidœ:œAgent-Xyh1dœ,œinputTypesœ:[œToolœ],œtypeœ:œotherœ}",
        "selected": false,
        "source": "TavilySearchComponent-K2PVa",
        "sourceHandle": "{œdataTypeœ: œTavilySearchComponentœ, œidœ: œTavilySearchComponent-K2PVaœ, œnameœ: œcomponent_as_toolœ, œoutput_typesœ: [œToolœ]}",
        "target": "Agent-Xyh1d",
        "targetHandle": "{œfieldNameœ: œtoolsœ, œidœ: œAgent-Xyh1dœ, œinputTypesœ: [œToolœ], œtypeœ: œotherœ}"
=======
        "id": "reactflow__edge-TavilySearchComponent-7Y3yy{œdataTypeœ:œTavilySearchComponentœ,œidœ:œTavilySearchComponent-7Y3yyœ,œnameœ:œcomponent_as_toolœ,œoutput_typesœ:[œToolœ]}-Agent-cGZsD{œfieldNameœ:œtoolsœ,œidœ:œAgent-cGZsDœ,œinputTypesœ:[œToolœ],œtypeœ:œotherœ}",
        "selected": false,
        "source": "TavilySearchComponent-7Y3yy",
        "sourceHandle": "{œdataTypeœ: œTavilySearchComponentœ, œidœ: œTavilySearchComponent-7Y3yyœ, œnameœ: œcomponent_as_toolœ, œoutput_typesœ: [œToolœ]}",
        "target": "Agent-cGZsD",
        "targetHandle": "{œfieldNameœ: œtoolsœ, œidœ: œAgent-cGZsDœ, œinputTypesœ: [œToolœ], œtypeœ: œotherœ}"
>>>>>>> 777200fa
      },
      {
        "animated": false,
        "className": "",
        "data": {
          "sourceHandle": {
            "dataType": "URL",
<<<<<<< HEAD
            "id": "URL-O0PuD",
=======
            "id": "URL-N9CXl",
>>>>>>> 777200fa
            "name": "component_as_tool",
            "output_types": [
              "Tool"
            ]
          },
          "targetHandle": {
            "fieldName": "tools",
<<<<<<< HEAD
            "id": "Agent-fG2tb",
=======
            "id": "Agent-wqbpC",
>>>>>>> 777200fa
            "inputTypes": [
              "Tool"
            ],
            "type": "other"
          }
        },
<<<<<<< HEAD
        "id": "reactflow__edge-URL-O0PuD{œdataTypeœ:œURLœ,œidœ:œURL-O0PuDœ,œnameœ:œcomponent_as_toolœ,œoutput_typesœ:[œToolœ]}-Agent-fG2tb{œfieldNameœ:œtoolsœ,œidœ:œAgent-fG2tbœ,œinputTypesœ:[œToolœ],œtypeœ:œotherœ}",
        "selected": false,
        "source": "URL-O0PuD",
        "sourceHandle": "{œdataTypeœ: œURLœ, œidœ: œURL-O0PuDœ, œnameœ: œcomponent_as_toolœ, œoutput_typesœ: [œToolœ]}",
        "target": "Agent-fG2tb",
        "targetHandle": "{œfieldNameœ: œtoolsœ, œidœ: œAgent-fG2tbœ, œinputTypesœ: [œToolœ], œtypeœ: œotherœ}"
=======
        "id": "reactflow__edge-URL-N9CXl{œdataTypeœ:œURLœ,œidœ:œURL-N9CXlœ,œnameœ:œcomponent_as_toolœ,œoutput_typesœ:[œToolœ]}-Agent-wqbpC{œfieldNameœ:œtoolsœ,œidœ:œAgent-wqbpCœ,œinputTypesœ:[œToolœ],œtypeœ:œotherœ}",
        "selected": false,
        "source": "URL-N9CXl",
        "sourceHandle": "{œdataTypeœ: œURLœ, œidœ: œURL-N9CXlœ, œnameœ: œcomponent_as_toolœ, œoutput_typesœ: [œToolœ]}",
        "target": "Agent-wqbpC",
        "targetHandle": "{œfieldNameœ: œtoolsœ, œidœ: œAgent-wqbpCœ, œinputTypesœ: [œToolœ], œtypeœ: œotherœ}"
>>>>>>> 777200fa
      },
      {
        "animated": false,
        "className": "",
        "data": {
          "sourceHandle": {
<<<<<<< HEAD
            "dataType": "YfinanceComponent",
            "id": "YfinanceComponent-tzrc3",
            "name": "component_as_tool",
=======
            "dataType": "ChatInput",
            "id": "ChatInput-X83ni",
            "name": "message",
>>>>>>> 777200fa
            "output_types": [
              "Tool"
            ]
          },
          "targetHandle": {
<<<<<<< HEAD
            "fieldName": "tools",
            "id": "Agent-fG2tb",
=======
            "fieldName": "input_value",
            "id": "Agent-wqbpC",
>>>>>>> 777200fa
            "inputTypes": [
              "Tool"
            ],
            "type": "other"
          }
        },
<<<<<<< HEAD
        "id": "reactflow__edge-YfinanceComponent-tzrc3{œdataTypeœ:œYfinanceComponentœ,œidœ:œYfinanceComponent-tzrc3œ,œnameœ:œcomponent_as_toolœ,œoutput_typesœ:[œToolœ]}-Agent-fG2tb{œfieldNameœ:œtoolsœ,œidœ:œAgent-fG2tbœ,œinputTypesœ:[œToolœ],œtypeœ:œotherœ}",
        "selected": false,
        "source": "YfinanceComponent-tzrc3",
        "sourceHandle": "{œdataTypeœ: œYfinanceComponentœ, œidœ: œYfinanceComponent-tzrc3œ, œnameœ: œcomponent_as_toolœ, œoutput_typesœ: [œToolœ]}",
        "target": "Agent-fG2tb",
        "targetHandle": "{œfieldNameœ: œtoolsœ, œidœ: œAgent-fG2tbœ, œinputTypesœ: [œToolœ], œtypeœ: œotherœ}"
=======
        "id": "reactflow__edge-ChatInput-X83ni{œdataTypeœ:œChatInputœ,œidœ:œChatInput-X83niœ,œnameœ:œmessageœ,œoutput_typesœ:[œMessageœ]}-Agent-wqbpC{œfieldNameœ:œinput_valueœ,œidœ:œAgent-wqbpCœ,œinputTypesœ:[œMessageœ],œtypeœ:œstrœ}",
        "selected": false,
        "source": "ChatInput-X83ni",
        "sourceHandle": "{œdataTypeœ: œChatInputœ, œidœ: œChatInput-X83niœ, œnameœ: œmessageœ, œoutput_typesœ: [œMessageœ]}",
        "target": "Agent-wqbpC",
        "targetHandle": "{œfieldNameœ: œinput_valueœ, œidœ: œAgent-wqbpCœ, œinputTypesœ: [œMessageœ], œtypeœ: œstrœ}"
>>>>>>> 777200fa
      },
      {
        "animated": false,
        "className": "",
        "data": {
          "sourceHandle": {
<<<<<<< HEAD
            "dataType": "ChatInput",
            "id": "ChatInput-wuCmu",
            "name": "message",
=======
            "dataType": "Agent",
            "id": "Agent-wqbpC",
            "name": "response",
>>>>>>> 777200fa
            "output_types": [
              "Message"
            ]
          },
          "targetHandle": {
<<<<<<< HEAD
            "fieldName": "input_value",
            "id": "Agent-fG2tb",
=======
            "fieldName": "first_text",
            "id": "Prompt-er8QV",
>>>>>>> 777200fa
            "inputTypes": [
              "Message"
            ],
            "type": "str"
          }
        },
<<<<<<< HEAD
        "id": "reactflow__edge-ChatInput-wuCmu{œdataTypeœ:œChatInputœ,œidœ:œChatInput-wuCmuœ,œnameœ:œmessageœ,œoutput_typesœ:[œMessageœ]}-Agent-fG2tb{œfieldNameœ:œinput_valueœ,œidœ:œAgent-fG2tbœ,œinputTypesœ:[œMessageœ],œtypeœ:œstrœ}",
        "selected": false,
        "source": "ChatInput-wuCmu",
        "sourceHandle": "{œdataTypeœ: œChatInputœ, œidœ: œChatInput-wuCmuœ, œnameœ: œmessageœ, œoutput_typesœ: [œMessageœ]}",
        "target": "Agent-fG2tb",
        "targetHandle": "{œfieldNameœ: œinput_valueœ, œidœ: œAgent-fG2tbœ, œinputTypesœ: [œMessageœ], œtypeœ: œstrœ}"
=======
        "id": "reactflow__edge-Agent-wqbpC{œdataTypeœ:œAgentœ,œidœ:œAgent-wqbpCœ,œnameœ:œresponseœ,œoutput_typesœ:[œMessageœ]}-Prompt-er8QV{œfieldNameœ:œfirst_textœ,œidœ:œPrompt-er8QVœ,œinputTypesœ:[œMessageœ],œtypeœ:œstrœ}",
        "selected": false,
        "source": "Agent-wqbpC",
        "sourceHandle": "{œdataTypeœ: œAgentœ, œidœ: œAgent-wqbpCœ, œnameœ: œresponseœ, œoutput_typesœ: [œMessageœ]}",
        "target": "Prompt-er8QV",
        "targetHandle": "{œfieldNameœ: œfirst_textœ, œidœ: œPrompt-er8QVœ, œinputTypesœ: [œMessageœ], œtypeœ: œstrœ}"
>>>>>>> 777200fa
      },
      {
        "animated": false,
        "data": {
          "sourceHandle": {
<<<<<<< HEAD
            "dataType": "ChatInput",
            "id": "ChatInput-wuCmu",
            "name": "message",
=======
            "dataType": "Agent",
            "id": "Agent-cGZsD",
            "name": "response",
            "output_types": [
              "Message"
            ]
          },
          "targetHandle": {
            "fieldName": "second_text",
            "id": "Prompt-er8QV",
            "inputTypes": [
              "Message"
            ],
            "type": "str"
          }
        },
        "id": "reactflow__edge-Agent-cGZsD{œdataTypeœ:œAgentœ,œidœ:œAgent-cGZsDœ,œnameœ:œresponseœ,œoutput_typesœ:[œMessageœ]}-Prompt-er8QV{œfieldNameœ:œsecond_textœ,œidœ:œPrompt-er8QVœ,œinputTypesœ:[œMessageœ],œtypeœ:œstrœ}",
        "selected": false,
        "source": "Agent-cGZsD",
        "sourceHandle": "{œdataTypeœ: œAgentœ, œidœ: œAgent-cGZsDœ, œnameœ: œresponseœ, œoutput_typesœ: [œMessageœ]}",
        "target": "Prompt-er8QV",
        "targetHandle": "{œfieldNameœ: œsecond_textœ, œidœ: œPrompt-er8QVœ, œinputTypesœ: [œMessageœ], œtypeœ: œstrœ}"
      },
      {
        "animated": false,
        "className": "",
        "data": {
          "sourceHandle": {
            "dataType": "Prompt",
            "id": "Prompt-er8QV",
            "name": "prompt",
>>>>>>> 777200fa
            "output_types": [
              "Message"
            ]
          },
          "targetHandle": {
<<<<<<< HEAD
            "fieldName": "first",
            "id": "Prompt-V5Qoj",
=======
            "fieldName": "second_text",
            "id": "Prompt-AdpTy",
>>>>>>> 777200fa
            "inputTypes": [
              "Message"
            ],
            "type": "str"
          }
        },
<<<<<<< HEAD
        "id": "xy-edge__ChatInput-wuCmu{œdataTypeœ:œChatInputœ,œidœ:œChatInput-wuCmuœ,œnameœ:œmessageœ,œoutput_typesœ:[œMessageœ]}-Prompt-V5Qoj{œfieldNameœ:œfirstœ,œidœ:œPrompt-V5Qojœ,œinputTypesœ:[œMessageœ],œtypeœ:œstrœ}",
        "selected": false,
        "source": "ChatInput-wuCmu",
        "sourceHandle": "{œdataTypeœ: œChatInputœ, œidœ: œChatInput-wuCmuœ, œnameœ: œmessageœ, œoutput_typesœ: [œMessageœ]}",
        "target": "Prompt-V5Qoj",
        "targetHandle": "{œfieldNameœ: œfirstœ, œidœ: œPrompt-V5Qojœ, œinputTypesœ: [œMessageœ], œtypeœ: œstrœ}"
=======
        "id": "reactflow__edge-Prompt-er8QV{œdataTypeœ:œPromptœ,œidœ:œPrompt-er8QVœ,œnameœ:œpromptœ,œoutput_typesœ:[œMessageœ]}-Prompt-AdpTy{œfieldNameœ:œsecond_textœ,œidœ:œPrompt-AdpTyœ,œinputTypesœ:[œMessageœ],œtypeœ:œstrœ}",
        "selected": false,
        "source": "Prompt-er8QV",
        "sourceHandle": "{œdataTypeœ: œPromptœ, œidœ: œPrompt-er8QVœ, œnameœ: œpromptœ, œoutput_typesœ: [œMessageœ]}",
        "target": "Prompt-AdpTy",
        "targetHandle": "{œfieldNameœ: œsecond_textœ, œidœ: œPrompt-AdpTyœ, œinputTypesœ: [œMessageœ], œtypeœ: œstrœ}"
>>>>>>> 777200fa
      },
      {
        "animated": false,
        "data": {
          "sourceHandle": {
<<<<<<< HEAD
            "dataType": "Agent",
            "id": "Agent-fG2tb",
            "name": "response",
=======
            "dataType": "ChatInput",
            "id": "ChatInput-X83ni",
            "name": "message",
>>>>>>> 777200fa
            "output_types": [
              "Message"
            ]
          },
          "targetHandle": {
<<<<<<< HEAD
            "fieldName": "second",
            "id": "Prompt-V5Qoj",
=======
            "fieldName": "first_text",
            "id": "Prompt-AdpTy",
>>>>>>> 777200fa
            "inputTypes": [
              "Message"
            ],
            "type": "str"
          }
        },
<<<<<<< HEAD
        "id": "xy-edge__Agent-fG2tb{œdataTypeœ:œAgentœ,œidœ:œAgent-fG2tbœ,œnameœ:œresponseœ,œoutput_typesœ:[œMessageœ]}-Prompt-V5Qoj{œfieldNameœ:œsecondœ,œidœ:œPrompt-V5Qojœ,œinputTypesœ:[œMessageœ],œtypeœ:œstrœ}",
        "selected": false,
        "source": "Agent-fG2tb",
        "sourceHandle": "{œdataTypeœ: œAgentœ, œidœ: œAgent-fG2tbœ, œnameœ: œresponseœ, œoutput_typesœ: [œMessageœ]}",
        "target": "Prompt-V5Qoj",
        "targetHandle": "{œfieldNameœ: œsecondœ, œidœ: œPrompt-V5Qojœ, œinputTypesœ: [œMessageœ], œtypeœ: œstrœ}"
=======
        "id": "reactflow__edge-ChatInput-X83ni{œdataTypeœ:œChatInputœ,œidœ:œChatInput-X83niœ,œnameœ:œmessageœ,œoutput_typesœ:[œMessageœ]}-Prompt-AdpTy{œfieldNameœ:œfirst_textœ,œidœ:œPrompt-AdpTyœ,œinputTypesœ:[œMessageœ],œtypeœ:œstrœ}",
        "selected": false,
        "source": "ChatInput-X83ni",
        "sourceHandle": "{œdataTypeœ: œChatInputœ, œidœ: œChatInput-X83niœ, œnameœ: œmessageœ, œoutput_typesœ: [œMessageœ]}",
        "target": "Prompt-AdpTy",
        "targetHandle": "{œfieldNameœ: œfirst_textœ, œidœ: œPrompt-AdpTyœ, œinputTypesœ: [œMessageœ], œtypeœ: œstrœ}"
>>>>>>> 777200fa
      },
      {
        "animated": false,
        "data": {
          "sourceHandle": {
<<<<<<< HEAD
            "dataType": "Agent",
            "id": "Agent-Xyh1d",
            "name": "response",
=======
            "dataType": "Prompt",
            "id": "Prompt-AdpTy",
            "name": "prompt",
>>>>>>> 777200fa
            "output_types": [
              "Message"
            ]
          },
          "targetHandle": {
<<<<<<< HEAD
            "fieldName": "third",
            "id": "Prompt-V5Qoj",
=======
            "fieldName": "input_value",
            "id": "SambaNovaModel-NEyqD",
>>>>>>> 777200fa
            "inputTypes": [
              "Message"
            ],
            "type": "str"
          }
        },
<<<<<<< HEAD
        "id": "xy-edge__Agent-Xyh1d{œdataTypeœ:œAgentœ,œidœ:œAgent-Xyh1dœ,œnameœ:œresponseœ,œoutput_typesœ:[œMessageœ]}-Prompt-V5Qoj{œfieldNameœ:œthirdœ,œidœ:œPrompt-V5Qojœ,œinputTypesœ:[œMessageœ],œtypeœ:œstrœ}",
        "selected": false,
        "source": "Agent-Xyh1d",
        "sourceHandle": "{œdataTypeœ: œAgentœ, œidœ: œAgent-Xyh1dœ, œnameœ: œresponseœ, œoutput_typesœ: [œMessageœ]}",
        "target": "Prompt-V5Qoj",
        "targetHandle": "{œfieldNameœ: œthirdœ, œidœ: œPrompt-V5Qojœ, œinputTypesœ: [œMessageœ], œtypeœ: œstrœ}"
=======
        "id": "reactflow__edge-Prompt-AdpTy{œdataTypeœ:œPromptœ,œidœ:œPrompt-AdpTyœ,œnameœ:œpromptœ,œoutput_typesœ:[œMessageœ]}-SambaNovaModel-NEyqD{œfieldNameœ:œinput_valueœ,œidœ:œSambaNovaModel-NEyqDœ,œinputTypesœ:[œMessageœ],œtypeœ:œstrœ}",
        "selected": false,
        "source": "Prompt-AdpTy",
        "sourceHandle": "{œdataTypeœ: œPromptœ, œidœ: œPrompt-AdpTyœ, œnameœ: œpromptœ, œoutput_typesœ: [œMessageœ]}",
        "target": "SambaNovaModel-NEyqD",
        "targetHandle": "{œfieldNameœ: œinput_valueœ, œidœ: œSambaNovaModel-NEyqDœ, œinputTypesœ: [œMessageœ], œtypeœ: œstrœ}"
>>>>>>> 777200fa
      },
      {
        "animated": false,
        "data": {
          "sourceHandle": {
<<<<<<< HEAD
            "dataType": "Prompt",
            "id": "Prompt-V5Qoj",
            "name": "prompt",
=======
            "dataType": "YfinanceComponent",
            "id": "YfinanceComponent-KpeWR",
            "name": "component_as_tool",
>>>>>>> 777200fa
            "output_types": [
              "Tool"
            ]
          },
          "targetHandle": {
<<<<<<< HEAD
            "fieldName": "input_value",
            "id": "SambaNovaModel-IK4K0",
=======
            "fieldName": "tools",
            "id": "Agent-wqbpC",
>>>>>>> 777200fa
            "inputTypes": [
              "Tool"
            ],
            "type": "other"
          }
        },
<<<<<<< HEAD
        "id": "xy-edge__Prompt-V5Qoj{œdataTypeœ:œPromptœ,œidœ:œPrompt-V5Qojœ,œnameœ:œpromptœ,œoutput_typesœ:[œMessageœ]}-SambaNovaModel-IK4K0{œfieldNameœ:œinput_valueœ,œidœ:œSambaNovaModel-IK4K0œ,œinputTypesœ:[œMessageœ],œtypeœ:œstrœ}",
        "selected": false,
        "source": "Prompt-V5Qoj",
        "sourceHandle": "{œdataTypeœ: œPromptœ, œidœ: œPrompt-V5Qojœ, œnameœ: œpromptœ, œoutput_typesœ: [œMessageœ]}",
        "target": "SambaNovaModel-IK4K0",
        "targetHandle": "{œfieldNameœ: œinput_valueœ, œidœ: œSambaNovaModel-IK4K0œ, œinputTypesœ: [œMessageœ], œtypeœ: œstrœ}"
=======
        "id": "xy-edge__YfinanceComponent-KpeWR{œdataTypeœ:œYfinanceComponentœ,œidœ:œYfinanceComponent-KpeWRœ,œnameœ:œcomponent_as_toolœ,œoutput_typesœ:[œToolœ]}-Agent-wqbpC{œfieldNameœ:œtoolsœ,œidœ:œAgent-wqbpCœ,œinputTypesœ:[œToolœ],œtypeœ:œotherœ}",
        "selected": false,
        "source": "YfinanceComponent-KpeWR",
        "sourceHandle": "{œdataTypeœ: œYfinanceComponentœ, œidœ: œYfinanceComponent-KpeWRœ, œnameœ: œcomponent_as_toolœ, œoutput_typesœ: [œToolœ]}",
        "target": "Agent-wqbpC",
        "targetHandle": "{œfieldNameœ: œtoolsœ, œidœ: œAgent-wqbpCœ, œinputTypesœ: [œToolœ], œtypeœ: œotherœ}"
>>>>>>> 777200fa
      }
    ],
    "nodes": [
      {
        "data": {
<<<<<<< HEAD
          "id": "ChatInput-wuCmu",
=======
          "id": "ChatInput-X83ni",
>>>>>>> 777200fa
          "node": {
            "base_classes": [
              "Message"
            ],
            "beta": false,
            "conditional_paths": [],
            "custom_fields": {},
            "description": "Get chat inputs from the Playground.",
            "display_name": "Chat Input",
            "documentation": "",
            "edited": false,
            "field_order": [
              "input_value",
              "should_store_message",
              "sender",
              "sender_name",
              "session_id",
              "files",
              "background_color",
              "chat_icon",
              "text_color"
            ],
            "frozen": false,
            "icon": "MessagesSquare",
            "legacy": false,
            "lf_version": "1.2.0",
            "metadata": {},
            "minimized": true,
            "output_types": [],
            "outputs": [
              {
                "allows_loop": false,
                "cache": true,
                "display_name": "Message",
                "method": "message_response",
                "name": "message",
                "selected": "Message",
                "tool_mode": true,
                "types": [
                  "Message"
                ],
                "value": "__UNDEFINED__"
              }
            ],
            "pinned": false,
            "template": {
              "_type": "Component",
              "background_color": {
                "_input_type": "MessageTextInput",
                "advanced": true,
                "display_name": "Background Color",
                "dynamic": false,
                "info": "The background color of the icon.",
                "input_types": [
                  "Message"
                ],
                "list": false,
                "list_add_label": "Add More",
                "load_from_db": false,
                "name": "background_color",
                "placeholder": "",
                "required": false,
                "show": true,
                "title_case": false,
                "tool_mode": false,
                "trace_as_input": true,
                "trace_as_metadata": true,
                "type": "str",
                "value": ""
              },
              "chat_icon": {
                "_input_type": "MessageTextInput",
                "advanced": true,
                "display_name": "Icon",
                "dynamic": false,
                "info": "The icon of the message.",
                "input_types": [
                  "Message"
                ],
                "list": false,
                "list_add_label": "Add More",
                "load_from_db": false,
                "name": "chat_icon",
                "placeholder": "",
                "required": false,
                "show": true,
                "title_case": false,
                "tool_mode": false,
                "trace_as_input": true,
                "trace_as_metadata": true,
                "type": "str",
                "value": ""
              },
              "code": {
                "advanced": true,
                "dynamic": true,
                "fileTypes": [],
                "file_path": "",
                "info": "",
                "list": false,
                "load_from_db": false,
                "multiline": true,
                "name": "code",
                "password": false,
                "placeholder": "",
                "required": true,
                "show": true,
                "title_case": false,
                "type": "code",
                "value": "from langflow.base.data.utils import IMG_FILE_TYPES, TEXT_FILE_TYPES\nfrom langflow.base.io.chat import ChatComponent\nfrom langflow.inputs import BoolInput\nfrom langflow.io import (\n    DropdownInput,\n    FileInput,\n    MessageTextInput,\n    MultilineInput,\n    Output,\n)\nfrom langflow.schema.message import Message\nfrom langflow.utils.constants import (\n    MESSAGE_SENDER_AI,\n    MESSAGE_SENDER_NAME_USER,\n    MESSAGE_SENDER_USER,\n)\n\n\nclass ChatInput(ChatComponent):\n    display_name = \"Chat Input\"\n    description = \"Get chat inputs from the Playground.\"\n    icon = \"MessagesSquare\"\n    name = \"ChatInput\"\n    minimized = True\n\n    inputs = [\n        MultilineInput(\n            name=\"input_value\",\n            display_name=\"Text\",\n            value=\"\",\n            info=\"Message to be passed as input.\",\n            input_types=[],\n        ),\n        BoolInput(\n            name=\"should_store_message\",\n            display_name=\"Store Messages\",\n            info=\"Store the message in the history.\",\n            value=True,\n            advanced=True,\n        ),\n        DropdownInput(\n            name=\"sender\",\n            display_name=\"Sender Type\",\n            options=[MESSAGE_SENDER_AI, MESSAGE_SENDER_USER],\n            value=MESSAGE_SENDER_USER,\n            info=\"Type of sender.\",\n            advanced=True,\n        ),\n        MessageTextInput(\n            name=\"sender_name\",\n            display_name=\"Sender Name\",\n            info=\"Name of the sender.\",\n            value=MESSAGE_SENDER_NAME_USER,\n            advanced=True,\n        ),\n        MessageTextInput(\n            name=\"session_id\",\n            display_name=\"Session ID\",\n            info=\"The session ID of the chat. If empty, the current session ID parameter will be used.\",\n            advanced=True,\n        ),\n        FileInput(\n            name=\"files\",\n            display_name=\"Files\",\n            file_types=TEXT_FILE_TYPES + IMG_FILE_TYPES,\n            info=\"Files to be sent with the message.\",\n            advanced=True,\n            is_list=True,\n            temp_file=True,\n        ),\n        MessageTextInput(\n            name=\"background_color\",\n            display_name=\"Background Color\",\n            info=\"The background color of the icon.\",\n            advanced=True,\n        ),\n        MessageTextInput(\n            name=\"chat_icon\",\n            display_name=\"Icon\",\n            info=\"The icon of the message.\",\n            advanced=True,\n        ),\n        MessageTextInput(\n            name=\"text_color\",\n            display_name=\"Text Color\",\n            info=\"The text color of the name\",\n            advanced=True,\n        ),\n    ]\n    outputs = [\n        Output(display_name=\"Message\", name=\"message\", method=\"message_response\"),\n    ]\n\n    async def message_response(self) -> Message:\n        background_color = self.background_color\n        text_color = self.text_color\n        icon = self.chat_icon\n\n        message = await Message.create(\n            text=self.input_value,\n            sender=self.sender,\n            sender_name=self.sender_name,\n            session_id=self.session_id,\n            files=self.files,\n            properties={\n                \"background_color\": background_color,\n                \"text_color\": text_color,\n                \"icon\": icon,\n            },\n        )\n        if self.session_id and isinstance(message, Message) and self.should_store_message:\n            stored_message = await self.send_message(\n                message,\n            )\n            self.message.value = stored_message\n            message = stored_message\n\n        self.status = message\n        return message\n"
              },
              "files": {
                "_input_type": "FileInput",
                "advanced": true,
                "display_name": "Files",
                "dynamic": false,
                "fileTypes": [
                  "txt",
                  "md",
                  "mdx",
                  "csv",
                  "json",
                  "yaml",
                  "yml",
                  "xml",
                  "html",
                  "htm",
                  "pdf",
                  "docx",
                  "py",
                  "sh",
                  "sql",
                  "js",
                  "ts",
                  "tsx",
                  "jpg",
                  "jpeg",
                  "png",
                  "bmp",
                  "image"
                ],
                "file_path": "",
                "info": "Files to be sent with the message.",
                "list": true,
                "list_add_label": "Add More",
                "name": "files",
                "placeholder": "",
                "required": false,
                "show": true,
                "temp_file": true,
                "title_case": false,
                "trace_as_metadata": true,
                "type": "file",
                "value": ""
              },
              "input_value": {
                "_input_type": "MultilineInput",
                "advanced": false,
                "display_name": "Text",
                "dynamic": false,
                "info": "Message to be passed as input.",
                "input_types": [],
                "list": false,
                "list_add_label": "Add More",
                "load_from_db": false,
                "multiline": true,
                "name": "input_value",
                "placeholder": "",
                "required": false,
                "show": true,
                "title_case": false,
                "tool_mode": false,
                "trace_as_input": true,
                "trace_as_metadata": true,
                "type": "str",
                "value": ""
              },
              "sender": {
                "_input_type": "DropdownInput",
                "advanced": true,
                "combobox": false,
                "dialog_inputs": {},
                "display_name": "Sender Type",
                "dynamic": false,
                "info": "Type of sender.",
                "name": "sender",
                "options": [
                  "Machine",
                  "User"
                ],
                "options_metadata": [],
                "placeholder": "",
                "required": false,
                "show": true,
                "title_case": false,
                "tool_mode": false,
                "trace_as_metadata": true,
                "type": "str",
                "value": "User"
              },
              "sender_name": {
                "_input_type": "MessageTextInput",
                "advanced": true,
                "display_name": "Sender Name",
                "dynamic": false,
                "info": "Name of the sender.",
                "input_types": [
                  "Message"
                ],
                "list": false,
                "list_add_label": "Add More",
                "load_from_db": false,
                "name": "sender_name",
                "placeholder": "",
                "required": false,
                "show": true,
                "title_case": false,
                "tool_mode": false,
                "trace_as_input": true,
                "trace_as_metadata": true,
                "type": "str",
                "value": "User"
              },
              "session_id": {
                "_input_type": "MessageTextInput",
                "advanced": true,
                "display_name": "Session ID",
                "dynamic": false,
                "info": "The session ID of the chat. If empty, the current session ID parameter will be used.",
                "input_types": [
                  "Message"
                ],
                "list": false,
                "list_add_label": "Add More",
                "load_from_db": false,
                "name": "session_id",
                "placeholder": "",
                "required": false,
                "show": true,
                "title_case": false,
                "tool_mode": false,
                "trace_as_input": true,
                "trace_as_metadata": true,
                "type": "str",
                "value": ""
              },
              "should_store_message": {
                "_input_type": "BoolInput",
                "advanced": true,
                "display_name": "Store Messages",
                "dynamic": false,
                "info": "Store the message in the history.",
                "list": false,
                "list_add_label": "Add More",
                "name": "should_store_message",
                "placeholder": "",
                "required": false,
                "show": true,
                "title_case": false,
                "tool_mode": false,
                "trace_as_metadata": true,
                "type": "bool",
                "value": true
              },
              "text_color": {
                "_input_type": "MessageTextInput",
                "advanced": true,
                "display_name": "Text Color",
                "dynamic": false,
                "info": "The text color of the name",
                "input_types": [
                  "Message"
                ],
                "list": false,
                "list_add_label": "Add More",
                "load_from_db": false,
                "name": "text_color",
                "placeholder": "",
                "required": false,
                "show": true,
                "title_case": false,
                "tool_mode": false,
                "trace_as_input": true,
                "trace_as_metadata": true,
                "type": "str",
                "value": ""
              }
            },
            "tool_mode": false
          },
          "showNode": false,
          "type": "ChatInput"
        },
        "dragging": false,
<<<<<<< HEAD
        "id": "ChatInput-wuCmu",
=======
        "id": "ChatInput-X83ni",
>>>>>>> 777200fa
        "measured": {
          "height": 66,
          "width": 192
        },
        "position": {
          "x": -777.5771293156841,
          "y": 305.2723025086492
        },
        "selected": false,
        "type": "genericNode"
      },
      {
        "data": {
<<<<<<< HEAD
          "id": "TavilySearchComponent-K2PVa",
=======
          "id": "TavilySearchComponent-7Y3yy",
>>>>>>> 777200fa
          "node": {
            "base_classes": [
              "Data",
              "Message"
            ],
            "beta": false,
            "conditional_paths": [],
            "custom_fields": {},
            "description": "**Tavily Search** is a search engine optimized for LLMs and RAG,         aimed at efficient, quick, and persistent search results.",
            "display_name": "Tavily AI Search",
            "documentation": "",
            "edited": false,
            "field_order": [
              "api_key",
              "query",
              "search_depth",
              "topic",
              "time_range",
              "max_results",
              "include_images",
              "include_answer"
            ],
            "frozen": false,
            "icon": "TavilyIcon",
            "legacy": false,
            "lf_version": "1.2.0",
            "metadata": {},
            "minimized": false,
            "output_types": [],
            "outputs": [
              {
                "allows_loop": false,
                "cache": true,
                "display_name": "Toolset",
                "hidden": false,
                "method": "to_toolkit",
                "name": "component_as_tool",
                "required_inputs": null,
                "selected": "Tool",
                "tool_mode": true,
                "types": [
                  "Tool"
                ],
                "value": "__UNDEFINED__"
              }
            ],
            "pinned": false,
            "template": {
              "_type": "Component",
              "api_key": {
                "_input_type": "SecretStrInput",
                "advanced": false,
                "display_name": "Tavily API Key",
                "dynamic": false,
                "info": "Your Tavily API Key.",
<<<<<<< HEAD
                "input_types": [
                  "Message"
                ],
=======
                "input_types": [],
>>>>>>> 777200fa
                "load_from_db": false,
                "name": "api_key",
                "password": true,
                "placeholder": "",
                "required": true,
                "show": true,
                "title_case": false,
                "type": "str",
                "value": ""
<<<<<<< HEAD
=======
              },
              "chunks_per_source": {
                "_input_type": "IntInput",
                "advanced": true,
                "display_name": "Chunks Per Source",
                "dynamic": false,
                "info": "The number of content chunks to retrieve from each source (1-3). Only works with advanced search.",
                "list": false,
                "list_add_label": "Add More",
                "name": "chunks_per_source",
                "placeholder": "",
                "required": false,
                "show": true,
                "title_case": false,
                "tool_mode": false,
                "trace_as_metadata": true,
                "type": "int",
                "value": 3
>>>>>>> 777200fa
              },
              "code": {
                "advanced": true,
                "dynamic": true,
                "fileTypes": [],
                "file_path": "",
                "info": "",
                "list": false,
                "load_from_db": false,
                "multiline": true,
                "name": "code",
                "password": false,
                "placeholder": "",
                "required": true,
                "show": true,
                "title_case": false,
                "type": "code",
                "value": "import httpx\nfrom loguru import logger\n\nfrom langflow.custom import Component\nfrom langflow.helpers.data import data_to_text\nfrom langflow.io import BoolInput, DropdownInput, IntInput, MessageTextInput, Output, SecretStrInput\nfrom langflow.schema import Data\nfrom langflow.schema.message import Message\n\n\nclass TavilySearchComponent(Component):\n    display_name = \"Tavily Search API\"\n    description = \"\"\"**Tavily Search** is a search engine optimized for LLMs and RAG, \\\n        aimed at efficient, quick, and persistent search results.\"\"\"\n    icon = \"TavilyIcon\"\n\n    inputs = [\n        SecretStrInput(\n            name=\"api_key\",\n            display_name=\"Tavily API Key\",\n            required=True,\n            info=\"Your Tavily API Key.\",\n        ),\n        MessageTextInput(\n            name=\"query\",\n            display_name=\"Search Query\",\n            info=\"The search query you want to execute with Tavily.\",\n            tool_mode=True,\n        ),\n        DropdownInput(\n            name=\"search_depth\",\n            display_name=\"Search Depth\",\n            info=\"The depth of the search.\",\n            options=[\"basic\", \"advanced\"],\n            value=\"advanced\",\n            advanced=True,\n        ),\n        IntInput(\n            name=\"chunks_per_source\",\n            display_name=\"Chunks Per Source\",\n            info=(\"The number of content chunks to retrieve from each source (1-3). Only works with advanced search.\"),\n            value=3,\n            advanced=True,\n        ),\n        DropdownInput(\n            name=\"topic\",\n            display_name=\"Search Topic\",\n            info=\"The category of the search.\",\n            options=[\"general\", \"news\"],\n            value=\"general\",\n            advanced=True,\n        ),\n        IntInput(\n            name=\"days\",\n            display_name=\"Days\",\n            info=\"Number of days back from current date to include. Only available with news topic.\",\n            value=7,\n            advanced=True,\n        ),\n        IntInput(\n            name=\"max_results\",\n            display_name=\"Max Results\",\n            info=\"The maximum number of search results to return.\",\n            value=5,\n            advanced=True,\n        ),\n        BoolInput(\n            name=\"include_answer\",\n            display_name=\"Include Answer\",\n            info=\"Include a short answer to original query.\",\n            value=True,\n            advanced=True,\n        ),\n        DropdownInput(\n            name=\"time_range\",\n            display_name=\"Time Range\",\n            info=\"The time range back from the current date to filter results.\",\n            options=[\"day\", \"week\", \"month\", \"year\"],\n            value=None,  # Default to None to make it optional\n            advanced=True,\n        ),\n        BoolInput(\n            name=\"include_images\",\n            display_name=\"Include Images\",\n            info=\"Include a list of query-related images in the response.\",\n            value=True,\n            advanced=True,\n        ),\n        MessageTextInput(\n            name=\"include_domains\",\n            display_name=\"Include Domains\",\n            info=\"Comma-separated list of domains to include in the search results.\",\n            advanced=True,\n        ),\n        MessageTextInput(\n            name=\"exclude_domains\",\n            display_name=\"Exclude Domains\",\n            info=\"Comma-separated list of domains to exclude from the search results.\",\n            advanced=True,\n        ),\n        BoolInput(\n            name=\"include_raw_content\",\n            display_name=\"Include Raw Content\",\n            info=\"Include the cleaned and parsed HTML content of each search result.\",\n            value=False,\n            advanced=True,\n        ),\n    ]\n\n    outputs = [\n        Output(display_name=\"Data\", name=\"data\", method=\"fetch_content\"),\n        Output(display_name=\"Text\", name=\"text\", method=\"fetch_content_text\"),\n    ]\n\n    def fetch_content(self) -> list[Data]:\n        try:\n            # Only process domains if they're provided\n            include_domains = None\n            exclude_domains = None\n\n            if self.include_domains:\n                include_domains = [domain.strip() for domain in self.include_domains.split(\",\") if domain.strip()]\n\n            if self.exclude_domains:\n                exclude_domains = [domain.strip() for domain in self.exclude_domains.split(\",\") if domain.strip()]\n\n            url = \"https://api.tavily.com/search\"\n            headers = {\n                \"content-type\": \"application/json\",\n                \"accept\": \"application/json\",\n            }\n\n            payload = {\n                \"api_key\": self.api_key,\n                \"query\": self.query,\n                \"search_depth\": self.search_depth,\n                \"topic\": self.topic,\n                \"max_results\": self.max_results,\n                \"include_images\": self.include_images,\n                \"include_answer\": self.include_answer,\n                \"include_raw_content\": self.include_raw_content,\n                \"days\": self.days,\n                \"time_range\": self.time_range,\n            }\n\n            # Only add domains to payload if they exist and have values\n            if include_domains:\n                payload[\"include_domains\"] = include_domains\n            if exclude_domains:\n                payload[\"exclude_domains\"] = exclude_domains\n\n            # Add conditional parameters only if they should be included\n            if self.search_depth == \"advanced\" and self.chunks_per_source:\n                payload[\"chunks_per_source\"] = self.chunks_per_source\n\n            if self.topic == \"news\" and self.days:\n                payload[\"days\"] = int(self.days)  # Ensure days is an integer\n\n            # Add time_range if it's set\n            if hasattr(self, \"time_range\") and self.time_range:\n                payload[\"time_range\"] = self.time_range\n\n            # Add timeout handling\n            with httpx.Client(timeout=90.0) as client:\n                response = client.post(url, json=payload, headers=headers)\n\n            response.raise_for_status()\n            search_results = response.json()\n\n            data_results = []\n\n            if self.include_answer and search_results.get(\"answer\"):\n                data_results.append(Data(text=search_results[\"answer\"]))\n\n            for result in search_results.get(\"results\", []):\n                content = result.get(\"content\", \"\")\n                result_data = {\n                    \"title\": result.get(\"title\"),\n                    \"url\": result.get(\"url\"),\n                    \"content\": content,\n                    \"score\": result.get(\"score\"),\n                }\n                if self.include_raw_content:\n                    result_data[\"raw_content\"] = result.get(\"raw_content\")\n\n                data_results.append(Data(text=content, data=result_data))\n\n            if self.include_images and search_results.get(\"images\"):\n                data_results.append(Data(text=\"Images found\", data={\"images\": search_results[\"images\"]}))\n\n        except httpx.TimeoutException:\n            error_message = \"Request timed out (90s). Please try again or adjust parameters.\"\n            logger.error(error_message)\n            return [Data(text=error_message, data={\"error\": error_message})]\n        except httpx.HTTPStatusError as exc:\n            error_message = f\"HTTP error occurred: {exc.response.status_code} - {exc.response.text}\"\n            logger.error(error_message)\n            return [Data(text=error_message, data={\"error\": error_message})]\n        except httpx.RequestError as exc:\n            error_message = f\"Request error occurred: {exc}\"\n            logger.error(error_message)\n            return [Data(text=error_message, data={\"error\": error_message})]\n        except ValueError as exc:\n            error_message = f\"Invalid response format: {exc}\"\n            logger.error(error_message)\n            return [Data(text=error_message, data={\"error\": error_message})]\n        else:\n            self.status = data_results\n            return data_results\n\n    def fetch_content_text(self) -> Message:\n        data = self.fetch_content()\n        result_string = data_to_text(\"{text}\", data)\n        self.status = result_string\n        return Message(text=result_string)\n"
              },
              "days": {
                "_input_type": "IntInput",
                "advanced": true,
                "display_name": "Days",
                "dynamic": false,
                "info": "Number of days back from current date to include. Only available with news topic.",
                "list": false,
                "list_add_label": "Add More",
                "name": "days",
                "placeholder": "",
                "required": false,
                "show": true,
                "title_case": false,
                "tool_mode": false,
                "trace_as_metadata": true,
                "type": "int",
                "value": 7
              },
              "exclude_domains": {
                "_input_type": "MessageTextInput",
                "advanced": true,
                "display_name": "Exclude Domains",
                "dynamic": false,
                "info": "Comma-separated list of domains to exclude from the search results.",
                "input_types": [
                  "Message"
                ],
                "list": false,
                "list_add_label": "Add More",
                "load_from_db": false,
                "name": "exclude_domains",
                "placeholder": "",
                "required": false,
                "show": true,
                "title_case": false,
                "tool_mode": false,
                "trace_as_input": true,
                "trace_as_metadata": true,
                "type": "str",
                "value": ""
              },
              "include_answer": {
                "_input_type": "BoolInput",
                "advanced": true,
                "display_name": "Include Answer",
                "dynamic": false,
                "info": "Include a short answer to original query.",
                "list": false,
                "list_add_label": "Add More",
                "name": "include_answer",
                "placeholder": "",
                "required": false,
                "show": true,
                "title_case": false,
                "tool_mode": false,
                "trace_as_metadata": true,
                "type": "bool",
                "value": true
              },
              "include_domains": {
                "_input_type": "MessageTextInput",
                "advanced": true,
                "display_name": "Include Domains",
                "dynamic": false,
                "info": "Comma-separated list of domains to include in the search results.",
                "input_types": [
                  "Message"
                ],
                "list": false,
                "list_add_label": "Add More",
                "load_from_db": false,
                "name": "include_domains",
                "placeholder": "",
                "required": false,
                "show": true,
                "title_case": false,
                "tool_mode": false,
                "trace_as_input": true,
                "trace_as_metadata": true,
                "type": "str",
                "value": ""
              },
              "include_images": {
                "_input_type": "BoolInput",
                "advanced": true,
                "display_name": "Include Images",
                "dynamic": false,
                "info": "Include a list of query-related images in the response.",
                "list": false,
                "list_add_label": "Add More",
                "name": "include_images",
                "placeholder": "",
                "required": false,
                "show": true,
                "title_case": false,
                "tool_mode": false,
                "trace_as_metadata": true,
                "type": "bool",
                "value": true
              },
              "include_raw_content": {
                "_input_type": "BoolInput",
                "advanced": true,
                "display_name": "Include Raw Content",
                "dynamic": false,
                "info": "Include the cleaned and parsed HTML content of each search result.",
                "list": false,
                "list_add_label": "Add More",
                "name": "include_raw_content",
                "placeholder": "",
                "required": false,
                "show": true,
                "title_case": false,
                "tool_mode": false,
                "trace_as_metadata": true,
                "type": "bool",
                "value": false
              },
              "max_results": {
                "_input_type": "IntInput",
                "advanced": true,
                "display_name": "Max Results",
                "dynamic": false,
                "info": "The maximum number of search results to return.",
                "list": false,
                "list_add_label": "Add More",
                "name": "max_results",
                "placeholder": "",
                "required": false,
                "show": true,
                "title_case": false,
                "tool_mode": false,
                "trace_as_metadata": true,
                "type": "int",
                "value": 5
              },
              "query": {
                "_input_type": "MessageTextInput",
                "advanced": false,
                "display_name": "Search Query",
                "dynamic": false,
                "info": "The search query you want to execute with Tavily.",
                "input_types": [
                  "Message"
                ],
                "list": false,
                "list_add_label": "Add More",
                "load_from_db": false,
                "name": "query",
                "placeholder": "",
                "required": false,
                "show": true,
                "title_case": false,
                "tool_mode": true,
                "trace_as_input": true,
                "trace_as_metadata": true,
                "type": "str",
                "value": ""
              },
              "search_depth": {
                "_input_type": "DropdownInput",
                "advanced": true,
                "combobox": false,
                "dialog_inputs": {},
                "display_name": "Search Depth",
                "dynamic": false,
                "info": "The depth of the search.",
                "name": "search_depth",
                "options": [
                  "basic",
                  "advanced"
                ],
                "options_metadata": [],
                "placeholder": "",
                "required": false,
                "show": true,
                "title_case": false,
                "tool_mode": false,
                "trace_as_metadata": true,
                "type": "str",
                "value": "advanced"
              },
              "time_range": {
                "_input_type": "DropdownInput",
                "advanced": true,
                "combobox": false,
                "dialog_inputs": {},
                "display_name": "Time Range",
                "dynamic": false,
                "info": "The time range back from the current date to filter results.",
                "name": "time_range",
                "options": [
                  "day",
                  "week",
                  "month",
                  "year"
                ],
                "options_metadata": [],
                "placeholder": "",
                "required": false,
                "show": true,
                "title_case": false,
                "tool_mode": false,
                "trace_as_metadata": true,
                "type": "str"
              },
              "tools_metadata": {
                "_input_type": "TableInput",
                "advanced": false,
                "display_name": "Edit tools",
                "dynamic": false,
                "info": "",
                "is_list": true,
                "list_add_label": "Add More",
                "name": "tools_metadata",
                "placeholder": "",
                "real_time_refresh": true,
                "required": false,
                "show": true,
                "table_icon": "Hammer",
                "table_options": {
                  "block_add": true,
                  "block_delete": true,
                  "block_edit": true,
                  "block_filter": true,
                  "block_hide": true,
                  "block_select": true,
                  "block_sort": true,
                  "description": "Modify tool names and descriptions to help agents understand when to use each tool.",
                  "field_parsers": {
                    "commands": "commands",
                    "name": [
                      "snake_case",
                      "no_blank"
                    ]
                  },
                  "hide_options": true
                },
                "table_schema": {
                  "columns": [
                    {
                      "default": "None",
                      "description": "Specify the name of the tool.",
                      "disable_edit": false,
                      "display_name": "Tool Name",
                      "edit_mode": "inline",
                      "filterable": false,
                      "formatter": "text",
                      "hidden": false,
                      "name": "name",
                      "sortable": false,
                      "type": "str"
                    },
                    {
                      "default": "None",
                      "description": "Describe the purpose of the tool.",
                      "disable_edit": false,
                      "display_name": "Tool Description",
                      "edit_mode": "popover",
                      "filterable": false,
                      "formatter": "text",
                      "hidden": false,
                      "name": "description",
                      "sortable": false,
                      "type": "str"
                    },
                    {
                      "default": "None",
                      "description": "The default identifiers for the tools and cannot be changed.",
                      "disable_edit": true,
                      "display_name": "Tool Identifiers",
                      "edit_mode": "inline",
                      "filterable": false,
                      "formatter": "text",
                      "hidden": true,
                      "name": "tags",
                      "sortable": false,
                      "type": "str"
                    },
                    {
                      "default": true,
                      "description": "Indicates whether the tool is currently active. Set to True to activate this tool.",
                      "disable_edit": false,
                      "display_name": "Enable",
                      "edit_mode": "popover",
                      "filterable": true,
                      "formatter": "boolean",
                      "hidden": false,
                      "name": "status",
                      "sortable": true,
                      "type": "boolean"
                    }
                  ]
                },
                "title_case": false,
                "tool_mode": false,
                "trace_as_metadata": true,
                "trigger_icon": "Hammer",
                "trigger_text": "",
                "type": "table",
                "value": [
                  {
                    "description": "fetch_content(api_key: Message) - **Tavily AI** is a search engine optimized for LLMs and RAG,         aimed at efficient, quick, and persistent search results.",
                    "name": "TavilySearchComponent-fetch_content",
                    "status": true,
                    "tags": [
                      "TavilySearchComponent-fetch_content"
                    ]
                  },
                  {
                    "description": "fetch_content_text(api_key: Message) - **Tavily AI** is a search engine optimized for LLMs and RAG,         aimed at efficient, quick, and persistent search results.",
                    "name": "TavilySearchComponent-fetch_content_text",
                    "status": true,
                    "tags": [
                      "TavilySearchComponent-fetch_content_text"
                    ]
                  }
                ]
              },
              "topic": {
                "_input_type": "DropdownInput",
                "advanced": true,
                "combobox": false,
                "dialog_inputs": {},
                "display_name": "Search Topic",
                "dynamic": false,
                "info": "The category of the search.",
                "name": "topic",
                "options": [
                  "general",
                  "news"
                ],
                "options_metadata": [],
                "placeholder": "",
                "required": false,
                "show": true,
                "title_case": false,
                "tool_mode": false,
                "trace_as_metadata": true,
                "type": "str",
                "value": "general"
              }
            },
            "tool_mode": true
          },
          "showNode": true,
          "type": "TavilySearchComponent"
        },
        "dragging": false,
<<<<<<< HEAD
        "id": "TavilySearchComponent-K2PVa",
=======
        "id": "TavilySearchComponent-7Y3yy",
>>>>>>> 777200fa
        "measured": {
          "height": 354,
          "width": 320
        },
        "position": {
          "x": -682.4849400136196,
          "y": 584.5279981500064
        },
        "selected": false,
        "type": "genericNode"
      },
      {
        "data": {
          "description": "Uses [yfinance](https://pypi.org/project/yfinance/) (unofficial package) to access financial data and market information from Yahoo Finance.",
          "display_name": "Yahoo Finance",
<<<<<<< HEAD
          "id": "YfinanceComponent-tzrc3",
=======
          "id": "YfinanceComponent-KpeWR",
>>>>>>> 777200fa
          "node": {
            "base_classes": [
              "Data",
              "DataFrame",
              "Message"
            ],
            "beta": false,
            "conditional_paths": [],
            "custom_fields": {},
            "description": "Uses [yfinance](https://pypi.org/project/yfinance/) (unofficial package) to access financial data and market information from Yahoo Finance.",
            "display_name": "Yahoo Finance",
            "documentation": "",
            "edited": false,
            "field_order": [
              "symbol",
              "method",
              "num_news"
            ],
            "frozen": false,
            "icon": "trending-up",
            "legacy": false,
            "metadata": {},
            "minimized": false,
            "output_types": [],
            "outputs": [
              {
                "allows_loop": false,
                "cache": true,
                "display_name": "Toolset",
                "hidden": false,
                "method": "to_toolkit",
                "name": "component_as_tool",
                "options": null,
                "required_inputs": null,
                "selected": "Tool",
                "tool_mode": true,
                "types": [
                  "Tool"
                ],
                "value": "__UNDEFINED__"
              }
            ],
            "pinned": false,
            "template": {
              "_type": "Component",
              "code": {
                "advanced": true,
                "dynamic": true,
                "fileTypes": [],
                "file_path": "",
                "info": "",
                "list": false,
                "load_from_db": false,
                "multiline": true,
                "name": "code",
                "password": false,
                "placeholder": "",
                "required": true,
                "show": true,
                "title_case": false,
                "type": "code",
                "value": "import ast\nimport pprint\nfrom enum import Enum\n\nimport yfinance as yf\nfrom langchain_core.tools import ToolException\nfrom loguru import logger\nfrom pydantic import BaseModel, Field\n\nfrom langflow.custom import Component\nfrom langflow.inputs import DropdownInput, IntInput, MessageTextInput\nfrom langflow.io import Output\nfrom langflow.schema import Data, DataFrame\nfrom langflow.schema.message import Message\n\n\nclass YahooFinanceMethod(Enum):\n    GET_INFO = \"get_info\"\n    GET_NEWS = \"get_news\"\n    GET_ACTIONS = \"get_actions\"\n    GET_ANALYSIS = \"get_analysis\"\n    GET_BALANCE_SHEET = \"get_balance_sheet\"\n    GET_CALENDAR = \"get_calendar\"\n    GET_CASHFLOW = \"get_cashflow\"\n    GET_INSTITUTIONAL_HOLDERS = \"get_institutional_holders\"\n    GET_RECOMMENDATIONS = \"get_recommendations\"\n    GET_SUSTAINABILITY = \"get_sustainability\"\n    GET_MAJOR_HOLDERS = \"get_major_holders\"\n    GET_MUTUALFUND_HOLDERS = \"get_mutualfund_holders\"\n    GET_INSIDER_PURCHASES = \"get_insider_purchases\"\n    GET_INSIDER_TRANSACTIONS = \"get_insider_transactions\"\n    GET_INSIDER_ROSTER_HOLDERS = \"get_insider_roster_holders\"\n    GET_DIVIDENDS = \"get_dividends\"\n    GET_CAPITAL_GAINS = \"get_capital_gains\"\n    GET_SPLITS = \"get_splits\"\n    GET_SHARES = \"get_shares\"\n    GET_FAST_INFO = \"get_fast_info\"\n    GET_SEC_FILINGS = \"get_sec_filings\"\n    GET_RECOMMENDATIONS_SUMMARY = \"get_recommendations_summary\"\n    GET_UPGRADES_DOWNGRADES = \"get_upgrades_downgrades\"\n    GET_EARNINGS = \"get_earnings\"\n    GET_INCOME_STMT = \"get_income_stmt\"\n\n\nclass YahooFinanceSchema(BaseModel):\n    symbol: str = Field(..., description=\"The stock symbol to retrieve data for.\")\n    method: YahooFinanceMethod = Field(YahooFinanceMethod.GET_INFO, description=\"The type of data to retrieve.\")\n    num_news: int | None = Field(5, description=\"The number of news articles to retrieve.\")\n\n\nclass YfinanceComponent(Component):\n    display_name = \"Yahoo Finance\"\n    description = \"\"\"Uses [yfinance](https://pypi.org/project/yfinance/) (unofficial package) \\\nto access financial data and market information from Yahoo Finance.\"\"\"\n    icon = \"trending-up\"\n\n    inputs = [\n        MessageTextInput(\n            name=\"symbol\",\n            display_name=\"Stock Symbol\",\n            info=\"The stock symbol to retrieve data for (e.g., AAPL, GOOG).\",\n            tool_mode=True,\n        ),\n        DropdownInput(\n            name=\"method\",\n            display_name=\"Data Method\",\n            info=\"The type of data to retrieve.\",\n            options=list(YahooFinanceMethod),\n            value=\"get_news\",\n        ),\n        IntInput(\n            name=\"num_news\",\n            display_name=\"Number of News\",\n            info=\"The number of news articles to retrieve (only applicable for get_news).\",\n            value=5,\n        ),\n    ]\n\n    outputs = [\n        Output(display_name=\"Data\", name=\"data\", method=\"fetch_content\"),\n        Output(display_name=\"Text\", name=\"text\", method=\"fetch_content_text\"),\n        Output(display_name=\"DataFrame\", name=\"dataframe\", method=\"as_dataframe\"),\n    ]\n\n    def run_model(self) -> list[Data]:\n        return self.fetch_content()\n\n    def fetch_content_text(self) -> Message:\n        data = self.fetch_content()\n        result_string = \"\"\n        for item in data:\n            result_string += item.text + \"\\n\"\n        self.status = result_string\n        return Message(text=result_string)\n\n    def _fetch_yfinance_data(self, ticker: yf.Ticker, method: YahooFinanceMethod, num_news: int | None) -> str:\n        try:\n            if method == YahooFinanceMethod.GET_INFO:\n                result = ticker.info\n            elif method == YahooFinanceMethod.GET_NEWS:\n                result = ticker.news[:num_news]\n            else:\n                result = getattr(ticker, method.value)()\n            return pprint.pformat(result)\n        except Exception as e:\n            error_message = f\"Error retrieving data: {e}\"\n            logger.debug(error_message)\n            self.status = error_message\n            raise ToolException(error_message) from e\n\n    def fetch_content(self) -> list[Data]:\n        try:\n            return self._yahoo_finance_tool(\n                self.symbol,\n                YahooFinanceMethod(self.method),\n                self.num_news,\n            )\n        except ToolException:\n            raise\n        except Exception as e:\n            error_message = f\"Unexpected error: {e}\"\n            logger.debug(error_message)\n            self.status = error_message\n            raise ToolException(error_message) from e\n\n    def _yahoo_finance_tool(\n        self,\n        symbol: str,\n        method: YahooFinanceMethod,\n        num_news: int | None = 5,\n    ) -> list[Data]:\n        ticker = yf.Ticker(symbol)\n        result = self._fetch_yfinance_data(ticker, method, num_news)\n\n        if method == YahooFinanceMethod.GET_NEWS:\n            data_list = [\n                Data(text=f\"{article['title']}: {article['link']}\", data=article)\n                for article in ast.literal_eval(result)\n            ]\n        else:\n            data_list = [Data(text=result, data={\"result\": result})]\n\n        return data_list\n\n    def as_dataframe(self) -> DataFrame:\n        \"\"\"Convert the Yahoo search results to a DataFrame.\n\n        Returns:\n            DataFrame: A DataFrame containing the search results.\n        \"\"\"\n        data = self.fetch_content()\n        return DataFrame(data)\n"
              },
              "method": {
                "_input_type": "DropdownInput",
                "advanced": false,
                "combobox": false,
                "dialog_inputs": {},
                "display_name": "Data Method",
                "dynamic": false,
                "info": "The type of data to retrieve.",
                "name": "method",
                "options": [
                  "get_info",
                  "get_news",
                  "get_actions",
                  "get_analysis",
                  "get_balance_sheet",
                  "get_calendar",
                  "get_cashflow",
                  "get_institutional_holders",
                  "get_recommendations",
                  "get_sustainability",
                  "get_major_holders",
                  "get_mutualfund_holders",
                  "get_insider_purchases",
                  "get_insider_transactions",
                  "get_insider_roster_holders",
                  "get_dividends",
                  "get_capital_gains",
                  "get_splits",
                  "get_shares",
                  "get_fast_info",
                  "get_sec_filings",
                  "get_recommendations_summary",
                  "get_upgrades_downgrades",
                  "get_earnings",
                  "get_income_stmt"
                ],
                "options_metadata": [],
                "placeholder": "",
                "required": false,
                "show": true,
                "title_case": false,
                "tool_mode": false,
                "trace_as_metadata": true,
                "type": "str",
                "value": "get_news"
              },
              "num_news": {
                "_input_type": "IntInput",
                "advanced": false,
                "display_name": "Number of News",
                "dynamic": false,
                "info": "The number of news articles to retrieve (only applicable for get_news).",
                "list": false,
                "list_add_label": "Add More",
                "load_from_db": false,
                "name": "num_news",
                "placeholder": "",
                "required": false,
                "show": true,
                "title_case": false,
                "tool_mode": false,
                "trace_as_metadata": true,
                "type": "int",
                "value": 3
              },
              "symbol": {
                "_input_type": "MessageTextInput",
                "advanced": false,
                "display_name": "Stock Symbol",
                "dynamic": false,
                "info": "The stock symbol to retrieve data for (e.g., AAPL, GOOG).",
                "input_types": [
                  "Message"
                ],
                "list": false,
                "list_add_label": "Add More",
                "load_from_db": false,
                "name": "symbol",
                "placeholder": "",
                "required": false,
                "show": true,
                "title_case": false,
                "tool_mode": true,
                "trace_as_input": true,
                "trace_as_metadata": true,
                "type": "str",
                "value": ""
              },
              "tools_metadata": {
                "_input_type": "ToolsInput",
                "advanced": false,
                "display_name": "Actions",
                "dynamic": false,
                "info": "Modify tool names and descriptions to help agents understand when to use each tool.",
                "is_list": true,
                "list_add_label": "Add More",
                "name": "tools_metadata",
                "placeholder": "",
                "real_time_refresh": true,
                "required": false,
                "show": true,
                "title_case": false,
                "tool_mode": false,
                "trace_as_metadata": true,
                "type": "tools",
                "value": [
                  {
                    "args": {
                      "symbol": {
                        "default": "",
                        "description": "The stock symbol to retrieve data for (e.g., AAPL, GOOG).",
                        "title": "Symbol",
                        "type": "string"
                      }
                    },
                    "description": "YfinanceComponent. fetch_content() - Uses [yfinance](https://pypi.org/project/yfinance/) (unofficial package) to access financial data and market information from Yahoo Finance.",
                    "display_description": "YfinanceComponent. fetch_content() - Uses [yfinance](https://pypi.org/project/yfinance/) (unofficial package) to access financial data and market information from Yahoo Finance.",
                    "display_name": "fetch_content",
                    "name": "fetch_content",
                    "status": true,
                    "tags": [
                      "fetch_content"
                    ]
                  },
                  {
                    "args": {
                      "symbol": {
                        "default": "",
                        "description": "The stock symbol to retrieve data for (e.g., AAPL, GOOG).",
                        "title": "Symbol",
                        "type": "string"
                      }
                    },
                    "description": "YfinanceComponent. fetch_content_text() - Uses [yfinance](https://pypi.org/project/yfinance/) (unofficial package) to access financial data and market information from Yahoo Finance.",
                    "display_description": "YfinanceComponent. fetch_content_text() - Uses [yfinance](https://pypi.org/project/yfinance/) (unofficial package) to access financial data and market information from Yahoo Finance.",
                    "display_name": "fetch_content_text",
                    "name": "fetch_content_text",
                    "status": true,
                    "tags": [
                      "fetch_content_text"
                    ]
                  },
                  {
                    "args": {
                      "symbol": {
                        "default": "",
                        "description": "The stock symbol to retrieve data for (e.g., AAPL, GOOG).",
                        "title": "Symbol",
                        "type": "string"
                      }
                    },
                    "description": "YfinanceComponent. as_dataframe() - Uses [yfinance](https://pypi.org/project/yfinance/) (unofficial package) to access financial data and market information from Yahoo Finance.",
                    "display_description": "YfinanceComponent. as_dataframe() - Uses [yfinance](https://pypi.org/project/yfinance/) (unofficial package) to access financial data and market information from Yahoo Finance.",
                    "display_name": "as_dataframe",
                    "name": "as_dataframe",
                    "status": true,
                    "tags": [
                      "as_dataframe"
                    ]
                  }
                ]
              }
            },
            "tool_mode": true
          },
          "showNode": true,
          "type": "YfinanceComponent"
        },
        "dragging": false,
<<<<<<< HEAD
        "id": "YfinanceComponent-tzrc3",
=======
        "id": "YfinanceComponent-KpeWR",
>>>>>>> 777200fa
        "measured": {
          "height": 461,
          "width": 320
        },
        "position": {
          "x": -569.2623156750083,
          "y": -297.11014493503006
        },
        "selected": false,
        "type": "genericNode"
      },
      {
        "data": {
<<<<<<< HEAD
          "id": "ChatOutput-Uhr1b",
=======
          "id": "ChatOutput-XjOH3",
>>>>>>> 777200fa
          "node": {
            "base_classes": [
              "Message"
            ],
            "beta": false,
            "conditional_paths": [],
            "custom_fields": {},
            "description": "Display a chat message in the Playground.",
            "display_name": "Chat Output",
            "documentation": "",
            "edited": false,
            "field_order": [
              "input_value",
              "should_store_message",
              "sender",
              "sender_name",
              "session_id",
              "data_template",
              "background_color",
              "chat_icon",
              "text_color"
            ],
            "frozen": false,
            "icon": "MessagesSquare",
            "legacy": false,
            "lf_version": "1.2.0",
            "metadata": {},
            "minimized": true,
            "output_types": [],
            "outputs": [
              {
                "allows_loop": false,
                "cache": true,
                "display_name": "Message",
                "method": "message_response",
                "name": "message",
                "selected": "Message",
                "tool_mode": true,
                "types": [
                  "Message"
                ],
                "value": "__UNDEFINED__"
              }
            ],
            "pinned": false,
            "template": {
              "_type": "Component",
              "background_color": {
                "_input_type": "MessageTextInput",
                "advanced": true,
                "display_name": "Background Color",
                "dynamic": false,
                "info": "The background color of the icon.",
                "input_types": [
                  "Message"
                ],
                "list": false,
                "list_add_label": "Add More",
                "load_from_db": false,
                "name": "background_color",
                "placeholder": "",
                "required": false,
                "show": true,
                "title_case": false,
                "tool_mode": false,
                "trace_as_input": true,
                "trace_as_metadata": true,
                "type": "str",
                "value": ""
              },
              "chat_icon": {
                "_input_type": "MessageTextInput",
                "advanced": true,
                "display_name": "Icon",
                "dynamic": false,
                "info": "The icon of the message.",
                "input_types": [
                  "Message"
                ],
                "list": false,
                "list_add_label": "Add More",
                "load_from_db": false,
                "name": "chat_icon",
                "placeholder": "",
                "required": false,
                "show": true,
                "title_case": false,
                "tool_mode": false,
                "trace_as_input": true,
                "trace_as_metadata": true,
                "type": "str",
                "value": ""
              },
              "clean_data": {
                "_input_type": "BoolInput",
                "advanced": true,
                "display_name": "Basic Clean Data",
                "dynamic": false,
                "info": "Whether to clean the data",
                "list": false,
                "list_add_label": "Add More",
                "name": "clean_data",
                "placeholder": "",
                "required": false,
                "show": true,
                "title_case": false,
                "tool_mode": false,
                "trace_as_metadata": true,
                "type": "bool",
                "value": true
              },
              "code": {
                "advanced": true,
                "dynamic": true,
                "fileTypes": [],
                "file_path": "",
                "info": "",
                "list": false,
                "load_from_db": false,
                "multiline": true,
                "name": "code",
                "password": false,
                "placeholder": "",
                "required": true,
                "show": true,
                "title_case": false,
                "type": "code",
                "value": "from collections.abc import Generator\nfrom typing import Any\n\nfrom langflow.base.io.chat import ChatComponent\nfrom langflow.inputs import BoolInput\nfrom langflow.inputs.inputs import HandleInput\nfrom langflow.io import DropdownInput, MessageTextInput, Output\nfrom langflow.schema.data import Data\nfrom langflow.schema.dataframe import DataFrame\nfrom langflow.schema.message import Message\nfrom langflow.schema.properties import Source\nfrom langflow.utils.constants import (\n    MESSAGE_SENDER_AI,\n    MESSAGE_SENDER_NAME_AI,\n    MESSAGE_SENDER_USER,\n)\n\n\nclass ChatOutput(ChatComponent):\n    display_name = \"Chat Output\"\n    description = \"Display a chat message in the Playground.\"\n    icon = \"MessagesSquare\"\n    name = \"ChatOutput\"\n    minimized = True\n\n    inputs = [\n        HandleInput(\n            name=\"input_value\",\n            display_name=\"Text\",\n            info=\"Message to be passed as output.\",\n            input_types=[\"Data\", \"DataFrame\", \"Message\"],\n            required=True,\n        ),\n        BoolInput(\n            name=\"should_store_message\",\n            display_name=\"Store Messages\",\n            info=\"Store the message in the history.\",\n            value=True,\n            advanced=True,\n        ),\n        DropdownInput(\n            name=\"sender\",\n            display_name=\"Sender Type\",\n            options=[MESSAGE_SENDER_AI, MESSAGE_SENDER_USER],\n            value=MESSAGE_SENDER_AI,\n            advanced=True,\n            info=\"Type of sender.\",\n        ),\n        MessageTextInput(\n            name=\"sender_name\",\n            display_name=\"Sender Name\",\n            info=\"Name of the sender.\",\n            value=MESSAGE_SENDER_NAME_AI,\n            advanced=True,\n        ),\n        MessageTextInput(\n            name=\"session_id\",\n            display_name=\"Session ID\",\n            info=\"The session ID of the chat. If empty, the current session ID parameter will be used.\",\n            advanced=True,\n        ),\n        MessageTextInput(\n            name=\"data_template\",\n            display_name=\"Data Template\",\n            value=\"{text}\",\n            advanced=True,\n            info=\"Template to convert Data to Text. If left empty, it will be dynamically set to the Data's text key.\",\n        ),\n        MessageTextInput(\n            name=\"background_color\",\n            display_name=\"Background Color\",\n            info=\"The background color of the icon.\",\n            advanced=True,\n        ),\n        MessageTextInput(\n            name=\"chat_icon\",\n            display_name=\"Icon\",\n            info=\"The icon of the message.\",\n            advanced=True,\n        ),\n        MessageTextInput(\n            name=\"text_color\",\n            display_name=\"Text Color\",\n            info=\"The text color of the name\",\n            advanced=True,\n        ),\n        BoolInput(\n            name=\"clean_data\",\n            display_name=\"Basic Clean Data\",\n            value=True,\n            info=\"Whether to clean the data\",\n            advanced=True,\n        ),\n    ]\n    outputs = [\n        Output(\n            display_name=\"Message\",\n            name=\"message\",\n            method=\"message_response\",\n        ),\n    ]\n\n    def _build_source(self, id_: str | None, display_name: str | None, source: str | None) -> Source:\n        source_dict = {}\n        if id_:\n            source_dict[\"id\"] = id_\n        if display_name:\n            source_dict[\"display_name\"] = display_name\n        if source:\n            # Handle case where source is a ChatOpenAI object\n            if hasattr(source, \"model_name\"):\n                source_dict[\"source\"] = source.model_name\n            elif hasattr(source, \"model\"):\n                source_dict[\"source\"] = str(source.model)\n            else:\n                source_dict[\"source\"] = str(source)\n        return Source(**source_dict)\n\n    async def message_response(self) -> Message:\n        # First convert the input to string if needed\n        text = self.convert_to_string()\n        # Get source properties\n        source, icon, display_name, source_id = self.get_properties_from_source_component()\n        background_color = self.background_color\n        text_color = self.text_color\n        if self.chat_icon:\n            icon = self.chat_icon\n\n        # Create or use existing Message object\n        if isinstance(self.input_value, Message):\n            message = self.input_value\n            # Update message properties\n            message.text = text\n        else:\n            message = Message(text=text)\n\n        # Set message properties\n        message.sender = self.sender\n        message.sender_name = self.sender_name\n        message.session_id = self.session_id\n        message.flow_id = self.graph.flow_id if hasattr(self, \"graph\") else None\n        message.properties.source = self._build_source(source_id, display_name, source)\n        message.properties.icon = icon\n        message.properties.background_color = background_color\n        message.properties.text_color = text_color\n\n        # Store message if needed\n        if self.session_id and self.should_store_message:\n            stored_message = await self.send_message(message)\n            self.message.value = stored_message\n            message = stored_message\n\n        self.status = message\n        return message\n\n    def _validate_input(self) -> None:\n        \"\"\"Validate the input data and raise ValueError if invalid.\"\"\"\n        if self.input_value is None:\n            msg = \"Input data cannot be None\"\n            raise ValueError(msg)\n        if isinstance(self.input_value, list) and not all(\n            isinstance(item, Message | Data | DataFrame | str) for item in self.input_value\n        ):\n            invalid_types = [\n                type(item).__name__\n                for item in self.input_value\n                if not isinstance(item, Message | Data | DataFrame | str)\n            ]\n            msg = f\"Expected Data or DataFrame or Message or str, got {invalid_types}\"\n            raise TypeError(msg)\n        if not isinstance(\n            self.input_value,\n            Message | Data | DataFrame | str | list | Generator | type(None),\n        ):\n            type_name = type(self.input_value).__name__\n            msg = f\"Expected Data or DataFrame or Message or str, Generator or None, got {type_name}\"\n            raise TypeError(msg)\n\n    def _safe_convert(self, data: Any) -> str:\n        \"\"\"Safely convert input data to string.\"\"\"\n        try:\n            if isinstance(data, str):\n                return data\n            if isinstance(data, Message):\n                return data.get_text()\n            if isinstance(data, Data):\n                if data.get_text() is None:\n                    msg = \"Empty Data object\"\n                    raise ValueError(msg)\n                return data.get_text()\n            if isinstance(data, DataFrame):\n                if self.clean_data:\n                    # Remove empty rows\n                    data = data.dropna(how=\"all\")\n                    # Remove empty lines in each cell\n                    data = data.replace(r\"^\\s*$\", \"\", regex=True)\n                    # Replace multiple newlines with a single newline\n                    data = data.replace(r\"\\n+\", \"\\n\", regex=True)\n\n                # Replace pipe characters to avoid markdown table issues\n                processed_data = data.replace(r\"\\|\", r\"\\\\|\", regex=True)\n\n                processed_data = processed_data.map(\n                    lambda x: str(x).replace(\"\\n\", \"<br/>\") if isinstance(x, str) else x\n                )\n\n                return processed_data.to_markdown(index=False)\n            return str(data)\n        except (ValueError, TypeError, AttributeError) as e:\n            msg = f\"Error converting data: {e!s}\"\n            raise ValueError(msg) from e\n\n    def convert_to_string(self) -> str | Generator[Any, None, None]:\n        \"\"\"Convert input data to string with proper error handling.\"\"\"\n        self._validate_input()\n        if isinstance(self.input_value, list):\n            return \"\\n\".join([self._safe_convert(item) for item in self.input_value])\n        if isinstance(self.input_value, Generator):\n            return self.input_value\n        return self._safe_convert(self.input_value)\n"
              },
              "data_template": {
                "_input_type": "MessageTextInput",
                "advanced": true,
                "display_name": "Data Template",
                "dynamic": false,
                "info": "Template to convert Data to Text. If left empty, it will be dynamically set to the Data's text key.",
                "input_types": [
                  "Message"
                ],
                "list": false,
                "list_add_label": "Add More",
                "load_from_db": false,
                "name": "data_template",
                "placeholder": "",
                "required": false,
                "show": true,
                "title_case": false,
                "tool_mode": false,
                "trace_as_input": true,
                "trace_as_metadata": true,
                "type": "str",
                "value": "{text}"
              },
              "input_value": {
                "_input_type": "MessageInput",
                "advanced": false,
                "display_name": "Text",
                "dynamic": false,
                "info": "Message to be passed as output.",
                "input_types": [
                  "Data",
                  "DataFrame",
                  "Message"
                ],
                "list": false,
                "list_add_label": "Add More",
                "load_from_db": false,
                "name": "input_value",
                "placeholder": "",
                "required": true,
                "show": true,
                "title_case": false,
                "tool_mode": false,
                "trace_as_input": true,
                "trace_as_metadata": true,
                "type": "str",
                "value": ""
              },
              "sender": {
                "_input_type": "DropdownInput",
                "advanced": true,
                "combobox": false,
                "dialog_inputs": {},
                "display_name": "Sender Type",
                "dynamic": false,
                "info": "Type of sender.",
                "name": "sender",
                "options": [
                  "Machine",
                  "User"
                ],
                "options_metadata": [],
                "placeholder": "",
                "required": false,
                "show": true,
                "title_case": false,
                "tool_mode": false,
                "trace_as_metadata": true,
                "type": "str",
                "value": "Machine"
              },
              "sender_name": {
                "_input_type": "MessageTextInput",
                "advanced": true,
                "display_name": "Sender Name",
                "dynamic": false,
                "info": "Name of the sender.",
                "input_types": [
                  "Message"
                ],
                "list": false,
                "list_add_label": "Add More",
                "load_from_db": false,
                "name": "sender_name",
                "placeholder": "",
                "required": false,
                "show": true,
                "title_case": false,
                "tool_mode": false,
                "trace_as_input": true,
                "trace_as_metadata": true,
                "type": "str",
                "value": "AI"
              },
              "session_id": {
                "_input_type": "MessageTextInput",
                "advanced": true,
                "display_name": "Session ID",
                "dynamic": false,
                "info": "The session ID of the chat. If empty, the current session ID parameter will be used.",
                "input_types": [
                  "Message"
                ],
                "list": false,
                "list_add_label": "Add More",
                "load_from_db": false,
                "name": "session_id",
                "placeholder": "",
                "required": false,
                "show": true,
                "title_case": false,
                "tool_mode": false,
                "trace_as_input": true,
                "trace_as_metadata": true,
                "type": "str",
                "value": ""
              },
              "should_store_message": {
                "_input_type": "BoolInput",
                "advanced": true,
                "display_name": "Store Messages",
                "dynamic": false,
                "info": "Store the message in the history.",
                "list": false,
                "list_add_label": "Add More",
                "name": "should_store_message",
                "placeholder": "",
                "required": false,
                "show": true,
                "title_case": false,
                "tool_mode": false,
                "trace_as_metadata": true,
                "type": "bool",
                "value": true
              },
              "text_color": {
                "_input_type": "MessageTextInput",
                "advanced": true,
                "display_name": "Text Color",
                "dynamic": false,
                "info": "The text color of the name",
                "input_types": [
                  "Message"
                ],
                "list": false,
                "list_add_label": "Add More",
                "load_from_db": false,
                "name": "text_color",
                "placeholder": "",
                "required": false,
                "show": true,
                "title_case": false,
                "tool_mode": false,
                "trace_as_input": true,
                "trace_as_metadata": true,
                "type": "str",
                "value": ""
              }
            },
            "tool_mode": false
          },
          "showNode": false,
          "type": "ChatOutput"
        },
        "dragging": false,
<<<<<<< HEAD
        "id": "ChatOutput-Uhr1b",
=======
        "id": "ChatOutput-XjOH3",
>>>>>>> 777200fa
        "measured": {
          "height": 66,
          "width": 192
        },
        "position": {
          "x": 1915.4342657794896,
          "y": 441.2937993426264
        },
        "selected": false,
        "type": "genericNode"
      },
      {
        "data": {
<<<<<<< HEAD
          "id": "URL-O0PuD",
=======
          "id": "URL-N9CXl",
>>>>>>> 777200fa
          "node": {
            "base_classes": [
              "Data",
              "DataFrame",
              "Message"
            ],
            "beta": false,
            "conditional_paths": [],
            "custom_fields": {},
            "description": "Load and retrieve data from specified URLs. Supports output in plain text, raw HTML, or JSON, with options for cleaning and separating multiple outputs.",
            "display_name": "URL",
            "documentation": "",
            "edited": false,
            "field_order": [
              "urls",
              "format",
              "separator",
              "clean_extra_whitespace"
            ],
            "frozen": false,
            "icon": "layout-template",
            "legacy": false,
            "lf_version": "1.2.0",
            "metadata": {},
            "minimized": false,
            "output_types": [],
            "outputs": [
              {
                "allows_loop": false,
                "cache": true,
                "display_name": "Toolset",
                "hidden": null,
                "method": "to_toolkit",
                "name": "component_as_tool",
                "options": null,
                "required_inputs": null,
                "selected": "Tool",
                "tool_mode": true,
                "types": [
                  "Tool"
                ],
                "value": "__UNDEFINED__"
              }
            ],
            "pinned": false,
            "template": {
              "_type": "Component",
              "clean_extra_whitespace": {
                "_input_type": "BoolInput",
                "advanced": false,
                "display_name": "Clean Extra Whitespace",
                "dynamic": false,
                "info": "Whether to clean excessive blank lines in the text output. Only applies to 'Text' format.",
                "list": false,
                "list_add_label": "Add More",
                "name": "clean_extra_whitespace",
                "placeholder": "",
                "required": false,
                "show": true,
                "title_case": false,
                "tool_mode": false,
                "trace_as_metadata": true,
                "type": "bool",
                "value": true
              },
              "code": {
                "advanced": true,
                "dynamic": true,
                "fileTypes": [],
                "file_path": "",
                "info": "",
                "list": false,
                "load_from_db": false,
                "multiline": true,
                "name": "code",
                "password": false,
                "placeholder": "",
                "required": true,
                "show": true,
                "title_case": false,
                "type": "code",
                "value": "import asyncio\nimport json\nimport re\n\nimport aiohttp\nfrom langchain_community.document_loaders import AsyncHtmlLoader, WebBaseLoader\n\nfrom langflow.custom import Component\nfrom langflow.io import BoolInput, DropdownInput, MessageTextInput, Output, StrInput\nfrom langflow.schema import Data\nfrom langflow.schema.dataframe import DataFrame\nfrom langflow.schema.message import Message\n\n\nclass URLComponent(Component):\n    display_name = \"URL\"\n    description = (\n        \"Load and retrieve data from specified URLs. Supports output in plain text, raw HTML, \"\n        \"or JSON, with options for cleaning and separating multiple outputs.\"\n    )\n    icon = \"layout-template\"\n    name = \"URL\"\n\n    inputs = [\n        MessageTextInput(\n            name=\"urls\",\n            display_name=\"URLs\",\n            is_list=True,\n            tool_mode=True,\n            placeholder=\"Enter a URL...\",\n            list_add_label=\"Add URL\",\n        ),\n        DropdownInput(\n            name=\"format\",\n            display_name=\"Output Format\",\n            info=(\n                \"Output Format. Use 'Text' to extract text from the HTML, 'Raw HTML' for the raw HTML \"\n                \"content, or 'JSON' to extract JSON from the HTML.\"\n            ),\n            options=[\"Text\", \"Raw HTML\", \"JSON\"],\n            value=\"Text\",\n            real_time_refresh=True,\n        ),\n        StrInput(\n            name=\"separator\",\n            display_name=\"Separator\",\n            value=\"\\n\\n\",\n            show=True,\n            info=(\n                \"Specify the separator to use between multiple outputs. Default for Text is '\\\\n\\\\n'. \"\n                \"Default for Raw HTML is '\\\\n<!-- Separator -->\\\\n'.\"\n            ),\n        ),\n        BoolInput(\n            name=\"clean_extra_whitespace\",\n            display_name=\"Clean Extra Whitespace\",\n            value=True,\n            show=True,\n            info=\"Whether to clean excessive blank lines in the text output. Only applies to 'Text' format.\",\n        ),\n    ]\n\n    outputs = [\n        Output(display_name=\"Data\", name=\"data\", method=\"fetch_content\"),\n        Output(display_name=\"Text\", name=\"text\", method=\"fetch_content_text\"),\n        Output(display_name=\"DataFrame\", name=\"dataframe\", method=\"as_dataframe\"),\n    ]\n\n    async def validate_json_content(self, url: str) -> bool:\n        \"\"\"Validates if the URL content is actually JSON.\"\"\"\n        try:\n            async with aiohttp.ClientSession() as session, session.get(url) as response:\n                http_ok = 200\n                if response.status != http_ok:\n                    return False\n\n                content = await response.text()\n                try:\n                    json.loads(content)\n                except json.JSONDecodeError:\n                    return False\n                else:\n                    return True\n        except (aiohttp.ClientError, asyncio.TimeoutError):\n            # Log specific error for debugging if needed\n            return False\n\n    def update_build_config(self, build_config: dict, field_value: str, field_name: str | None = None) -> dict:\n        \"\"\"Dynamically update fields based on selected format.\"\"\"\n        if field_name == \"format\":\n            is_text_mode = field_value == \"Text\"\n            is_json_mode = field_value == \"JSON\"\n            build_config[\"separator\"][\"value\"] = \"\\n\\n\" if is_text_mode else \"\\n<!-- Separator -->\\n\"\n            build_config[\"clean_extra_whitespace\"][\"show\"] = is_text_mode\n            build_config[\"separator\"][\"show\"] = not is_json_mode\n        return build_config\n\n    def ensure_url(self, string: str) -> str:\n        \"\"\"Ensures the given string is a valid URL.\"\"\"\n        if not string.startswith((\"http://\", \"https://\")):\n            string = \"http://\" + string\n\n        url_regex = re.compile(\n            r\"^(https?:\\/\\/)?\"\n            r\"(www\\.)?\"\n            r\"([a-zA-Z0-9.-]+)\"\n            r\"(\\.[a-zA-Z]{2,})?\"\n            r\"(:\\d+)?\"\n            r\"(\\/[^\\s]*)?$\",\n            re.IGNORECASE,\n        )\n\n        error_msg = \"Invalid URL - \" + string\n        if not url_regex.match(string):\n            raise ValueError(error_msg)\n\n        return string\n\n    def fetch_content(self) -> list[Data]:\n        \"\"\"Fetch content based on selected format.\"\"\"\n        urls = list({self.ensure_url(url.strip()) for url in self.urls if url.strip()})\n\n        no_urls_msg = \"No valid URLs provided.\"\n        if not urls:\n            raise ValueError(no_urls_msg)\n\n        # If JSON format is selected, validate JSON content first\n        if self.format == \"JSON\":\n            for url in urls:\n                is_json = asyncio.run(self.validate_json_content(url))\n                if not is_json:\n                    error_msg = \"Invalid JSON content from URL - \" + url\n                    raise ValueError(error_msg)\n\n        if self.format == \"Raw HTML\":\n            loader = AsyncHtmlLoader(web_path=urls, encoding=\"utf-8\")\n        else:\n            loader = WebBaseLoader(web_paths=urls, encoding=\"utf-8\")\n\n        docs = loader.load()\n\n        if self.format == \"JSON\":\n            data = []\n            for doc in docs:\n                try:\n                    json_content = json.loads(doc.page_content)\n                    data_dict = {\"text\": json.dumps(json_content, indent=2), **json_content, **doc.metadata}\n                    data.append(Data(**data_dict))\n                except json.JSONDecodeError as err:\n                    source = doc.metadata.get(\"source\", \"unknown URL\")\n                    error_msg = \"Invalid JSON content from \" + source\n                    raise ValueError(error_msg) from err\n            return data\n\n        return [Data(text=doc.page_content, **doc.metadata) for doc in docs]\n\n    def fetch_content_text(self) -> Message:\n        \"\"\"Fetch content and return as formatted text.\"\"\"\n        data = self.fetch_content()\n\n        if self.format == \"JSON\":\n            text_list = [item.text for item in data]\n            result = \"\\n\".join(text_list)\n        else:\n            text_list = [item.text for item in data]\n            if self.format == \"Text\" and self.clean_extra_whitespace:\n                text_list = [re.sub(r\"\\n{3,}\", \"\\n\\n\", text) for text in text_list]\n            result = self.separator.join(text_list)\n\n        self.status = result\n        return Message(text=result)\n\n    def as_dataframe(self) -> DataFrame:\n        \"\"\"Return fetched content as a DataFrame.\"\"\"\n        return DataFrame(self.fetch_content())\n"
              },
              "format": {
                "_input_type": "DropdownInput",
                "advanced": false,
                "combobox": false,
                "dialog_inputs": {},
                "display_name": "Output Format",
                "dynamic": false,
                "info": "Output Format. Use 'Text' to extract text from the HTML, 'Raw HTML' for the raw HTML content, or 'JSON' to extract JSON from the HTML.",
                "name": "format",
                "options": [
                  "Text",
                  "Raw HTML",
                  "JSON"
                ],
                "options_metadata": [],
                "placeholder": "",
                "real_time_refresh": true,
                "required": false,
                "show": true,
                "title_case": false,
                "tool_mode": false,
                "trace_as_metadata": true,
                "type": "str",
                "value": "Text"
              },
              "separator": {
                "_input_type": "StrInput",
                "advanced": false,
                "display_name": "Separator",
                "dynamic": false,
                "info": "Specify the separator to use between multiple outputs. Default for Text is '\\n\\n'. Default for Raw HTML is '\\n<!-- Separator -->\\n'.",
                "list": false,
                "list_add_label": "Add More",
                "load_from_db": false,
                "name": "separator",
                "placeholder": "",
                "required": false,
                "show": true,
                "title_case": false,
                "tool_mode": false,
                "trace_as_metadata": true,
                "type": "str",
                "value": "\n\n"
              },
              "tools_metadata": {
                "_input_type": "ToolsInput",
                "advanced": false,
                "display_name": "Actions",
                "dynamic": false,
                "info": "Modify tool names and descriptions to help agents understand when to use each tool.",
                "is_list": true,
                "list_add_label": "Add More",
                "name": "tools_metadata",
                "placeholder": "",
                "real_time_refresh": true,
                "required": false,
                "show": true,
                "title_case": false,
                "tool_mode": false,
                "trace_as_metadata": true,
                "type": "tools",
                "value": [
                  {
                    "args": {
                      "urls": {
                        "default": "",
                        "description": "",
                        "items": {
                          "type": "string"
                        },
                        "title": "Urls",
                        "type": "array"
                      }
                    },
                    "description": "URL. fetch_content() - Load and retrieve data from specified URLs. Supports output in plain text, raw HTML, or JSON, with options for cleaning and separating multiple outputs.",
                    "display_description": "URL. fetch_content() - Load and retrieve data from specified URLs. Supports output in plain text, raw HTML, or JSON, with options for cleaning and separating multiple outputs.",
                    "display_name": "fetch_content",
                    "name": "fetch_content",
                    "status": true,
                    "tags": [
                      "fetch_content"
                    ]
                  },
                  {
                    "args": {
                      "urls": {
                        "default": "",
                        "description": "",
                        "items": {
                          "type": "string"
                        },
                        "title": "Urls",
                        "type": "array"
                      }
                    },
                    "description": "URL. fetch_content_text() - Load and retrieve data from specified URLs. Supports output in plain text, raw HTML, or JSON, with options for cleaning and separating multiple outputs.",
                    "display_description": "URL. fetch_content_text() - Load and retrieve data from specified URLs. Supports output in plain text, raw HTML, or JSON, with options for cleaning and separating multiple outputs.",
                    "display_name": "fetch_content_text",
                    "name": "fetch_content_text",
                    "status": true,
                    "tags": [
                      "fetch_content_text"
                    ]
                  },
                  {
                    "args": {
                      "urls": {
                        "default": "",
                        "description": "",
                        "items": {
                          "type": "string"
                        },
                        "title": "Urls",
                        "type": "array"
                      }
                    },
                    "description": "URL. as_dataframe() - Load and retrieve data from specified URLs. Supports output in plain text, raw HTML, or JSON, with options for cleaning and separating multiple outputs.",
                    "display_description": "URL. as_dataframe() - Load and retrieve data from specified URLs. Supports output in plain text, raw HTML, or JSON, with options for cleaning and separating multiple outputs.",
                    "display_name": "as_dataframe",
                    "name": "as_dataframe",
                    "status": true,
                    "tags": [
                      "as_dataframe"
                    ]
                  }
                ]
              },
              "urls": {
                "_input_type": "MessageTextInput",
                "advanced": false,
                "display_name": "URLs",
                "dynamic": false,
                "info": "",
                "input_types": [
                  "Message"
                ],
                "list": true,
                "list_add_label": "Add URL",
                "load_from_db": false,
                "name": "urls",
                "placeholder": "Enter a URL...",
                "required": false,
                "show": true,
                "title_case": false,
                "tool_mode": true,
                "trace_as_input": true,
                "trace_as_metadata": true,
                "type": "str",
                "value": ""
              }
            },
            "tool_mode": true
          },
          "showNode": true,
          "type": "URL"
        },
        "dragging": false,
<<<<<<< HEAD
        "id": "URL-O0PuD",
=======
        "id": "URL-N9CXl",
>>>>>>> 777200fa
        "measured": {
          "height": 523,
          "width": 320
        },
        "position": {
          "x": -572.0477930604186,
          "y": -1020.4800468962654
        },
        "selected": false,
        "type": "genericNode"
      },
      {
        "data": {
<<<<<<< HEAD
          "id": "note-VO66a",
=======
          "id": "note-tZG9P",
>>>>>>> 777200fa
          "node": {
            "description": "# Financial Assistant Agents \n\nThe Financial Assistant Agent retrieves content and writes reports about financial queries.\n\n## Prerequisites\n\n* [Tavily AI Search key](https://docs.tavily.com/welcome)\n* [SambaNova API key](https://cloud.sambanova.ai/) \n\n## Quickstart\n\n1. In both **Agent** components and **SambaNova** component, add your SambaNova API key. \nIn the **Model Provider** field, select **Sambanova**, and select a model.\n3. In the **Tavily Search** component, add your **Tavily API key**.\n4. Click the **Playground** and ask `Why did Nvidia stock drop in January?`",
            "display_name": "",
            "documentation": "",
            "template": {
              "backgroundColor": "amber"
            }
          },
          "type": "note"
        },
        "dragging": false,
        "height": 630,
<<<<<<< HEAD
        "id": "note-VO66a",
=======
        "id": "note-tZG9P",
>>>>>>> 777200fa
        "measured": {
          "height": 630,
          "width": 479
        },
        "position": {
          "x": -1119.9423274254439,
          "y": -433.35853649245854
        },
        "resizing": false,
        "selected": false,
        "type": "noteNode",
        "width": 478
      },
      {
        "data": {
<<<<<<< HEAD
          "id": "SambaNovaModel-IK4K0",
=======
          "id": "SambaNovaModel-NEyqD",
>>>>>>> 777200fa
          "node": {
            "base_classes": [
              "LanguageModel",
              "Message"
            ],
            "beta": false,
            "conditional_paths": [],
            "custom_fields": {},
            "description": "Generate text using Sambanova LLMs.",
            "display_name": "SambaNova",
            "documentation": "https://cloud.sambanova.ai/",
            "edited": false,
            "field_order": [
              "input_value",
              "system_message",
              "stream",
              "base_url",
              "model_name",
              "api_key",
              "max_tokens",
              "top_p",
              "temperature"
            ],
            "frozen": false,
            "icon": "SambaNova",
            "legacy": false,
            "lf_version": "1.2.0",
            "metadata": {},
            "minimized": false,
            "output_types": [],
            "outputs": [
              {
                "allows_loop": false,
                "cache": true,
                "display_name": "Message",
                "method": "text_response",
                "name": "text_output",
                "required_inputs": [],
                "selected": "Message",
                "tool_mode": true,
                "types": [
                  "Message"
                ],
                "value": "__UNDEFINED__"
              },
              {
                "allows_loop": false,
                "cache": true,
                "display_name": "Language Model",
                "method": "build_model",
                "name": "model_output",
                "required_inputs": [
                  "api_key"
                ],
                "selected": "LanguageModel",
                "tool_mode": true,
                "types": [
                  "LanguageModel"
                ],
                "value": "__UNDEFINED__"
              }
            ],
            "pinned": false,
            "template": {
              "_type": "Component",
              "api_key": {
                "_input_type": "SecretStrInput",
                "advanced": false,
                "display_name": "Sambanova API Key",
                "dynamic": false,
                "info": "The Sambanova API Key to use for the Sambanova model.",
<<<<<<< HEAD
                "input_types": [
                  "Message"
                ],
                "load_from_db": false,
=======
                "input_types": [],
                "load_from_db": true,
>>>>>>> 777200fa
                "name": "api_key",
                "password": true,
                "placeholder": "",
                "required": true,
                "show": true,
                "title_case": false,
                "type": "str",
                "value": ""
              },
              "base_url": {
                "_input_type": "StrInput",
                "advanced": true,
                "display_name": "SambaNova Cloud Base Url",
                "dynamic": false,
                "info": "The base URL of the Sambanova Cloud API. Defaults to https://api.sambanova.ai/v1/chat/completions. You can change this to use other urls like Sambastudio",
                "list": false,
                "list_add_label": "Add More",
                "load_from_db": false,
                "name": "base_url",
                "placeholder": "",
                "required": false,
                "show": true,
                "title_case": false,
                "tool_mode": false,
                "trace_as_metadata": true,
                "type": "str",
                "value": ""
              },
              "code": {
                "advanced": true,
                "dynamic": true,
                "fileTypes": [],
                "file_path": "",
                "info": "",
                "list": false,
                "load_from_db": false,
                "multiline": true,
                "name": "code",
                "password": false,
                "placeholder": "",
                "required": true,
                "show": true,
                "title_case": false,
                "type": "code",
                "value": "from langchain_sambanova import ChatSambaNovaCloud\nfrom pydantic.v1 import SecretStr\n\nfrom langflow.base.models.model import LCModelComponent\nfrom langflow.base.models.sambanova_constants import SAMBANOVA_MODEL_NAMES\nfrom langflow.field_typing import LanguageModel\nfrom langflow.field_typing.range_spec import RangeSpec\nfrom langflow.io import DropdownInput, IntInput, SecretStrInput, SliderInput, StrInput\n\n\nclass SambaNovaComponent(LCModelComponent):\n    display_name = \"SambaNova\"\n    description = \"Generate text using Sambanova LLMs.\"\n    documentation = \"https://cloud.sambanova.ai/\"\n    icon = \"SambaNova\"\n    name = \"SambaNovaModel\"\n\n    inputs = [\n        *LCModelComponent._base_inputs,\n        StrInput(\n            name=\"base_url\",\n            display_name=\"SambaNova Cloud Base Url\",\n            advanced=True,\n            info=\"The base URL of the Sambanova Cloud API. \"\n            \"Defaults to https://api.sambanova.ai/v1/chat/completions. \"\n            \"You can change this to use other urls like Sambastudio\",\n        ),\n        DropdownInput(\n            name=\"model_name\",\n            display_name=\"Model Name\",\n            advanced=False,\n            options=SAMBANOVA_MODEL_NAMES,\n            value=SAMBANOVA_MODEL_NAMES[0],\n        ),\n        SecretStrInput(\n            name=\"api_key\",\n            display_name=\"Sambanova API Key\",\n            info=\"The Sambanova API Key to use for the Sambanova model.\",\n            advanced=False,\n            value=\"SAMBANOVA_API_KEY\",\n            required=True,\n        ),\n        IntInput(\n            name=\"max_tokens\",\n            display_name=\"Max Tokens\",\n            advanced=True,\n            value=2048,\n            info=\"The maximum number of tokens to generate.\",\n        ),\n        SliderInput(\n            name=\"top_p\",\n            display_name=\"top_p\",\n            advanced=True,\n            value=1.0,\n            range_spec=RangeSpec(min=0, max=1, step=0.01),\n            info=\"Model top_p\",\n        ),\n        SliderInput(\n            name=\"temperature\",\n            display_name=\"Temperature\",\n            value=0.1,\n            range_spec=RangeSpec(min=0, max=2, step=0.01),\n            advanced=True,\n        ),\n    ]\n\n    def build_model(self) -> LanguageModel:  # type: ignore[type-var]\n        sambanova_url = self.base_url\n        sambanova_api_key = self.api_key\n        model_name = self.model_name\n        max_tokens = self.max_tokens\n        top_p = self.top_p\n        temperature = self.temperature\n\n        api_key = SecretStr(sambanova_api_key).get_secret_value() if sambanova_api_key else None\n\n        return ChatSambaNovaCloud(\n            model=model_name,\n            max_tokens=max_tokens or 1024,\n            temperature=temperature or 0.07,\n            top_p=top_p,\n            sambanova_url=sambanova_url,\n            sambanova_api_key=api_key,\n        )\n"
              },
              "input_value": {
                "_input_type": "MessageInput",
                "advanced": false,
                "display_name": "Input",
                "dynamic": false,
                "info": "",
                "input_types": [
                  "Message"
                ],
                "list": false,
                "list_add_label": "Add More",
                "load_from_db": false,
                "name": "input_value",
                "placeholder": "",
                "required": false,
                "show": true,
                "title_case": false,
                "tool_mode": false,
                "trace_as_input": true,
                "trace_as_metadata": true,
                "type": "str",
                "value": ""
              },
              "max_tokens": {
                "_input_type": "IntInput",
                "advanced": true,
                "display_name": "Max Tokens",
                "dynamic": false,
                "info": "The maximum number of tokens to generate.",
                "list": false,
                "list_add_label": "Add More",
                "name": "max_tokens",
                "placeholder": "",
                "required": false,
                "show": true,
                "title_case": false,
                "tool_mode": false,
                "trace_as_metadata": true,
                "type": "int",
                "value": 2048
              },
              "model_name": {
                "_input_type": "DropdownInput",
                "advanced": false,
                "combobox": false,
                "dialog_inputs": {},
                "display_name": "Model Name",
                "dynamic": false,
                "info": "",
                "name": "model_name",
                "options": [
                  "Meta-Llama-3.3-70B-Instruct",
                  "Meta-Llama-3.1-8B-Instruct",
                  "Meta-Llama-3.1-70B-Instruct",
                  "Meta-Llama-3.1-405B-Instruct",
                  "DeepSeek-R1-Distill-Llama-70B",
                  "DeepSeek-R1",
                  "Meta-Llama-3.2-1B-Instruct",
                  "Meta-Llama-3.2-3B-Instruct",
                  "Llama-3.2-11B-Vision-Instruct",
                  "Llama-3.2-90B-Vision-Instruct",
                  "Qwen2.5-Coder-32B-Instruct",
                  "Qwen2.5-72B-Instruct",
                  "QwQ-32B-Preview",
                  "Qwen2-Audio-7B-Instruct"
                ],
                "options_metadata": [],
                "placeholder": "",
                "required": false,
                "show": true,
                "title_case": false,
                "tool_mode": false,
                "trace_as_metadata": true,
                "type": "str",
                "value": "Meta-Llama-3.1-405B-Instruct"
              },
              "stream": {
                "_input_type": "BoolInput",
                "advanced": true,
                "display_name": "Stream",
                "dynamic": false,
                "info": "Stream the response from the model. Streaming works only in Chat.",
                "list": false,
                "list_add_label": "Add More",
                "name": "stream",
                "placeholder": "",
                "required": false,
                "show": true,
                "title_case": false,
                "tool_mode": false,
                "trace_as_metadata": true,
                "type": "bool",
                "value": false
              },
              "system_message": {
                "_input_type": "MultilineInput",
                "advanced": false,
                "display_name": "System Message",
                "dynamic": false,
                "info": "System message to pass to the model.",
                "input_types": [
                  "Message"
                ],
                "list": false,
                "list_add_label": "Add More",
                "load_from_db": false,
                "multiline": true,
                "name": "system_message",
                "placeholder": "",
                "required": false,
                "show": true,
                "title_case": false,
                "tool_mode": false,
                "trace_as_input": true,
                "trace_as_metadata": true,
                "type": "str",
                "value": "You are a helpful assistant who writes financial reports based on user query.\nYou will get a financial and research summary.\nPlease write a financial report or answer using the provided context and input text only.\n{input}\nYour answer should be in the same language as the initial query."
              },
              "temperature": {
                "_input_type": "SliderInput",
                "advanced": true,
                "display_name": "Temperature",
                "dynamic": false,
                "info": "",
                "max_label": "",
                "max_label_icon": "",
                "min_label": "",
                "min_label_icon": "",
                "name": "temperature",
                "placeholder": "",
                "range_spec": {
                  "max": 2,
                  "min": 0,
                  "step": 0.01,
                  "step_type": "float"
                },
                "required": false,
                "show": true,
                "slider_buttons": false,
                "slider_buttons_options": [],
                "slider_input": false,
                "title_case": false,
                "tool_mode": false,
                "type": "slider",
                "value": 0.1
              },
              "top_p": {
                "_input_type": "SliderInput",
                "advanced": true,
                "display_name": "top_p",
                "dynamic": false,
                "info": "Model top_p",
                "max_label": "",
                "max_label_icon": "",
                "min_label": "",
                "min_label_icon": "",
                "name": "top_p",
                "placeholder": "",
                "range_spec": {
                  "max": 1,
                  "min": 0,
                  "step": 0.01,
                  "step_type": "float"
                },
                "required": false,
                "show": true,
                "slider_buttons": false,
                "slider_buttons_options": [],
                "slider_input": false,
                "title_case": false,
                "tool_mode": false,
                "type": "slider",
                "value": 1
              }
            },
            "tool_mode": false
          },
          "showNode": true,
          "type": "SambaNovaModel"
        },
        "dragging": false,
<<<<<<< HEAD
        "id": "SambaNovaModel-IK4K0",
=======
        "id": "SambaNovaModel-NEyqD",
>>>>>>> 777200fa
        "measured": {
          "height": 525,
          "width": 320
        },
        "position": {
          "x": 1198.0223558351377,
          "y": 154.90656214876276
        },
        "selected": false,
        "type": "genericNode"
      },
      {
        "data": {
<<<<<<< HEAD
          "id": "Agent-Xyh1d",
=======
          "id": "Agent-cGZsD",
>>>>>>> 777200fa
          "node": {
            "base_classes": [
              "Message"
            ],
            "beta": false,
            "category": "agents",
            "conditional_paths": [],
            "custom_fields": {},
            "description": "Define the agent's instructions, then enter a task to complete using tools.",
            "display_name": "Agent",
            "documentation": "",
            "edited": false,
            "field_order": [
              "agent_llm",
              "max_tokens",
              "model_kwargs",
              "json_mode",
              "model_name",
              "openai_api_base",
              "api_key",
              "temperature",
              "seed",
              "max_retries",
              "timeout",
              "system_prompt",
              "tools",
              "input_value",
              "handle_parsing_errors",
              "verbose",
              "max_iterations",
              "agent_description",
              "memory",
              "sender",
              "sender_name",
              "n_messages",
              "session_id",
              "order",
              "template",
              "add_current_date_tool"
            ],
            "frozen": false,
            "icon": "bot",
            "key": "Agent",
            "legacy": false,
            "lf_version": "1.2.0",
            "metadata": {},
            "minimized": false,
            "output_types": [],
            "outputs": [
              {
                "allows_loop": false,
                "cache": true,
                "display_name": "Response",
                "method": "message_response",
                "name": "response",
                "selected": "Message",
                "tool_mode": true,
                "types": [
                  "Message"
                ],
                "value": "__UNDEFINED__"
              }
            ],
            "pinned": false,
            "score": 1.1732828199964098e-19,
            "template": {
              "_type": "Component",
              "add_current_date_tool": {
                "_input_type": "BoolInput",
                "advanced": true,
                "display_name": "Current Date",
                "dynamic": false,
                "info": "If true, will add a tool to the agent that returns the current date.",
                "input_types": [],
                "list": false,
                "list_add_label": "Add More",
                "name": "add_current_date_tool",
                "placeholder": "",
                "required": false,
                "show": true,
                "title_case": false,
                "tool_mode": false,
                "trace_as_metadata": true,
                "type": "bool",
                "value": true
              },
              "agent_description": {
                "_input_type": "MultilineInput",
                "advanced": true,
                "copy_field": false,
                "display_name": "Agent Description [Deprecated]",
                "dynamic": false,
                "info": "The description of the agent. This is only used when in Tool Mode. Defaults to 'A helpful assistant with access to the following tools:' and tools are added dynamically. This feature is deprecated and will be removed in future versions.",
                "input_types": [
                  "Message"
                ],
                "list": false,
                "list_add_label": "Add More",
                "load_from_db": false,
                "multiline": true,
                "name": "agent_description",
                "placeholder": "",
                "required": false,
                "show": true,
                "title_case": false,
                "tool_mode": false,
                "trace_as_input": true,
                "trace_as_metadata": true,
                "type": "str",
                "value": "A helpful assistant with access to the following tools:"
              },
              "agent_llm": {
                "_input_type": "DropdownInput",
                "advanced": false,
                "combobox": false,
                "dialog_inputs": {},
                "display_name": "Model Provider",
                "dynamic": false,
                "info": "The provider of the language model that the agent will use to generate responses.",
                "input_types": [],
                "name": "agent_llm",
                "options": [
                  "Amazon Bedrock",
                  "Anthropic",
                  "Azure OpenAI",
                  "Google Generative AI",
                  "Groq",
                  "NVIDIA",
                  "OpenAI",
                  "SambaNova",
                  "Custom"
                ],
                "options_metadata": [
                  {
                    "icon": "Amazon"
                  },
                  {
                    "icon": "Anthropic"
                  },
                  {
                    "icon": "Azure"
                  },
                  {
                    "icon": "GoogleGenerativeAI"
                  },
                  {
                    "icon": "Groq"
                  },
                  {
                    "icon": "NVIDIA"
                  },
                  {
                    "icon": "OpenAI"
                  },
                  {
                    "icon": "SambaNova"
                  },
                  {
                    "icon": "brain"
                  }
                ],
                "placeholder": "",
                "real_time_refresh": true,
                "required": false,
                "show": true,
                "title_case": false,
                "tool_mode": false,
                "trace_as_metadata": true,
                "type": "str",
                "value": "SambaNova"
              },
              "api_key": {
                "_input_type": "SecretStrInput",
                "advanced": false,
                "display_name": "OpenAI API Key",
                "dynamic": false,
<<<<<<< HEAD
                "info": "The Sambanova API Key to use for the Sambanova model.",
                "input_types": [
                  "Message"
                ],
                "load_from_db": false,
=======
                "info": "The OpenAI API Key to use for the OpenAI model.",
                "input_types": [],
                "load_from_db": true,
>>>>>>> 777200fa
                "name": "api_key",
                "password": true,
                "placeholder": "",
                "required": true,
                "show": true,
                "title_case": false,
                "type": "str",
                "value": ""
              },
              "code": {
                "advanced": true,
                "dynamic": true,
                "fileTypes": [],
                "file_path": "",
                "info": "",
                "list": false,
                "load_from_db": false,
                "multiline": true,
                "name": "code",
                "password": false,
                "placeholder": "",
                "required": true,
                "show": true,
                "title_case": false,
                "type": "code",
                "value": "from langchain_core.tools import StructuredTool\n\nfrom langflow.base.agents.agent import LCToolsAgentComponent\nfrom langflow.base.agents.events import ExceptionWithMessageError\nfrom langflow.base.models.model_input_constants import (\n    ALL_PROVIDER_FIELDS,\n    MODEL_DYNAMIC_UPDATE_FIELDS,\n    MODEL_PROVIDERS_DICT,\n    MODELS_METADATA,\n)\nfrom langflow.base.models.model_utils import get_model_name\nfrom langflow.components.helpers import CurrentDateComponent\nfrom langflow.components.helpers.memory import MemoryComponent\nfrom langflow.components.langchain_utilities.tool_calling import ToolCallingAgentComponent\nfrom langflow.custom.utils import update_component_build_config\nfrom langflow.io import BoolInput, DropdownInput, MultilineInput, Output\nfrom langflow.logging import logger\nfrom langflow.schema.dotdict import dotdict\nfrom langflow.schema.message import Message\n\n\ndef set_advanced_true(component_input):\n    component_input.advanced = True\n    return component_input\n\n\nclass AgentComponent(ToolCallingAgentComponent):\n    display_name: str = \"Agent\"\n    description: str = \"Define the agent's instructions, then enter a task to complete using tools.\"\n    icon = \"bot\"\n    beta = False\n    name = \"Agent\"\n\n    memory_inputs = [set_advanced_true(component_input) for component_input in MemoryComponent().inputs]\n\n    inputs = [\n        DropdownInput(\n            name=\"agent_llm\",\n            display_name=\"Model Provider\",\n            info=\"The provider of the language model that the agent will use to generate responses.\",\n            options=[*sorted(MODEL_PROVIDERS_DICT.keys()), \"Custom\"],\n            value=\"OpenAI\",\n            real_time_refresh=True,\n            input_types=[],\n            options_metadata=[MODELS_METADATA[key] for key in sorted(MODELS_METADATA.keys())] + [{\"icon\": \"brain\"}],\n        ),\n        *MODEL_PROVIDERS_DICT[\"OpenAI\"][\"inputs\"],\n        MultilineInput(\n            name=\"system_prompt\",\n            display_name=\"Agent Instructions\",\n            info=\"System Prompt: Initial instructions and context provided to guide the agent's behavior.\",\n            value=\"You are a helpful assistant that can use tools to answer questions and perform tasks.\",\n            advanced=False,\n        ),\n        *LCToolsAgentComponent._base_inputs,\n        *memory_inputs,\n        BoolInput(\n            name=\"add_current_date_tool\",\n            display_name=\"Current Date\",\n            advanced=True,\n            info=\"If true, will add a tool to the agent that returns the current date.\",\n            value=True,\n        ),\n    ]\n    outputs = [Output(name=\"response\", display_name=\"Response\", method=\"message_response\")]\n\n    async def message_response(self) -> Message:\n        try:\n            # Get LLM model and validate\n            llm_model, display_name = self.get_llm()\n            if llm_model is None:\n                msg = \"No language model selected. Please choose a model to proceed.\"\n                raise ValueError(msg)\n            self.model_name = get_model_name(llm_model, display_name=display_name)\n\n            # Get memory data\n            self.chat_history = await self.get_memory_data()\n\n            # Add current date tool if enabled\n            if self.add_current_date_tool:\n                if not isinstance(self.tools, list):  # type: ignore[has-type]\n                    self.tools = []\n                current_date_tool = (await CurrentDateComponent(**self.get_base_args()).to_toolkit()).pop(0)\n                if not isinstance(current_date_tool, StructuredTool):\n                    msg = \"CurrentDateComponent must be converted to a StructuredTool\"\n                    raise TypeError(msg)\n                self.tools.append(current_date_tool)\n\n            # Validate tools\n            if not self.tools:\n                msg = \"Tools are required to run the agent. Please add at least one tool.\"\n                raise ValueError(msg)\n\n            # Set up and run agent\n            self.set(\n                llm=llm_model,\n                tools=self.tools,\n                chat_history=self.chat_history,\n                input_value=self.input_value,\n                system_prompt=self.system_prompt,\n            )\n            agent = self.create_agent_runnable()\n            return await self.run_agent(agent)\n\n        except (ValueError, TypeError, KeyError) as e:\n            logger.error(f\"{type(e).__name__}: {e!s}\")\n            raise\n        except ExceptionWithMessageError as e:\n            logger.error(f\"ExceptionWithMessageError occurred: {e}\")\n            raise\n        except Exception as e:\n            logger.error(f\"Unexpected error: {e!s}\")\n            raise\n\n    async def get_memory_data(self):\n        memory_kwargs = {\n            component_input.name: getattr(self, f\"{component_input.name}\") for component_input in self.memory_inputs\n        }\n        # filter out empty values\n        memory_kwargs = {k: v for k, v in memory_kwargs.items() if v is not None}\n\n        return await MemoryComponent(**self.get_base_args()).set(**memory_kwargs).retrieve_messages()\n\n    def get_llm(self):\n        if not isinstance(self.agent_llm, str):\n            return self.agent_llm, None\n\n        try:\n            provider_info = MODEL_PROVIDERS_DICT.get(self.agent_llm)\n            if not provider_info:\n                msg = f\"Invalid model provider: {self.agent_llm}\"\n                raise ValueError(msg)\n\n            component_class = provider_info.get(\"component_class\")\n            display_name = component_class.display_name\n            inputs = provider_info.get(\"inputs\")\n            prefix = provider_info.get(\"prefix\", \"\")\n\n            return self._build_llm_model(component_class, inputs, prefix), display_name\n\n        except Exception as e:\n            logger.error(f\"Error building {self.agent_llm} language model: {e!s}\")\n            msg = f\"Failed to initialize language model: {e!s}\"\n            raise ValueError(msg) from e\n\n    def _build_llm_model(self, component, inputs, prefix=\"\"):\n        model_kwargs = {input_.name: getattr(self, f\"{prefix}{input_.name}\") for input_ in inputs}\n        return component.set(**model_kwargs).build_model()\n\n    def set_component_params(self, component):\n        provider_info = MODEL_PROVIDERS_DICT.get(self.agent_llm)\n        if provider_info:\n            inputs = provider_info.get(\"inputs\")\n            prefix = provider_info.get(\"prefix\")\n            model_kwargs = {input_.name: getattr(self, f\"{prefix}{input_.name}\") for input_ in inputs}\n\n            return component.set(**model_kwargs)\n        return component\n\n    def delete_fields(self, build_config: dotdict, fields: dict | list[str]) -> None:\n        \"\"\"Delete specified fields from build_config.\"\"\"\n        for field in fields:\n            build_config.pop(field, None)\n\n    def update_input_types(self, build_config: dotdict) -> dotdict:\n        \"\"\"Update input types for all fields in build_config.\"\"\"\n        for key, value in build_config.items():\n            if isinstance(value, dict):\n                if value.get(\"input_types\") is None:\n                    build_config[key][\"input_types\"] = []\n            elif hasattr(value, \"input_types\") and value.input_types is None:\n                value.input_types = []\n        return build_config\n\n    async def update_build_config(\n        self, build_config: dotdict, field_value: str, field_name: str | None = None\n    ) -> dotdict:\n        # Iterate over all providers in the MODEL_PROVIDERS_DICT\n        # Existing logic for updating build_config\n        if field_name in (\"agent_llm\",):\n            build_config[\"agent_llm\"][\"value\"] = field_value\n            provider_info = MODEL_PROVIDERS_DICT.get(field_value)\n            if provider_info:\n                component_class = provider_info.get(\"component_class\")\n                if component_class and hasattr(component_class, \"update_build_config\"):\n                    # Call the component class's update_build_config method\n                    build_config = await update_component_build_config(\n                        component_class, build_config, field_value, \"model_name\"\n                    )\n\n            provider_configs: dict[str, tuple[dict, list[dict]]] = {\n                provider: (\n                    MODEL_PROVIDERS_DICT[provider][\"fields\"],\n                    [\n                        MODEL_PROVIDERS_DICT[other_provider][\"fields\"]\n                        for other_provider in MODEL_PROVIDERS_DICT\n                        if other_provider != provider\n                    ],\n                )\n                for provider in MODEL_PROVIDERS_DICT\n            }\n            if field_value in provider_configs:\n                fields_to_add, fields_to_delete = provider_configs[field_value]\n\n                # Delete fields from other providers\n                for fields in fields_to_delete:\n                    self.delete_fields(build_config, fields)\n\n                # Add provider-specific fields\n                if field_value == \"OpenAI\" and not any(field in build_config for field in fields_to_add):\n                    build_config.update(fields_to_add)\n                else:\n                    build_config.update(fields_to_add)\n                # Reset input types for agent_llm\n                build_config[\"agent_llm\"][\"input_types\"] = []\n            elif field_value == \"Custom\":\n                # Delete all provider fields\n                self.delete_fields(build_config, ALL_PROVIDER_FIELDS)\n                # Update with custom component\n                custom_component = DropdownInput(\n                    name=\"agent_llm\",\n                    display_name=\"Language Model\",\n                    options=[*sorted(MODEL_PROVIDERS_DICT.keys()), \"Custom\"],\n                    value=\"Custom\",\n                    real_time_refresh=True,\n                    input_types=[\"LanguageModel\"],\n                    options_metadata=[MODELS_METADATA[key] for key in sorted(MODELS_METADATA.keys())]\n                    + [{\"icon\": \"brain\"}],\n                )\n                build_config.update({\"agent_llm\": custom_component.to_dict()})\n            # Update input types for all fields\n            build_config = self.update_input_types(build_config)\n\n            # Validate required keys\n            default_keys = [\n                \"code\",\n                \"_type\",\n                \"agent_llm\",\n                \"tools\",\n                \"input_value\",\n                \"add_current_date_tool\",\n                \"system_prompt\",\n                \"agent_description\",\n                \"max_iterations\",\n                \"handle_parsing_errors\",\n                \"verbose\",\n            ]\n            missing_keys = [key for key in default_keys if key not in build_config]\n            if missing_keys:\n                msg = f\"Missing required keys in build_config: {missing_keys}\"\n                raise ValueError(msg)\n        if (\n            isinstance(self.agent_llm, str)\n            and self.agent_llm in MODEL_PROVIDERS_DICT\n            and field_name in MODEL_DYNAMIC_UPDATE_FIELDS\n        ):\n            provider_info = MODEL_PROVIDERS_DICT.get(self.agent_llm)\n            if provider_info:\n                component_class = provider_info.get(\"component_class\")\n                component_class = self.set_component_params(component_class)\n                prefix = provider_info.get(\"prefix\")\n                if component_class and hasattr(component_class, \"update_build_config\"):\n                    # Call each component class's update_build_config method\n                    # remove the prefix from the field_name\n                    if isinstance(field_name, str) and isinstance(prefix, str):\n                        field_name = field_name.replace(prefix, \"\")\n                    build_config = await update_component_build_config(\n                        component_class, build_config, field_value, \"model_name\"\n                    )\n        return dotdict({k: v.to_dict() if hasattr(v, \"to_dict\") else v for k, v in build_config.items()})\n"
              },
              "handle_parsing_errors": {
                "_input_type": "BoolInput",
                "advanced": true,
                "display_name": "Handle Parse Errors",
                "dynamic": false,
                "info": "Should the Agent fix errors when reading user input for better processing?",
                "input_types": [],
                "list": false,
                "list_add_label": "Add More",
                "name": "handle_parsing_errors",
                "placeholder": "",
                "required": false,
                "show": true,
                "title_case": false,
                "tool_mode": false,
                "trace_as_metadata": true,
                "type": "bool",
                "value": true
              },
              "input_value": {
                "_input_type": "MessageTextInput",
                "advanced": false,
                "display_name": "Input",
                "dynamic": false,
                "info": "The input provided by the user for the agent to process.",
                "input_types": [
                  "Message"
                ],
                "list": false,
                "list_add_label": "Add More",
                "load_from_db": false,
                "name": "input_value",
                "placeholder": "",
                "required": false,
                "show": true,
                "title_case": false,
                "tool_mode": true,
                "trace_as_input": true,
                "trace_as_metadata": true,
                "type": "str",
                "value": ""
              },
              "json_mode": {
                "_input_type": "BoolInput",
                "advanced": true,
                "display_name": "JSON Mode",
                "dynamic": false,
                "info": "If True, it will output JSON regardless of passing a schema.",
                "list": false,
                "list_add_label": "Add More",
                "name": "json_mode",
                "placeholder": "",
                "required": false,
                "show": true,
                "title_case": false,
                "tool_mode": false,
                "trace_as_metadata": true,
                "type": "bool",
                "value": false
              },
              "max_iterations": {
                "_input_type": "IntInput",
                "advanced": true,
                "display_name": "Max Iterations",
                "dynamic": false,
                "info": "The maximum number of attempts the agent can make to complete its task before it stops.",
                "input_types": [],
                "list": false,
                "list_add_label": "Add More",
                "name": "max_iterations",
                "placeholder": "",
                "required": false,
                "show": true,
                "title_case": false,
                "tool_mode": false,
                "trace_as_metadata": true,
                "type": "int",
                "value": 15
              },
              "max_retries": {
                "_input_type": "IntInput",
                "advanced": true,
                "display_name": "Max Retries",
                "dynamic": false,
                "info": "The maximum number of retries to make when generating.",
                "list": false,
                "list_add_label": "Add More",
                "name": "max_retries",
                "placeholder": "",
                "required": false,
                "show": true,
                "title_case": false,
                "tool_mode": false,
                "trace_as_metadata": true,
                "type": "int",
                "value": 5
              },
              "max_tokens": {
                "_input_type": "IntInput",
                "advanced": true,
                "display_name": "Max Tokens",
                "dynamic": false,
                "info": "The maximum number of tokens to generate. Set to 0 for unlimited tokens.",
                "input_types": [],
                "list": false,
                "list_add_label": "Add More",
                "name": "max_tokens",
                "placeholder": "",
                "required": false,
                "show": true,
                "title_case": false,
                "tool_mode": false,
                "trace_as_metadata": true,
                "type": "int",
                "value": 2048
              },
              "memory": {
                "_input_type": "HandleInput",
                "advanced": true,
                "display_name": "External Memory",
                "dynamic": false,
                "info": "Retrieve messages from an external memory. If empty, it will use the Langflow tables.",
                "input_types": [
                  "Memory"
                ],
                "list": false,
                "list_add_label": "Add More",
                "name": "memory",
                "placeholder": "",
                "required": false,
                "show": true,
                "title_case": false,
                "trace_as_metadata": true,
                "type": "other",
                "value": ""
              },
              "model_kwargs": {
                "_input_type": "DictInput",
                "advanced": true,
                "display_name": "Model Kwargs",
                "dynamic": false,
                "info": "Additional keyword arguments to pass to the model.",
                "list": false,
                "list_add_label": "Add More",
                "name": "model_kwargs",
                "placeholder": "",
                "required": false,
                "show": true,
                "title_case": false,
                "tool_mode": false,
                "trace_as_input": true,
                "type": "dict",
                "value": {}
              },
              "model_name": {
                "_input_type": "DropdownInput",
                "advanced": false,
                "combobox": true,
                "dialog_inputs": {},
                "display_name": "Model Name",
                "dynamic": false,
                "info": "To see the model names, first choose a provider. Then, enter your API key and click the refresh button next to the model name.",
                "input_types": [],
                "name": "model_name",
                "options": [
                  "gpt-4o-mini",
                  "gpt-4o",
                  "gpt-4.1",
                  "gpt-4.1-mini",
                  "gpt-4.1-nano",
                  "gpt-4.5-preview",
                  "gpt-4-turbo",
                  "gpt-4-turbo-preview",
                  "gpt-4",
                  "gpt-3.5-turbo",
                  "o1"
                ],
                "options_metadata": [],
                "placeholder": "",
                "real_time_refresh": false,
                "required": false,
                "show": true,
                "title_case": false,
                "toggle": false,
                "tool_mode": false,
                "trace_as_metadata": true,
                "type": "str",
                "value": "Meta-Llama-3.3-70B-Instruct"
              },
              "n_messages": {
                "_input_type": "IntInput",
                "advanced": true,
                "display_name": "Number of Messages",
                "dynamic": false,
                "info": "Number of messages to retrieve.",
                "input_types": [],
                "list": false,
                "list_add_label": "Add More",
                "name": "n_messages",
                "placeholder": "",
                "required": false,
                "show": true,
                "title_case": false,
                "tool_mode": false,
                "trace_as_metadata": true,
                "type": "int",
                "value": 100
              },
              "openai_api_base": {
                "_input_type": "StrInput",
                "advanced": true,
                "display_name": "OpenAI API Base",
                "dynamic": false,
                "info": "The base URL of the OpenAI API. Defaults to https://api.openai.com/v1. You can change this to use other APIs like JinaChat, LocalAI and Prem.",
                "list": false,
                "list_add_label": "Add More",
                "load_from_db": false,
                "name": "openai_api_base",
                "placeholder": "",
                "required": false,
                "show": true,
                "title_case": false,
                "tool_mode": false,
                "trace_as_metadata": true,
                "type": "str",
                "value": ""
              },
              "order": {
                "_input_type": "DropdownInput",
                "advanced": true,
                "combobox": false,
                "dialog_inputs": {},
                "display_name": "Order",
                "dynamic": false,
                "info": "Order of the messages.",
                "input_types": [],
                "name": "order",
                "options": [
                  "Ascending",
                  "Descending"
                ],
                "options_metadata": [],
                "placeholder": "",
                "required": false,
                "show": true,
                "title_case": false,
                "tool_mode": true,
                "trace_as_metadata": true,
                "type": "str",
                "value": "Ascending"
              },
              "seed": {
                "_input_type": "IntInput",
                "advanced": true,
                "display_name": "Seed",
                "dynamic": false,
                "info": "The seed controls the reproducibility of the job.",
                "list": false,
                "list_add_label": "Add More",
                "name": "seed",
                "placeholder": "",
                "required": false,
                "show": true,
                "title_case": false,
                "tool_mode": false,
                "trace_as_metadata": true,
                "type": "int",
                "value": 1
              },
              "sender": {
                "_input_type": "DropdownInput",
                "advanced": true,
                "combobox": false,
                "dialog_inputs": {},
                "display_name": "Sender Type",
                "dynamic": false,
                "info": "Filter by sender type.",
                "input_types": [],
                "name": "sender",
                "options": [
                  "Machine",
                  "User",
                  "Machine and User"
                ],
                "options_metadata": [],
                "placeholder": "",
                "required": false,
                "show": true,
                "title_case": false,
                "tool_mode": false,
                "trace_as_metadata": true,
                "type": "str",
                "value": "Machine and User"
              },
              "sender_name": {
                "_input_type": "MessageTextInput",
                "advanced": true,
                "display_name": "Sender Name",
                "dynamic": false,
                "info": "Filter by sender name.",
                "input_types": [
                  "Message"
                ],
                "list": false,
                "list_add_label": "Add More",
                "load_from_db": false,
                "name": "sender_name",
                "placeholder": "",
                "required": false,
                "show": true,
                "title_case": false,
                "tool_mode": false,
                "trace_as_input": true,
                "trace_as_metadata": true,
                "type": "str",
                "value": ""
              },
              "session_id": {
                "_input_type": "MessageTextInput",
                "advanced": true,
                "display_name": "Session ID",
                "dynamic": false,
                "info": "The session ID of the chat. If empty, the current session ID parameter will be used.",
                "input_types": [
                  "Message"
                ],
                "list": false,
                "list_add_label": "Add More",
                "load_from_db": false,
                "name": "session_id",
                "placeholder": "",
                "required": false,
                "show": true,
                "title_case": false,
                "tool_mode": false,
                "trace_as_input": true,
                "trace_as_metadata": true,
                "type": "str",
                "value": ""
              },
              "system_prompt": {
                "_input_type": "MultilineInput",
                "advanced": false,
                "copy_field": false,
                "display_name": "Agent Instructions",
                "dynamic": false,
                "info": "System Prompt: Initial instructions and context provided to guide the agent's behavior.",
                "input_types": [
                  "Message"
                ],
                "list": false,
                "list_add_label": "Add More",
                "load_from_db": false,
                "multiline": true,
                "name": "system_prompt",
                "placeholder": "",
                "required": false,
                "show": true,
                "title_case": false,
                "tool_mode": false,
                "trace_as_input": true,
                "trace_as_metadata": true,
                "type": "str",
                "value": "You are a research agent, expert in web research, you must provide insights given the user question \n\n{input}\n\nThink step by step\nDo not call a tool if the input depends on another tool output that you do not have yet.\nDo not try to answer until you get all the tools output, if you do not have an answer yet, you can continue calling tools until you do.\nYour answer should be in the same language as the initial query.\nensure the tool calls are proper parsable json "
              },
              "temperature": {
                "_input_type": "SliderInput",
                "advanced": true,
                "display_name": "Temperature",
                "dynamic": false,
                "info": "",
                "input_types": [],
                "max_label": "",
                "max_label_icon": "",
                "min_label": "",
                "min_label_icon": "",
                "name": "temperature",
                "placeholder": "",
                "range_spec": {
                  "max": 2,
                  "min": 0,
                  "step": 0.01,
                  "step_type": "float"
                },
                "required": false,
                "show": true,
                "slider_buttons": false,
                "slider_buttons_options": [],
                "slider_input": false,
                "title_case": false,
                "tool_mode": false,
                "type": "slider",
                "value": 0.1
              },
              "template": {
                "_input_type": "MultilineInput",
                "advanced": true,
                "copy_field": false,
                "display_name": "Template",
                "dynamic": false,
                "info": "The template to use for formatting the data. It can contain the keys {text}, {sender} or any other key in the message data.",
                "input_types": [
                  "Message"
                ],
                "list": false,
                "list_add_label": "Add More",
                "load_from_db": false,
                "multiline": true,
                "name": "template",
                "placeholder": "",
                "required": false,
                "show": true,
                "title_case": false,
                "tool_mode": false,
                "trace_as_input": true,
                "trace_as_metadata": true,
                "type": "str",
                "value": "{sender_name}: {text}"
              },
              "timeout": {
                "_input_type": "IntInput",
                "advanced": true,
                "display_name": "Timeout",
                "dynamic": false,
                "info": "The timeout for requests to OpenAI completion API.",
                "list": false,
                "list_add_label": "Add More",
                "name": "timeout",
                "placeholder": "",
                "required": false,
                "show": true,
                "title_case": false,
                "tool_mode": false,
                "trace_as_metadata": true,
                "type": "int",
                "value": 700
              },
              "tools": {
                "_input_type": "HandleInput",
                "advanced": false,
                "display_name": "Tools",
                "dynamic": false,
                "info": "These are the tools that the agent can use to help with tasks.",
                "input_types": [
                  "Tool"
                ],
                "list": true,
                "list_add_label": "Add More",
                "name": "tools",
                "placeholder": "",
                "required": false,
                "show": true,
                "title_case": false,
                "trace_as_metadata": true,
                "type": "other",
                "value": ""
              },
              "verbose": {
                "_input_type": "BoolInput",
                "advanced": true,
                "display_name": "Verbose",
                "dynamic": false,
                "info": "",
                "input_types": [],
                "list": false,
                "list_add_label": "Add More",
                "name": "verbose",
                "placeholder": "",
                "required": false,
                "show": true,
                "title_case": false,
                "tool_mode": false,
                "trace_as_metadata": true,
                "type": "bool",
                "value": true
              }
            },
            "tool_mode": false
          },
          "showNode": true,
          "type": "Agent"
        },
        "dragging": false,
<<<<<<< HEAD
        "id": "Agent-Xyh1d",
=======
        "id": "Agent-cGZsD",
>>>>>>> 777200fa
        "measured": {
          "height": 624,
          "width": 320
        },
        "position": {
          "x": -114.7705455447527,
          "y": 395.9726937371793
        },
        "selected": true,
        "type": "genericNode"
      },
      {
        "data": {
<<<<<<< HEAD
          "id": "Agent-fG2tb",
=======
          "id": "Agent-wqbpC",
>>>>>>> 777200fa
          "node": {
            "base_classes": [
              "Message"
            ],
            "beta": false,
            "category": "agents",
            "conditional_paths": [],
            "custom_fields": {},
            "description": "Define the agent's instructions, then enter a task to complete using tools.",
            "display_name": "Agent",
            "documentation": "",
            "edited": false,
            "field_order": [
              "agent_llm",
              "max_tokens",
              "model_kwargs",
              "json_mode",
              "model_name",
              "openai_api_base",
              "api_key",
              "temperature",
              "seed",
              "max_retries",
              "timeout",
              "system_prompt",
              "tools",
              "input_value",
              "handle_parsing_errors",
              "verbose",
              "max_iterations",
              "agent_description",
              "memory",
              "sender",
              "sender_name",
              "n_messages",
              "session_id",
              "order",
              "template",
              "add_current_date_tool"
            ],
            "frozen": false,
            "icon": "bot",
            "key": "Agent",
            "legacy": false,
            "lf_version": "1.2.0",
            "metadata": {},
            "minimized": false,
            "output_types": [],
            "outputs": [
              {
                "allows_loop": false,
                "cache": true,
                "display_name": "Response",
                "method": "message_response",
                "name": "response",
                "selected": "Message",
                "tool_mode": true,
                "types": [
                  "Message"
                ],
                "value": "__UNDEFINED__"
              }
            ],
            "pinned": false,
            "score": 5.283996070936036e-7,
            "template": {
              "_type": "Component",
              "add_current_date_tool": {
                "_input_type": "BoolInput",
                "advanced": true,
                "display_name": "Current Date",
                "dynamic": false,
                "info": "If true, will add a tool to the agent that returns the current date.",
                "input_types": [],
                "list": false,
                "list_add_label": "Add More",
                "name": "add_current_date_tool",
                "placeholder": "",
                "required": false,
                "show": true,
                "title_case": false,
                "tool_mode": false,
                "trace_as_metadata": true,
                "type": "bool",
                "value": true
              },
              "agent_description": {
                "_input_type": "MultilineInput",
                "advanced": true,
                "copy_field": false,
                "display_name": "Agent Description [Deprecated]",
                "dynamic": false,
                "info": "The description of the agent. This is only used when in Tool Mode. Defaults to 'A helpful assistant with access to the following tools:' and tools are added dynamically. This feature is deprecated and will be removed in future versions.",
                "input_types": [
                  "Message"
                ],
                "list": false,
                "list_add_label": "Add More",
                "load_from_db": false,
                "multiline": true,
                "name": "agent_description",
                "placeholder": "",
                "required": false,
                "show": true,
                "title_case": false,
                "tool_mode": false,
                "trace_as_input": true,
                "trace_as_metadata": true,
                "type": "str",
                "value": "A helpful assistant with access to the following tools:"
              },
              "agent_llm": {
                "_input_type": "DropdownInput",
                "advanced": false,
                "combobox": false,
                "dialog_inputs": {},
                "display_name": "Model Provider",
                "dynamic": false,
                "info": "The provider of the language model that the agent will use to generate responses.",
                "input_types": [],
                "name": "agent_llm",
                "options": [
                  "Amazon Bedrock",
                  "Anthropic",
                  "Azure OpenAI",
                  "Google Generative AI",
                  "Groq",
                  "NVIDIA",
                  "OpenAI",
                  "SambaNova",
                  "Custom"
                ],
                "options_metadata": [
                  {
                    "icon": "Amazon"
                  },
                  {
                    "icon": "Anthropic"
                  },
                  {
                    "icon": "Azure"
                  },
                  {
                    "icon": "GoogleGenerativeAI"
                  },
                  {
                    "icon": "Groq"
                  },
                  {
                    "icon": "NVIDIA"
                  },
                  {
                    "icon": "OpenAI"
                  },
                  {
                    "icon": "SambaNova"
                  },
                  {
                    "icon": "brain"
                  }
                ],
                "placeholder": "",
                "real_time_refresh": true,
                "required": false,
                "show": true,
                "title_case": false,
                "tool_mode": false,
                "trace_as_metadata": true,
                "type": "str",
                "value": "SambaNova"
              },
              "api_key": {
                "_input_type": "SecretStrInput",
                "advanced": false,
                "display_name": "OpenAI API Key",
                "dynamic": false,
<<<<<<< HEAD
                "info": "The Sambanova API Key to use for the Sambanova model.",
                "input_types": [
                  "Message"
                ],
                "load_from_db": false,
=======
                "info": "The OpenAI API Key to use for the OpenAI model.",
                "input_types": [],
                "load_from_db": true,
>>>>>>> 777200fa
                "name": "api_key",
                "password": true,
                "placeholder": "",
                "required": true,
                "show": true,
                "title_case": false,
                "type": "str",
                "value": ""
              },
              "code": {
                "advanced": true,
                "dynamic": true,
                "fileTypes": [],
                "file_path": "",
                "info": "",
                "list": false,
                "load_from_db": false,
                "multiline": true,
                "name": "code",
                "password": false,
                "placeholder": "",
                "required": true,
                "show": true,
                "title_case": false,
                "type": "code",
                "value": "from langchain_core.tools import StructuredTool\n\nfrom langflow.base.agents.agent import LCToolsAgentComponent\nfrom langflow.base.agents.events import ExceptionWithMessageError\nfrom langflow.base.models.model_input_constants import (\n    ALL_PROVIDER_FIELDS,\n    MODEL_DYNAMIC_UPDATE_FIELDS,\n    MODEL_PROVIDERS_DICT,\n    MODELS_METADATA,\n)\nfrom langflow.base.models.model_utils import get_model_name\nfrom langflow.components.helpers import CurrentDateComponent\nfrom langflow.components.helpers.memory import MemoryComponent\nfrom langflow.components.langchain_utilities.tool_calling import ToolCallingAgentComponent\nfrom langflow.custom.utils import update_component_build_config\nfrom langflow.io import BoolInput, DropdownInput, MultilineInput, Output\nfrom langflow.logging import logger\nfrom langflow.schema.dotdict import dotdict\nfrom langflow.schema.message import Message\n\n\ndef set_advanced_true(component_input):\n    component_input.advanced = True\n    return component_input\n\n\nclass AgentComponent(ToolCallingAgentComponent):\n    display_name: str = \"Agent\"\n    description: str = \"Define the agent's instructions, then enter a task to complete using tools.\"\n    icon = \"bot\"\n    beta = False\n    name = \"Agent\"\n\n    memory_inputs = [set_advanced_true(component_input) for component_input in MemoryComponent().inputs]\n\n    inputs = [\n        DropdownInput(\n            name=\"agent_llm\",\n            display_name=\"Model Provider\",\n            info=\"The provider of the language model that the agent will use to generate responses.\",\n            options=[*sorted(MODEL_PROVIDERS_DICT.keys()), \"Custom\"],\n            value=\"OpenAI\",\n            real_time_refresh=True,\n            input_types=[],\n            options_metadata=[MODELS_METADATA[key] for key in sorted(MODELS_METADATA.keys())] + [{\"icon\": \"brain\"}],\n        ),\n        *MODEL_PROVIDERS_DICT[\"OpenAI\"][\"inputs\"],\n        MultilineInput(\n            name=\"system_prompt\",\n            display_name=\"Agent Instructions\",\n            info=\"System Prompt: Initial instructions and context provided to guide the agent's behavior.\",\n            value=\"You are a helpful assistant that can use tools to answer questions and perform tasks.\",\n            advanced=False,\n        ),\n        *LCToolsAgentComponent._base_inputs,\n        *memory_inputs,\n        BoolInput(\n            name=\"add_current_date_tool\",\n            display_name=\"Current Date\",\n            advanced=True,\n            info=\"If true, will add a tool to the agent that returns the current date.\",\n            value=True,\n        ),\n    ]\n    outputs = [Output(name=\"response\", display_name=\"Response\", method=\"message_response\")]\n\n    async def message_response(self) -> Message:\n        try:\n            # Get LLM model and validate\n            llm_model, display_name = self.get_llm()\n            if llm_model is None:\n                msg = \"No language model selected. Please choose a model to proceed.\"\n                raise ValueError(msg)\n            self.model_name = get_model_name(llm_model, display_name=display_name)\n\n            # Get memory data\n            self.chat_history = await self.get_memory_data()\n\n            # Add current date tool if enabled\n            if self.add_current_date_tool:\n                if not isinstance(self.tools, list):  # type: ignore[has-type]\n                    self.tools = []\n                current_date_tool = (await CurrentDateComponent(**self.get_base_args()).to_toolkit()).pop(0)\n                if not isinstance(current_date_tool, StructuredTool):\n                    msg = \"CurrentDateComponent must be converted to a StructuredTool\"\n                    raise TypeError(msg)\n                self.tools.append(current_date_tool)\n\n            # Validate tools\n            if not self.tools:\n                msg = \"Tools are required to run the agent. Please add at least one tool.\"\n                raise ValueError(msg)\n\n            # Set up and run agent\n            self.set(\n                llm=llm_model,\n                tools=self.tools,\n                chat_history=self.chat_history,\n                input_value=self.input_value,\n                system_prompt=self.system_prompt,\n            )\n            agent = self.create_agent_runnable()\n            return await self.run_agent(agent)\n\n        except (ValueError, TypeError, KeyError) as e:\n            logger.error(f\"{type(e).__name__}: {e!s}\")\n            raise\n        except ExceptionWithMessageError as e:\n            logger.error(f\"ExceptionWithMessageError occurred: {e}\")\n            raise\n        except Exception as e:\n            logger.error(f\"Unexpected error: {e!s}\")\n            raise\n\n    async def get_memory_data(self):\n        memory_kwargs = {\n            component_input.name: getattr(self, f\"{component_input.name}\") for component_input in self.memory_inputs\n        }\n        # filter out empty values\n        memory_kwargs = {k: v for k, v in memory_kwargs.items() if v is not None}\n\n        return await MemoryComponent(**self.get_base_args()).set(**memory_kwargs).retrieve_messages()\n\n    def get_llm(self):\n        if not isinstance(self.agent_llm, str):\n            return self.agent_llm, None\n\n        try:\n            provider_info = MODEL_PROVIDERS_DICT.get(self.agent_llm)\n            if not provider_info:\n                msg = f\"Invalid model provider: {self.agent_llm}\"\n                raise ValueError(msg)\n\n            component_class = provider_info.get(\"component_class\")\n            display_name = component_class.display_name\n            inputs = provider_info.get(\"inputs\")\n            prefix = provider_info.get(\"prefix\", \"\")\n\n            return self._build_llm_model(component_class, inputs, prefix), display_name\n\n        except Exception as e:\n            logger.error(f\"Error building {self.agent_llm} language model: {e!s}\")\n            msg = f\"Failed to initialize language model: {e!s}\"\n            raise ValueError(msg) from e\n\n    def _build_llm_model(self, component, inputs, prefix=\"\"):\n        model_kwargs = {input_.name: getattr(self, f\"{prefix}{input_.name}\") for input_ in inputs}\n        return component.set(**model_kwargs).build_model()\n\n    def set_component_params(self, component):\n        provider_info = MODEL_PROVIDERS_DICT.get(self.agent_llm)\n        if provider_info:\n            inputs = provider_info.get(\"inputs\")\n            prefix = provider_info.get(\"prefix\")\n            model_kwargs = {input_.name: getattr(self, f\"{prefix}{input_.name}\") for input_ in inputs}\n\n            return component.set(**model_kwargs)\n        return component\n\n    def delete_fields(self, build_config: dotdict, fields: dict | list[str]) -> None:\n        \"\"\"Delete specified fields from build_config.\"\"\"\n        for field in fields:\n            build_config.pop(field, None)\n\n    def update_input_types(self, build_config: dotdict) -> dotdict:\n        \"\"\"Update input types for all fields in build_config.\"\"\"\n        for key, value in build_config.items():\n            if isinstance(value, dict):\n                if value.get(\"input_types\") is None:\n                    build_config[key][\"input_types\"] = []\n            elif hasattr(value, \"input_types\") and value.input_types is None:\n                value.input_types = []\n        return build_config\n\n    async def update_build_config(\n        self, build_config: dotdict, field_value: str, field_name: str | None = None\n    ) -> dotdict:\n        # Iterate over all providers in the MODEL_PROVIDERS_DICT\n        # Existing logic for updating build_config\n        if field_name in (\"agent_llm\",):\n            build_config[\"agent_llm\"][\"value\"] = field_value\n            provider_info = MODEL_PROVIDERS_DICT.get(field_value)\n            if provider_info:\n                component_class = provider_info.get(\"component_class\")\n                if component_class and hasattr(component_class, \"update_build_config\"):\n                    # Call the component class's update_build_config method\n                    build_config = await update_component_build_config(\n                        component_class, build_config, field_value, \"model_name\"\n                    )\n\n            provider_configs: dict[str, tuple[dict, list[dict]]] = {\n                provider: (\n                    MODEL_PROVIDERS_DICT[provider][\"fields\"],\n                    [\n                        MODEL_PROVIDERS_DICT[other_provider][\"fields\"]\n                        for other_provider in MODEL_PROVIDERS_DICT\n                        if other_provider != provider\n                    ],\n                )\n                for provider in MODEL_PROVIDERS_DICT\n            }\n            if field_value in provider_configs:\n                fields_to_add, fields_to_delete = provider_configs[field_value]\n\n                # Delete fields from other providers\n                for fields in fields_to_delete:\n                    self.delete_fields(build_config, fields)\n\n                # Add provider-specific fields\n                if field_value == \"OpenAI\" and not any(field in build_config for field in fields_to_add):\n                    build_config.update(fields_to_add)\n                else:\n                    build_config.update(fields_to_add)\n                # Reset input types for agent_llm\n                build_config[\"agent_llm\"][\"input_types\"] = []\n            elif field_value == \"Custom\":\n                # Delete all provider fields\n                self.delete_fields(build_config, ALL_PROVIDER_FIELDS)\n                # Update with custom component\n                custom_component = DropdownInput(\n                    name=\"agent_llm\",\n                    display_name=\"Language Model\",\n                    options=[*sorted(MODEL_PROVIDERS_DICT.keys()), \"Custom\"],\n                    value=\"Custom\",\n                    real_time_refresh=True,\n                    input_types=[\"LanguageModel\"],\n                    options_metadata=[MODELS_METADATA[key] for key in sorted(MODELS_METADATA.keys())]\n                    + [{\"icon\": \"brain\"}],\n                )\n                build_config.update({\"agent_llm\": custom_component.to_dict()})\n            # Update input types for all fields\n            build_config = self.update_input_types(build_config)\n\n            # Validate required keys\n            default_keys = [\n                \"code\",\n                \"_type\",\n                \"agent_llm\",\n                \"tools\",\n                \"input_value\",\n                \"add_current_date_tool\",\n                \"system_prompt\",\n                \"agent_description\",\n                \"max_iterations\",\n                \"handle_parsing_errors\",\n                \"verbose\",\n            ]\n            missing_keys = [key for key in default_keys if key not in build_config]\n            if missing_keys:\n                msg = f\"Missing required keys in build_config: {missing_keys}\"\n                raise ValueError(msg)\n        if (\n            isinstance(self.agent_llm, str)\n            and self.agent_llm in MODEL_PROVIDERS_DICT\n            and field_name in MODEL_DYNAMIC_UPDATE_FIELDS\n        ):\n            provider_info = MODEL_PROVIDERS_DICT.get(self.agent_llm)\n            if provider_info:\n                component_class = provider_info.get(\"component_class\")\n                component_class = self.set_component_params(component_class)\n                prefix = provider_info.get(\"prefix\")\n                if component_class and hasattr(component_class, \"update_build_config\"):\n                    # Call each component class's update_build_config method\n                    # remove the prefix from the field_name\n                    if isinstance(field_name, str) and isinstance(prefix, str):\n                        field_name = field_name.replace(prefix, \"\")\n                    build_config = await update_component_build_config(\n                        component_class, build_config, field_value, \"model_name\"\n                    )\n        return dotdict({k: v.to_dict() if hasattr(v, \"to_dict\") else v for k, v in build_config.items()})\n"
              },
              "handle_parsing_errors": {
                "_input_type": "BoolInput",
                "advanced": true,
                "display_name": "Handle Parse Errors",
                "dynamic": false,
                "info": "Should the Agent fix errors when reading user input for better processing?",
                "input_types": [],
                "list": false,
                "list_add_label": "Add More",
                "name": "handle_parsing_errors",
                "placeholder": "",
                "required": false,
                "show": true,
                "title_case": false,
                "tool_mode": false,
                "trace_as_metadata": true,
                "type": "bool",
                "value": true
              },
              "input_value": {
                "_input_type": "MessageTextInput",
                "advanced": false,
                "display_name": "Input",
                "dynamic": false,
                "info": "The input provided by the user for the agent to process.",
                "input_types": [
                  "Message"
                ],
                "list": false,
                "list_add_label": "Add More",
                "load_from_db": false,
                "name": "input_value",
                "placeholder": "",
                "required": false,
                "show": true,
                "title_case": false,
                "tool_mode": true,
                "trace_as_input": true,
                "trace_as_metadata": true,
                "type": "str",
                "value": ""
              },
              "json_mode": {
                "_input_type": "BoolInput",
                "advanced": true,
                "display_name": "JSON Mode",
                "dynamic": false,
                "info": "If True, it will output JSON regardless of passing a schema.",
                "list": false,
                "list_add_label": "Add More",
                "name": "json_mode",
                "placeholder": "",
                "required": false,
                "show": true,
                "title_case": false,
                "tool_mode": false,
                "trace_as_metadata": true,
                "type": "bool",
                "value": false
              },
              "max_iterations": {
                "_input_type": "IntInput",
                "advanced": true,
                "display_name": "Max Iterations",
                "dynamic": false,
                "info": "The maximum number of attempts the agent can make to complete its task before it stops.",
                "input_types": [],
                "list": false,
                "list_add_label": "Add More",
                "name": "max_iterations",
                "placeholder": "",
                "required": false,
                "show": true,
                "title_case": false,
                "tool_mode": false,
                "trace_as_metadata": true,
                "type": "int",
                "value": 15
              },
              "max_retries": {
                "_input_type": "IntInput",
                "advanced": true,
                "display_name": "Max Retries",
                "dynamic": false,
                "info": "The maximum number of retries to make when generating.",
                "list": false,
                "list_add_label": "Add More",
                "name": "max_retries",
                "placeholder": "",
                "required": false,
                "show": true,
                "title_case": false,
                "tool_mode": false,
                "trace_as_metadata": true,
                "type": "int",
                "value": 5
              },
              "max_tokens": {
                "_input_type": "IntInput",
                "advanced": true,
                "display_name": "Max Tokens",
                "dynamic": false,
                "info": "The maximum number of tokens to generate. Set to 0 for unlimited tokens.",
                "input_types": [],
                "list": false,
                "list_add_label": "Add More",
                "name": "max_tokens",
                "placeholder": "",
                "required": false,
                "show": true,
                "title_case": false,
                "tool_mode": false,
                "trace_as_metadata": true,
                "type": "int",
                "value": 2048
              },
              "memory": {
                "_input_type": "HandleInput",
                "advanced": true,
                "display_name": "External Memory",
                "dynamic": false,
                "info": "Retrieve messages from an external memory. If empty, it will use the Langflow tables.",
                "input_types": [
                  "Memory"
                ],
                "list": false,
                "list_add_label": "Add More",
                "name": "memory",
                "placeholder": "",
                "required": false,
                "show": true,
                "title_case": false,
                "trace_as_metadata": true,
                "type": "other",
                "value": ""
              },
              "model_kwargs": {
                "_input_type": "DictInput",
                "advanced": true,
                "display_name": "Model Kwargs",
                "dynamic": false,
                "info": "Additional keyword arguments to pass to the model.",
                "list": false,
                "list_add_label": "Add More",
                "name": "model_kwargs",
                "placeholder": "",
                "required": false,
                "show": true,
                "title_case": false,
                "tool_mode": false,
                "trace_as_input": true,
                "type": "dict",
                "value": {}
              },
              "model_name": {
                "_input_type": "DropdownInput",
                "advanced": false,
                "combobox": true,
                "dialog_inputs": {},
                "display_name": "Model Name",
                "dynamic": false,
                "info": "To see the model names, first choose a provider. Then, enter your API key and click the refresh button next to the model name.",
                "input_types": [],
                "name": "model_name",
                "options": [
                  "gpt-4o-mini",
                  "gpt-4o",
                  "gpt-4.1",
                  "gpt-4.1-mini",
                  "gpt-4.1-nano",
                  "gpt-4.5-preview",
                  "gpt-4-turbo",
                  "gpt-4-turbo-preview",
                  "gpt-4",
                  "gpt-3.5-turbo",
                  "o1"
                ],
                "options_metadata": [],
                "placeholder": "",
                "real_time_refresh": false,
                "required": false,
                "show": true,
                "title_case": false,
                "toggle": false,
                "tool_mode": false,
                "trace_as_metadata": true,
                "type": "str",
                "value": "Meta-Llama-3.3-70B-Instruct"
              },
              "n_messages": {
                "_input_type": "IntInput",
                "advanced": true,
                "display_name": "Number of Messages",
                "dynamic": false,
                "info": "Number of messages to retrieve.",
                "input_types": [],
                "list": false,
                "list_add_label": "Add More",
                "name": "n_messages",
                "placeholder": "",
                "required": false,
                "show": true,
                "title_case": false,
                "tool_mode": false,
                "trace_as_metadata": true,
                "type": "int",
                "value": 100
              },
              "openai_api_base": {
                "_input_type": "StrInput",
                "advanced": true,
                "display_name": "OpenAI API Base",
                "dynamic": false,
                "info": "The base URL of the OpenAI API. Defaults to https://api.openai.com/v1. You can change this to use other APIs like JinaChat, LocalAI and Prem.",
                "list": false,
                "list_add_label": "Add More",
                "load_from_db": false,
                "name": "openai_api_base",
                "placeholder": "",
                "required": false,
                "show": true,
                "title_case": false,
                "tool_mode": false,
                "trace_as_metadata": true,
                "type": "str",
                "value": ""
              },
              "order": {
                "_input_type": "DropdownInput",
                "advanced": true,
                "combobox": false,
                "dialog_inputs": {},
                "display_name": "Order",
                "dynamic": false,
                "info": "Order of the messages.",
                "input_types": [],
                "name": "order",
                "options": [
                  "Ascending",
                  "Descending"
                ],
                "options_metadata": [],
                "placeholder": "",
                "required": false,
                "show": true,
                "title_case": false,
                "tool_mode": true,
                "trace_as_metadata": true,
                "type": "str",
                "value": "Ascending"
              },
              "seed": {
                "_input_type": "IntInput",
                "advanced": true,
                "display_name": "Seed",
                "dynamic": false,
                "info": "The seed controls the reproducibility of the job.",
                "list": false,
                "list_add_label": "Add More",
                "name": "seed",
                "placeholder": "",
                "required": false,
                "show": true,
                "title_case": false,
                "tool_mode": false,
                "trace_as_metadata": true,
                "type": "int",
                "value": 1
              },
              "sender": {
                "_input_type": "DropdownInput",
                "advanced": true,
                "combobox": false,
                "dialog_inputs": {},
                "display_name": "Sender Type",
                "dynamic": false,
                "info": "Filter by sender type.",
                "input_types": [],
                "name": "sender",
                "options": [
                  "Machine",
                  "User",
                  "Machine and User"
                ],
                "options_metadata": [],
                "placeholder": "",
                "required": false,
                "show": true,
                "title_case": false,
                "tool_mode": false,
                "trace_as_metadata": true,
                "type": "str",
                "value": "Machine and User"
              },
              "sender_name": {
                "_input_type": "MessageTextInput",
                "advanced": true,
                "display_name": "Sender Name",
                "dynamic": false,
                "info": "Filter by sender name.",
                "input_types": [
                  "Message"
                ],
                "list": false,
                "list_add_label": "Add More",
                "load_from_db": false,
                "name": "sender_name",
                "placeholder": "",
                "required": false,
                "show": true,
                "title_case": false,
                "tool_mode": false,
                "trace_as_input": true,
                "trace_as_metadata": true,
                "type": "str",
                "value": ""
              },
              "session_id": {
                "_input_type": "MessageTextInput",
                "advanced": true,
                "display_name": "Session ID",
                "dynamic": false,
                "info": "The session ID of the chat. If empty, the current session ID parameter will be used.",
                "input_types": [
                  "Message"
                ],
                "list": false,
                "list_add_label": "Add More",
                "load_from_db": false,
                "name": "session_id",
                "placeholder": "",
                "required": false,
                "show": true,
                "title_case": false,
                "tool_mode": false,
                "trace_as_input": true,
                "trace_as_metadata": true,
                "type": "str",
                "value": ""
              },
              "system_prompt": {
                "_input_type": "MultilineInput",
                "advanced": false,
                "copy_field": false,
                "display_name": "Agent Instructions",
                "dynamic": false,
                "info": "System Prompt: Initial instructions and context provided to guide the agent's behavior.",
                "input_types": [
                  "Message"
                ],
                "list": false,
                "list_add_label": "Add More",
                "load_from_db": false,
                "multiline": true,
                "name": "system_prompt",
                "placeholder": "",
                "required": false,
                "show": true,
                "title_case": false,
                "tool_mode": false,
                "trace_as_input": true,
                "trace_as_metadata": true,
                "type": "str",
                "value": "You are a financial agent, \n\nYou are a helpful assistant, and you have access to several tools\n\nYou must provide insights given the user question, you can get links to the latest news, and you must open each link and research relevant information\n\n{input}\n\nThink step by step\nDo not call a tool if the input depends on another tool output you do not yet have.\nDo not try to answer until you get all the tools' output. If you do not have an answer yet, you can continue calling tools until you do.\nYour answer should be in the same language as the initial query.\nensure the tool calls are proper parsable json \nreturn the URLs used to create your response in the final answer"
              },
              "temperature": {
                "_input_type": "SliderInput",
                "advanced": true,
                "display_name": "Temperature",
                "dynamic": false,
                "info": "",
                "input_types": [],
                "max_label": "",
                "max_label_icon": "",
                "min_label": "",
                "min_label_icon": "",
                "name": "temperature",
                "placeholder": "",
                "range_spec": {
                  "max": 2,
                  "min": 0,
                  "step": 0.01,
                  "step_type": "float"
                },
                "required": false,
                "show": true,
                "slider_buttons": false,
                "slider_buttons_options": [],
                "slider_input": false,
                "title_case": false,
                "tool_mode": false,
                "type": "slider",
                "value": 0.1
              },
              "template": {
                "_input_type": "MultilineInput",
                "advanced": true,
                "copy_field": false,
                "display_name": "Template",
                "dynamic": false,
                "info": "The template to use for formatting the data. It can contain the keys {text}, {sender} or any other key in the message data.",
                "input_types": [
                  "Message"
                ],
                "list": false,
                "list_add_label": "Add More",
                "load_from_db": false,
                "multiline": true,
                "name": "template",
                "placeholder": "",
                "required": false,
                "show": true,
                "title_case": false,
                "tool_mode": false,
                "trace_as_input": true,
                "trace_as_metadata": true,
                "type": "str",
                "value": "{sender_name}: {text}"
              },
              "timeout": {
                "_input_type": "IntInput",
                "advanced": true,
                "display_name": "Timeout",
                "dynamic": false,
                "info": "The timeout for requests to OpenAI completion API.",
                "list": false,
                "list_add_label": "Add More",
                "name": "timeout",
                "placeholder": "",
                "required": false,
                "show": true,
                "title_case": false,
                "tool_mode": false,
                "trace_as_metadata": true,
                "type": "int",
                "value": 700
              },
              "tools": {
                "_input_type": "HandleInput",
                "advanced": false,
                "display_name": "Tools",
                "dynamic": false,
                "info": "These are the tools that the agent can use to help with tasks.",
                "input_types": [
                  "Tool"
                ],
                "list": true,
                "list_add_label": "Add More",
                "name": "tools",
                "placeholder": "",
                "required": false,
                "show": true,
                "title_case": false,
                "trace_as_metadata": true,
                "type": "other",
                "value": ""
              },
              "verbose": {
                "_input_type": "BoolInput",
                "advanced": true,
                "display_name": "Verbose",
                "dynamic": false,
                "info": "",
                "input_types": [],
                "list": false,
                "list_add_label": "Add More",
                "name": "verbose",
                "placeholder": "",
                "required": false,
                "show": true,
                "title_case": false,
                "tool_mode": false,
                "trace_as_metadata": true,
                "type": "bool",
                "value": true
              }
            },
            "tool_mode": false
          },
          "showNode": true,
          "type": "Agent"
        },
        "dragging": false,
<<<<<<< HEAD
        "id": "Agent-fG2tb",
=======
        "id": "Agent-wqbpC",
>>>>>>> 777200fa
        "measured": {
          "height": 624,
          "width": 320
        },
        "position": {
          "x": -77.82588111053366,
          "y": -413.29696550729983
        },
        "selected": false,
        "type": "genericNode"
      },
      {
        "data": {
<<<<<<< HEAD
          "id": "Prompt-V5Qoj",
=======
          "id": "Prompt-er8QV",
>>>>>>> 777200fa
          "node": {
            "base_classes": [
              "Message"
            ],
            "beta": false,
            "conditional_paths": [],
            "custom_fields": {
              "template": [
<<<<<<< HEAD
                "first",
                "second",
                "third"
=======
                "first_text",
                "second_text"
>>>>>>> 777200fa
              ]
            },
            "description": "Create a prompt template with dynamic variables.",
            "display_name": "Prompt",
            "documentation": "",
            "edited": false,
            "error": null,
            "field_order": [
              "template",
              "tool_placeholder"
            ],
            "frozen": false,
            "full_path": null,
            "icon": "prompts",
            "is_composition": null,
            "is_input": null,
            "is_output": null,
            "legacy": false,
            "metadata": {},
            "minimized": false,
            "name": "",
            "output_types": [],
            "outputs": [
              {
                "allows_loop": false,
                "cache": true,
                "display_name": "Prompt Message",
                "method": "build_prompt",
                "name": "prompt",
                "selected": "Message",
                "tool_mode": true,
                "types": [
                  "Message"
                ],
                "value": "__UNDEFINED__"
              }
            ],
            "pinned": false,
<<<<<<< HEAD
=======
            "priority": null,
>>>>>>> 777200fa
            "template": {
              "_type": "Component",
              "code": {
                "advanced": true,
                "dynamic": true,
                "fileTypes": [],
                "file_path": "",
                "info": "",
                "list": false,
                "load_from_db": false,
                "multiline": true,
                "name": "code",
                "password": false,
                "placeholder": "",
                "required": true,
                "show": true,
                "title_case": false,
                "type": "code",
                "value": "from langflow.base.prompts.api_utils import process_prompt_template\nfrom langflow.custom import Component\nfrom langflow.inputs.inputs import DefaultPromptField\nfrom langflow.io import MessageTextInput, Output, PromptInput\nfrom langflow.schema.message import Message\nfrom langflow.template.utils import update_template_values\n\n\nclass PromptComponent(Component):\n    display_name: str = \"Prompt\"\n    description: str = \"Create a prompt template with dynamic variables.\"\n    icon = \"prompts\"\n    trace_type = \"prompt\"\n    name = \"Prompt\"\n\n    inputs = [\n        PromptInput(name=\"template\", display_name=\"Template\"),\n        MessageTextInput(\n            name=\"tool_placeholder\",\n            display_name=\"Tool Placeholder\",\n            tool_mode=True,\n            advanced=True,\n            info=\"A placeholder input for tool mode.\",\n        ),\n    ]\n\n    outputs = [\n        Output(display_name=\"Prompt Message\", name=\"prompt\", method=\"build_prompt\"),\n    ]\n\n    async def build_prompt(self) -> Message:\n        prompt = Message.from_template(**self._attributes)\n        self.status = prompt.text\n        return prompt\n\n    def _update_template(self, frontend_node: dict):\n        prompt_template = frontend_node[\"template\"][\"template\"][\"value\"]\n        custom_fields = frontend_node[\"custom_fields\"]\n        frontend_node_template = frontend_node[\"template\"]\n        _ = process_prompt_template(\n            template=prompt_template,\n            name=\"template\",\n            custom_fields=custom_fields,\n            frontend_node_template=frontend_node_template,\n        )\n        return frontend_node\n\n    async def update_frontend_node(self, new_frontend_node: dict, current_frontend_node: dict):\n        \"\"\"This function is called after the code validation is done.\"\"\"\n        frontend_node = await super().update_frontend_node(new_frontend_node, current_frontend_node)\n        template = frontend_node[\"template\"][\"template\"][\"value\"]\n        # Kept it duplicated for backwards compatibility\n        _ = process_prompt_template(\n            template=template,\n            name=\"template\",\n            custom_fields=frontend_node[\"custom_fields\"],\n            frontend_node_template=frontend_node[\"template\"],\n        )\n        # Now that template is updated, we need to grab any values that were set in the current_frontend_node\n        # and update the frontend_node with those values\n        update_template_values(new_template=frontend_node, previous_template=current_frontend_node[\"template\"])\n        return frontend_node\n\n    def _get_fallback_input(self, **kwargs):\n        return DefaultPromptField(**kwargs)\n"
              },
<<<<<<< HEAD
              "first": {
                "advanced": false,
                "display_name": "first",
=======
              "first_text": {
                "advanced": false,
                "display_name": "first_text",
>>>>>>> 777200fa
                "dynamic": false,
                "field_type": "str",
                "fileTypes": [],
                "file_path": "",
                "info": "",
                "input_types": [
                  "Message"
                ],
                "list": false,
                "load_from_db": false,
                "multiline": true,
<<<<<<< HEAD
                "name": "first",
=======
                "name": "first_text",
>>>>>>> 777200fa
                "placeholder": "",
                "required": false,
                "show": true,
                "title_case": false,
                "type": "str",
                "value": ""
              },
<<<<<<< HEAD
              "second": {
                "advanced": false,
                "display_name": "second",
=======
              "second_text": {
                "advanced": false,
                "display_name": "second_text",
>>>>>>> 777200fa
                "dynamic": false,
                "field_type": "str",
                "fileTypes": [],
                "file_path": "",
                "info": "",
                "input_types": [
                  "Message"
                ],
                "list": false,
                "load_from_db": false,
                "multiline": true,
<<<<<<< HEAD
                "name": "second",
=======
                "name": "second_text",
>>>>>>> 777200fa
                "placeholder": "",
                "required": false,
                "show": true,
                "title_case": false,
                "type": "str",
                "value": ""
              },
              "template": {
                "_input_type": "PromptInput",
                "advanced": false,
                "display_name": "Template",
                "dynamic": false,
                "info": "",
                "list": false,
                "list_add_label": "Add More",
                "name": "template",
                "placeholder": "",
                "required": false,
                "show": true,
                "title_case": false,
                "tool_mode": false,
                "trace_as_input": true,
                "type": "prompt",
<<<<<<< HEAD
                "value": "{first}\n\n{second}\n\n{third}"
              },
              "third": {
                "advanced": false,
                "display_name": "third",
=======
                "value": "{first_text} \\n\\n\n{second_text}"
              },
              "tool_placeholder": {
                "_input_type": "MessageTextInput",
                "advanced": true,
                "display_name": "Tool Placeholder",
                "dynamic": false,
                "info": "A placeholder input for tool mode.",
                "input_types": [
                  "Message"
                ],
                "list": false,
                "list_add_label": "Add More",
                "load_from_db": false,
                "name": "tool_placeholder",
                "placeholder": "",
                "required": false,
                "show": true,
                "title_case": false,
                "tool_mode": true,
                "trace_as_input": true,
                "trace_as_metadata": true,
                "type": "str",
                "value": ""
              }
            },
            "tool_mode": false
          },
          "showNode": true,
          "type": "Prompt"
        },
        "dragging": false,
        "id": "Prompt-er8QV",
        "measured": {
          "height": 433,
          "width": 320
        },
        "position": {
          "x": 363.96874256661516,
          "y": 420.69943255589567
        },
        "selected": false,
        "type": "genericNode"
      },
      {
        "data": {
          "id": "Prompt-AdpTy",
          "node": {
            "base_classes": [
              "Message"
            ],
            "beta": false,
            "conditional_paths": [],
            "custom_fields": {
              "template": [
                "first_text",
                "second_text"
              ]
            },
            "description": "Create a prompt template with dynamic variables.",
            "display_name": "Prompt",
            "documentation": "",
            "edited": false,
            "error": null,
            "field_order": [
              "template",
              "tool_placeholder"
            ],
            "frozen": false,
            "full_path": null,
            "icon": "prompts",
            "is_composition": null,
            "is_input": null,
            "is_output": null,
            "legacy": false,
            "metadata": {},
            "minimized": false,
            "name": "",
            "output_types": [],
            "outputs": [
              {
                "allows_loop": false,
                "cache": true,
                "display_name": "Prompt Message",
                "method": "build_prompt",
                "name": "prompt",
                "selected": "Message",
                "tool_mode": true,
                "types": [
                  "Message"
                ],
                "value": "__UNDEFINED__"
              }
            ],
            "pinned": false,
            "priority": null,
            "template": {
              "_type": "Component",
              "code": {
                "advanced": true,
                "dynamic": true,
                "fileTypes": [],
                "file_path": "",
                "info": "",
                "list": false,
                "load_from_db": false,
                "multiline": true,
                "name": "code",
                "password": false,
                "placeholder": "",
                "required": true,
                "show": true,
                "title_case": false,
                "type": "code",
                "value": "from langflow.base.prompts.api_utils import process_prompt_template\nfrom langflow.custom import Component\nfrom langflow.inputs.inputs import DefaultPromptField\nfrom langflow.io import MessageTextInput, Output, PromptInput\nfrom langflow.schema.message import Message\nfrom langflow.template.utils import update_template_values\n\n\nclass PromptComponent(Component):\n    display_name: str = \"Prompt\"\n    description: str = \"Create a prompt template with dynamic variables.\"\n    icon = \"prompts\"\n    trace_type = \"prompt\"\n    name = \"Prompt\"\n\n    inputs = [\n        PromptInput(name=\"template\", display_name=\"Template\"),\n        MessageTextInput(\n            name=\"tool_placeholder\",\n            display_name=\"Tool Placeholder\",\n            tool_mode=True,\n            advanced=True,\n            info=\"A placeholder input for tool mode.\",\n        ),\n    ]\n\n    outputs = [\n        Output(display_name=\"Prompt Message\", name=\"prompt\", method=\"build_prompt\"),\n    ]\n\n    async def build_prompt(self) -> Message:\n        prompt = Message.from_template(**self._attributes)\n        self.status = prompt.text\n        return prompt\n\n    def _update_template(self, frontend_node: dict):\n        prompt_template = frontend_node[\"template\"][\"template\"][\"value\"]\n        custom_fields = frontend_node[\"custom_fields\"]\n        frontend_node_template = frontend_node[\"template\"]\n        _ = process_prompt_template(\n            template=prompt_template,\n            name=\"template\",\n            custom_fields=custom_fields,\n            frontend_node_template=frontend_node_template,\n        )\n        return frontend_node\n\n    async def update_frontend_node(self, new_frontend_node: dict, current_frontend_node: dict):\n        \"\"\"This function is called after the code validation is done.\"\"\"\n        frontend_node = await super().update_frontend_node(new_frontend_node, current_frontend_node)\n        template = frontend_node[\"template\"][\"template\"][\"value\"]\n        # Kept it duplicated for backwards compatibility\n        _ = process_prompt_template(\n            template=template,\n            name=\"template\",\n            custom_fields=frontend_node[\"custom_fields\"],\n            frontend_node_template=frontend_node[\"template\"],\n        )\n        # Now that template is updated, we need to grab any values that were set in the current_frontend_node\n        # and update the frontend_node with those values\n        update_template_values(new_template=frontend_node, previous_template=current_frontend_node[\"template\"])\n        return frontend_node\n\n    def _get_fallback_input(self, **kwargs):\n        return DefaultPromptField(**kwargs)\n"
              },
              "first_text": {
                "advanced": false,
                "display_name": "first_text",
>>>>>>> 777200fa
                "dynamic": false,
                "field_type": "str",
                "fileTypes": [],
                "file_path": "",
                "info": "",
                "input_types": [
                  "Message"
                ],
                "list": false,
                "load_from_db": false,
                "multiline": true,
<<<<<<< HEAD
                "name": "third",
=======
                "name": "first_text",
>>>>>>> 777200fa
                "placeholder": "",
                "required": false,
                "show": true,
                "title_case": false,
                "type": "str",
                "value": ""
              },
<<<<<<< HEAD
=======
              "second_text": {
                "advanced": false,
                "display_name": "second_text",
                "dynamic": false,
                "field_type": "str",
                "fileTypes": [],
                "file_path": "",
                "info": "",
                "input_types": [
                  "Message"
                ],
                "list": false,
                "load_from_db": false,
                "multiline": true,
                "name": "second_text",
                "placeholder": "",
                "required": false,
                "show": true,
                "title_case": false,
                "type": "str",
                "value": ""
              },
              "template": {
                "_input_type": "PromptInput",
                "advanced": false,
                "display_name": "Template",
                "dynamic": false,
                "info": "",
                "list": false,
                "list_add_label": "Add More",
                "name": "template",
                "placeholder": "",
                "required": false,
                "show": true,
                "title_case": false,
                "tool_mode": false,
                "trace_as_input": true,
                "type": "prompt",
                "value": "{first_text} \\n\\n\n{second_text}"
              },
>>>>>>> 777200fa
              "tool_placeholder": {
                "_input_type": "MessageTextInput",
                "advanced": true,
                "display_name": "Tool Placeholder",
                "dynamic": false,
                "info": "A placeholder input for tool mode.",
                "input_types": [
                  "Message"
                ],
                "list": false,
                "list_add_label": "Add More",
                "load_from_db": false,
                "name": "tool_placeholder",
                "placeholder": "",
                "required": false,
                "show": true,
                "title_case": false,
                "tool_mode": true,
                "trace_as_input": true,
                "trace_as_metadata": true,
                "type": "str",
                "value": ""
              }
            },
            "tool_mode": false
          },
          "showNode": true,
          "type": "Prompt"
        },
        "dragging": false,
<<<<<<< HEAD
        "id": "Prompt-V5Qoj",
        "measured": {
          "height": 564,
          "width": 320
        },
        "position": {
          "x": 536.6855599734834,
          "y": 3.813029722483442
=======
        "id": "Prompt-AdpTy",
        "measured": {
          "height": 433,
          "width": 320
        },
        "position": {
          "x": 767.2407006972445,
          "y": 115.92884832779234
>>>>>>> 777200fa
        },
        "selected": false,
        "type": "genericNode"
      }
    ],
    "viewport": {
<<<<<<< HEAD
      "x": 533.9221649922658,
      "y": 290.4559378345964,
      "zoom": 0.667202290714559
=======
      "x": 402.8529727761044,
      "y": 359.62391032755147,
      "zoom": 0.5103514759965421
>>>>>>> 777200fa
    }
  },
  "description": "Financial assistant chatbot that uses specialized agents to research for financial information",
  "endpoint_name": null,
<<<<<<< HEAD
  "id": "e1cca375-4c75-41ea-bf40-2b5c05a65b4c",
=======
>>>>>>> 777200fa
  "is_component": false,
  "last_tested_version": "1.3.4",
  "name": "Financial Agent",
  "tags": [
    "assistants",
    "agents",
    "q-a",
    "web-scraping",
    "sambanova"
  ]
}<|MERGE_RESOLUTION|>--- conflicted
+++ resolved
@@ -7,11 +7,7 @@
         "data": {
           "sourceHandle": {
             "dataType": "SambaNovaModel",
-<<<<<<< HEAD
-            "id": "SambaNovaModel-IK4K0",
-=======
             "id": "SambaNovaModel-NEyqD",
->>>>>>> 777200fa
             "name": "text_output",
             "output_types": [
               "Message"
@@ -19,11 +15,7 @@
           },
           "targetHandle": {
             "fieldName": "input_value",
-<<<<<<< HEAD
-            "id": "ChatOutput-Uhr1b",
-=======
             "id": "ChatOutput-XjOH3",
->>>>>>> 777200fa
             "inputTypes": [
               "Data",
               "DataFrame",
@@ -32,21 +24,12 @@
             "type": "str"
           }
         },
-<<<<<<< HEAD
-        "id": "reactflow__edge-SambaNovaModel-IK4K0{œdataTypeœ:œSambaNovaModelœ,œidœ:œSambaNovaModel-IK4K0œ,œnameœ:œtext_outputœ,œoutput_typesœ:[œMessageœ]}-ChatOutput-Uhr1b{œfieldNameœ:œinput_valueœ,œidœ:œChatOutput-Uhr1bœ,œinputTypesœ:[œDataœ,œDataFrameœ,œMessageœ],œtypeœ:œstrœ}",
-        "selected": false,
-        "source": "SambaNovaModel-IK4K0",
-        "sourceHandle": "{œdataTypeœ: œSambaNovaModelœ, œidœ: œSambaNovaModel-IK4K0œ, œnameœ: œtext_outputœ, œoutput_typesœ: [œMessageœ]}",
-        "target": "ChatOutput-Uhr1b",
-        "targetHandle": "{œfieldNameœ: œinput_valueœ, œidœ: œChatOutput-Uhr1bœ, œinputTypesœ: [œDataœ, œDataFrameœ, œMessageœ], œtypeœ: œstrœ}"
-=======
         "id": "reactflow__edge-SambaNovaModel-NEyqD{œdataTypeœ:œSambaNovaModelœ,œidœ:œSambaNovaModel-NEyqDœ,œnameœ:œtext_outputœ,œoutput_typesœ:[œMessageœ]}-ChatOutput-XjOH3{œfieldNameœ:œinput_valueœ,œidœ:œChatOutput-XjOH3œ,œinputTypesœ:[œDataœ,œDataFrameœ,œMessageœ],œtypeœ:œstrœ}",
         "selected": false,
         "source": "SambaNovaModel-NEyqD",
         "sourceHandle": "{œdataTypeœ: œSambaNovaModelœ, œidœ: œSambaNovaModel-NEyqDœ, œnameœ: œtext_outputœ, œoutput_typesœ: [œMessageœ]}",
         "target": "ChatOutput-XjOH3",
         "targetHandle": "{œfieldNameœ: œinput_valueœ, œidœ: œChatOutput-XjOH3œ, œinputTypesœ: [œDataœ, œDataFrameœ, œMessageœ], œtypeœ: œstrœ}"
->>>>>>> 777200fa
       },
       {
         "animated": false,
@@ -54,11 +37,7 @@
         "data": {
           "sourceHandle": {
             "dataType": "ChatInput",
-<<<<<<< HEAD
-            "id": "ChatInput-wuCmu",
-=======
             "id": "ChatInput-X83ni",
->>>>>>> 777200fa
             "name": "message",
             "output_types": [
               "Message"
@@ -66,32 +45,19 @@
           },
           "targetHandle": {
             "fieldName": "input_value",
-<<<<<<< HEAD
-            "id": "Agent-Xyh1d",
-=======
             "id": "Agent-cGZsD",
->>>>>>> 777200fa
             "inputTypes": [
               "Message"
             ],
             "type": "str"
           }
         },
-<<<<<<< HEAD
-        "id": "reactflow__edge-ChatInput-wuCmu{œdataTypeœ:œChatInputœ,œidœ:œChatInput-wuCmuœ,œnameœ:œmessageœ,œoutput_typesœ:[œMessageœ]}-Agent-Xyh1d{œfieldNameœ:œinput_valueœ,œidœ:œAgent-Xyh1dœ,œinputTypesœ:[œMessageœ],œtypeœ:œstrœ}",
-        "selected": false,
-        "source": "ChatInput-wuCmu",
-        "sourceHandle": "{œdataTypeœ: œChatInputœ, œidœ: œChatInput-wuCmuœ, œnameœ: œmessageœ, œoutput_typesœ: [œMessageœ]}",
-        "target": "Agent-Xyh1d",
-        "targetHandle": "{œfieldNameœ: œinput_valueœ, œidœ: œAgent-Xyh1dœ, œinputTypesœ: [œMessageœ], œtypeœ: œstrœ}"
-=======
         "id": "reactflow__edge-ChatInput-X83ni{œdataTypeœ:œChatInputœ,œidœ:œChatInput-X83niœ,œnameœ:œmessageœ,œoutput_typesœ:[œMessageœ]}-Agent-cGZsD{œfieldNameœ:œinput_valueœ,œidœ:œAgent-cGZsDœ,œinputTypesœ:[œMessageœ],œtypeœ:œstrœ}",
         "selected": false,
         "source": "ChatInput-X83ni",
         "sourceHandle": "{œdataTypeœ: œChatInputœ, œidœ: œChatInput-X83niœ, œnameœ: œmessageœ, œoutput_typesœ: [œMessageœ]}",
         "target": "Agent-cGZsD",
         "targetHandle": "{œfieldNameœ: œinput_valueœ, œidœ: œAgent-cGZsDœ, œinputTypesœ: [œMessageœ], œtypeœ: œstrœ}"
->>>>>>> 777200fa
       },
       {
         "animated": false,
@@ -99,11 +65,7 @@
         "data": {
           "sourceHandle": {
             "dataType": "TavilySearchComponent",
-<<<<<<< HEAD
-            "id": "TavilySearchComponent-K2PVa",
-=======
             "id": "TavilySearchComponent-7Y3yy",
->>>>>>> 777200fa
             "name": "component_as_tool",
             "output_types": [
               "Tool"
@@ -111,32 +73,19 @@
           },
           "targetHandle": {
             "fieldName": "tools",
-<<<<<<< HEAD
-            "id": "Agent-Xyh1d",
-=======
             "id": "Agent-cGZsD",
->>>>>>> 777200fa
             "inputTypes": [
               "Tool"
             ],
             "type": "other"
           }
         },
-<<<<<<< HEAD
-        "id": "reactflow__edge-TavilySearchComponent-K2PVa{œdataTypeœ:œTavilySearchComponentœ,œidœ:œTavilySearchComponent-K2PVaœ,œnameœ:œcomponent_as_toolœ,œoutput_typesœ:[œToolœ]}-Agent-Xyh1d{œfieldNameœ:œtoolsœ,œidœ:œAgent-Xyh1dœ,œinputTypesœ:[œToolœ],œtypeœ:œotherœ}",
-        "selected": false,
-        "source": "TavilySearchComponent-K2PVa",
-        "sourceHandle": "{œdataTypeœ: œTavilySearchComponentœ, œidœ: œTavilySearchComponent-K2PVaœ, œnameœ: œcomponent_as_toolœ, œoutput_typesœ: [œToolœ]}",
-        "target": "Agent-Xyh1d",
-        "targetHandle": "{œfieldNameœ: œtoolsœ, œidœ: œAgent-Xyh1dœ, œinputTypesœ: [œToolœ], œtypeœ: œotherœ}"
-=======
         "id": "reactflow__edge-TavilySearchComponent-7Y3yy{œdataTypeœ:œTavilySearchComponentœ,œidœ:œTavilySearchComponent-7Y3yyœ,œnameœ:œcomponent_as_toolœ,œoutput_typesœ:[œToolœ]}-Agent-cGZsD{œfieldNameœ:œtoolsœ,œidœ:œAgent-cGZsDœ,œinputTypesœ:[œToolœ],œtypeœ:œotherœ}",
         "selected": false,
         "source": "TavilySearchComponent-7Y3yy",
         "sourceHandle": "{œdataTypeœ: œTavilySearchComponentœ, œidœ: œTavilySearchComponent-7Y3yyœ, œnameœ: œcomponent_as_toolœ, œoutput_typesœ: [œToolœ]}",
         "target": "Agent-cGZsD",
         "targetHandle": "{œfieldNameœ: œtoolsœ, œidœ: œAgent-cGZsDœ, œinputTypesœ: [œToolœ], œtypeœ: œotherœ}"
->>>>>>> 777200fa
       },
       {
         "animated": false,
@@ -144,11 +93,7 @@
         "data": {
           "sourceHandle": {
             "dataType": "URL",
-<<<<<<< HEAD
-            "id": "URL-O0PuD",
-=======
             "id": "URL-N9CXl",
->>>>>>> 777200fa
             "name": "component_as_tool",
             "output_types": [
               "Tool"
@@ -156,138 +101,81 @@
           },
           "targetHandle": {
             "fieldName": "tools",
-<<<<<<< HEAD
-            "id": "Agent-fG2tb",
-=======
             "id": "Agent-wqbpC",
->>>>>>> 777200fa
             "inputTypes": [
               "Tool"
             ],
             "type": "other"
           }
         },
-<<<<<<< HEAD
-        "id": "reactflow__edge-URL-O0PuD{œdataTypeœ:œURLœ,œidœ:œURL-O0PuDœ,œnameœ:œcomponent_as_toolœ,œoutput_typesœ:[œToolœ]}-Agent-fG2tb{œfieldNameœ:œtoolsœ,œidœ:œAgent-fG2tbœ,œinputTypesœ:[œToolœ],œtypeœ:œotherœ}",
-        "selected": false,
-        "source": "URL-O0PuD",
-        "sourceHandle": "{œdataTypeœ: œURLœ, œidœ: œURL-O0PuDœ, œnameœ: œcomponent_as_toolœ, œoutput_typesœ: [œToolœ]}",
-        "target": "Agent-fG2tb",
-        "targetHandle": "{œfieldNameœ: œtoolsœ, œidœ: œAgent-fG2tbœ, œinputTypesœ: [œToolœ], œtypeœ: œotherœ}"
-=======
         "id": "reactflow__edge-URL-N9CXl{œdataTypeœ:œURLœ,œidœ:œURL-N9CXlœ,œnameœ:œcomponent_as_toolœ,œoutput_typesœ:[œToolœ]}-Agent-wqbpC{œfieldNameœ:œtoolsœ,œidœ:œAgent-wqbpCœ,œinputTypesœ:[œToolœ],œtypeœ:œotherœ}",
         "selected": false,
         "source": "URL-N9CXl",
         "sourceHandle": "{œdataTypeœ: œURLœ, œidœ: œURL-N9CXlœ, œnameœ: œcomponent_as_toolœ, œoutput_typesœ: [œToolœ]}",
         "target": "Agent-wqbpC",
         "targetHandle": "{œfieldNameœ: œtoolsœ, œidœ: œAgent-wqbpCœ, œinputTypesœ: [œToolœ], œtypeœ: œotherœ}"
->>>>>>> 777200fa
       },
       {
         "animated": false,
         "className": "",
         "data": {
           "sourceHandle": {
-<<<<<<< HEAD
-            "dataType": "YfinanceComponent",
-            "id": "YfinanceComponent-tzrc3",
-            "name": "component_as_tool",
-=======
             "dataType": "ChatInput",
             "id": "ChatInput-X83ni",
             "name": "message",
->>>>>>> 777200fa
             "output_types": [
-              "Tool"
+              "Message"
             ]
           },
           "targetHandle": {
-<<<<<<< HEAD
-            "fieldName": "tools",
-            "id": "Agent-fG2tb",
-=======
             "fieldName": "input_value",
             "id": "Agent-wqbpC",
->>>>>>> 777200fa
             "inputTypes": [
-              "Tool"
+              "Message"
             ],
-            "type": "other"
+            "type": "str"
           }
         },
-<<<<<<< HEAD
-        "id": "reactflow__edge-YfinanceComponent-tzrc3{œdataTypeœ:œYfinanceComponentœ,œidœ:œYfinanceComponent-tzrc3œ,œnameœ:œcomponent_as_toolœ,œoutput_typesœ:[œToolœ]}-Agent-fG2tb{œfieldNameœ:œtoolsœ,œidœ:œAgent-fG2tbœ,œinputTypesœ:[œToolœ],œtypeœ:œotherœ}",
-        "selected": false,
-        "source": "YfinanceComponent-tzrc3",
-        "sourceHandle": "{œdataTypeœ: œYfinanceComponentœ, œidœ: œYfinanceComponent-tzrc3œ, œnameœ: œcomponent_as_toolœ, œoutput_typesœ: [œToolœ]}",
-        "target": "Agent-fG2tb",
-        "targetHandle": "{œfieldNameœ: œtoolsœ, œidœ: œAgent-fG2tbœ, œinputTypesœ: [œToolœ], œtypeœ: œotherœ}"
-=======
         "id": "reactflow__edge-ChatInput-X83ni{œdataTypeœ:œChatInputœ,œidœ:œChatInput-X83niœ,œnameœ:œmessageœ,œoutput_typesœ:[œMessageœ]}-Agent-wqbpC{œfieldNameœ:œinput_valueœ,œidœ:œAgent-wqbpCœ,œinputTypesœ:[œMessageœ],œtypeœ:œstrœ}",
         "selected": false,
         "source": "ChatInput-X83ni",
         "sourceHandle": "{œdataTypeœ: œChatInputœ, œidœ: œChatInput-X83niœ, œnameœ: œmessageœ, œoutput_typesœ: [œMessageœ]}",
         "target": "Agent-wqbpC",
         "targetHandle": "{œfieldNameœ: œinput_valueœ, œidœ: œAgent-wqbpCœ, œinputTypesœ: [œMessageœ], œtypeœ: œstrœ}"
->>>>>>> 777200fa
       },
       {
         "animated": false,
         "className": "",
         "data": {
           "sourceHandle": {
-<<<<<<< HEAD
-            "dataType": "ChatInput",
-            "id": "ChatInput-wuCmu",
-            "name": "message",
-=======
             "dataType": "Agent",
             "id": "Agent-wqbpC",
             "name": "response",
->>>>>>> 777200fa
             "output_types": [
               "Message"
             ]
           },
           "targetHandle": {
-<<<<<<< HEAD
-            "fieldName": "input_value",
-            "id": "Agent-fG2tb",
-=======
             "fieldName": "first_text",
             "id": "Prompt-er8QV",
->>>>>>> 777200fa
             "inputTypes": [
               "Message"
             ],
             "type": "str"
           }
         },
-<<<<<<< HEAD
-        "id": "reactflow__edge-ChatInput-wuCmu{œdataTypeœ:œChatInputœ,œidœ:œChatInput-wuCmuœ,œnameœ:œmessageœ,œoutput_typesœ:[œMessageœ]}-Agent-fG2tb{œfieldNameœ:œinput_valueœ,œidœ:œAgent-fG2tbœ,œinputTypesœ:[œMessageœ],œtypeœ:œstrœ}",
-        "selected": false,
-        "source": "ChatInput-wuCmu",
-        "sourceHandle": "{œdataTypeœ: œChatInputœ, œidœ: œChatInput-wuCmuœ, œnameœ: œmessageœ, œoutput_typesœ: [œMessageœ]}",
-        "target": "Agent-fG2tb",
-        "targetHandle": "{œfieldNameœ: œinput_valueœ, œidœ: œAgent-fG2tbœ, œinputTypesœ: [œMessageœ], œtypeœ: œstrœ}"
-=======
         "id": "reactflow__edge-Agent-wqbpC{œdataTypeœ:œAgentœ,œidœ:œAgent-wqbpCœ,œnameœ:œresponseœ,œoutput_typesœ:[œMessageœ]}-Prompt-er8QV{œfieldNameœ:œfirst_textœ,œidœ:œPrompt-er8QVœ,œinputTypesœ:[œMessageœ],œtypeœ:œstrœ}",
         "selected": false,
         "source": "Agent-wqbpC",
         "sourceHandle": "{œdataTypeœ: œAgentœ, œidœ: œAgent-wqbpCœ, œnameœ: œresponseœ, œoutput_typesœ: [œMessageœ]}",
         "target": "Prompt-er8QV",
         "targetHandle": "{œfieldNameœ: œfirst_textœ, œidœ: œPrompt-er8QVœ, œinputTypesœ: [œMessageœ], œtypeœ: œstrœ}"
->>>>>>> 777200fa
       },
       {
         "animated": false,
+        "className": "",
         "data": {
           "sourceHandle": {
-<<<<<<< HEAD
-            "dataType": "ChatInput",
-            "id": "ChatInput-wuCmu",
-            "name": "message",
-=======
             "dataType": "Agent",
             "id": "Agent-cGZsD",
             "name": "response",
@@ -319,191 +207,114 @@
             "dataType": "Prompt",
             "id": "Prompt-er8QV",
             "name": "prompt",
->>>>>>> 777200fa
             "output_types": [
               "Message"
             ]
           },
           "targetHandle": {
-<<<<<<< HEAD
-            "fieldName": "first",
-            "id": "Prompt-V5Qoj",
-=======
             "fieldName": "second_text",
             "id": "Prompt-AdpTy",
->>>>>>> 777200fa
             "inputTypes": [
               "Message"
             ],
             "type": "str"
           }
         },
-<<<<<<< HEAD
-        "id": "xy-edge__ChatInput-wuCmu{œdataTypeœ:œChatInputœ,œidœ:œChatInput-wuCmuœ,œnameœ:œmessageœ,œoutput_typesœ:[œMessageœ]}-Prompt-V5Qoj{œfieldNameœ:œfirstœ,œidœ:œPrompt-V5Qojœ,œinputTypesœ:[œMessageœ],œtypeœ:œstrœ}",
-        "selected": false,
-        "source": "ChatInput-wuCmu",
-        "sourceHandle": "{œdataTypeœ: œChatInputœ, œidœ: œChatInput-wuCmuœ, œnameœ: œmessageœ, œoutput_typesœ: [œMessageœ]}",
-        "target": "Prompt-V5Qoj",
-        "targetHandle": "{œfieldNameœ: œfirstœ, œidœ: œPrompt-V5Qojœ, œinputTypesœ: [œMessageœ], œtypeœ: œstrœ}"
-=======
         "id": "reactflow__edge-Prompt-er8QV{œdataTypeœ:œPromptœ,œidœ:œPrompt-er8QVœ,œnameœ:œpromptœ,œoutput_typesœ:[œMessageœ]}-Prompt-AdpTy{œfieldNameœ:œsecond_textœ,œidœ:œPrompt-AdpTyœ,œinputTypesœ:[œMessageœ],œtypeœ:œstrœ}",
         "selected": false,
         "source": "Prompt-er8QV",
         "sourceHandle": "{œdataTypeœ: œPromptœ, œidœ: œPrompt-er8QVœ, œnameœ: œpromptœ, œoutput_typesœ: [œMessageœ]}",
         "target": "Prompt-AdpTy",
         "targetHandle": "{œfieldNameœ: œsecond_textœ, œidœ: œPrompt-AdpTyœ, œinputTypesœ: [œMessageœ], œtypeœ: œstrœ}"
->>>>>>> 777200fa
       },
       {
         "animated": false,
+        "className": "",
         "data": {
           "sourceHandle": {
-<<<<<<< HEAD
-            "dataType": "Agent",
-            "id": "Agent-fG2tb",
-            "name": "response",
-=======
             "dataType": "ChatInput",
             "id": "ChatInput-X83ni",
             "name": "message",
->>>>>>> 777200fa
             "output_types": [
               "Message"
             ]
           },
           "targetHandle": {
-<<<<<<< HEAD
-            "fieldName": "second",
-            "id": "Prompt-V5Qoj",
-=======
             "fieldName": "first_text",
             "id": "Prompt-AdpTy",
->>>>>>> 777200fa
             "inputTypes": [
               "Message"
             ],
             "type": "str"
           }
         },
-<<<<<<< HEAD
-        "id": "xy-edge__Agent-fG2tb{œdataTypeœ:œAgentœ,œidœ:œAgent-fG2tbœ,œnameœ:œresponseœ,œoutput_typesœ:[œMessageœ]}-Prompt-V5Qoj{œfieldNameœ:œsecondœ,œidœ:œPrompt-V5Qojœ,œinputTypesœ:[œMessageœ],œtypeœ:œstrœ}",
-        "selected": false,
-        "source": "Agent-fG2tb",
-        "sourceHandle": "{œdataTypeœ: œAgentœ, œidœ: œAgent-fG2tbœ, œnameœ: œresponseœ, œoutput_typesœ: [œMessageœ]}",
-        "target": "Prompt-V5Qoj",
-        "targetHandle": "{œfieldNameœ: œsecondœ, œidœ: œPrompt-V5Qojœ, œinputTypesœ: [œMessageœ], œtypeœ: œstrœ}"
-=======
         "id": "reactflow__edge-ChatInput-X83ni{œdataTypeœ:œChatInputœ,œidœ:œChatInput-X83niœ,œnameœ:œmessageœ,œoutput_typesœ:[œMessageœ]}-Prompt-AdpTy{œfieldNameœ:œfirst_textœ,œidœ:œPrompt-AdpTyœ,œinputTypesœ:[œMessageœ],œtypeœ:œstrœ}",
         "selected": false,
         "source": "ChatInput-X83ni",
         "sourceHandle": "{œdataTypeœ: œChatInputœ, œidœ: œChatInput-X83niœ, œnameœ: œmessageœ, œoutput_typesœ: [œMessageœ]}",
         "target": "Prompt-AdpTy",
         "targetHandle": "{œfieldNameœ: œfirst_textœ, œidœ: œPrompt-AdpTyœ, œinputTypesœ: [œMessageœ], œtypeœ: œstrœ}"
->>>>>>> 777200fa
       },
       {
         "animated": false,
+        "className": "",
         "data": {
           "sourceHandle": {
-<<<<<<< HEAD
-            "dataType": "Agent",
-            "id": "Agent-Xyh1d",
-            "name": "response",
-=======
             "dataType": "Prompt",
             "id": "Prompt-AdpTy",
             "name": "prompt",
->>>>>>> 777200fa
             "output_types": [
               "Message"
             ]
           },
           "targetHandle": {
-<<<<<<< HEAD
-            "fieldName": "third",
-            "id": "Prompt-V5Qoj",
-=======
             "fieldName": "input_value",
             "id": "SambaNovaModel-NEyqD",
->>>>>>> 777200fa
             "inputTypes": [
               "Message"
             ],
             "type": "str"
           }
         },
-<<<<<<< HEAD
-        "id": "xy-edge__Agent-Xyh1d{œdataTypeœ:œAgentœ,œidœ:œAgent-Xyh1dœ,œnameœ:œresponseœ,œoutput_typesœ:[œMessageœ]}-Prompt-V5Qoj{œfieldNameœ:œthirdœ,œidœ:œPrompt-V5Qojœ,œinputTypesœ:[œMessageœ],œtypeœ:œstrœ}",
-        "selected": false,
-        "source": "Agent-Xyh1d",
-        "sourceHandle": "{œdataTypeœ: œAgentœ, œidœ: œAgent-Xyh1dœ, œnameœ: œresponseœ, œoutput_typesœ: [œMessageœ]}",
-        "target": "Prompt-V5Qoj",
-        "targetHandle": "{œfieldNameœ: œthirdœ, œidœ: œPrompt-V5Qojœ, œinputTypesœ: [œMessageœ], œtypeœ: œstrœ}"
-=======
         "id": "reactflow__edge-Prompt-AdpTy{œdataTypeœ:œPromptœ,œidœ:œPrompt-AdpTyœ,œnameœ:œpromptœ,œoutput_typesœ:[œMessageœ]}-SambaNovaModel-NEyqD{œfieldNameœ:œinput_valueœ,œidœ:œSambaNovaModel-NEyqDœ,œinputTypesœ:[œMessageœ],œtypeœ:œstrœ}",
         "selected": false,
         "source": "Prompt-AdpTy",
         "sourceHandle": "{œdataTypeœ: œPromptœ, œidœ: œPrompt-AdpTyœ, œnameœ: œpromptœ, œoutput_typesœ: [œMessageœ]}",
         "target": "SambaNovaModel-NEyqD",
         "targetHandle": "{œfieldNameœ: œinput_valueœ, œidœ: œSambaNovaModel-NEyqDœ, œinputTypesœ: [œMessageœ], œtypeœ: œstrœ}"
->>>>>>> 777200fa
       },
       {
         "animated": false,
         "data": {
           "sourceHandle": {
-<<<<<<< HEAD
-            "dataType": "Prompt",
-            "id": "Prompt-V5Qoj",
-            "name": "prompt",
-=======
             "dataType": "YfinanceComponent",
             "id": "YfinanceComponent-KpeWR",
             "name": "component_as_tool",
->>>>>>> 777200fa
             "output_types": [
               "Tool"
             ]
           },
           "targetHandle": {
-<<<<<<< HEAD
-            "fieldName": "input_value",
-            "id": "SambaNovaModel-IK4K0",
-=======
             "fieldName": "tools",
             "id": "Agent-wqbpC",
->>>>>>> 777200fa
             "inputTypes": [
               "Tool"
             ],
             "type": "other"
           }
         },
-<<<<<<< HEAD
-        "id": "xy-edge__Prompt-V5Qoj{œdataTypeœ:œPromptœ,œidœ:œPrompt-V5Qojœ,œnameœ:œpromptœ,œoutput_typesœ:[œMessageœ]}-SambaNovaModel-IK4K0{œfieldNameœ:œinput_valueœ,œidœ:œSambaNovaModel-IK4K0œ,œinputTypesœ:[œMessageœ],œtypeœ:œstrœ}",
-        "selected": false,
-        "source": "Prompt-V5Qoj",
-        "sourceHandle": "{œdataTypeœ: œPromptœ, œidœ: œPrompt-V5Qojœ, œnameœ: œpromptœ, œoutput_typesœ: [œMessageœ]}",
-        "target": "SambaNovaModel-IK4K0",
-        "targetHandle": "{œfieldNameœ: œinput_valueœ, œidœ: œSambaNovaModel-IK4K0œ, œinputTypesœ: [œMessageœ], œtypeœ: œstrœ}"
-=======
         "id": "xy-edge__YfinanceComponent-KpeWR{œdataTypeœ:œYfinanceComponentœ,œidœ:œYfinanceComponent-KpeWRœ,œnameœ:œcomponent_as_toolœ,œoutput_typesœ:[œToolœ]}-Agent-wqbpC{œfieldNameœ:œtoolsœ,œidœ:œAgent-wqbpCœ,œinputTypesœ:[œToolœ],œtypeœ:œotherœ}",
         "selected": false,
         "source": "YfinanceComponent-KpeWR",
         "sourceHandle": "{œdataTypeœ: œYfinanceComponentœ, œidœ: œYfinanceComponent-KpeWRœ, œnameœ: œcomponent_as_toolœ, œoutput_typesœ: [œToolœ]}",
         "target": "Agent-wqbpC",
         "targetHandle": "{œfieldNameœ: œtoolsœ, œidœ: œAgent-wqbpCœ, œinputTypesœ: [œToolœ], œtypeœ: œotherœ}"
->>>>>>> 777200fa
       }
     ],
     "nodes": [
       {
         "data": {
-<<<<<<< HEAD
-          "id": "ChatInput-wuCmu",
-=======
           "id": "ChatInput-X83ni",
->>>>>>> 777200fa
           "node": {
             "base_classes": [
               "Message"
@@ -798,11 +609,7 @@
           "type": "ChatInput"
         },
         "dragging": false,
-<<<<<<< HEAD
-        "id": "ChatInput-wuCmu",
-=======
         "id": "ChatInput-X83ni",
->>>>>>> 777200fa
         "measured": {
           "height": 66,
           "width": 192
@@ -816,11 +623,7 @@
       },
       {
         "data": {
-<<<<<<< HEAD
-          "id": "TavilySearchComponent-K2PVa",
-=======
           "id": "TavilySearchComponent-7Y3yy",
->>>>>>> 777200fa
           "node": {
             "base_classes": [
               "Data",
@@ -876,13 +679,7 @@
                 "display_name": "Tavily API Key",
                 "dynamic": false,
                 "info": "Your Tavily API Key.",
-<<<<<<< HEAD
-                "input_types": [
-                  "Message"
-                ],
-=======
                 "input_types": [],
->>>>>>> 777200fa
                 "load_from_db": false,
                 "name": "api_key",
                 "password": true,
@@ -892,8 +689,6 @@
                 "title_case": false,
                 "type": "str",
                 "value": ""
-<<<<<<< HEAD
-=======
               },
               "chunks_per_source": {
                 "_input_type": "IntInput",
@@ -912,7 +707,6 @@
                 "trace_as_metadata": true,
                 "type": "int",
                 "value": 3
->>>>>>> 777200fa
               },
               "code": {
                 "advanced": true,
@@ -1281,11 +1075,7 @@
           "type": "TavilySearchComponent"
         },
         "dragging": false,
-<<<<<<< HEAD
-        "id": "TavilySearchComponent-K2PVa",
-=======
         "id": "TavilySearchComponent-7Y3yy",
->>>>>>> 777200fa
         "measured": {
           "height": 354,
           "width": 320
@@ -1301,11 +1091,7 @@
         "data": {
           "description": "Uses [yfinance](https://pypi.org/project/yfinance/) (unofficial package) to access financial data and market information from Yahoo Finance.",
           "display_name": "Yahoo Finance",
-<<<<<<< HEAD
-          "id": "YfinanceComponent-tzrc3",
-=======
           "id": "YfinanceComponent-KpeWR",
->>>>>>> 777200fa
           "node": {
             "base_classes": [
               "Data",
@@ -1538,11 +1324,7 @@
           "type": "YfinanceComponent"
         },
         "dragging": false,
-<<<<<<< HEAD
-        "id": "YfinanceComponent-tzrc3",
-=======
         "id": "YfinanceComponent-KpeWR",
->>>>>>> 777200fa
         "measured": {
           "height": 461,
           "width": 320
@@ -1556,11 +1338,7 @@
       },
       {
         "data": {
-<<<<<<< HEAD
-          "id": "ChatOutput-Uhr1b",
-=======
           "id": "ChatOutput-XjOH3",
->>>>>>> 777200fa
           "node": {
             "base_classes": [
               "Message"
@@ -1855,11 +1633,7 @@
           "type": "ChatOutput"
         },
         "dragging": false,
-<<<<<<< HEAD
-        "id": "ChatOutput-Uhr1b",
-=======
         "id": "ChatOutput-XjOH3",
->>>>>>> 777200fa
         "measured": {
           "height": 66,
           "width": 192
@@ -1873,11 +1647,7 @@
       },
       {
         "data": {
-<<<<<<< HEAD
-          "id": "URL-O0PuD",
-=======
           "id": "URL-N9CXl",
->>>>>>> 777200fa
           "node": {
             "base_classes": [
               "Data",
@@ -2118,11 +1888,7 @@
           "type": "URL"
         },
         "dragging": false,
-<<<<<<< HEAD
-        "id": "URL-O0PuD",
-=======
         "id": "URL-N9CXl",
->>>>>>> 777200fa
         "measured": {
           "height": 523,
           "width": 320
@@ -2136,11 +1902,7 @@
       },
       {
         "data": {
-<<<<<<< HEAD
-          "id": "note-VO66a",
-=======
           "id": "note-tZG9P",
->>>>>>> 777200fa
           "node": {
             "description": "# Financial Assistant Agents \n\nThe Financial Assistant Agent retrieves content and writes reports about financial queries.\n\n## Prerequisites\n\n* [Tavily AI Search key](https://docs.tavily.com/welcome)\n* [SambaNova API key](https://cloud.sambanova.ai/) \n\n## Quickstart\n\n1. In both **Agent** components and **SambaNova** component, add your SambaNova API key. \nIn the **Model Provider** field, select **Sambanova**, and select a model.\n3. In the **Tavily Search** component, add your **Tavily API key**.\n4. Click the **Playground** and ask `Why did Nvidia stock drop in January?`",
             "display_name": "",
@@ -2153,11 +1915,7 @@
         },
         "dragging": false,
         "height": 630,
-<<<<<<< HEAD
-        "id": "note-VO66a",
-=======
         "id": "note-tZG9P",
->>>>>>> 777200fa
         "measured": {
           "height": 630,
           "width": 479
@@ -2173,11 +1931,7 @@
       },
       {
         "data": {
-<<<<<<< HEAD
-          "id": "SambaNovaModel-IK4K0",
-=======
           "id": "SambaNovaModel-NEyqD",
->>>>>>> 777200fa
           "node": {
             "base_classes": [
               "LanguageModel",
@@ -2249,15 +2003,8 @@
                 "display_name": "Sambanova API Key",
                 "dynamic": false,
                 "info": "The Sambanova API Key to use for the Sambanova model.",
-<<<<<<< HEAD
-                "input_types": [
-                  "Message"
-                ],
-                "load_from_db": false,
-=======
                 "input_types": [],
                 "load_from_db": true,
->>>>>>> 777200fa
                 "name": "api_key",
                 "password": true,
                 "placeholder": "",
@@ -2265,7 +2012,7 @@
                 "show": true,
                 "title_case": false,
                 "type": "str",
-                "value": ""
+                "value": "SAMBANOVA_API_KEY"
               },
               "base_url": {
                 "_input_type": "StrInput",
@@ -2485,11 +2232,7 @@
           "type": "SambaNovaModel"
         },
         "dragging": false,
-<<<<<<< HEAD
-        "id": "SambaNovaModel-IK4K0",
-=======
         "id": "SambaNovaModel-NEyqD",
->>>>>>> 777200fa
         "measured": {
           "height": 525,
           "width": 320
@@ -2503,11 +2246,7 @@
       },
       {
         "data": {
-<<<<<<< HEAD
-          "id": "Agent-Xyh1d",
-=======
           "id": "Agent-cGZsD",
->>>>>>> 777200fa
           "node": {
             "base_classes": [
               "Message"
@@ -2684,17 +2423,9 @@
                 "advanced": false,
                 "display_name": "OpenAI API Key",
                 "dynamic": false,
-<<<<<<< HEAD
-                "info": "The Sambanova API Key to use for the Sambanova model.",
-                "input_types": [
-                  "Message"
-                ],
-                "load_from_db": false,
-=======
                 "info": "The OpenAI API Key to use for the OpenAI model.",
                 "input_types": [],
                 "load_from_db": true,
->>>>>>> 777200fa
                 "name": "api_key",
                 "password": true,
                 "placeholder": "",
@@ -2702,7 +2433,7 @@
                 "show": true,
                 "title_case": false,
                 "type": "str",
-                "value": ""
+                "value": "SAMBANOVA_API_KEY"
               },
               "code": {
                 "advanced": true,
@@ -3205,11 +2936,7 @@
           "type": "Agent"
         },
         "dragging": false,
-<<<<<<< HEAD
-        "id": "Agent-Xyh1d",
-=======
         "id": "Agent-cGZsD",
->>>>>>> 777200fa
         "measured": {
           "height": 624,
           "width": 320
@@ -3223,11 +2950,7 @@
       },
       {
         "data": {
-<<<<<<< HEAD
-          "id": "Agent-fG2tb",
-=======
           "id": "Agent-wqbpC",
->>>>>>> 777200fa
           "node": {
             "base_classes": [
               "Message"
@@ -3404,17 +3127,9 @@
                 "advanced": false,
                 "display_name": "OpenAI API Key",
                 "dynamic": false,
-<<<<<<< HEAD
-                "info": "The Sambanova API Key to use for the Sambanova model.",
-                "input_types": [
-                  "Message"
-                ],
-                "load_from_db": false,
-=======
                 "info": "The OpenAI API Key to use for the OpenAI model.",
                 "input_types": [],
                 "load_from_db": true,
->>>>>>> 777200fa
                 "name": "api_key",
                 "password": true,
                 "placeholder": "",
@@ -3422,7 +3137,7 @@
                 "show": true,
                 "title_case": false,
                 "type": "str",
-                "value": ""
+                "value": "SAMBANOVA_API_KEY"
               },
               "code": {
                 "advanced": true,
@@ -3925,11 +3640,7 @@
           "type": "Agent"
         },
         "dragging": false,
-<<<<<<< HEAD
-        "id": "Agent-fG2tb",
-=======
         "id": "Agent-wqbpC",
->>>>>>> 777200fa
         "measured": {
           "height": 624,
           "width": 320
@@ -3943,11 +3654,7 @@
       },
       {
         "data": {
-<<<<<<< HEAD
-          "id": "Prompt-V5Qoj",
-=======
           "id": "Prompt-er8QV",
->>>>>>> 777200fa
           "node": {
             "base_classes": [
               "Message"
@@ -3956,14 +3663,8 @@
             "conditional_paths": [],
             "custom_fields": {
               "template": [
-<<<<<<< HEAD
-                "first",
-                "second",
-                "third"
-=======
                 "first_text",
                 "second_text"
->>>>>>> 777200fa
               ]
             },
             "description": "Create a prompt template with dynamic variables.",
@@ -4002,10 +3703,7 @@
               }
             ],
             "pinned": false,
-<<<<<<< HEAD
-=======
             "priority": null,
->>>>>>> 777200fa
             "template": {
               "_type": "Component",
               "code": {
@@ -4026,15 +3724,9 @@
                 "type": "code",
                 "value": "from langflow.base.prompts.api_utils import process_prompt_template\nfrom langflow.custom import Component\nfrom langflow.inputs.inputs import DefaultPromptField\nfrom langflow.io import MessageTextInput, Output, PromptInput\nfrom langflow.schema.message import Message\nfrom langflow.template.utils import update_template_values\n\n\nclass PromptComponent(Component):\n    display_name: str = \"Prompt\"\n    description: str = \"Create a prompt template with dynamic variables.\"\n    icon = \"prompts\"\n    trace_type = \"prompt\"\n    name = \"Prompt\"\n\n    inputs = [\n        PromptInput(name=\"template\", display_name=\"Template\"),\n        MessageTextInput(\n            name=\"tool_placeholder\",\n            display_name=\"Tool Placeholder\",\n            tool_mode=True,\n            advanced=True,\n            info=\"A placeholder input for tool mode.\",\n        ),\n    ]\n\n    outputs = [\n        Output(display_name=\"Prompt Message\", name=\"prompt\", method=\"build_prompt\"),\n    ]\n\n    async def build_prompt(self) -> Message:\n        prompt = Message.from_template(**self._attributes)\n        self.status = prompt.text\n        return prompt\n\n    def _update_template(self, frontend_node: dict):\n        prompt_template = frontend_node[\"template\"][\"template\"][\"value\"]\n        custom_fields = frontend_node[\"custom_fields\"]\n        frontend_node_template = frontend_node[\"template\"]\n        _ = process_prompt_template(\n            template=prompt_template,\n            name=\"template\",\n            custom_fields=custom_fields,\n            frontend_node_template=frontend_node_template,\n        )\n        return frontend_node\n\n    async def update_frontend_node(self, new_frontend_node: dict, current_frontend_node: dict):\n        \"\"\"This function is called after the code validation is done.\"\"\"\n        frontend_node = await super().update_frontend_node(new_frontend_node, current_frontend_node)\n        template = frontend_node[\"template\"][\"template\"][\"value\"]\n        # Kept it duplicated for backwards compatibility\n        _ = process_prompt_template(\n            template=template,\n            name=\"template\",\n            custom_fields=frontend_node[\"custom_fields\"],\n            frontend_node_template=frontend_node[\"template\"],\n        )\n        # Now that template is updated, we need to grab any values that were set in the current_frontend_node\n        # and update the frontend_node with those values\n        update_template_values(new_template=frontend_node, previous_template=current_frontend_node[\"template\"])\n        return frontend_node\n\n    def _get_fallback_input(self, **kwargs):\n        return DefaultPromptField(**kwargs)\n"
               },
-<<<<<<< HEAD
-              "first": {
-                "advanced": false,
-                "display_name": "first",
-=======
               "first_text": {
                 "advanced": false,
                 "display_name": "first_text",
->>>>>>> 777200fa
                 "dynamic": false,
                 "field_type": "str",
                 "fileTypes": [],
@@ -4046,11 +3738,7 @@
                 "list": false,
                 "load_from_db": false,
                 "multiline": true,
-<<<<<<< HEAD
-                "name": "first",
-=======
                 "name": "first_text",
->>>>>>> 777200fa
                 "placeholder": "",
                 "required": false,
                 "show": true,
@@ -4058,15 +3746,9 @@
                 "type": "str",
                 "value": ""
               },
-<<<<<<< HEAD
-              "second": {
-                "advanced": false,
-                "display_name": "second",
-=======
               "second_text": {
                 "advanced": false,
                 "display_name": "second_text",
->>>>>>> 777200fa
                 "dynamic": false,
                 "field_type": "str",
                 "fileTypes": [],
@@ -4078,11 +3760,7 @@
                 "list": false,
                 "load_from_db": false,
                 "multiline": true,
-<<<<<<< HEAD
-                "name": "second",
-=======
                 "name": "second_text",
->>>>>>> 777200fa
                 "placeholder": "",
                 "required": false,
                 "show": true,
@@ -4106,13 +3784,6 @@
                 "tool_mode": false,
                 "trace_as_input": true,
                 "type": "prompt",
-<<<<<<< HEAD
-                "value": "{first}\n\n{second}\n\n{third}"
-              },
-              "third": {
-                "advanced": false,
-                "display_name": "third",
-=======
                 "value": "{first_text} \\n\\n\n{second_text}"
               },
               "tool_placeholder": {
@@ -4232,7 +3903,6 @@
               "first_text": {
                 "advanced": false,
                 "display_name": "first_text",
->>>>>>> 777200fa
                 "dynamic": false,
                 "field_type": "str",
                 "fileTypes": [],
@@ -4244,11 +3914,7 @@
                 "list": false,
                 "load_from_db": false,
                 "multiline": true,
-<<<<<<< HEAD
-                "name": "third",
-=======
                 "name": "first_text",
->>>>>>> 777200fa
                 "placeholder": "",
                 "required": false,
                 "show": true,
@@ -4256,8 +3922,6 @@
                 "type": "str",
                 "value": ""
               },
-<<<<<<< HEAD
-=======
               "second_text": {
                 "advanced": false,
                 "display_name": "second_text",
@@ -4298,7 +3962,6 @@
                 "type": "prompt",
                 "value": "{first_text} \\n\\n\n{second_text}"
               },
->>>>>>> 777200fa
               "tool_placeholder": {
                 "_input_type": "MessageTextInput",
                 "advanced": true,
@@ -4329,16 +3992,6 @@
           "type": "Prompt"
         },
         "dragging": false,
-<<<<<<< HEAD
-        "id": "Prompt-V5Qoj",
-        "measured": {
-          "height": 564,
-          "width": 320
-        },
-        "position": {
-          "x": 536.6855599734834,
-          "y": 3.813029722483442
-=======
         "id": "Prompt-AdpTy",
         "measured": {
           "height": 433,
@@ -4347,30 +4000,19 @@
         "position": {
           "x": 767.2407006972445,
           "y": 115.92884832779234
->>>>>>> 777200fa
         },
         "selected": false,
         "type": "genericNode"
       }
     ],
     "viewport": {
-<<<<<<< HEAD
-      "x": 533.9221649922658,
-      "y": 290.4559378345964,
-      "zoom": 0.667202290714559
-=======
       "x": 402.8529727761044,
       "y": 359.62391032755147,
       "zoom": 0.5103514759965421
->>>>>>> 777200fa
     }
   },
   "description": "Financial assistant chatbot that uses specialized agents to research for financial information",
   "endpoint_name": null,
-<<<<<<< HEAD
-  "id": "e1cca375-4c75-41ea-bf40-2b5c05a65b4c",
-=======
->>>>>>> 777200fa
   "is_component": false,
   "last_tested_version": "1.3.4",
   "name": "Financial Agent",

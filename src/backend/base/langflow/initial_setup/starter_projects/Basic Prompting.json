{
  "data": {
    "edges": [
      {
        "animated": false,
        "className": "",
        "data": {
          "sourceHandle": {
            "dataType": "ChatInput",
            "id": "ChatInput-SzjnT",
            "name": "message",
            "output_types": [
              "Message"
            ]
          },
          "targetHandle": {
            "fieldName": "input_value",
            "id": "LanguageModelComponent-kBOja",
            "inputTypes": [
              "Message"
            ],
            "type": "str"
          }
        },
        "id": "reactflow__edge-ChatInput-SzjnT{œdataTypeœ:œChatInputœ,œidœ:œChatInput-SzjnTœ,œnameœ:œmessageœ,œoutput_typesœ:[œMessageœ]}-LanguageModelComponent-kBOja{œfieldNameœ:œinput_valueœ,œidœ:œLanguageModelComponent-kBOjaœ,œinputTypesœ:[œMessageœ],œtypeœ:œstrœ}",
        "selected": false,
        "source": "ChatInput-SzjnT",
        "sourceHandle": "{œdataTypeœ: œChatInputœ, œidœ: œChatInput-SzjnTœ, œnameœ: œmessageœ, œoutput_typesœ: [œMessageœ]}",
        "target": "LanguageModelComponent-kBOja",
        "targetHandle": "{œfieldNameœ: œinput_valueœ, œidœ: œLanguageModelComponent-kBOjaœ, œinputTypesœ: [œMessageœ], œtypeœ: œstrœ}"
      },
      {
        "animated": false,
        "className": "",
        "data": {
          "sourceHandle": {
            "dataType": "LanguageModelComponent",
            "id": "LanguageModelComponent-kBOja",
            "name": "text_output",
            "output_types": [
              "Message"
            ]
          },
          "targetHandle": {
            "fieldName": "input_value",
            "id": "ChatOutput-8ZWWB",
            "inputTypes": [
              "Data",
              "DataFrame",
              "Message"
            ],
            "type": "str"
          }
        },
        "id": "reactflow__edge-LanguageModelComponent-kBOja{œdataTypeœ:œLanguageModelComponentœ,œidœ:œLanguageModelComponent-kBOjaœ,œnameœ:œtext_outputœ,œoutput_typesœ:[œMessageœ]}-ChatOutput-8ZWWB{œfieldNameœ:œinput_valueœ,œidœ:œChatOutput-8ZWWBœ,œinputTypesœ:[œDataœ,œDataFrameœ,œMessageœ],œtypeœ:œstrœ}",
        "selected": false,
        "source": "LanguageModelComponent-kBOja",
        "sourceHandle": "{œdataTypeœ: œLanguageModelComponentœ, œidœ: œLanguageModelComponent-kBOjaœ, œnameœ: œtext_outputœ, œoutput_typesœ: [œMessageœ]}",
        "target": "ChatOutput-8ZWWB",
        "targetHandle": "{œfieldNameœ: œinput_valueœ, œidœ: œChatOutput-8ZWWBœ, œinputTypesœ: [œDataœ, œDataFrameœ, œMessageœ], œtypeœ: œstrœ}"
      },
      {
        "animated": false,
        "data": {
          "sourceHandle": {
            "dataType": "Prompt",
            "id": "Prompt-tOH5D",
            "name": "prompt",
            "output_types": [
              "Message"
            ]
          },
          "targetHandle": {
            "fieldName": "system_message",
            "id": "LanguageModelComponent-kBOja",
            "inputTypes": [
              "Message"
            ],
            "type": "str"
          }
        },
        "id": "xy-edge__Prompt-tOH5D{œdataTypeœ:œPromptœ,œidœ:œPrompt-tOH5Dœ,œnameœ:œpromptœ,œoutput_typesœ:[œMessageœ]}-LanguageModelComponent-kBOja{œfieldNameœ:œsystem_messageœ,œidœ:œLanguageModelComponent-kBOjaœ,œinputTypesœ:[œMessageœ],œtypeœ:œstrœ}",
        "selected": false,
        "source": "Prompt-tOH5D",
        "sourceHandle": "{œdataTypeœ: œPromptœ, œidœ: œPrompt-tOH5Dœ, œnameœ: œpromptœ, œoutput_typesœ: [œMessageœ]}",
        "target": "LanguageModelComponent-kBOja",
        "targetHandle": "{œfieldNameœ: œsystem_messageœ, œidœ: œLanguageModelComponent-kBOjaœ, œinputTypesœ: [œMessageœ], œtypeœ: œstrœ}"
      }
    ],
    "nodes": [
      {
        "data": {
          "description": "Get chat inputs from the Playground.",
          "display_name": "Chat Input",
          "id": "ChatInput-SzjnT",
          "node": {
            "base_classes": [
              "Message"
            ],
            "beta": false,
            "conditional_paths": [],
            "custom_fields": {},
            "description": "Get chat inputs from the Playground.",
            "display_name": "Chat Input",
            "documentation": "",
            "edited": false,
            "field_order": [
              "input_value",
              "store_message",
              "sender",
              "sender_name",
              "session_id",
              "files"
            ],
            "frozen": false,
            "icon": "MessagesSquare",
            "legacy": false,
            "lf_version": "1.4.2",
            "metadata": {
              "code_hash": "0014a5b41817",
              "dependencies": {
                "dependencies": [
                  {
                    "name": "lfx",
                    "version": null
                  }
                ],
                "total_dependencies": 1
              },
              "module": "lfx.components.input_output.chat.ChatInput"
            },
            "output_types": [],
            "outputs": [
              {
                "allows_loop": false,
                "cache": true,
                "display_name": "Chat Message",
                "group_outputs": false,
                "method": "message_response",
                "name": "message",
                "selected": "Message",
                "tool_mode": true,
                "types": [
                  "Message"
                ],
                "value": "__UNDEFINED__"
              }
            ],
            "pinned": false,
            "template": {
              "_type": "Component",
              "code": {
                "advanced": true,
                "dynamic": true,
                "fileTypes": [],
                "file_path": "",
                "info": "",
                "list": false,
                "load_from_db": false,
                "multiline": true,
                "name": "code",
                "password": false,
                "placeholder": "",
                "required": true,
                "show": true,
                "title_case": false,
                "type": "code",
                "value": "from lfx.base.data.utils import IMG_FILE_TYPES, TEXT_FILE_TYPES\nfrom lfx.base.io.chat import ChatComponent\nfrom lfx.inputs.inputs import BoolInput\nfrom lfx.io import (\n    DropdownInput,\n    FileInput,\n    MessageTextInput,\n    MultilineInput,\n    Output,\n)\nfrom lfx.schema.message import Message\nfrom lfx.utils.constants import (\n    MESSAGE_SENDER_AI,\n    MESSAGE_SENDER_NAME_USER,\n    MESSAGE_SENDER_USER,\n)\n\n\nclass ChatInput(ChatComponent):\n    display_name = \"Chat Input\"\n    description = \"Get chat inputs from the Playground.\"\n    documentation: str = \"https://docs.langflow.org/components-io#chat-input\"\n    icon = \"MessagesSquare\"\n    name = \"ChatInput\"\n    minimized = True\n\n    inputs = [\n        MultilineInput(\n            name=\"input_value\",\n            display_name=\"Input Text\",\n            value=\"\",\n            info=\"Message to be passed as input.\",\n            input_types=[],\n        ),\n        BoolInput(\n            name=\"should_store_message\",\n            display_name=\"Store Messages\",\n            info=\"Store the message in the history.\",\n            value=True,\n            advanced=True,\n        ),\n        DropdownInput(\n            name=\"sender\",\n            display_name=\"Sender Type\",\n            options=[MESSAGE_SENDER_AI, MESSAGE_SENDER_USER],\n            value=MESSAGE_SENDER_USER,\n            info=\"Type of sender.\",\n            advanced=True,\n        ),\n        MessageTextInput(\n            name=\"sender_name\",\n            display_name=\"Sender Name\",\n            info=\"Name of the sender.\",\n            value=MESSAGE_SENDER_NAME_USER,\n            advanced=True,\n        ),\n        MessageTextInput(\n            name=\"session_id\",\n            display_name=\"Session ID\",\n            info=\"The session ID of the chat. If empty, the current session ID parameter will be used.\",\n            advanced=True,\n        ),\n        MessageTextInput(\n            name=\"context_id\",\n            display_name=\"Context ID\",\n            info=\"The context ID of the chat. Adds an extra layer to the local memory.\",\n            value=\"\",\n            advanced=True,\n        ),\n        FileInput(\n            name=\"files\",\n            display_name=\"Files\",\n            file_types=TEXT_FILE_TYPES + IMG_FILE_TYPES,\n            info=\"Files to be sent with the message.\",\n            advanced=True,\n            is_list=True,\n            temp_file=True,\n        ),\n    ]\n    outputs = [\n        Output(display_name=\"Chat Message\", name=\"message\", method=\"message_response\"),\n    ]\n\n    async def message_response(self) -> Message:\n        # Ensure files is a list and filter out empty/None values\n        files = self.files if self.files else []\n        if files and not isinstance(files, list):\n            files = [files]\n        # Filter out None/empty values\n        files = [f for f in files if f is not None and f != \"\"]\n\n        message = await Message.create(\n            text=self.input_value,\n            sender=self.sender,\n            sender_name=self.sender_name,\n            session_id=self.session_id,\n            context_id=self.context_id,\n            files=files,\n        )\n        if self.session_id and isinstance(message, Message) and self.should_store_message:\n            stored_message = await self.send_message(\n                message,\n            )\n            self.message.value = stored_message\n            message = stored_message\n\n        self.status = message\n        return message\n"
              },
              "context_id": {
                "_input_type": "MessageTextInput",
                "advanced": true,
                "display_name": "Context ID",
                "dynamic": false,
                "info": "The context ID of the chat. Adds an extra layer to the local memory.",
                "input_types": [
                  "Message"
                ],
                "list": false,
                "list_add_label": "Add More",
                "load_from_db": false,
                "name": "context_id",
                "placeholder": "",
                "required": false,
                "show": true,
                "title_case": false,
                "tool_mode": false,
                "trace_as_input": true,
                "trace_as_metadata": true,
                "type": "str",
                "value": ""
              },
              "files": {
                "advanced": true,
                "display_name": "Files",
                "dynamic": false,
                "fileTypes": [
                  "csv",
                  "json",
                  "pdf",
                  "txt",
                  "md",
                  "mdx",
                  "yaml",
                  "yml",
                  "xml",
                  "html",
                  "htm",
                  "docx",
                  "py",
                  "sh",
                  "sql",
                  "js",
                  "ts",
                  "tsx",
                  "jpg",
                  "jpeg",
                  "png",
                  "bmp",
                  "image"
                ],
                "file_path": "",
                "info": "Files to be sent with the message.",
                "list": true,
                "name": "files",
                "placeholder": "",
                "required": false,
                "show": true,
                "temp_file": true,
                "title_case": false,
                "trace_as_metadata": true,
                "type": "file",
                "value": ""
              },
              "input_value": {
                "advanced": false,
                "display_name": "Input Text",
                "dynamic": false,
                "info": "Message to be passed as input.",
                "input_types": [],
                "list": false,
                "load_from_db": false,
                "multiline": true,
                "name": "input_value",
                "placeholder": "",
                "required": false,
                "show": true,
                "title_case": false,
                "trace_as_input": true,
                "trace_as_metadata": true,
                "type": "str",
                "value": "Hello"
              },
              "sender": {
                "advanced": true,
                "display_name": "Sender Type",
                "dynamic": false,
                "info": "Type of sender.",
                "name": "sender",
                "options": [
                  "Machine",
                  "User"
                ],
                "placeholder": "",
                "required": false,
                "show": true,
                "title_case": false,
                "trace_as_metadata": true,
                "type": "str",
                "value": "User"
              },
              "sender_name": {
                "advanced": true,
                "display_name": "Sender Name",
                "dynamic": false,
                "info": "Name of the sender.",
                "input_types": [
                  "Message"
                ],
                "list": false,
                "load_from_db": false,
                "name": "sender_name",
                "placeholder": "",
                "required": false,
                "show": true,
                "title_case": false,
                "trace_as_input": true,
                "trace_as_metadata": true,
                "type": "str",
                "value": "User"
              },
              "session_id": {
                "advanced": true,
                "display_name": "Session ID",
                "dynamic": false,
                "info": "The session ID of the chat. If empty, the current session ID parameter will be used.",
                "input_types": [
                  "Message"
                ],
                "list": false,
                "load_from_db": false,
                "name": "session_id",
                "placeholder": "",
                "required": false,
                "show": true,
                "title_case": false,
                "trace_as_input": true,
                "trace_as_metadata": true,
                "type": "str",
                "value": ""
              },
              "should_store_message": {
                "_input_type": "BoolInput",
                "advanced": true,
                "display_name": "Store Messages",
                "dynamic": false,
                "info": "Store the message in the history.",
                "list": false,
                "name": "should_store_message",
                "placeholder": "",
                "required": false,
                "show": true,
                "title_case": false,
                "trace_as_metadata": true,
                "type": "bool",
                "value": true
              }
            }
          },
          "selected_output": "message",
          "type": "ChatInput"
        },
        "dragging": false,
        "height": 234,
        "id": "ChatInput-SzjnT",
        "measured": {
          "height": 234,
          "width": 320
        },
        "position": {
          "x": 689.5720422421635,
          "y": 765.155834131403
        },
        "positionAbsolute": {
          "x": 689.5720422421635,
          "y": 765.155834131403
        },
        "selected": false,
        "type": "genericNode",
        "width": 320
      },
      {
        "data": {
          "description": "Create a prompt template with dynamic variables.",
          "display_name": "Prompt",
          "id": "Prompt-tOH5D",
          "node": {
            "base_classes": [
              "Message"
            ],
            "beta": false,
            "conditional_paths": [],
            "custom_fields": {
              "template": []
            },
            "description": "Create a prompt template with dynamic variables.",
            "display_name": "Prompt",
            "documentation": "",
            "edited": false,
            "field_order": [
              "template"
            ],
            "frozen": false,
            "icon": "braces",
            "legacy": false,
            "lf_version": "1.4.2",
            "metadata": {
              "code_hash": "3bf0b511e227",
              "module": "langflow.components.prompts.prompt.PromptComponent"
            },
            "output_types": [],
            "outputs": [
              {
                "allows_loop": false,
                "cache": true,
                "display_name": "Prompt",
                "group_outputs": false,
                "method": "build_prompt",
                "name": "prompt",
                "selected": "Message",
                "tool_mode": true,
                "types": [
                  "Message"
                ],
                "value": "__UNDEFINED__"
              }
            ],
            "pinned": false,
            "template": {
              "_type": "Component",
              "code": {
                "advanced": true,
                "dynamic": true,
                "fileTypes": [],
                "file_path": "",
                "info": "",
                "list": false,
                "load_from_db": false,
                "multiline": true,
                "name": "code",
                "password": false,
                "placeholder": "",
                "required": true,
                "show": true,
                "title_case": false,
                "type": "code",
                "value": "from langflow.base.prompts.api_utils import process_prompt_template\nfrom langflow.custom.custom_component.component import Component\nfrom langflow.inputs.inputs import DefaultPromptField\nfrom langflow.io import MessageTextInput, Output, PromptInput\nfrom langflow.schema.message import Message\nfrom langflow.template.utils import update_template_values\n\n\nclass PromptComponent(Component):\n    display_name: str = \"Prompt\"\n    description: str = \"Create a prompt template with dynamic variables.\"\n    icon = \"braces\"\n    trace_type = \"prompt\"\n    name = \"Prompt\"\n\n    inputs = [\n        PromptInput(name=\"template\", display_name=\"Template\"),\n        MessageTextInput(\n            name=\"tool_placeholder\",\n            display_name=\"Tool Placeholder\",\n            tool_mode=True,\n            advanced=True,\n            info=\"A placeholder input for tool mode.\",\n        ),\n    ]\n\n    outputs = [\n        Output(display_name=\"Prompt\", name=\"prompt\", method=\"build_prompt\"),\n    ]\n\n    async def build_prompt(self) -> Message:\n        prompt = Message.from_template(**self._attributes)\n        self.status = prompt.text\n        return prompt\n\n    def _update_template(self, frontend_node: dict):\n        prompt_template = frontend_node[\"template\"][\"template\"][\"value\"]\n        custom_fields = frontend_node[\"custom_fields\"]\n        frontend_node_template = frontend_node[\"template\"]\n        _ = process_prompt_template(\n            template=prompt_template,\n            name=\"template\",\n            custom_fields=custom_fields,\n            frontend_node_template=frontend_node_template,\n        )\n        return frontend_node\n\n    async def update_frontend_node(self, new_frontend_node: dict, current_frontend_node: dict):\n        \"\"\"This function is called after the code validation is done.\"\"\"\n        frontend_node = await super().update_frontend_node(new_frontend_node, current_frontend_node)\n        template = frontend_node[\"template\"][\"template\"][\"value\"]\n        # Kept it duplicated for backwards compatibility\n        _ = process_prompt_template(\n            template=template,\n            name=\"template\",\n            custom_fields=frontend_node[\"custom_fields\"],\n            frontend_node_template=frontend_node[\"template\"],\n        )\n        # Now that template is updated, we need to grab any values that were set in the current_frontend_node\n        # and update the frontend_node with those values\n        update_template_values(new_template=frontend_node, previous_template=current_frontend_node[\"template\"])\n        return frontend_node\n\n    def _get_fallback_input(self, **kwargs):\n        return DefaultPromptField(**kwargs)\n"
              },
              "template": {
                "_input_type": "PromptInput",
                "advanced": false,
                "display_name": "Template",
                "dynamic": false,
                "info": "",
                "list": false,
                "load_from_db": false,
                "name": "template",
                "placeholder": "",
                "required": false,
                "show": true,
                "title_case": false,
                "tool_mode": false,
                "trace_as_input": true,
                "type": "prompt",
                "value": "Answer the user as if you were a GenAI expert, enthusiastic about helping them get started building something fresh."
              },
              "tool_placeholder": {
                "_input_type": "MessageTextInput",
                "advanced": true,
                "display_name": "Tool Placeholder",
                "dynamic": false,
                "info": "A placeholder input for tool mode.",
                "input_types": [
                  "Message"
                ],
                "list": false,
                "load_from_db": false,
                "name": "tool_placeholder",
                "placeholder": "",
                "required": false,
                "show": true,
                "title_case": false,
                "tool_mode": true,
                "trace_as_input": true,
                "trace_as_metadata": true,
                "type": "str",
                "value": ""
              }
            },
            "tool_mode": false
          },
          "selected_output": "prompt",
          "type": "Prompt"
        },
        "dragging": false,
        "height": 260,
        "id": "Prompt-tOH5D",
        "measured": {
          "height": 260,
          "width": 320
        },
        "position": {
          "x": 688.9222183027662,
          "y": 1044.5004597498394
        },
        "positionAbsolute": {
          "x": 690.2015147036818,
          "y": 1018.5443911764344
        },
        "selected": false,
        "type": "genericNode",
        "width": 320
      },
      {
        "data": {
          "id": "undefined-qkI8p",
          "node": {
            "description": "This template demonstrates a standard chat flow with additional instructions provided by a prompt. Prompts provide instructions and inputs for a Large Language Model (LLM) beyond the standard user-provided chat input. In this example, the prompt describes the LLM's role and persona.\n\n## Quick Start\n1. Add your **OpenAI API Key** to the **Language Model** component, or select a different provider and model.\n2. Open the **Playground** to start the chat and run the flow.\n\n## Next steps\nChange the prompt template, model, or model settings, such as **Temperature**, and then see how the responses change with these different inputs.\n💡 Some component settings are hidden by default; to view all settings click **Controls** in each component's header menu.\n💡 You can use curly braces to create variables in your template, such as `{variable}`. These can be populated from other components, with Langflow global variables, or at runtime.",
            "display_name": "Read Me",
            "documentation": "",
            "template": {
              "backgroundColor": "neutral"
            }
          }
        },
        "dragging": false,
        "height": 403,
        "id": "undefined-qkI8p",
        "measured": {
          "height": 403,
          "width": 324
        },
        "position": {
          "x": 309.22132329147314,
          "y": 803.5424763412283
        },
        "positionAbsolute": {
          "x": 66.38770028934243,
          "y": 749.744424427066
        },
        "resizing": false,
        "selected": false,
        "style": {
          "height": 250,
          "width": 324
        },
        "type": "noteNode",
        "width": 324
      },
      {
        "data": {
          "id": "note-CLC7a",
          "node": {
            "description": "### 💡 Add your OpenAI API key here 👇",
            "display_name": "",
            "documentation": "",
            "template": {
              "backgroundColor": "transparent"
            }
          },
          "type": "note"
        },
        "dragging": false,
        "height": 324,
        "id": "note-CLC7a",
        "measured": {
          "height": 324,
          "width": 324
        },
        "position": {
          "x": 1080.9467591245357,
          "y": 744.1979207661088
        },
        "positionAbsolute": {
          "x": 1075.829573520873,
          "y": 657.2057655038416
        },
        "resizing": false,
        "selected": false,
        "style": {
          "height": 324,
          "width": 324
        },
        "type": "noteNode",
        "width": 324
      },
      {
        "data": {
          "id": "ChatOutput-8ZWWB",
          "node": {
            "base_classes": [
              "Message"
            ],
            "beta": false,
            "conditional_paths": [],
            "custom_fields": {},
            "description": "Display a chat message in the Playground.",
            "display_name": "Chat Output",
            "documentation": "",
            "edited": false,
            "field_order": [
              "input_value",
              "should_store_message",
              "sender",
              "sender_name",
              "session_id",
              "data_template",
              "background_color",
              "chat_icon",
              "text_color"
            ],
            "frozen": false,
            "icon": "MessagesSquare",
            "legacy": false,
            "lf_version": "1.4.2",
            "metadata": {
              "code_hash": "4848ad3e35d5",
              "dependencies": {
                "dependencies": [
                  {
                    "name": "orjson",
                    "version": "3.10.15"
                  },
                  {
                    "name": "fastapi",
                    "version": "0.119.0"
                  },
                  {
                    "name": "lfx",
                    "version": null
                  }
                ],
                "total_dependencies": 3
              },
              "module": "lfx.components.input_output.chat_output.ChatOutput"
            },
            "output_types": [],
            "outputs": [
              {
                "allows_loop": false,
                "cache": true,
                "display_name": "Output Message",
                "group_outputs": false,
                "method": "message_response",
                "name": "message",
                "selected": "Message",
                "tool_mode": true,
                "types": [
                  "Message"
                ],
                "value": "__UNDEFINED__"
              }
            ],
            "pinned": false,
            "template": {
              "_type": "Component",
              "clean_data": {
                "_input_type": "BoolInput",
                "advanced": true,
                "display_name": "Basic Clean Data",
                "dynamic": false,
                "info": "Whether to clean data before converting to string.",
                "list": false,
                "list_add_label": "Add More",
                "name": "clean_data",
                "placeholder": "",
                "required": false,
                "show": true,
                "title_case": false,
                "tool_mode": false,
                "trace_as_metadata": true,
                "type": "bool",
                "value": true
              },
              "code": {
                "advanced": true,
                "dynamic": true,
                "fileTypes": [],
                "file_path": "",
                "info": "",
                "list": false,
                "load_from_db": false,
                "multiline": true,
                "name": "code",
                "password": false,
                "placeholder": "",
                "required": true,
                "show": true,
                "title_case": false,
                "type": "code",
                "value": "from collections.abc import Generator\nfrom typing import Any\n\nimport orjson\nfrom fastapi.encoders import jsonable_encoder\n\nfrom lfx.base.io.chat import ChatComponent\nfrom lfx.helpers.data import safe_convert\nfrom lfx.inputs.inputs import BoolInput, DropdownInput, HandleInput, MessageTextInput\nfrom lfx.schema.data import Data\nfrom lfx.schema.dataframe import DataFrame\nfrom lfx.schema.message import Message\nfrom lfx.schema.properties import Source\nfrom lfx.template.field.base import Output\nfrom lfx.utils.constants import (\n    MESSAGE_SENDER_AI,\n    MESSAGE_SENDER_NAME_AI,\n    MESSAGE_SENDER_USER,\n)\n\n\nclass ChatOutput(ChatComponent):\n    display_name = \"Chat Output\"\n    description = \"Display a chat message in the Playground.\"\n    documentation: str = \"https://docs.langflow.org/components-io#chat-output\"\n    icon = \"MessagesSquare\"\n    name = \"ChatOutput\"\n    minimized = True\n\n    inputs = [\n        HandleInput(\n            name=\"input_value\",\n            display_name=\"Inputs\",\n            info=\"Message to be passed as output.\",\n            input_types=[\"Data\", \"DataFrame\", \"Message\"],\n            required=True,\n        ),\n        BoolInput(\n            name=\"should_store_message\",\n            display_name=\"Store Messages\",\n            info=\"Store the message in the history.\",\n            value=True,\n            advanced=True,\n        ),\n        DropdownInput(\n            name=\"sender\",\n            display_name=\"Sender Type\",\n            options=[MESSAGE_SENDER_AI, MESSAGE_SENDER_USER],\n            value=MESSAGE_SENDER_AI,\n            advanced=True,\n            info=\"Type of sender.\",\n        ),\n        MessageTextInput(\n            name=\"sender_name\",\n            display_name=\"Sender Name\",\n            info=\"Name of the sender.\",\n            value=MESSAGE_SENDER_NAME_AI,\n            advanced=True,\n        ),\n        MessageTextInput(\n            name=\"session_id\",\n            display_name=\"Session ID\",\n            info=\"The session ID of the chat. If empty, the current session ID parameter will be used.\",\n            advanced=True,\n        ),\n        MessageTextInput(\n            name=\"context_id\",\n            display_name=\"Context ID\",\n            info=\"The context ID of the chat. Adds an extra layer to the local memory.\",\n            value=\"\",\n            advanced=True,\n        ),\n        MessageTextInput(\n            name=\"data_template\",\n            display_name=\"Data Template\",\n            value=\"{text}\",\n            advanced=True,\n            info=\"Template to convert Data to Text. If left empty, it will be dynamically set to the Data's text key.\",\n        ),\n        BoolInput(\n            name=\"clean_data\",\n            display_name=\"Basic Clean Data\",\n            value=True,\n            advanced=True,\n            info=\"Whether to clean data before converting to string.\",\n        ),\n    ]\n    outputs = [\n        Output(\n            display_name=\"Output Message\",\n            name=\"message\",\n            method=\"message_response\",\n        ),\n    ]\n\n    def _build_source(self, id_: str | None, display_name: str | None, source: str | None) -> Source:\n        source_dict = {}\n        if id_:\n            source_dict[\"id\"] = id_\n        if display_name:\n            source_dict[\"display_name\"] = display_name\n        if source:\n            # Handle case where source is a ChatOpenAI object\n            if hasattr(source, \"model_name\"):\n                source_dict[\"source\"] = source.model_name\n            elif hasattr(source, \"model\"):\n                source_dict[\"source\"] = str(source.model)\n            else:\n                source_dict[\"source\"] = str(source)\n        return Source(**source_dict)\n\n    async def message_response(self) -> Message:\n        # First convert the input to string if needed\n        text = self.convert_to_string()\n\n        # Get source properties\n        source, _, display_name, source_id = self.get_properties_from_source_component()\n\n        # Create or use existing Message object\n        if isinstance(self.input_value, Message):\n            message = self.input_value\n            # Update message properties\n            message.text = text\n        else:\n            message = Message(text=text)\n\n        # Set message properties\n        message.sender = self.sender\n        message.sender_name = self.sender_name\n        message.session_id = self.session_id\n        message.context_id = self.context_id\n        message.flow_id = self.graph.flow_id if hasattr(self, \"graph\") else None\n        message.properties.source = self._build_source(source_id, display_name, source)\n\n        # Store message if needed\n        if self.session_id and self.should_store_message:\n            stored_message = await self.send_message(message)\n            self.message.value = stored_message\n            message = stored_message\n\n        self.status = message\n        return message\n\n    def _serialize_data(self, data: Data) -> str:\n        \"\"\"Serialize Data object to JSON string.\"\"\"\n        # Convert data.data to JSON-serializable format\n        serializable_data = jsonable_encoder(data.data)\n        # Serialize with orjson, enabling pretty printing with indentation\n        json_bytes = orjson.dumps(serializable_data, option=orjson.OPT_INDENT_2)\n        # Convert bytes to string and wrap in Markdown code blocks\n        return \"```json\\n\" + json_bytes.decode(\"utf-8\") + \"\\n```\"\n\n    def _validate_input(self) -> None:\n        \"\"\"Validate the input data and raise ValueError if invalid.\"\"\"\n        if self.input_value is None:\n            msg = \"Input data cannot be None\"\n            raise ValueError(msg)\n        if isinstance(self.input_value, list) and not all(\n            isinstance(item, Message | Data | DataFrame | str) for item in self.input_value\n        ):\n            invalid_types = [\n                type(item).__name__\n                for item in self.input_value\n                if not isinstance(item, Message | Data | DataFrame | str)\n            ]\n            msg = f\"Expected Data or DataFrame or Message or str, got {invalid_types}\"\n            raise TypeError(msg)\n        if not isinstance(\n            self.input_value,\n            Message | Data | DataFrame | str | list | Generator | type(None),\n        ):\n            type_name = type(self.input_value).__name__\n            msg = f\"Expected Data or DataFrame or Message or str, Generator or None, got {type_name}\"\n            raise TypeError(msg)\n\n    def convert_to_string(self) -> str | Generator[Any, None, None]:\n        \"\"\"Convert input data to string with proper error handling.\"\"\"\n        self._validate_input()\n        if isinstance(self.input_value, list):\n            clean_data: bool = getattr(self, \"clean_data\", False)\n            return \"\\n\".join([safe_convert(item, clean_data=clean_data) for item in self.input_value])\n        if isinstance(self.input_value, Generator):\n            return self.input_value\n        return safe_convert(self.input_value)\n"
              },
              "context_id": {
                "_input_type": "MessageTextInput",
                "advanced": true,
                "display_name": "Context ID",
                "dynamic": false,
                "info": "The context ID of the chat. Adds an extra layer to the local memory.",
                "input_types": [
                  "Message"
                ],
                "list": false,
                "list_add_label": "Add More",
                "load_from_db": false,
                "name": "context_id",
                "placeholder": "",
                "required": false,
                "show": true,
                "title_case": false,
                "tool_mode": false,
                "trace_as_input": true,
                "trace_as_metadata": true,
                "type": "str",
                "value": ""
              },
              "data_template": {
                "_input_type": "MessageTextInput",
                "advanced": true,
                "display_name": "Data Template",
                "dynamic": false,
                "info": "Template to convert Data to Text. If left empty, it will be dynamically set to the Data's text key.",
                "input_types": [
                  "Message"
                ],
                "list": false,
                "load_from_db": false,
                "name": "data_template",
                "placeholder": "",
                "required": false,
                "show": true,
                "title_case": false,
                "tool_mode": false,
                "trace_as_input": true,
                "trace_as_metadata": true,
                "type": "str",
                "value": "{text}"
              },
              "input_value": {
                "_input_type": "MessageInput",
                "advanced": false,
                "display_name": "Inputs",
                "dynamic": false,
                "info": "Message to be passed as output.",
                "input_types": [
                  "Data",
                  "DataFrame",
                  "Message"
                ],
                "list": false,
                "load_from_db": false,
                "name": "input_value",
                "placeholder": "",
                "required": true,
                "show": true,
                "title_case": false,
                "trace_as_input": true,
                "trace_as_metadata": true,
                "type": "str",
                "value": ""
              },
              "sender": {
                "_input_type": "DropdownInput",
                "advanced": true,
                "combobox": false,
                "display_name": "Sender Type",
                "dynamic": false,
                "info": "Type of sender.",
                "name": "sender",
                "options": [
                  "Machine",
                  "User"
                ],
                "placeholder": "",
                "required": false,
                "show": true,
                "title_case": false,
                "tool_mode": false,
                "trace_as_metadata": true,
                "type": "str",
                "value": "Machine"
              },
              "sender_name": {
                "_input_type": "MessageTextInput",
                "advanced": true,
                "display_name": "Sender Name",
                "dynamic": false,
                "info": "Name of the sender.",
                "input_types": [
                  "Message"
                ],
                "list": false,
                "load_from_db": false,
                "name": "sender_name",
                "placeholder": "",
                "required": false,
                "show": true,
                "title_case": false,
                "tool_mode": false,
                "trace_as_input": true,
                "trace_as_metadata": true,
                "type": "str",
                "value": "AI"
              },
              "session_id": {
                "_input_type": "MessageTextInput",
                "advanced": true,
                "display_name": "Session ID",
                "dynamic": false,
                "info": "The session ID of the chat. If empty, the current session ID parameter will be used.",
                "input_types": [
                  "Message"
                ],
                "list": false,
                "load_from_db": false,
                "name": "session_id",
                "placeholder": "",
                "required": false,
                "show": true,
                "title_case": false,
                "tool_mode": false,
                "trace_as_input": true,
                "trace_as_metadata": true,
                "type": "str",
                "value": ""
              },
              "should_store_message": {
                "_input_type": "BoolInput",
                "advanced": true,
                "display_name": "Store Messages",
                "dynamic": false,
                "info": "Store the message in the history.",
                "list": false,
                "name": "should_store_message",
                "placeholder": "",
                "required": false,
                "show": true,
                "title_case": false,
                "trace_as_metadata": true,
                "type": "bool",
                "value": true
              }
            },
            "tool_mode": false
          },
          "type": "ChatOutput"
        },
        "dragging": false,
        "height": 234,
        "id": "ChatOutput-8ZWWB",
        "measured": {
          "height": 234,
          "width": 320
        },
        "position": {
          "x": 1460.070372772908,
          "y": 872.7273956769025
        },
        "positionAbsolute": {
          "x": 1444.936881624563,
          "y": 872.7273956769025
        },
        "selected": false,
        "type": "genericNode",
        "width": 320
      },
      {
        "data": {
          "id": "LanguageModelComponent-kBOja",
          "node": {
            "base_classes": [
              "LanguageModel",
              "Message"
            ],
            "beta": false,
            "conditional_paths": [],
            "custom_fields": {},
            "description": "Runs a language model given a specified provider.",
            "display_name": "Language Model",
            "documentation": "",
            "edited": false,
            "field_order": [
              "provider",
              "model_name",
              "api_key",
              "input_value",
              "system_message",
              "stream",
              "temperature"
            ],
            "frozen": false,
            "icon": "brain-circuit",
            "legacy": false,
            "metadata": {
              "code_hash": "bb5f8714781b",
              "dependencies": {
                "dependencies": [
                  {
                    "name": "langchain_anthropic",
                    "version": "0.3.14"
                  },
                  {
                    "name": "langchain_google_genai",
                    "version": "2.0.6"
                  },
                  {
                    "name": "langchain_openai",
                    "version": "0.3.23"
                  },
                  {
                    "name": "lfx",
                    "version": null
                  }
                ],
                "total_dependencies": 4
              },
              "keywords": [
                "model",
                "llm",
                "language model",
                "large language model"
              ],
              "module": "lfx.components.models.language_model.LanguageModelComponent"
            },
            "minimized": false,
            "output_types": [],
            "outputs": [
              {
                "allows_loop": false,
                "cache": true,
                "display_name": "Model Response",
                "group_outputs": false,
                "method": "text_response",
                "name": "text_output",
                "selected": "Message",
                "tool_mode": true,
                "types": [
                  "Message"
                ],
                "value": "__UNDEFINED__"
              },
              {
                "allows_loop": false,
                "cache": true,
                "display_name": "Language Model",
                "group_outputs": false,
                "method": "build_model",
                "name": "model_output",
                "selected": "LanguageModel",
                "tool_mode": true,
                "types": [
                  "LanguageModel"
                ],
                "value": "__UNDEFINED__"
              }
            ],
            "pinned": false,
            "priority": 0,
            "template": {
              "_type": "Component",
              "api_key": {
                "_input_type": "SecretStrInput",
                "advanced": false,
                "display_name": "OpenAI API Key",
                "dynamic": false,
                "info": "Model Provider API key",
                "input_types": [],
                "load_from_db": true,
                "name": "api_key",
                "password": true,
                "placeholder": "",
                "real_time_refresh": true,
                "required": false,
                "show": true,
                "title_case": false,
                "type": "str",
                "value": "OPENAI_API_KEY"
              },
              "code": {
                "advanced": true,
                "dynamic": true,
                "fileTypes": [],
                "file_path": "",
                "info": "",
                "list": false,
                "load_from_db": false,
                "multiline": true,
                "name": "code",
                "password": false,
                "placeholder": "",
                "required": true,
                "show": true,
                "title_case": false,
                "type": "code",
<<<<<<< HEAD
                "value": "from typing import Any\n\nfrom langchain_anthropic import ChatAnthropic\nfrom langchain_openai import ChatOpenAI\n\nfrom lfx.base.models.anthropic_constants import ANTHROPIC_MODELS\nfrom lfx.base.models.google_generative_ai_constants import GOOGLE_GENERATIVE_AI_MODELS\nfrom lfx.base.models.google_generative_ai_model import ChatGoogleGenerativeAIFixed\nfrom lfx.base.models.model import LCModelComponent\nfrom lfx.base.models.openai_constants import OPENAI_CHAT_MODEL_NAMES, OPENAI_REASONING_MODEL_NAMES\nfrom lfx.field_typing import LanguageModel\nfrom lfx.field_typing.range_spec import RangeSpec\nfrom lfx.inputs.inputs import BoolInput\nfrom lfx.io import DropdownInput, MessageInput, MultilineInput, SecretStrInput, SliderInput\nfrom lfx.schema.dotdict import dotdict\n\n\nclass LanguageModelComponent(LCModelComponent):\n    display_name = \"Language Model\"\n    description = \"Runs a language model given a specified provider.\"\n    documentation: str = \"https://docs.langflow.org/components-models\"\n    icon = \"brain-circuit\"\n    category = \"models\"\n    priority = 0  # Set priority to 0 to make it appear first\n\n    inputs = [\n        DropdownInput(\n            name=\"provider\",\n            display_name=\"Model Provider\",\n            options=[\"OpenAI\", \"Anthropic\", \"Google\"],\n            value=\"OpenAI\",\n            info=\"Select the model provider\",\n            real_time_refresh=True,\n            options_metadata=[{\"icon\": \"OpenAI\"}, {\"icon\": \"Anthropic\"}, {\"icon\": \"GoogleGenerativeAI\"}],\n        ),\n        DropdownInput(\n            name=\"model_name\",\n            display_name=\"Model Name\",\n            options=OPENAI_CHAT_MODEL_NAMES + OPENAI_REASONING_MODEL_NAMES,\n            value=OPENAI_CHAT_MODEL_NAMES[0],\n            info=\"Select the model to use\",\n            real_time_refresh=True,\n        ),\n        SecretStrInput(\n            name=\"api_key\",\n            display_name=\"OpenAI API Key\",\n            info=\"Model Provider API key\",\n            required=False,\n            show=True,\n            real_time_refresh=True,\n        ),\n        MessageInput(\n            name=\"input_value\",\n            display_name=\"Input\",\n            info=\"The input text to send to the model\",\n        ),\n        MultilineInput(\n            name=\"system_message\",\n            display_name=\"System Message\",\n            info=\"A system message that helps set the behavior of the assistant\",\n            advanced=False,\n        ),\n        BoolInput(\n            name=\"stream\",\n            display_name=\"Stream\",\n            info=\"Whether to stream the response\",\n            value=False,\n            advanced=True,\n        ),\n        SliderInput(\n            name=\"temperature\",\n            display_name=\"Temperature\",\n            value=0.1,\n            info=\"Controls randomness in responses\",\n            range_spec=RangeSpec(min=0, max=1, step=0.01),\n            advanced=True,\n        ),\n    ]\n\n    def build_model(self) -> LanguageModel:\n        provider = self.provider\n        model_name = self.model_name\n        temperature = self.temperature\n        stream = self.stream\n\n        if provider == \"OpenAI\":\n            if not self.api_key:\n                msg = \"OpenAI API key is required when using OpenAI provider\"\n                raise ValueError(msg)\n\n            if model_name in OPENAI_REASONING_MODEL_NAMES:\n                # reasoning models do not support temperature (yet)\n                temperature = None\n\n            return ChatOpenAI(\n                model_name=model_name,\n                temperature=temperature,\n                streaming=stream,\n                openai_api_key=self.api_key,\n            )\n        if provider == \"Anthropic\":\n            if not self.api_key:\n                msg = \"Anthropic API key is required when using Anthropic provider\"\n                raise ValueError(msg)\n            return ChatAnthropic(\n                model=model_name,\n                temperature=temperature,\n                streaming=stream,\n                anthropic_api_key=self.api_key,\n            )\n        if provider == \"Google\":\n            if not self.api_key:\n                msg = \"Google API key is required when using Google provider\"\n                raise ValueError(msg)\n            return ChatGoogleGenerativeAIFixed(\n                model=model_name,\n                temperature=temperature,\n                streaming=stream,\n                google_api_key=self.api_key,\n            )\n        msg = f\"Unknown provider: {provider}\"\n        raise ValueError(msg)\n\n    def update_build_config(self, build_config: dotdict, field_value: Any, field_name: str | None = None) -> dotdict:\n        if field_name == \"provider\":\n            if field_value == \"OpenAI\":\n                build_config[\"model_name\"][\"options\"] = OPENAI_CHAT_MODEL_NAMES + OPENAI_REASONING_MODEL_NAMES\n                build_config[\"model_name\"][\"value\"] = OPENAI_CHAT_MODEL_NAMES[0]\n                build_config[\"api_key\"][\"display_name\"] = \"OpenAI API Key\"\n            elif field_value == \"Anthropic\":\n                build_config[\"model_name\"][\"options\"] = ANTHROPIC_MODELS\n                build_config[\"model_name\"][\"value\"] = ANTHROPIC_MODELS[0]\n                build_config[\"api_key\"][\"display_name\"] = \"Anthropic API Key\"\n            elif field_value == \"Google\":\n                build_config[\"model_name\"][\"options\"] = GOOGLE_GENERATIVE_AI_MODELS\n                build_config[\"model_name\"][\"value\"] = GOOGLE_GENERATIVE_AI_MODELS[0]\n                build_config[\"api_key\"][\"display_name\"] = \"Google API Key\"\n        elif field_name == \"model_name\" and field_value.startswith(\"o1\") and self.provider == \"OpenAI\":\n            # Hide system_message for o1 models - currently unsupported\n            if \"system_message\" in build_config:\n                build_config[\"system_message\"][\"show\"] = False\n        elif field_name == \"model_name\" and not field_value.startswith(\"o1\") and \"system_message\" in build_config:\n            build_config[\"system_message\"][\"show\"] = True\n        return build_config\n"
=======
                "value": "from typing import Any\n\nfrom langchain_anthropic import ChatAnthropic\nfrom langchain_ibm import ChatWatsonx\nfrom langchain_ollama import ChatOllama\nfrom langchain_openai import ChatOpenAI\n\nfrom lfx.base.models.anthropic_constants import ANTHROPIC_MODELS\nfrom lfx.base.models.google_generative_ai_constants import GOOGLE_GENERATIVE_AI_MODELS\nfrom lfx.base.models.google_generative_ai_model import ChatGoogleGenerativeAIFixed\nfrom lfx.base.models.model import LCModelComponent\nfrom lfx.base.models.openai_constants import OPENAI_CHAT_MODEL_NAMES, OPENAI_REASONING_MODEL_NAMES\nfrom lfx.base.models.unified_models import get_api_key_for_provider\nfrom lfx.field_typing import LanguageModel\nfrom lfx.field_typing.range_spec import RangeSpec\nfrom lfx.inputs.inputs import BoolInput\nfrom lfx.io import MessageInput, ModelInput, MultilineInput, SecretStrInput, SliderInput\n\n# Mapping of class names to actual class objects\nMODEL_CLASSES = {\n    \"ChatOpenAI\": ChatOpenAI,\n    \"ChatAnthropic\": ChatAnthropic,\n    \"ChatGoogleGenerativeAIFixed\": ChatGoogleGenerativeAIFixed,\n    \"ChatOllama\": ChatOllama,\n    \"ChatWatsonx\": ChatWatsonx,\n}\n\n\ndef _get_language_model_options() -> list[dict[str, Any]]:\n    \"\"\"Return a list of available language model providers with their configuration.\"\"\"\n    # OpenAI models\n    openai_options = [\n        {\n            \"name\": model_name,\n            \"icon\": \"OpenAI\",\n            \"category\": \"OpenAI\",\n            \"provider\": \"OpenAI\",\n            \"metadata\": {\n                \"context_length\": 128000,\n                \"model_class\": \"ChatOpenAI\",\n                \"model_name_param\": \"model\",\n                \"api_key_param\": \"api_key\",\n                \"reasoning_models\": OPENAI_REASONING_MODEL_NAMES,\n            },\n        }\n        for model_name in OPENAI_CHAT_MODEL_NAMES\n    ]\n\n    # Anthropic models\n    anthropic_options = [\n        {\n            \"name\": model_name,\n            \"icon\": \"Anthropic\",\n            \"category\": \"Anthropic\",\n            \"provider\": \"Anthropic\",\n            \"metadata\": {\n                \"context_length\": 200000,\n                \"model_class\": \"ChatAnthropic\",\n                \"model_name_param\": \"model\",\n                \"api_key_param\": \"api_key\",\n            },\n        }\n        for model_name in ANTHROPIC_MODELS\n    ]\n\n    # Google models\n    google_options = [\n        {\n            \"name\": model_name,\n            \"icon\": \"GoogleGenerativeAI\",\n            \"category\": \"Google\",\n            \"provider\": \"Google\",\n            \"metadata\": {\n                \"context_length\": 32768,\n                \"model_class\": \"ChatGoogleGenerativeAIFixed\",\n                \"model_name_param\": \"model\",\n                \"api_key_param\": \"google_api_key\",\n            },\n        }\n        for model_name in GOOGLE_GENERATIVE_AI_MODELS\n    ]\n\n    # Ollama models (local)\n    ollama_options = [\n        {\n            \"name\": \"ChatOllama\",\n            \"icon\": \"Ollama\",\n            \"category\": \"Ollama\",\n            \"provider\": \"Ollama\",\n            \"metadata\": {\n                \"context_length\": 8192,  # Varies by model\n                \"model_class\": \"ChatOllama\",\n                \"model_name_param\": \"model\",\n                \"base_url_param\": \"base_url\",\n            },\n        }\n    ]\n\n    # WatsonX models\n    watsonx_options = [\n        {\n            \"name\": \"ChatWatsonx\",\n            \"icon\": \"WatsonxAI\",\n            \"category\": \"IBM WatsonX\",\n            \"provider\": \"IBM WatsonX\",\n            \"metadata\": {\n                \"context_length\": 8192,  # Varies by model\n                \"model_class\": \"ChatWatsonx\",\n                \"model_name_param\": \"model_id\",\n                \"api_key_param\": \"apikey\",\n                \"url_param\": \"url\",\n                \"project_id_param\": \"project_id\",\n            },\n        }\n    ]\n\n    # Combine all options and return\n    return openai_options + anthropic_options + google_options + ollama_options + watsonx_options\n\n\n# Compute model options once at module level\n_MODEL_OPTIONS = _get_language_model_options()\n_PROVIDERS = [provider[\"provider\"] for provider in _MODEL_OPTIONS]\n\n\nclass LanguageModelComponent(LCModelComponent):\n    display_name = \"Language Model\"\n    description = \"Runs a language model given a specified provider.\"\n    documentation: str = \"https://docs.langflow.org/components-models\"\n    icon = \"brain-circuit\"\n    category = \"models\"\n    priority = 0  # Set priority to 0 to make it appear first\n\n    inputs = [\n        ModelInput(\n            name=\"model\",\n            display_name=\"Language Model\",\n            model_options=_MODEL_OPTIONS,\n            providers=_PROVIDERS,\n            info=\"Select your model provider\",\n            real_time_refresh=True,\n        ),\n        SecretStrInput(\n            name=\"api_key\",\n            display_name=\"API Key\",\n            info=\"Model Provider API key\",\n            real_time_refresh=True,\n            advanced=True,\n        ),\n        MessageInput(\n            name=\"input_value\",\n            display_name=\"Input\",\n            info=\"The input text to send to the model\",\n        ),\n        MultilineInput(\n            name=\"system_message\",\n            display_name=\"System Message\",\n            info=\"A system message that helps set the behavior of the assistant\",\n            advanced=False,\n        ),\n        BoolInput(\n            name=\"stream\",\n            display_name=\"Stream\",\n            info=\"Whether to stream the response\",\n            value=False,\n            advanced=True,\n        ),\n        SliderInput(\n            name=\"temperature\",\n            display_name=\"Temperature\",\n            value=0.1,\n            info=\"Controls randomness in responses\",\n            range_spec=RangeSpec(min=0, max=1, step=0.01),\n            advanced=True,\n        ),\n    ]\n\n    def build_model(self) -> LanguageModel:\n        # Safely extract model configuration\n        if not self.model or not isinstance(self.model, list) or len(self.model) == 0:\n            msg = \"A model selection is required\"\n            raise ValueError(msg)\n\n        model = self.model[0]\n        temperature = self.temperature\n        stream = self.stream\n\n        # Extract model configuration from metadata\n        model_name = model.get(\"name\")\n        provider = model.get(\"provider\")\n        metadata = model.get(\"metadata\", {})\n\n        # Get model class and parameter names from metadata\n        api_key_param = metadata.get(\"api_key_param\", \"api_key\")\n\n        # Get API key from user input or global variables\n        api_key = get_api_key_for_provider(self.user_id, provider, self.api_key)\n\n        # Validate API key (Ollama doesn't require one)\n        if not api_key and provider != \"Ollama\":\n            msg = (\n                f\"{provider} API key is required when using {provider} provider. \"\n                f\"Please provide it in the component or configure it globally as \"\n                f\"{provider.upper().replace(' ', '_')}_API_KEY.\"\n            )\n            raise ValueError(msg)\n\n        # Get model class from metadata\n        model_class = MODEL_CLASSES.get(metadata.get(\"model_class\"))\n        if model_class is None:\n            msg = f\"No model class defined for {model_name}\"\n            raise ValueError(msg)\n        model_name_param = metadata.get(\"model_name_param\", \"model\")\n\n        # Check if this is a reasoning model that doesn't support temperature\n        reasoning_models = metadata.get(\"reasoning_models\", [])\n        if model_name in reasoning_models:\n            temperature = None\n\n        # Build kwargs dynamically\n        kwargs = {\n            model_name_param: model_name,\n            \"streaming\": stream,\n            api_key_param: api_key,\n        }\n\n        if temperature is not None:\n            kwargs[\"temperature\"] = temperature\n\n        return model_class(**kwargs)\n"
>>>>>>> 6b90c4ec
              },
              "input_value": {
                "_input_type": "MessageInput",
                "advanced": false,
                "display_name": "Input",
                "dynamic": false,
                "info": "The input text to send to the model",
                "input_types": [
                  "Message"
                ],
                "list": false,
                "list_add_label": "Add More",
                "load_from_db": false,
                "name": "input_value",
                "placeholder": "",
                "required": false,
                "show": true,
                "title_case": false,
                "tool_mode": false,
                "trace_as_input": true,
                "trace_as_metadata": true,
                "type": "str",
                "value": ""
              },
              "model_name": {
                "_input_type": "DropdownInput",
                "advanced": false,
                "combobox": false,
                "dialog_inputs": {},
                "display_name": "Model Name",
                "dynamic": false,
                "info": "Select the model to use",
                "name": "model_name",
                "options": [
                  "gpt-4o-mini",
                  "gpt-4o",
                  "gpt-4.1",
                  "gpt-4.1-mini",
                  "gpt-4.1-nano",
                  "gpt-4-turbo",
                  "gpt-4-turbo-preview",
                  "gpt-4",
                  "gpt-3.5-turbo",
                  "gpt-5",
                  "gpt-5-mini",
                  "gpt-5-nano",
                  "gpt-5-chat-latest",
                  "o1",
                  "o3-mini",
                  "o3",
                  "o3-pro",
                  "o4-mini",
                  "o4-mini-high"
                ],
                "options_metadata": [],
                "placeholder": "",
                "required": false,
                "show": true,
                "title_case": false,
                "toggle": false,
                "tool_mode": false,
                "trace_as_metadata": true,
                "type": "str",
                "value": "gpt-4o-mini"
              },
              "provider": {
                "_input_type": "DropdownInput",
                "advanced": false,
                "combobox": false,
                "dialog_inputs": {},
                "display_name": "Model Provider",
                "dynamic": false,
                "info": "Select the model provider",
                "name": "provider",
                "options": [
                  "OpenAI",
                  "Anthropic",
                  "Google"
                ],
                "options_metadata": [
                  {
                    "icon": "OpenAI"
                  },
                  {
                    "icon": "Anthropic"
                  },
                  {
                    "icon": "GoogleGenerativeAI"
                  }
                ],
                "placeholder": "",
                "real_time_refresh": true,
                "required": false,
                "show": true,
                "title_case": false,
                "toggle": false,
                "tool_mode": false,
                "trace_as_metadata": true,
                "type": "str",
                "value": "OpenAI"
              },
              "stream": {
                "_input_type": "BoolInput",
                "advanced": true,
                "display_name": "Stream",
                "dynamic": false,
                "info": "Whether to stream the response",
                "list": false,
                "list_add_label": "Add More",
                "name": "stream",
                "placeholder": "",
                "required": false,
                "show": true,
                "title_case": false,
                "tool_mode": false,
                "trace_as_metadata": true,
                "type": "bool",
                "value": false
              },
              "system_message": {
                "_input_type": "MultilineInput",
                "advanced": false,
                "copy_field": false,
                "display_name": "System Message",
                "dynamic": false,
                "info": "A system message that helps set the behavior of the assistant",
                "input_types": [
                  "Message"
                ],
                "list": false,
                "list_add_label": "Add More",
                "load_from_db": false,
                "multiline": true,
                "name": "system_message",
                "placeholder": "",
                "required": false,
                "show": true,
                "title_case": false,
                "tool_mode": false,
                "trace_as_input": true,
                "trace_as_metadata": true,
                "type": "str",
                "value": ""
              },
              "temperature": {
                "_input_type": "SliderInput",
                "advanced": true,
                "display_name": "Temperature",
                "dynamic": false,
                "info": "Controls randomness in responses",
                "max_label": "",
                "max_label_icon": "",
                "min_label": "",
                "min_label_icon": "",
                "name": "temperature",
                "placeholder": "",
                "range_spec": {
                  "max": 1,
                  "min": 0,
                  "step": 0.01,
                  "step_type": "float"
                },
                "required": false,
                "show": true,
                "slider_buttons": false,
                "slider_buttons_options": [],
                "slider_input": false,
                "title_case": false,
                "tool_mode": false,
                "type": "slider",
                "value": 0.1
              }
            },
            "tool_mode": false
          },
          "selected_output": "text_output",
          "showNode": true,
          "type": "LanguageModelComponent"
        },
        "dragging": false,
        "id": "LanguageModelComponent-kBOja",
        "measured": {
          "height": 534,
          "width": 320
        },
        "position": {
          "x": 1085.7542386472996,
          "y": 795.0399905192078
        },
        "selected": true,
        "type": "genericNode"
      }
    ],
    "viewport": {
      "x": -171.73930599141136,
      "y": -281.4054320344371,
      "zoom": 0.7267911009473667
    }
  },
  "description": "Perform basic prompting with an OpenAI model.",
  "endpoint_name": null,
  "id": "0dbee653-41ae-4e51-af2e-55757fb24be3",
  "is_component": false,
  "last_tested_version": "1.5.0",
  "name": "Basic Prompting",
  "tags": [
    "chatbots"
  ]
}<|MERGE_RESOLUTION|>--- conflicted
+++ resolved
@@ -2,12 +2,37 @@
   "data": {
     "edges": [
       {
-        "animated": false,
+        "className": "",
+        "data": {
+          "sourceHandle": {
+            "dataType": "Prompt",
+            "id": "Prompt-V5N7w",
+            "name": "prompt",
+            "output_types": [
+              "Message"
+            ]
+          },
+          "targetHandle": {
+            "fieldName": "system_message",
+            "id": "LanguageModelComponent-CuVl0",
+            "inputTypes": [
+              "Message"
+            ],
+            "type": "str"
+          }
+        },
+        "id": "xy-edge__Prompt-V5N7w{œdataTypeœ:œPromptœ,œidœ:œPrompt-V5N7wœ,œnameœ:œpromptœ,œoutput_typesœ:[œMessageœ]}-LanguageModelComponent-CuVl0{œfieldNameœ:œsystem_messageœ,œidœ:œLanguageModelComponent-CuVl0œ,œinputTypesœ:[œMessageœ],œtypeœ:œstrœ}",
+        "source": "Prompt-V5N7w",
+        "sourceHandle": "{œdataTypeœ: œPromptœ, œidœ: œPrompt-V5N7wœ, œnameœ: œpromptœ, œoutput_typesœ: [œMessageœ]}",
+        "target": "LanguageModelComponent-CuVl0",
+        "targetHandle": "{œfieldNameœ: œsystem_messageœ, œidœ: œLanguageModelComponent-CuVl0œ, œinputTypesœ: [œMessageœ], œtypeœ: œstrœ}"
+      },
+      {
         "className": "",
         "data": {
           "sourceHandle": {
             "dataType": "ChatInput",
-            "id": "ChatInput-SzjnT",
+            "id": "ChatInput-rb7qc",
             "name": "message",
             "output_types": [
               "Message"
@@ -15,27 +40,25 @@
           },
           "targetHandle": {
             "fieldName": "input_value",
-            "id": "LanguageModelComponent-kBOja",
+            "id": "LanguageModelComponent-CuVl0",
             "inputTypes": [
               "Message"
             ],
             "type": "str"
           }
         },
-        "id": "reactflow__edge-ChatInput-SzjnT{œdataTypeœ:œChatInputœ,œidœ:œChatInput-SzjnTœ,œnameœ:œmessageœ,œoutput_typesœ:[œMessageœ]}-LanguageModelComponent-kBOja{œfieldNameœ:œinput_valueœ,œidœ:œLanguageModelComponent-kBOjaœ,œinputTypesœ:[œMessageœ],œtypeœ:œstrœ}",
-        "selected": false,
-        "source": "ChatInput-SzjnT",
-        "sourceHandle": "{œdataTypeœ: œChatInputœ, œidœ: œChatInput-SzjnTœ, œnameœ: œmessageœ, œoutput_typesœ: [œMessageœ]}",
-        "target": "LanguageModelComponent-kBOja",
-        "targetHandle": "{œfieldNameœ: œinput_valueœ, œidœ: œLanguageModelComponent-kBOjaœ, œinputTypesœ: [œMessageœ], œtypeœ: œstrœ}"
+        "id": "xy-edge__ChatInput-rb7qc{œdataTypeœ:œChatInputœ,œidœ:œChatInput-rb7qcœ,œnameœ:œmessageœ,œoutput_typesœ:[œMessageœ]}-LanguageModelComponent-CuVl0{œfieldNameœ:œinput_valueœ,œidœ:œLanguageModelComponent-CuVl0œ,œinputTypesœ:[œMessageœ],œtypeœ:œstrœ}",
+        "source": "ChatInput-rb7qc",
+        "sourceHandle": "{œdataTypeœ: œChatInputœ, œidœ: œChatInput-rb7qcœ, œnameœ: œmessageœ, œoutput_typesœ: [œMessageœ]}",
+        "target": "LanguageModelComponent-CuVl0",
+        "targetHandle": "{œfieldNameœ: œinput_valueœ, œidœ: œLanguageModelComponent-CuVl0œ, œinputTypesœ: [œMessageœ], œtypeœ: œstrœ}"
       },
       {
-        "animated": false,
         "className": "",
         "data": {
           "sourceHandle": {
             "dataType": "LanguageModelComponent",
-            "id": "LanguageModelComponent-kBOja",
+            "id": "LanguageModelComponent-CuVl0",
             "name": "text_output",
             "output_types": [
               "Message"
@@ -43,7 +66,7 @@
           },
           "targetHandle": {
             "fieldName": "input_value",
-            "id": "ChatOutput-8ZWWB",
+            "id": "ChatOutput-PBX1Y",
             "inputTypes": [
               "Data",
               "DataFrame",
@@ -52,39 +75,11 @@
             "type": "str"
           }
         },
-        "id": "reactflow__edge-LanguageModelComponent-kBOja{œdataTypeœ:œLanguageModelComponentœ,œidœ:œLanguageModelComponent-kBOjaœ,œnameœ:œtext_outputœ,œoutput_typesœ:[œMessageœ]}-ChatOutput-8ZWWB{œfieldNameœ:œinput_valueœ,œidœ:œChatOutput-8ZWWBœ,œinputTypesœ:[œDataœ,œDataFrameœ,œMessageœ],œtypeœ:œstrœ}",
-        "selected": false,
-        "source": "LanguageModelComponent-kBOja",
-        "sourceHandle": "{œdataTypeœ: œLanguageModelComponentœ, œidœ: œLanguageModelComponent-kBOjaœ, œnameœ: œtext_outputœ, œoutput_typesœ: [œMessageœ]}",
-        "target": "ChatOutput-8ZWWB",
-        "targetHandle": "{œfieldNameœ: œinput_valueœ, œidœ: œChatOutput-8ZWWBœ, œinputTypesœ: [œDataœ, œDataFrameœ, œMessageœ], œtypeœ: œstrœ}"
-      },
-      {
-        "animated": false,
-        "data": {
-          "sourceHandle": {
-            "dataType": "Prompt",
-            "id": "Prompt-tOH5D",
-            "name": "prompt",
-            "output_types": [
-              "Message"
-            ]
-          },
-          "targetHandle": {
-            "fieldName": "system_message",
-            "id": "LanguageModelComponent-kBOja",
-            "inputTypes": [
-              "Message"
-            ],
-            "type": "str"
-          }
-        },
-        "id": "xy-edge__Prompt-tOH5D{œdataTypeœ:œPromptœ,œidœ:œPrompt-tOH5Dœ,œnameœ:œpromptœ,œoutput_typesœ:[œMessageœ]}-LanguageModelComponent-kBOja{œfieldNameœ:œsystem_messageœ,œidœ:œLanguageModelComponent-kBOjaœ,œinputTypesœ:[œMessageœ],œtypeœ:œstrœ}",
-        "selected": false,
-        "source": "Prompt-tOH5D",
-        "sourceHandle": "{œdataTypeœ: œPromptœ, œidœ: œPrompt-tOH5Dœ, œnameœ: œpromptœ, œoutput_typesœ: [œMessageœ]}",
-        "target": "LanguageModelComponent-kBOja",
-        "targetHandle": "{œfieldNameœ: œsystem_messageœ, œidœ: œLanguageModelComponent-kBOjaœ, œinputTypesœ: [œMessageœ], œtypeœ: œstrœ}"
+        "id": "xy-edge__LanguageModelComponent-CuVl0{œdataTypeœ:œLanguageModelComponentœ,œidœ:œLanguageModelComponent-CuVl0œ,œnameœ:œtext_outputœ,œoutput_typesœ:[œMessageœ]}-ChatOutput-PBX1Y{œfieldNameœ:œinput_valueœ,œidœ:œChatOutput-PBX1Yœ,œinputTypesœ:[œDataœ,œDataFrameœ,œMessageœ],œtypeœ:œstrœ}",
+        "source": "LanguageModelComponent-CuVl0",
+        "sourceHandle": "{œdataTypeœ: œLanguageModelComponentœ, œidœ: œLanguageModelComponent-CuVl0œ, œnameœ: œtext_outputœ, œoutput_typesœ: [œMessageœ]}",
+        "target": "ChatOutput-PBX1Y",
+        "targetHandle": "{œfieldNameœ: œinput_valueœ, œidœ: œChatOutput-PBX1Yœ, œinputTypesœ: [œDataœ, œDataFrameœ, œMessageœ], œtypeœ: œstrœ}"
       }
     ],
     "nodes": [
@@ -92,7 +87,7 @@
         "data": {
           "description": "Get chat inputs from the Playground.",
           "display_name": "Chat Input",
-          "id": "ChatInput-SzjnT",
+          "id": "ChatInput-rb7qc",
           "node": {
             "base_classes": [
               "Message"
@@ -332,7 +327,7 @@
         },
         "dragging": false,
         "height": 234,
-        "id": "ChatInput-SzjnT",
+        "id": "ChatInput-rb7qc",
         "measured": {
           "height": 234,
           "width": 320
@@ -353,7 +348,7 @@
         "data": {
           "description": "Create a prompt template with dynamic variables.",
           "display_name": "Prompt",
-          "id": "Prompt-tOH5D",
+          "id": "Prompt-V5N7w",
           "node": {
             "base_classes": [
               "Message"
@@ -464,7 +459,7 @@
         },
         "dragging": false,
         "height": 260,
-        "id": "Prompt-tOH5D",
+        "id": "Prompt-V5N7w",
         "measured": {
           "height": 260,
           "width": 320
@@ -483,7 +478,7 @@
       },
       {
         "data": {
-          "id": "undefined-qkI8p",
+          "id": "undefined-ALIWF",
           "node": {
             "description": "This template demonstrates a standard chat flow with additional instructions provided by a prompt. Prompts provide instructions and inputs for a Large Language Model (LLM) beyond the standard user-provided chat input. In this example, the prompt describes the LLM's role and persona.\n\n## Quick Start\n1. Add your **OpenAI API Key** to the **Language Model** component, or select a different provider and model.\n2. Open the **Playground** to start the chat and run the flow.\n\n## Next steps\nChange the prompt template, model, or model settings, such as **Temperature**, and then see how the responses change with these different inputs.\n💡 Some component settings are hidden by default; to view all settings click **Controls** in each component's header menu.\n💡 You can use curly braces to create variables in your template, such as `{variable}`. These can be populated from other components, with Langflow global variables, or at runtime.",
             "display_name": "Read Me",
@@ -495,7 +490,7 @@
         },
         "dragging": false,
         "height": 403,
-        "id": "undefined-qkI8p",
+        "id": "undefined-ALIWF",
         "measured": {
           "height": 403,
           "width": 324
@@ -519,7 +514,7 @@
       },
       {
         "data": {
-          "id": "note-CLC7a",
+          "id": "note-4F2D5",
           "node": {
             "description": "### 💡 Add your OpenAI API key here 👇",
             "display_name": "",
@@ -532,7 +527,7 @@
         },
         "dragging": false,
         "height": 324,
-        "id": "note-CLC7a",
+        "id": "note-4F2D5",
         "measured": {
           "height": 324,
           "width": 324
@@ -556,7 +551,7 @@
       },
       {
         "data": {
-          "id": "ChatOutput-8ZWWB",
+          "id": "ChatOutput-PBX1Y",
           "node": {
             "base_classes": [
               "Message"
@@ -816,7 +811,7 @@
         },
         "dragging": false,
         "height": 234,
-        "id": "ChatOutput-8ZWWB",
+        "id": "ChatOutput-PBX1Y",
         "measured": {
           "height": 234,
           "width": 320
@@ -835,7 +830,7 @@
       },
       {
         "data": {
-          "id": "LanguageModelComponent-kBOja",
+          "id": "LanguageModelComponent-CuVl0",
           "node": {
             "base_classes": [
               "LanguageModel",
@@ -846,11 +841,10 @@
             "custom_fields": {},
             "description": "Runs a language model given a specified provider.",
             "display_name": "Language Model",
-            "documentation": "",
+            "documentation": "https://docs.langflow.org/components-models",
             "edited": false,
             "field_order": [
-              "provider",
-              "model_name",
+              "model",
               "api_key",
               "input_value",
               "system_message",
@@ -859,18 +853,15 @@
             ],
             "frozen": false,
             "icon": "brain-circuit",
+            "last_updated": "2025-10-22T22:58:15.149Z",
             "legacy": false,
             "metadata": {
-              "code_hash": "bb5f8714781b",
+              "code_hash": "d840e2d4511e",
               "dependencies": {
                 "dependencies": [
                   {
                     "name": "langchain_anthropic",
                     "version": "0.3.14"
-                  },
-                  {
-                    "name": "langchain_google_genai",
-                    "version": "2.0.6"
                   },
                   {
                     "name": "langchain_openai",
@@ -881,7 +872,7 @@
                     "version": null
                   }
                 ],
-                "total_dependencies": 4
+                "total_dependencies": 3
               },
               "keywords": [
                 "model",
@@ -901,6 +892,8 @@
                 "group_outputs": false,
                 "method": "text_response",
                 "name": "text_output",
+                "options": null,
+                "required_inputs": null,
                 "selected": "Message",
                 "tool_mode": true,
                 "types": [
@@ -915,6 +908,8 @@
                 "group_outputs": false,
                 "method": "build_model",
                 "name": "model_output",
+                "options": null,
+                "required_inputs": null,
                 "selected": "LanguageModel",
                 "tool_mode": true,
                 "types": [
@@ -930,7 +925,7 @@
               "api_key": {
                 "_input_type": "SecretStrInput",
                 "advanced": false,
-                "display_name": "OpenAI API Key",
+                "display_name": "API Key",
                 "dynamic": false,
                 "info": "Model Provider API key",
                 "input_types": [],
@@ -961,11 +956,7 @@
                 "show": true,
                 "title_case": false,
                 "type": "code",
-<<<<<<< HEAD
-                "value": "from typing import Any\n\nfrom langchain_anthropic import ChatAnthropic\nfrom langchain_openai import ChatOpenAI\n\nfrom lfx.base.models.anthropic_constants import ANTHROPIC_MODELS\nfrom lfx.base.models.google_generative_ai_constants import GOOGLE_GENERATIVE_AI_MODELS\nfrom lfx.base.models.google_generative_ai_model import ChatGoogleGenerativeAIFixed\nfrom lfx.base.models.model import LCModelComponent\nfrom lfx.base.models.openai_constants import OPENAI_CHAT_MODEL_NAMES, OPENAI_REASONING_MODEL_NAMES\nfrom lfx.field_typing import LanguageModel\nfrom lfx.field_typing.range_spec import RangeSpec\nfrom lfx.inputs.inputs import BoolInput\nfrom lfx.io import DropdownInput, MessageInput, MultilineInput, SecretStrInput, SliderInput\nfrom lfx.schema.dotdict import dotdict\n\n\nclass LanguageModelComponent(LCModelComponent):\n    display_name = \"Language Model\"\n    description = \"Runs a language model given a specified provider.\"\n    documentation: str = \"https://docs.langflow.org/components-models\"\n    icon = \"brain-circuit\"\n    category = \"models\"\n    priority = 0  # Set priority to 0 to make it appear first\n\n    inputs = [\n        DropdownInput(\n            name=\"provider\",\n            display_name=\"Model Provider\",\n            options=[\"OpenAI\", \"Anthropic\", \"Google\"],\n            value=\"OpenAI\",\n            info=\"Select the model provider\",\n            real_time_refresh=True,\n            options_metadata=[{\"icon\": \"OpenAI\"}, {\"icon\": \"Anthropic\"}, {\"icon\": \"GoogleGenerativeAI\"}],\n        ),\n        DropdownInput(\n            name=\"model_name\",\n            display_name=\"Model Name\",\n            options=OPENAI_CHAT_MODEL_NAMES + OPENAI_REASONING_MODEL_NAMES,\n            value=OPENAI_CHAT_MODEL_NAMES[0],\n            info=\"Select the model to use\",\n            real_time_refresh=True,\n        ),\n        SecretStrInput(\n            name=\"api_key\",\n            display_name=\"OpenAI API Key\",\n            info=\"Model Provider API key\",\n            required=False,\n            show=True,\n            real_time_refresh=True,\n        ),\n        MessageInput(\n            name=\"input_value\",\n            display_name=\"Input\",\n            info=\"The input text to send to the model\",\n        ),\n        MultilineInput(\n            name=\"system_message\",\n            display_name=\"System Message\",\n            info=\"A system message that helps set the behavior of the assistant\",\n            advanced=False,\n        ),\n        BoolInput(\n            name=\"stream\",\n            display_name=\"Stream\",\n            info=\"Whether to stream the response\",\n            value=False,\n            advanced=True,\n        ),\n        SliderInput(\n            name=\"temperature\",\n            display_name=\"Temperature\",\n            value=0.1,\n            info=\"Controls randomness in responses\",\n            range_spec=RangeSpec(min=0, max=1, step=0.01),\n            advanced=True,\n        ),\n    ]\n\n    def build_model(self) -> LanguageModel:\n        provider = self.provider\n        model_name = self.model_name\n        temperature = self.temperature\n        stream = self.stream\n\n        if provider == \"OpenAI\":\n            if not self.api_key:\n                msg = \"OpenAI API key is required when using OpenAI provider\"\n                raise ValueError(msg)\n\n            if model_name in OPENAI_REASONING_MODEL_NAMES:\n                # reasoning models do not support temperature (yet)\n                temperature = None\n\n            return ChatOpenAI(\n                model_name=model_name,\n                temperature=temperature,\n                streaming=stream,\n                openai_api_key=self.api_key,\n            )\n        if provider == \"Anthropic\":\n            if not self.api_key:\n                msg = \"Anthropic API key is required when using Anthropic provider\"\n                raise ValueError(msg)\n            return ChatAnthropic(\n                model=model_name,\n                temperature=temperature,\n                streaming=stream,\n                anthropic_api_key=self.api_key,\n            )\n        if provider == \"Google\":\n            if not self.api_key:\n                msg = \"Google API key is required when using Google provider\"\n                raise ValueError(msg)\n            return ChatGoogleGenerativeAIFixed(\n                model=model_name,\n                temperature=temperature,\n                streaming=stream,\n                google_api_key=self.api_key,\n            )\n        msg = f\"Unknown provider: {provider}\"\n        raise ValueError(msg)\n\n    def update_build_config(self, build_config: dotdict, field_value: Any, field_name: str | None = None) -> dotdict:\n        if field_name == \"provider\":\n            if field_value == \"OpenAI\":\n                build_config[\"model_name\"][\"options\"] = OPENAI_CHAT_MODEL_NAMES + OPENAI_REASONING_MODEL_NAMES\n                build_config[\"model_name\"][\"value\"] = OPENAI_CHAT_MODEL_NAMES[0]\n                build_config[\"api_key\"][\"display_name\"] = \"OpenAI API Key\"\n            elif field_value == \"Anthropic\":\n                build_config[\"model_name\"][\"options\"] = ANTHROPIC_MODELS\n                build_config[\"model_name\"][\"value\"] = ANTHROPIC_MODELS[0]\n                build_config[\"api_key\"][\"display_name\"] = \"Anthropic API Key\"\n            elif field_value == \"Google\":\n                build_config[\"model_name\"][\"options\"] = GOOGLE_GENERATIVE_AI_MODELS\n                build_config[\"model_name\"][\"value\"] = GOOGLE_GENERATIVE_AI_MODELS[0]\n                build_config[\"api_key\"][\"display_name\"] = \"Google API Key\"\n        elif field_name == \"model_name\" and field_value.startswith(\"o1\") and self.provider == \"OpenAI\":\n            # Hide system_message for o1 models - currently unsupported\n            if \"system_message\" in build_config:\n                build_config[\"system_message\"][\"show\"] = False\n        elif field_name == \"model_name\" and not field_value.startswith(\"o1\") and \"system_message\" in build_config:\n            build_config[\"system_message\"][\"show\"] = True\n        return build_config\n"
-=======
                 "value": "from typing import Any\n\nfrom langchain_anthropic import ChatAnthropic\nfrom langchain_ibm import ChatWatsonx\nfrom langchain_ollama import ChatOllama\nfrom langchain_openai import ChatOpenAI\n\nfrom lfx.base.models.anthropic_constants import ANTHROPIC_MODELS\nfrom lfx.base.models.google_generative_ai_constants import GOOGLE_GENERATIVE_AI_MODELS\nfrom lfx.base.models.google_generative_ai_model import ChatGoogleGenerativeAIFixed\nfrom lfx.base.models.model import LCModelComponent\nfrom lfx.base.models.openai_constants import OPENAI_CHAT_MODEL_NAMES, OPENAI_REASONING_MODEL_NAMES\nfrom lfx.base.models.unified_models import get_api_key_for_provider\nfrom lfx.field_typing import LanguageModel\nfrom lfx.field_typing.range_spec import RangeSpec\nfrom lfx.inputs.inputs import BoolInput\nfrom lfx.io import MessageInput, ModelInput, MultilineInput, SecretStrInput, SliderInput\n\n# Mapping of class names to actual class objects\nMODEL_CLASSES = {\n    \"ChatOpenAI\": ChatOpenAI,\n    \"ChatAnthropic\": ChatAnthropic,\n    \"ChatGoogleGenerativeAIFixed\": ChatGoogleGenerativeAIFixed,\n    \"ChatOllama\": ChatOllama,\n    \"ChatWatsonx\": ChatWatsonx,\n}\n\n\ndef _get_language_model_options() -> list[dict[str, Any]]:\n    \"\"\"Return a list of available language model providers with their configuration.\"\"\"\n    # OpenAI models\n    openai_options = [\n        {\n            \"name\": model_name,\n            \"icon\": \"OpenAI\",\n            \"category\": \"OpenAI\",\n            \"provider\": \"OpenAI\",\n            \"metadata\": {\n                \"context_length\": 128000,\n                \"model_class\": \"ChatOpenAI\",\n                \"model_name_param\": \"model\",\n                \"api_key_param\": \"api_key\",\n                \"reasoning_models\": OPENAI_REASONING_MODEL_NAMES,\n            },\n        }\n        for model_name in OPENAI_CHAT_MODEL_NAMES\n    ]\n\n    # Anthropic models\n    anthropic_options = [\n        {\n            \"name\": model_name,\n            \"icon\": \"Anthropic\",\n            \"category\": \"Anthropic\",\n            \"provider\": \"Anthropic\",\n            \"metadata\": {\n                \"context_length\": 200000,\n                \"model_class\": \"ChatAnthropic\",\n                \"model_name_param\": \"model\",\n                \"api_key_param\": \"api_key\",\n            },\n        }\n        for model_name in ANTHROPIC_MODELS\n    ]\n\n    # Google models\n    google_options = [\n        {\n            \"name\": model_name,\n            \"icon\": \"GoogleGenerativeAI\",\n            \"category\": \"Google\",\n            \"provider\": \"Google\",\n            \"metadata\": {\n                \"context_length\": 32768,\n                \"model_class\": \"ChatGoogleGenerativeAIFixed\",\n                \"model_name_param\": \"model\",\n                \"api_key_param\": \"google_api_key\",\n            },\n        }\n        for model_name in GOOGLE_GENERATIVE_AI_MODELS\n    ]\n\n    # Ollama models (local)\n    ollama_options = [\n        {\n            \"name\": \"ChatOllama\",\n            \"icon\": \"Ollama\",\n            \"category\": \"Ollama\",\n            \"provider\": \"Ollama\",\n            \"metadata\": {\n                \"context_length\": 8192,  # Varies by model\n                \"model_class\": \"ChatOllama\",\n                \"model_name_param\": \"model\",\n                \"base_url_param\": \"base_url\",\n            },\n        }\n    ]\n\n    # WatsonX models\n    watsonx_options = [\n        {\n            \"name\": \"ChatWatsonx\",\n            \"icon\": \"WatsonxAI\",\n            \"category\": \"IBM WatsonX\",\n            \"provider\": \"IBM WatsonX\",\n            \"metadata\": {\n                \"context_length\": 8192,  # Varies by model\n                \"model_class\": \"ChatWatsonx\",\n                \"model_name_param\": \"model_id\",\n                \"api_key_param\": \"apikey\",\n                \"url_param\": \"url\",\n                \"project_id_param\": \"project_id\",\n            },\n        }\n    ]\n\n    # Combine all options and return\n    return openai_options + anthropic_options + google_options + ollama_options + watsonx_options\n\n\n# Compute model options once at module level\n_MODEL_OPTIONS = _get_language_model_options()\n_PROVIDERS = [provider[\"provider\"] for provider in _MODEL_OPTIONS]\n\n\nclass LanguageModelComponent(LCModelComponent):\n    display_name = \"Language Model\"\n    description = \"Runs a language model given a specified provider.\"\n    documentation: str = \"https://docs.langflow.org/components-models\"\n    icon = \"brain-circuit\"\n    category = \"models\"\n    priority = 0  # Set priority to 0 to make it appear first\n\n    inputs = [\n        ModelInput(\n            name=\"model\",\n            display_name=\"Language Model\",\n            model_options=_MODEL_OPTIONS,\n            providers=_PROVIDERS,\n            info=\"Select your model provider\",\n            real_time_refresh=True,\n        ),\n        SecretStrInput(\n            name=\"api_key\",\n            display_name=\"API Key\",\n            info=\"Model Provider API key\",\n            real_time_refresh=True,\n            advanced=True,\n        ),\n        MessageInput(\n            name=\"input_value\",\n            display_name=\"Input\",\n            info=\"The input text to send to the model\",\n        ),\n        MultilineInput(\n            name=\"system_message\",\n            display_name=\"System Message\",\n            info=\"A system message that helps set the behavior of the assistant\",\n            advanced=False,\n        ),\n        BoolInput(\n            name=\"stream\",\n            display_name=\"Stream\",\n            info=\"Whether to stream the response\",\n            value=False,\n            advanced=True,\n        ),\n        SliderInput(\n            name=\"temperature\",\n            display_name=\"Temperature\",\n            value=0.1,\n            info=\"Controls randomness in responses\",\n            range_spec=RangeSpec(min=0, max=1, step=0.01),\n            advanced=True,\n        ),\n    ]\n\n    def build_model(self) -> LanguageModel:\n        # Safely extract model configuration\n        if not self.model or not isinstance(self.model, list) or len(self.model) == 0:\n            msg = \"A model selection is required\"\n            raise ValueError(msg)\n\n        model = self.model[0]\n        temperature = self.temperature\n        stream = self.stream\n\n        # Extract model configuration from metadata\n        model_name = model.get(\"name\")\n        provider = model.get(\"provider\")\n        metadata = model.get(\"metadata\", {})\n\n        # Get model class and parameter names from metadata\n        api_key_param = metadata.get(\"api_key_param\", \"api_key\")\n\n        # Get API key from user input or global variables\n        api_key = get_api_key_for_provider(self.user_id, provider, self.api_key)\n\n        # Validate API key (Ollama doesn't require one)\n        if not api_key and provider != \"Ollama\":\n            msg = (\n                f\"{provider} API key is required when using {provider} provider. \"\n                f\"Please provide it in the component or configure it globally as \"\n                f\"{provider.upper().replace(' ', '_')}_API_KEY.\"\n            )\n            raise ValueError(msg)\n\n        # Get model class from metadata\n        model_class = MODEL_CLASSES.get(metadata.get(\"model_class\"))\n        if model_class is None:\n            msg = f\"No model class defined for {model_name}\"\n            raise ValueError(msg)\n        model_name_param = metadata.get(\"model_name_param\", \"model\")\n\n        # Check if this is a reasoning model that doesn't support temperature\n        reasoning_models = metadata.get(\"reasoning_models\", [])\n        if model_name in reasoning_models:\n            temperature = None\n\n        # Build kwargs dynamically\n        kwargs = {\n            model_name_param: model_name,\n            \"streaming\": stream,\n            api_key_param: api_key,\n        }\n\n        if temperature is not None:\n            kwargs[\"temperature\"] = temperature\n\n        return model_class(**kwargs)\n"
->>>>>>> 6b90c4ec
               },
               "input_value": {
                 "_input_type": "MessageInput",
@@ -990,82 +981,565 @@
                 "type": "str",
                 "value": ""
               },
-              "model_name": {
-                "_input_type": "DropdownInput",
+              "model": {
+                "_input_type": "ModelInput",
                 "advanced": false,
-                "combobox": false,
-                "dialog_inputs": {},
-                "display_name": "Model Name",
-                "dynamic": false,
-                "info": "Select the model to use",
-                "name": "model_name",
+                "display_name": "Language Model",
+                "dynamic": false,
+                "info": "Select your model provider",
+                "list": false,
+                "list_add_label": "Add More",
+                "model_type": "language",
+                "name": "model",
                 "options": [
-                  "gpt-4o-mini",
-                  "gpt-4o",
-                  "gpt-4.1",
-                  "gpt-4.1-mini",
-                  "gpt-4.1-nano",
-                  "gpt-4-turbo",
-                  "gpt-4-turbo-preview",
-                  "gpt-4",
-                  "gpt-3.5-turbo",
-                  "gpt-5",
-                  "gpt-5-mini",
-                  "gpt-5-nano",
-                  "gpt-5-chat-latest",
-                  "o1",
-                  "o3-mini",
-                  "o3",
-                  "o3-pro",
-                  "o4-mini",
-                  "o4-mini-high"
-                ],
-                "options_metadata": [],
-                "placeholder": "",
-                "required": false,
-                "show": true,
-                "title_case": false,
-                "toggle": false,
-                "tool_mode": false,
-                "trace_as_metadata": true,
-                "type": "str",
-                "value": "gpt-4o-mini"
-              },
-              "provider": {
-                "_input_type": "DropdownInput",
-                "advanced": false,
-                "combobox": false,
-                "dialog_inputs": {},
-                "display_name": "Model Provider",
-                "dynamic": false,
-                "info": "Select the model provider",
-                "name": "provider",
-                "options": [
+                  {
+                    "category": "OpenAI",
+                    "icon": "OpenAI",
+                    "metadata": {
+                      "api_key_param": "api_key",
+                      "context_length": 128000,
+                      "model_class": "ChatOpenAI",
+                      "model_name_param": "model",
+                      "reasoning_models": [
+                        "gpt-5",
+                        "gpt-5-mini",
+                        "gpt-5-nano",
+                        "gpt-5-chat-latest",
+                        "o1",
+                        "o3-mini",
+                        "o3",
+                        "o3-pro",
+                        "o4-mini",
+                        "o4-mini-high"
+                      ]
+                    },
+                    "name": "gpt-4o-mini",
+                    "provider": "OpenAI"
+                  },
+                  {
+                    "category": "OpenAI",
+                    "icon": "OpenAI",
+                    "metadata": {
+                      "api_key_param": "api_key",
+                      "context_length": 128000,
+                      "model_class": "ChatOpenAI",
+                      "model_name_param": "model",
+                      "reasoning_models": [
+                        "gpt-5",
+                        "gpt-5-mini",
+                        "gpt-5-nano",
+                        "gpt-5-chat-latest",
+                        "o1",
+                        "o3-mini",
+                        "o3",
+                        "o3-pro",
+                        "o4-mini",
+                        "o4-mini-high"
+                      ]
+                    },
+                    "name": "gpt-4o",
+                    "provider": "OpenAI"
+                  },
+                  {
+                    "category": "OpenAI",
+                    "icon": "OpenAI",
+                    "metadata": {
+                      "api_key_param": "api_key",
+                      "context_length": 128000,
+                      "model_class": "ChatOpenAI",
+                      "model_name_param": "model",
+                      "reasoning_models": [
+                        "gpt-5",
+                        "gpt-5-mini",
+                        "gpt-5-nano",
+                        "gpt-5-chat-latest",
+                        "o1",
+                        "o3-mini",
+                        "o3",
+                        "o3-pro",
+                        "o4-mini",
+                        "o4-mini-high"
+                      ]
+                    },
+                    "name": "gpt-4.1",
+                    "provider": "OpenAI"
+                  },
+                  {
+                    "category": "OpenAI",
+                    "icon": "OpenAI",
+                    "metadata": {
+                      "api_key_param": "api_key",
+                      "context_length": 128000,
+                      "model_class": "ChatOpenAI",
+                      "model_name_param": "model",
+                      "reasoning_models": [
+                        "gpt-5",
+                        "gpt-5-mini",
+                        "gpt-5-nano",
+                        "gpt-5-chat-latest",
+                        "o1",
+                        "o3-mini",
+                        "o3",
+                        "o3-pro",
+                        "o4-mini",
+                        "o4-mini-high"
+                      ]
+                    },
+                    "name": "gpt-4.1-mini",
+                    "provider": "OpenAI"
+                  },
+                  {
+                    "category": "OpenAI",
+                    "icon": "OpenAI",
+                    "metadata": {
+                      "api_key_param": "api_key",
+                      "context_length": 128000,
+                      "model_class": "ChatOpenAI",
+                      "model_name_param": "model",
+                      "reasoning_models": [
+                        "gpt-5",
+                        "gpt-5-mini",
+                        "gpt-5-nano",
+                        "gpt-5-chat-latest",
+                        "o1",
+                        "o3-mini",
+                        "o3",
+                        "o3-pro",
+                        "o4-mini",
+                        "o4-mini-high"
+                      ]
+                    },
+                    "name": "gpt-4.1-nano",
+                    "provider": "OpenAI"
+                  },
+                  {
+                    "category": "OpenAI",
+                    "icon": "OpenAI",
+                    "metadata": {
+                      "api_key_param": "api_key",
+                      "context_length": 128000,
+                      "model_class": "ChatOpenAI",
+                      "model_name_param": "model",
+                      "reasoning_models": [
+                        "gpt-5",
+                        "gpt-5-mini",
+                        "gpt-5-nano",
+                        "gpt-5-chat-latest",
+                        "o1",
+                        "o3-mini",
+                        "o3",
+                        "o3-pro",
+                        "o4-mini",
+                        "o4-mini-high"
+                      ]
+                    },
+                    "name": "gpt-4-turbo",
+                    "provider": "OpenAI"
+                  },
+                  {
+                    "category": "OpenAI",
+                    "icon": "OpenAI",
+                    "metadata": {
+                      "api_key_param": "api_key",
+                      "context_length": 128000,
+                      "model_class": "ChatOpenAI",
+                      "model_name_param": "model",
+                      "reasoning_models": [
+                        "gpt-5",
+                        "gpt-5-mini",
+                        "gpt-5-nano",
+                        "gpt-5-chat-latest",
+                        "o1",
+                        "o3-mini",
+                        "o3",
+                        "o3-pro",
+                        "o4-mini",
+                        "o4-mini-high"
+                      ]
+                    },
+                    "name": "gpt-4-turbo-preview",
+                    "provider": "OpenAI"
+                  },
+                  {
+                    "category": "OpenAI",
+                    "icon": "OpenAI",
+                    "metadata": {
+                      "api_key_param": "api_key",
+                      "context_length": 128000,
+                      "model_class": "ChatOpenAI",
+                      "model_name_param": "model",
+                      "reasoning_models": [
+                        "gpt-5",
+                        "gpt-5-mini",
+                        "gpt-5-nano",
+                        "gpt-5-chat-latest",
+                        "o1",
+                        "o3-mini",
+                        "o3",
+                        "o3-pro",
+                        "o4-mini",
+                        "o4-mini-high"
+                      ]
+                    },
+                    "name": "gpt-4",
+                    "provider": "OpenAI"
+                  },
+                  {
+                    "category": "OpenAI",
+                    "icon": "OpenAI",
+                    "metadata": {
+                      "api_key_param": "api_key",
+                      "context_length": 128000,
+                      "model_class": "ChatOpenAI",
+                      "model_name_param": "model",
+                      "reasoning_models": [
+                        "gpt-5",
+                        "gpt-5-mini",
+                        "gpt-5-nano",
+                        "gpt-5-chat-latest",
+                        "o1",
+                        "o3-mini",
+                        "o3",
+                        "o3-pro",
+                        "o4-mini",
+                        "o4-mini-high"
+                      ]
+                    },
+                    "name": "gpt-3.5-turbo",
+                    "provider": "OpenAI"
+                  },
+                  {
+                    "category": "Anthropic",
+                    "icon": "Anthropic",
+                    "metadata": {
+                      "api_key_param": "api_key",
+                      "context_length": 200000,
+                      "model_class": "ChatAnthropic",
+                      "model_name_param": "model"
+                    },
+                    "name": "claude-sonnet-4-5-20250929",
+                    "provider": "Anthropic"
+                  },
+                  {
+                    "category": "Anthropic",
+                    "icon": "Anthropic",
+                    "metadata": {
+                      "api_key_param": "api_key",
+                      "context_length": 200000,
+                      "model_class": "ChatAnthropic",
+                      "model_name_param": "model"
+                    },
+                    "name": "claude-opus-4-1-20250805",
+                    "provider": "Anthropic"
+                  },
+                  {
+                    "category": "Anthropic",
+                    "icon": "Anthropic",
+                    "metadata": {
+                      "api_key_param": "api_key",
+                      "context_length": 200000,
+                      "model_class": "ChatAnthropic",
+                      "model_name_param": "model"
+                    },
+                    "name": "claude-opus-4-20250514",
+                    "provider": "Anthropic"
+                  },
+                  {
+                    "category": "Anthropic",
+                    "icon": "Anthropic",
+                    "metadata": {
+                      "api_key_param": "api_key",
+                      "context_length": 200000,
+                      "model_class": "ChatAnthropic",
+                      "model_name_param": "model"
+                    },
+                    "name": "claude-sonnet-4-20250514",
+                    "provider": "Anthropic"
+                  },
+                  {
+                    "category": "Anthropic",
+                    "icon": "Anthropic",
+                    "metadata": {
+                      "api_key_param": "api_key",
+                      "context_length": 200000,
+                      "model_class": "ChatAnthropic",
+                      "model_name_param": "model"
+                    },
+                    "name": "claude-3-7-sonnet-latest",
+                    "provider": "Anthropic"
+                  },
+                  {
+                    "category": "Anthropic",
+                    "icon": "Anthropic",
+                    "metadata": {
+                      "api_key_param": "api_key",
+                      "context_length": 200000,
+                      "model_class": "ChatAnthropic",
+                      "model_name_param": "model"
+                    },
+                    "name": "claude-3-5-sonnet-latest",
+                    "provider": "Anthropic"
+                  },
+                  {
+                    "category": "Anthropic",
+                    "icon": "Anthropic",
+                    "metadata": {
+                      "api_key_param": "api_key",
+                      "context_length": 200000,
+                      "model_class": "ChatAnthropic",
+                      "model_name_param": "model"
+                    },
+                    "name": "claude-3-5-haiku-latest",
+                    "provider": "Anthropic"
+                  },
+                  {
+                    "category": "Anthropic",
+                    "icon": "Anthropic",
+                    "metadata": {
+                      "api_key_param": "api_key",
+                      "context_length": 200000,
+                      "model_class": "ChatAnthropic",
+                      "model_name_param": "model"
+                    },
+                    "name": "claude-3-opus-latest",
+                    "provider": "Anthropic"
+                  },
+                  {
+                    "category": "Google",
+                    "icon": "GoogleGenerativeAI",
+                    "metadata": {
+                      "api_key_param": "google_api_key",
+                      "context_length": 32768,
+                      "model_class": "ChatGoogleGenerativeAIFixed",
+                      "model_name_param": "model"
+                    },
+                    "name": "gemini-1.5-pro",
+                    "provider": "Google"
+                  },
+                  {
+                    "category": "Google",
+                    "icon": "GoogleGenerativeAI",
+                    "metadata": {
+                      "api_key_param": "google_api_key",
+                      "context_length": 32768,
+                      "model_class": "ChatGoogleGenerativeAIFixed",
+                      "model_name_param": "model"
+                    },
+                    "name": "gemini-1.5-flash",
+                    "provider": "Google"
+                  },
+                  {
+                    "category": "Google",
+                    "icon": "GoogleGenerativeAI",
+                    "metadata": {
+                      "api_key_param": "google_api_key",
+                      "context_length": 32768,
+                      "model_class": "ChatGoogleGenerativeAIFixed",
+                      "model_name_param": "model"
+                    },
+                    "name": "gemini-1.5-flash-8b",
+                    "provider": "Google"
+                  },
+                  {
+                    "category": "Google",
+                    "icon": "GoogleGenerativeAI",
+                    "metadata": {
+                      "api_key_param": "google_api_key",
+                      "context_length": 32768,
+                      "model_class": "ChatGoogleGenerativeAIFixed",
+                      "model_name_param": "model"
+                    },
+                    "name": "gemini-2.5-pro",
+                    "provider": "Google"
+                  },
+                  {
+                    "category": "Google",
+                    "icon": "GoogleGenerativeAI",
+                    "metadata": {
+                      "api_key_param": "google_api_key",
+                      "context_length": 32768,
+                      "model_class": "ChatGoogleGenerativeAIFixed",
+                      "model_name_param": "model"
+                    },
+                    "name": "gemini-2.5-flash",
+                    "provider": "Google"
+                  },
+                  {
+                    "category": "Google",
+                    "icon": "GoogleGenerativeAI",
+                    "metadata": {
+                      "api_key_param": "google_api_key",
+                      "context_length": 32768,
+                      "model_class": "ChatGoogleGenerativeAIFixed",
+                      "model_name_param": "model"
+                    },
+                    "name": "gemini-2.5-flash-lite",
+                    "provider": "Google"
+                  },
+                  {
+                    "category": "Google",
+                    "icon": "GoogleGenerativeAI",
+                    "metadata": {
+                      "api_key_param": "google_api_key",
+                      "context_length": 32768,
+                      "model_class": "ChatGoogleGenerativeAIFixed",
+                      "model_name_param": "model"
+                    },
+                    "name": "gemini-2.0-flash-lite",
+                    "provider": "Google"
+                  },
+                  {
+                    "category": "Google",
+                    "icon": "GoogleGenerativeAI",
+                    "metadata": {
+                      "api_key_param": "google_api_key",
+                      "context_length": 32768,
+                      "model_class": "ChatGoogleGenerativeAIFixed",
+                      "model_name_param": "model"
+                    },
+                    "name": "gemini-2.0-flash",
+                    "provider": "Google"
+                  },
+                  {
+                    "category": "Google",
+                    "icon": "GoogleGenerativeAI",
+                    "metadata": {
+                      "api_key_param": "google_api_key",
+                      "context_length": 32768,
+                      "model_class": "ChatGoogleGenerativeAIFixed",
+                      "model_name_param": "model"
+                    },
+                    "name": "gemini-exp-1206",
+                    "provider": "Google"
+                  },
+                  {
+                    "category": "Google",
+                    "icon": "GoogleGenerativeAI",
+                    "metadata": {
+                      "api_key_param": "google_api_key",
+                      "context_length": 32768,
+                      "model_class": "ChatGoogleGenerativeAIFixed",
+                      "model_name_param": "model"
+                    },
+                    "name": "gemini-2.0-flash-thinking-exp-01-21",
+                    "provider": "Google"
+                  },
+                  {
+                    "category": "Google",
+                    "icon": "GoogleGenerativeAI",
+                    "metadata": {
+                      "api_key_param": "google_api_key",
+                      "context_length": 32768,
+                      "model_class": "ChatGoogleGenerativeAIFixed",
+                      "model_name_param": "model"
+                    },
+                    "name": "learnlm-1.5-pro-experimental",
+                    "provider": "Google"
+                  },
+                  {
+                    "category": "Google",
+                    "icon": "GoogleGenerativeAI",
+                    "metadata": {
+                      "api_key_param": "google_api_key",
+                      "context_length": 32768,
+                      "model_class": "ChatGoogleGenerativeAIFixed",
+                      "model_name_param": "model"
+                    },
+                    "name": "gemma-2-2b",
+                    "provider": "Google"
+                  },
+                  {
+                    "category": "Google",
+                    "icon": "GoogleGenerativeAI",
+                    "metadata": {
+                      "api_key_param": "google_api_key",
+                      "context_length": 32768,
+                      "model_class": "ChatGoogleGenerativeAIFixed",
+                      "model_name_param": "model"
+                    },
+                    "name": "gemma-2-9b",
+                    "provider": "Google"
+                  },
+                  {
+                    "category": "Google",
+                    "icon": "GoogleGenerativeAI",
+                    "metadata": {
+                      "api_key_param": "google_api_key",
+                      "context_length": 32768,
+                      "model_class": "ChatGoogleGenerativeAIFixed",
+                      "model_name_param": "model"
+                    },
+                    "name": "gemma-2-27b",
+                    "provider": "Google"
+                  }
+                ],
+                "placeholder": "",
+                "providers": [
+                  "OpenAI",
+                  "OpenAI",
+                  "OpenAI",
+                  "OpenAI",
+                  "OpenAI",
+                  "OpenAI",
+                  "OpenAI",
+                  "OpenAI",
                   "OpenAI",
                   "Anthropic",
+                  "Anthropic",
+                  "Anthropic",
+                  "Anthropic",
+                  "Anthropic",
+                  "Anthropic",
+                  "Anthropic",
+                  "Anthropic",
+                  "Google",
+                  "Google",
+                  "Google",
+                  "Google",
+                  "Google",
+                  "Google",
+                  "Google",
+                  "Google",
+                  "Google",
+                  "Google",
+                  "Google",
+                  "Google",
+                  "Google",
                   "Google"
                 ],
-                "options_metadata": [
-                  {
-                    "icon": "OpenAI"
-                  },
-                  {
-                    "icon": "Anthropic"
-                  },
-                  {
-                    "icon": "GoogleGenerativeAI"
+                "real_time_refresh": true,
+                "required": false,
+                "show": true,
+                "title_case": false,
+                "tool_mode": false,
+                "trace_as_input": true,
+                "type": "model",
+                "value": [
+                  {
+                    "category": "OpenAI",
+                    "icon": "OpenAI",
+                    "metadata": {
+                      "api_key_param": "api_key",
+                      "context_length": 128000,
+                      "model_class": "ChatOpenAI",
+                      "model_name_param": "model",
+                      "reasoning_models": [
+                        "gpt-5",
+                        "gpt-5-mini",
+                        "gpt-5-nano",
+                        "gpt-5-chat-latest",
+                        "o1",
+                        "o3-mini",
+                        "o3",
+                        "o3-pro",
+                        "o4-mini",
+                        "o4-mini-high"
+                      ]
+                    },
+                    "name": "gpt-4o-mini",
+                    "provider": "OpenAI"
                   }
-                ],
-                "placeholder": "",
-                "real_time_refresh": true,
-                "required": false,
-                "show": true,
-                "title_case": false,
-                "toggle": false,
-                "tool_mode": false,
-                "trace_as_metadata": true,
-                "type": "str",
-                "value": "OpenAI"
+                ]
               },
               "stream": {
                 "_input_type": "BoolInput",
@@ -1146,30 +1620,30 @@
           "type": "LanguageModelComponent"
         },
         "dragging": false,
-        "id": "LanguageModelComponent-kBOja",
+        "id": "LanguageModelComponent-CuVl0",
         "measured": {
-          "height": 534,
+          "height": 495,
           "width": 320
         },
         "position": {
-          "x": 1085.7542386472996,
-          "y": 795.0399905192078
-        },
-        "selected": true,
+          "x": 1080.6456499425753,
+          "y": 811.4773373459664
+        },
+        "selected": false,
         "type": "genericNode"
       }
     ],
     "viewport": {
-      "x": -171.73930599141136,
-      "y": -281.4054320344371,
-      "zoom": 0.7267911009473667
+      "x": -205.57014668937927,
+      "y": -494.0465772014227,
+      "zoom": 0.8750048147046408
     }
   },
   "description": "Perform basic prompting with an OpenAI model.",
   "endpoint_name": null,
-  "id": "0dbee653-41ae-4e51-af2e-55757fb24be3",
+  "id": "33330897-14aa-4544-a6e8-8b2582f6b3b4",
   "is_component": false,
-  "last_tested_version": "1.5.0",
+  "last_tested_version": "1.6.4",
   "name": "Basic Prompting",
   "tags": [
     "chatbots"

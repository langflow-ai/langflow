{
  "data": {
    "edges": [
      {
        "animated": false,
        "className": "",
        "data": {
          "sourceHandle": {
            "dataType": "ChatInput",
            "id": "ChatInput-SzjnT",
            "name": "message",
            "output_types": [
              "Message"
            ]
          },
          "targetHandle": {
            "fieldName": "input_value",
            "id": "LanguageModelComponent-kBOja",
            "inputTypes": [
              "Message"
            ],
            "type": "str"
          }
        },
        "id": "reactflow__edge-ChatInput-SzjnT{œdataTypeœ:œChatInputœ,œidœ:œChatInput-SzjnTœ,œnameœ:œmessageœ,œoutput_typesœ:[œMessageœ]}-LanguageModelComponent-kBOja{œfieldNameœ:œinput_valueœ,œidœ:œLanguageModelComponent-kBOjaœ,œinputTypesœ:[œMessageœ],œtypeœ:œstrœ}",
        "selected": false,
        "source": "ChatInput-SzjnT",
        "sourceHandle": "{œdataTypeœ: œChatInputœ, œidœ: œChatInput-SzjnTœ, œnameœ: œmessageœ, œoutput_typesœ: [œMessageœ]}",
        "target": "LanguageModelComponent-kBOja",
        "targetHandle": "{œfieldNameœ: œinput_valueœ, œidœ: œLanguageModelComponent-kBOjaœ, œinputTypesœ: [œMessageœ], œtypeœ: œstrœ}"
      },
      {
        "animated": false,
        "className": "",
        "data": {
          "sourceHandle": {
            "dataType": "LanguageModelComponent",
            "id": "LanguageModelComponent-kBOja",
            "name": "text_output",
            "output_types": [
              "Message"
            ]
          },
          "targetHandle": {
            "fieldName": "input_value",
            "id": "ChatOutput-8ZWWB",
            "inputTypes": [
              "Data",
              "DataFrame",
              "Message"
            ],
            "type": "str"
          }
        },
        "id": "reactflow__edge-LanguageModelComponent-kBOja{œdataTypeœ:œLanguageModelComponentœ,œidœ:œLanguageModelComponent-kBOjaœ,œnameœ:œtext_outputœ,œoutput_typesœ:[œMessageœ]}-ChatOutput-8ZWWB{œfieldNameœ:œinput_valueœ,œidœ:œChatOutput-8ZWWBœ,œinputTypesœ:[œDataœ,œDataFrameœ,œMessageœ],œtypeœ:œstrœ}",
        "selected": false,
        "source": "LanguageModelComponent-kBOja",
        "sourceHandle": "{œdataTypeœ: œLanguageModelComponentœ, œidœ: œLanguageModelComponent-kBOjaœ, œnameœ: œtext_outputœ, œoutput_typesœ: [œMessageœ]}",
        "target": "ChatOutput-8ZWWB",
        "targetHandle": "{œfieldNameœ: œinput_valueœ, œidœ: œChatOutput-8ZWWBœ, œinputTypesœ: [œDataœ, œDataFrameœ, œMessageœ], œtypeœ: œstrœ}"
      },
      {
        "animated": false,
        "data": {
          "sourceHandle": {
            "dataType": "Prompt",
            "id": "Prompt-tOH5D",
            "name": "prompt",
            "output_types": [
              "Message"
            ]
          },
          "targetHandle": {
            "fieldName": "system_message",
            "id": "LanguageModelComponent-kBOja",
            "inputTypes": [
              "Message"
            ],
            "type": "str"
          }
        },
        "id": "xy-edge__Prompt-tOH5D{œdataTypeœ:œPromptœ,œidœ:œPrompt-tOH5Dœ,œnameœ:œpromptœ,œoutput_typesœ:[œMessageœ]}-LanguageModelComponent-kBOja{œfieldNameœ:œsystem_messageœ,œidœ:œLanguageModelComponent-kBOjaœ,œinputTypesœ:[œMessageœ],œtypeœ:œstrœ}",
        "selected": false,
        "source": "Prompt-tOH5D",
        "sourceHandle": "{œdataTypeœ: œPromptœ, œidœ: œPrompt-tOH5Dœ, œnameœ: œpromptœ, œoutput_typesœ: [œMessageœ]}",
        "target": "LanguageModelComponent-kBOja",
        "targetHandle": "{œfieldNameœ: œsystem_messageœ, œidœ: œLanguageModelComponent-kBOjaœ, œinputTypesœ: [œMessageœ], œtypeœ: œstrœ}"
      }
    ],
    "nodes": [
      {
        "data": {
          "description": "Get chat inputs from the Playground.",
          "display_name": "Chat Input",
          "id": "ChatInput-SzjnT",
          "node": {
            "base_classes": [
              "Message"
            ],
            "beta": false,
            "conditional_paths": [],
            "custom_fields": {},
            "description": "Get chat inputs from the Playground.",
            "display_name": "Chat Input",
            "documentation": "",
            "edited": false,
            "field_order": [
              "input_value",
              "store_message",
              "sender",
              "sender_name",
              "session_id",
              "files"
            ],
            "frozen": false,
            "icon": "MessagesSquare",
            "legacy": false,
            "lf_version": "1.4.2",
            "metadata": {},
            "output_types": [],
            "outputs": [
              {
                "allows_loop": false,
                "cache": true,
                "display_name": "Chat Message",
                "group_outputs": false,
                "method": "message_response",
                "name": "message",
                "selected": "Message",
                "tool_mode": true,
                "types": [
                  "Message"
                ],
                "value": "__UNDEFINED__"
              }
            ],
            "pinned": false,
            "template": {
              "_type": "Component",
              "code": {
                "advanced": true,
                "dynamic": true,
                "fileTypes": [],
                "file_path": "",
                "info": "",
                "list": false,
                "load_from_db": false,
                "multiline": true,
                "name": "code",
                "password": false,
                "placeholder": "",
                "required": true,
                "show": true,
                "title_case": false,
                "type": "code",
                "value": "from langflow.base.data.utils import IMG_FILE_TYPES, TEXT_FILE_TYPES\nfrom langflow.base.io.chat import ChatComponent\nfrom langflow.inputs.inputs import BoolInput\nfrom langflow.io import (\n    DropdownInput,\n    FileInput,\n    MessageTextInput,\n    MultilineInput,\n    Output,\n)\nfrom langflow.schema.message import Message\nfrom langflow.utils.constants import (\n    MESSAGE_SENDER_AI,\n    MESSAGE_SENDER_NAME_USER,\n    MESSAGE_SENDER_USER,\n)\n\n\nclass ChatInput(ChatComponent):\n    display_name = \"Chat Input\"\n    description = \"Get chat inputs from the Playground.\"\n    documentation: str = \"https://docs.langflow.org/components-io#chat-input\"\n    icon = \"MessagesSquare\"\n    name = \"ChatInput\"\n    minimized = True\n\n    inputs = [\n        MultilineInput(\n            name=\"input_value\",\n            display_name=\"Input Text\",\n            value=\"\",\n            info=\"Message to be passed as input.\",\n            input_types=[],\n        ),\n        BoolInput(\n            name=\"should_store_message\",\n            display_name=\"Store Messages\",\n            info=\"Store the message in the history.\",\n            value=True,\n            advanced=True,\n        ),\n        DropdownInput(\n            name=\"sender\",\n            display_name=\"Sender Type\",\n            options=[MESSAGE_SENDER_AI, MESSAGE_SENDER_USER],\n            value=MESSAGE_SENDER_USER,\n            info=\"Type of sender.\",\n            advanced=True,\n        ),\n        MessageTextInput(\n            name=\"sender_name\",\n            display_name=\"Sender Name\",\n            info=\"Name of the sender.\",\n            value=MESSAGE_SENDER_NAME_USER,\n            advanced=True,\n        ),\n        MessageTextInput(\n            name=\"session_id\",\n            display_name=\"Session ID\",\n            info=\"The session ID of the chat. If empty, the current session ID parameter will be used.\",\n            advanced=True,\n        ),\n        FileInput(\n            name=\"files\",\n            display_name=\"Files\",\n            file_types=TEXT_FILE_TYPES + IMG_FILE_TYPES,\n            info=\"Files to be sent with the message.\",\n            advanced=True,\n            is_list=True,\n            temp_file=True,\n        ),\n    ]\n    outputs = [\n        Output(display_name=\"Chat Message\", name=\"message\", method=\"message_response\"),\n    ]\n\n    async def message_response(self) -> Message:\n        message = await Message.create(\n            text=self.input_value,\n            sender=self.sender,\n            sender_name=self.sender_name,\n            session_id=self.session_id,\n            files=self.files,\n        )\n        if self.session_id and isinstance(message, Message) and self.should_store_message:\n            stored_message = await self.send_message(\n                message,\n            )\n            self.message.value = stored_message\n            message = stored_message\n\n        self.status = message\n        return message\n"
              },
              "files": {
                "advanced": true,
                "display_name": "Files",
                "dynamic": false,
                "fileTypes": [
                  "csv",
                  "json",
                  "pdf",
                  "txt",
                  "md",
                  "mdx",
                  "yaml",
                  "yml",
                  "xml",
                  "html",
                  "htm",
                  "docx",
                  "py",
                  "sh",
                  "sql",
                  "js",
                  "ts",
                  "tsx",
                  "jpg",
                  "jpeg",
                  "png",
                  "bmp",
                  "image"
                ],
                "file_path": "",
                "info": "Files to be sent with the message.",
                "list": true,
                "name": "files",
                "placeholder": "",
                "required": false,
                "show": true,
                "temp_file": true,
                "title_case": false,
                "trace_as_metadata": true,
                "type": "file",
                "value": ""
              },
              "input_value": {
                "advanced": false,
                "display_name": "Input Text",
                "dynamic": false,
                "info": "Message to be passed as input.",
                "input_types": [],
                "list": false,
                "load_from_db": false,
                "multiline": true,
                "name": "input_value",
                "placeholder": "",
                "required": false,
                "show": true,
                "title_case": false,
                "trace_as_input": true,
                "trace_as_metadata": true,
                "type": "str",
                "value": "Hello"
              },
              "sender": {
                "advanced": true,
                "display_name": "Sender Type",
                "dynamic": false,
                "info": "Type of sender.",
                "name": "sender",
                "options": [
                  "Machine",
                  "User"
                ],
                "placeholder": "",
                "required": false,
                "show": true,
                "title_case": false,
                "trace_as_metadata": true,
                "type": "str",
                "value": "User"
              },
              "sender_name": {
                "advanced": true,
                "display_name": "Sender Name",
                "dynamic": false,
                "info": "Name of the sender.",
                "input_types": [
                  "Message"
                ],
                "list": false,
                "load_from_db": false,
                "name": "sender_name",
                "placeholder": "",
                "required": false,
                "show": true,
                "title_case": false,
                "trace_as_input": true,
                "trace_as_metadata": true,
                "type": "str",
                "value": "User"
              },
              "session_id": {
                "advanced": true,
                "display_name": "Session ID",
                "dynamic": false,
                "info": "The session ID of the chat. If empty, the current session ID parameter will be used.",
                "input_types": [
                  "Message"
                ],
                "list": false,
                "load_from_db": false,
                "name": "session_id",
                "placeholder": "",
                "required": false,
                "show": true,
                "title_case": false,
                "trace_as_input": true,
                "trace_as_metadata": true,
                "type": "str",
                "value": ""
              },
              "should_store_message": {
                "_input_type": "BoolInput",
                "advanced": true,
                "display_name": "Store Messages",
                "dynamic": false,
                "info": "Store the message in the history.",
                "list": false,
                "name": "should_store_message",
                "placeholder": "",
                "required": false,
                "show": true,
                "title_case": false,
                "trace_as_metadata": true,
                "type": "bool",
                "value": true
              }
            }
          },
          "selected_output": "message",
          "type": "ChatInput"
        },
        "dragging": false,
        "height": 234,
        "id": "ChatInput-SzjnT",
        "measured": {
          "height": 234,
          "width": 320
        },
        "position": {
          "x": 689.5720422421635,
          "y": 765.155834131403
        },
        "positionAbsolute": {
          "x": 689.5720422421635,
          "y": 765.155834131403
        },
        "selected": false,
        "type": "genericNode",
        "width": 320
      },
      {
        "data": {
          "description": "Create a prompt template with dynamic variables.",
          "display_name": "Prompt",
          "id": "Prompt-tOH5D",
          "node": {
            "base_classes": [
              "Message"
            ],
            "beta": false,
            "conditional_paths": [],
            "custom_fields": {
              "template": []
            },
            "description": "Create a prompt template with dynamic variables.",
            "display_name": "Prompt",
            "documentation": "",
            "edited": false,
            "field_order": [
              "template"
            ],
            "frozen": false,
            "icon": "braces",
            "legacy": false,
            "lf_version": "1.4.2",
            "metadata": {
              "code_hash": "3bf0b511e227",
              "module": "langflow.components.prompts.prompt.PromptComponent"
            },
            "output_types": [],
            "outputs": [
              {
                "allows_loop": false,
                "cache": true,
                "display_name": "Prompt",
                "group_outputs": false,
                "method": "build_prompt",
                "name": "prompt",
                "selected": "Message",
                "tool_mode": true,
                "types": [
                  "Message"
                ],
                "value": "__UNDEFINED__"
              }
            ],
            "pinned": false,
            "template": {
              "_type": "Component",
              "code": {
                "advanced": true,
                "dynamic": true,
                "fileTypes": [],
                "file_path": "",
                "info": "",
                "list": false,
                "load_from_db": false,
                "multiline": true,
                "name": "code",
                "password": false,
                "placeholder": "",
                "required": true,
                "show": true,
                "title_case": false,
                "type": "code",
                "value": "from langflow.base.prompts.api_utils import process_prompt_template\nfrom langflow.custom.custom_component.component import Component\nfrom langflow.inputs.inputs import DefaultPromptField\nfrom langflow.io import MessageTextInput, Output, PromptInput\nfrom langflow.schema.message import Message\nfrom langflow.template.utils import update_template_values\n\n\nclass PromptComponent(Component):\n    display_name: str = \"Prompt\"\n    description: str = \"Create a prompt template with dynamic variables.\"\n    icon = \"braces\"\n    trace_type = \"prompt\"\n    name = \"Prompt\"\n\n    inputs = [\n        PromptInput(name=\"template\", display_name=\"Template\"),\n        MessageTextInput(\n            name=\"tool_placeholder\",\n            display_name=\"Tool Placeholder\",\n            tool_mode=True,\n            advanced=True,\n            info=\"A placeholder input for tool mode.\",\n        ),\n    ]\n\n    outputs = [\n        Output(display_name=\"Prompt\", name=\"prompt\", method=\"build_prompt\"),\n    ]\n\n    async def build_prompt(self) -> Message:\n        prompt = Message.from_template(**self._attributes)\n        self.status = prompt.text\n        return prompt\n\n    def _update_template(self, frontend_node: dict):\n        prompt_template = frontend_node[\"template\"][\"template\"][\"value\"]\n        custom_fields = frontend_node[\"custom_fields\"]\n        frontend_node_template = frontend_node[\"template\"]\n        _ = process_prompt_template(\n            template=prompt_template,\n            name=\"template\",\n            custom_fields=custom_fields,\n            frontend_node_template=frontend_node_template,\n        )\n        return frontend_node\n\n    async def update_frontend_node(self, new_frontend_node: dict, current_frontend_node: dict):\n        \"\"\"This function is called after the code validation is done.\"\"\"\n        frontend_node = await super().update_frontend_node(new_frontend_node, current_frontend_node)\n        template = frontend_node[\"template\"][\"template\"][\"value\"]\n        # Kept it duplicated for backwards compatibility\n        _ = process_prompt_template(\n            template=template,\n            name=\"template\",\n            custom_fields=frontend_node[\"custom_fields\"],\n            frontend_node_template=frontend_node[\"template\"],\n        )\n        # Now that template is updated, we need to grab any values that were set in the current_frontend_node\n        # and update the frontend_node with those values\n        update_template_values(new_template=frontend_node, previous_template=current_frontend_node[\"template\"])\n        return frontend_node\n\n    def _get_fallback_input(self, **kwargs):\n        return DefaultPromptField(**kwargs)\n"
              },
              "template": {
                "_input_type": "PromptInput",
                "advanced": false,
                "display_name": "Template",
                "dynamic": false,
                "info": "",
                "list": false,
                "load_from_db": false,
                "name": "template",
                "placeholder": "",
                "required": false,
                "show": true,
                "title_case": false,
                "tool_mode": false,
                "trace_as_input": true,
                "type": "prompt",
                "value": "Answer the user as if you were a GenAI expert, enthusiastic about helping them get started building something fresh."
              },
              "tool_placeholder": {
                "_input_type": "MessageTextInput",
                "advanced": true,
                "display_name": "Tool Placeholder",
                "dynamic": false,
                "info": "A placeholder input for tool mode.",
                "input_types": [
                  "Message"
                ],
                "list": false,
                "load_from_db": false,
                "name": "tool_placeholder",
                "placeholder": "",
                "required": false,
                "show": true,
                "title_case": false,
                "tool_mode": true,
                "trace_as_input": true,
                "trace_as_metadata": true,
                "type": "str",
                "value": ""
              }
            },
            "tool_mode": false
          },
          "selected_output": "prompt",
          "type": "Prompt"
        },
        "dragging": false,
        "height": 260,
        "id": "Prompt-tOH5D",
        "measured": {
          "height": 260,
          "width": 320
        },
        "position": {
          "x": 688.9222183027662,
          "y": 1044.5004597498394
        },
        "positionAbsolute": {
          "x": 690.2015147036818,
          "y": 1018.5443911764344
        },
        "selected": false,
        "type": "genericNode",
        "width": 320
      },
      {
        "data": {
          "id": "undefined-qkI8p",
          "node": {
            "description": "This template demonstrates a standard chat flow with additional instructions provided by a prompt. Prompts provide instructions and inputs for a Large Language Model (LLM) beyond the standard user-provided chat input. In this example, the prompt describes the LLM's role and persona.\n\n## Quick Start\n1. Add your **OpenAI API Key** to the **Language Model** component, or select a different provider and model.\n2. Open the **Playground** to start the chat and run the flow.\n\n## Next steps\nChange the prompt template, model, or model settings, such as **Temperature**, and then see how the responses change with these different inputs.\n💡 Some component settings are hidden by default; to view all settings click **Controls** in each component's header menu.\n💡 You can use curly braces to create variables in your template, such as `{variable}`. These can be populated from other components, with Langflow global variables, or at runtime.",
            "display_name": "Read Me",
            "documentation": "",
            "template": {
              "backgroundColor": "neutral"
            }
          }
        },
        "dragging": false,
        "height": 403,
        "id": "undefined-qkI8p",
        "measured": {
          "height": 403,
          "width": 324
        },
        "position": {
          "x": 309.22132329147314,
          "y": 803.5424763412283
        },
        "positionAbsolute": {
          "x": 66.38770028934243,
          "y": 749.744424427066
        },
        "resizing": false,
        "selected": false,
        "style": {
          "height": 250,
          "width": 324
        },
        "type": "noteNode",
        "width": 324
      },
      {
        "data": {
          "id": "note-CLC7a",
          "node": {
            "description": "### 💡 Add your OpenAI API key here 👇",
            "display_name": "",
            "documentation": "",
            "template": {
              "backgroundColor": "transparent"
            }
          },
          "type": "note"
        },
        "dragging": false,
        "height": 324,
        "id": "note-CLC7a",
        "measured": {
          "height": 324,
          "width": 324
        },
        "position": {
          "x": 1080.9467591245357,
          "y": 744.1979207661088
        },
        "positionAbsolute": {
          "x": 1075.829573520873,
          "y": 657.2057655038416
        },
        "resizing": false,
        "selected": false,
        "style": {
          "height": 324,
          "width": 324
        },
        "type": "noteNode",
        "width": 324
      },
      {
        "data": {
          "id": "ChatOutput-8ZWWB",
          "node": {
            "base_classes": [
              "Message"
            ],
            "beta": false,
            "conditional_paths": [],
            "custom_fields": {},
            "description": "Display a chat message in the Playground.",
            "display_name": "Chat Output",
            "documentation": "",
            "edited": false,
            "field_order": [
              "input_value",
              "should_store_message",
              "sender",
              "sender_name",
              "session_id",
              "data_template",
              "background_color",
              "chat_icon",
              "text_color"
            ],
            "frozen": false,
            "icon": "MessagesSquare",
            "legacy": false,
            "lf_version": "1.4.2",
<<<<<<< HEAD
            "metadata": {},
=======
            "metadata": {
              "code_hash": "765fdf2ed814",
              "dependencies": {
                "dependencies": [
                  {
                    "name": "orjson",
                    "version": "3.10.15"
                  },
                  {
                    "name": "fastapi",
                    "version": "0.116.1"
                  },
                  {
                    "name": "langflow",
                    "version": null
                  }
                ],
                "total_dependencies": 3
              },
              "module": "langflow.components.input_output.chat_output.ChatOutput"
            },
>>>>>>> a97032ab
            "output_types": [],
            "outputs": [
              {
                "allows_loop": false,
                "cache": true,
                "display_name": "Output Message",
                "group_outputs": false,
                "method": "message_response",
                "name": "message",
                "selected": "Message",
                "tool_mode": true,
                "types": [
                  "Message"
                ],
                "value": "__UNDEFINED__"
              }
            ],
            "pinned": false,
            "template": {
              "_type": "Component",
              "code": {
                "advanced": true,
                "dynamic": true,
                "fileTypes": [],
                "file_path": "",
                "info": "",
                "list": false,
                "load_from_db": false,
                "multiline": true,
                "name": "code",
                "password": false,
                "placeholder": "",
                "required": true,
                "show": true,
                "title_case": false,
                "type": "code",
                "value": "from collections.abc import Generator\nfrom typing import Any\n\nimport orjson\nfrom fastapi.encoders import jsonable_encoder\n\nfrom langflow.base.io.chat import ChatComponent\nfrom langflow.helpers.data import safe_convert\nfrom langflow.inputs.inputs import BoolInput, DropdownInput, HandleInput, MessageTextInput\nfrom langflow.schema.data import Data\nfrom langflow.schema.dataframe import DataFrame\nfrom langflow.schema.message import Message\nfrom langflow.schema.properties import Source\nfrom langflow.template.field.base import Output\nfrom langflow.utils.constants import (\n    MESSAGE_SENDER_AI,\n    MESSAGE_SENDER_NAME_AI,\n    MESSAGE_SENDER_USER,\n)\n\n\nclass ChatOutput(ChatComponent):\n    display_name = \"Chat Output\"\n    description = \"Display a chat message in the Playground.\"\n    documentation: str = \"https://docs.langflow.org/components-io#chat-output\"\n    icon = \"MessagesSquare\"\n    name = \"ChatOutput\"\n    minimized = True\n\n    inputs = [\n        HandleInput(\n            name=\"input_value\",\n            display_name=\"Inputs\",\n            info=\"Message to be passed as output.\",\n            input_types=[\"Data\", \"DataFrame\", \"Message\"],\n            required=True,\n        ),\n        BoolInput(\n            name=\"should_store_message\",\n            display_name=\"Store Messages\",\n            info=\"Store the message in the history.\",\n            value=True,\n            advanced=True,\n        ),\n        DropdownInput(\n            name=\"sender\",\n            display_name=\"Sender Type\",\n            options=[MESSAGE_SENDER_AI, MESSAGE_SENDER_USER],\n            value=MESSAGE_SENDER_AI,\n            advanced=True,\n            info=\"Type of sender.\",\n        ),\n        MessageTextInput(\n            name=\"sender_name\",\n            display_name=\"Sender Name\",\n            info=\"Name of the sender.\",\n            value=MESSAGE_SENDER_NAME_AI,\n            advanced=True,\n        ),\n        MessageTextInput(\n            name=\"session_id\",\n            display_name=\"Session ID\",\n            info=\"The session ID of the chat. If empty, the current session ID parameter will be used.\",\n            advanced=True,\n        ),\n        MessageTextInput(\n            name=\"data_template\",\n            display_name=\"Data Template\",\n            value=\"{text}\",\n            advanced=True,\n            info=\"Template to convert Data to Text. If left empty, it will be dynamically set to the Data's text key.\",\n        ),\n    ]\n    outputs = [\n        Output(\n            display_name=\"Output Message\",\n            name=\"message\",\n            method=\"message_response\",\n        ),\n    ]\n\n    def _build_source(self, id_: str | None, display_name: str | None, source: str | None) -> Source:\n        source_dict = {}\n        if id_:\n            source_dict[\"id\"] = id_\n        if display_name:\n            source_dict[\"display_name\"] = display_name\n        if source:\n            # Handle case where source is a ChatOpenAI object\n            if hasattr(source, \"model_name\"):\n                source_dict[\"source\"] = source.model_name\n            elif hasattr(source, \"model\"):\n                source_dict[\"source\"] = str(source.model)\n            else:\n                source_dict[\"source\"] = str(source)\n        return Source(**source_dict)\n\n    async def message_response(self) -> Message:\n        # First convert the input to string if needed\n        text = self.convert_to_string()\n\n        # Get source properties\n        source, icon, display_name, source_id = self.get_properties_from_source_component()\n\n        # Create or use existing Message object\n        if isinstance(self.input_value, Message):\n            message = self.input_value\n            # Update message properties\n            message.text = text\n        else:\n            message = Message(text=text)\n\n        # Set message properties\n        message.sender = self.sender\n        message.sender_name = self.sender_name\n        message.session_id = self.session_id\n        message.flow_id = self.graph.flow_id if hasattr(self, \"graph\") else None\n        message.properties.source = self._build_source(source_id, display_name, source)\n\n        # Store message if needed\n        if self.session_id and self.should_store_message:\n            stored_message = await self.send_message(message)\n            self.message.value = stored_message\n            message = stored_message\n\n        self.status = message\n        return message\n\n    def _serialize_data(self, data: Data) -> str:\n        \"\"\"Serialize Data object to JSON string.\"\"\"\n        # Convert data.data to JSON-serializable format\n        serializable_data = jsonable_encoder(data.data)\n        # Serialize with orjson, enabling pretty printing with indentation\n        json_bytes = orjson.dumps(serializable_data, option=orjson.OPT_INDENT_2)\n        # Convert bytes to string and wrap in Markdown code blocks\n        return \"```json\\n\" + json_bytes.decode(\"utf-8\") + \"\\n```\"\n\n    def _validate_input(self) -> None:\n        \"\"\"Validate the input data and raise ValueError if invalid.\"\"\"\n        if self.input_value is None:\n            msg = \"Input data cannot be None\"\n            raise ValueError(msg)\n        if isinstance(self.input_value, list) and not all(\n            isinstance(item, Message | Data | DataFrame | str) for item in self.input_value\n        ):\n            invalid_types = [\n                type(item).__name__\n                for item in self.input_value\n                if not isinstance(item, Message | Data | DataFrame | str)\n            ]\n            msg = f\"Expected Data or DataFrame or Message or str, got {invalid_types}\"\n            raise TypeError(msg)\n        if not isinstance(\n            self.input_value,\n            Message | Data | DataFrame | str | list | Generator | type(None),\n        ):\n            type_name = type(self.input_value).__name__\n            msg = f\"Expected Data or DataFrame or Message or str, Generator or None, got {type_name}\"\n            raise TypeError(msg)\n\n    def convert_to_string(self) -> str | Generator[Any, None, None]:\n        \"\"\"Convert input data to string with proper error handling.\"\"\"\n        self._validate_input()\n        if isinstance(self.input_value, list):\n            clean_data: bool = getattr(self, \"clean_data\", False)\n            return \"\\n\".join([safe_convert(item, clean_data=clean_data) for item in self.input_value])\n        if isinstance(self.input_value, Generator):\n            return self.input_value\n        return safe_convert(self.input_value)\n"
              },
              "data_template": {
                "_input_type": "MessageTextInput",
                "advanced": true,
                "display_name": "Data Template",
                "dynamic": false,
                "info": "Template to convert Data to Text. If left empty, it will be dynamically set to the Data's text key.",
                "input_types": [
                  "Message"
                ],
                "list": false,
                "load_from_db": false,
                "name": "data_template",
                "placeholder": "",
                "required": false,
                "show": true,
                "title_case": false,
                "tool_mode": false,
                "trace_as_input": true,
                "trace_as_metadata": true,
                "type": "str",
                "value": "{text}"
              },
              "input_value": {
                "_input_type": "MessageInput",
                "advanced": false,
                "display_name": "Inputs",
                "dynamic": false,
                "info": "Message to be passed as output.",
                "input_types": [
                  "Data",
                  "DataFrame",
                  "Message"
                ],
                "list": false,
                "load_from_db": false,
                "name": "input_value",
                "placeholder": "",
                "required": true,
                "show": true,
                "title_case": false,
                "trace_as_input": true,
                "trace_as_metadata": true,
                "type": "str",
                "value": ""
              },
              "sender": {
                "_input_type": "DropdownInput",
                "advanced": true,
                "combobox": false,
                "display_name": "Sender Type",
                "dynamic": false,
                "info": "Type of sender.",
                "name": "sender",
                "options": [
                  "Machine",
                  "User"
                ],
                "placeholder": "",
                "required": false,
                "show": true,
                "title_case": false,
                "tool_mode": false,
                "trace_as_metadata": true,
                "type": "str",
                "value": "Machine"
              },
              "sender_name": {
                "_input_type": "MessageTextInput",
                "advanced": true,
                "display_name": "Sender Name",
                "dynamic": false,
                "info": "Name of the sender.",
                "input_types": [
                  "Message"
                ],
                "list": false,
                "load_from_db": false,
                "name": "sender_name",
                "placeholder": "",
                "required": false,
                "show": true,
                "title_case": false,
                "tool_mode": false,
                "trace_as_input": true,
                "trace_as_metadata": true,
                "type": "str",
                "value": "AI"
              },
              "session_id": {
                "_input_type": "MessageTextInput",
                "advanced": true,
                "display_name": "Session ID",
                "dynamic": false,
                "info": "The session ID of the chat. If empty, the current session ID parameter will be used.",
                "input_types": [
                  "Message"
                ],
                "list": false,
                "load_from_db": false,
                "name": "session_id",
                "placeholder": "",
                "required": false,
                "show": true,
                "title_case": false,
                "tool_mode": false,
                "trace_as_input": true,
                "trace_as_metadata": true,
                "type": "str",
                "value": ""
              },
              "should_store_message": {
                "_input_type": "BoolInput",
                "advanced": true,
                "display_name": "Store Messages",
                "dynamic": false,
                "info": "Store the message in the history.",
                "list": false,
                "name": "should_store_message",
                "placeholder": "",
                "required": false,
                "show": true,
                "title_case": false,
                "trace_as_metadata": true,
                "type": "bool",
                "value": true
              }
            },
            "tool_mode": false
          },
          "type": "ChatOutput"
        },
        "dragging": false,
        "height": 234,
        "id": "ChatOutput-8ZWWB",
        "measured": {
          "height": 234,
          "width": 320
        },
        "position": {
          "x": 1460.070372772908,
          "y": 872.7273956769025
        },
        "positionAbsolute": {
          "x": 1444.936881624563,
          "y": 872.7273956769025
        },
        "selected": false,
        "type": "genericNode",
        "width": 320
      },
      {
        "data": {
          "id": "LanguageModelComponent-kBOja",
          "node": {
            "base_classes": [
              "LanguageModel",
              "Message"
            ],
            "beta": false,
            "conditional_paths": [],
            "custom_fields": {},
            "description": "Runs a language model given a specified provider. ",
            "display_name": "Language Model",
            "documentation": "",
            "edited": false,
            "field_order": [
              "provider",
              "model_name",
              "api_key",
              "input_value",
              "system_message",
              "stream",
              "temperature"
            ],
            "frozen": false,
            "icon": "brain-circuit",
            "legacy": false,
            "metadata": {
              "keywords": [
                "model",
                "llm",
                "language model",
                "large language model"
              ]
            },
            "minimized": false,
            "output_types": [],
            "outputs": [
              {
                "allows_loop": false,
                "cache": true,
                "display_name": "Model Response",
                "group_outputs": false,
                "hidden": null,
                "method": "text_response",
                "name": "text_output",
                "options": null,
                "required_inputs": null,
                "selected": "Message",
                "tool_mode": true,
                "types": [
                  "Message"
                ],
                "value": "__UNDEFINED__"
              },
              {
                "allows_loop": false,
                "cache": true,
                "display_name": "Language Model",
                "group_outputs": false,
                "hidden": null,
                "method": "build_model",
                "name": "model_output",
                "options": null,
                "required_inputs": null,
                "selected": "LanguageModel",
                "tool_mode": true,
                "types": [
                  "LanguageModel"
                ],
                "value": "__UNDEFINED__"
              }
            ],
            "pinned": false,
            "priority": 0,
            "template": {
              "_type": "Component",
              "api_key": {
                "_input_type": "SecretStrInput",
                "advanced": false,
                "display_name": "OpenAI API Key",
                "dynamic": false,
                "info": "Model Provider API key",
                "input_types": [],
                "load_from_db": true,
                "name": "api_key",
                "password": true,
                "placeholder": "",
                "real_time_refresh": true,
                "required": false,
                "show": true,
                "title_case": false,
                "type": "str",
                "value": "OPENAI_API_KEY"
              },
              "code": {
                "advanced": true,
                "dynamic": true,
                "fileTypes": [],
                "file_path": "",
                "info": "",
                "list": false,
                "load_from_db": false,
                "multiline": true,
                "name": "code",
                "password": false,
                "placeholder": "",
                "required": true,
                "show": true,
                "title_case": false,
                "type": "code",
                "value": "from typing import Any\n\nfrom langchain_anthropic import ChatAnthropic\nfrom langchain_google_genai import ChatGoogleGenerativeAI\nfrom langchain_openai import ChatOpenAI\n\nfrom langflow.base.models.anthropic_constants import ANTHROPIC_MODELS\nfrom langflow.base.models.google_generative_ai_constants import GOOGLE_GENERATIVE_AI_MODELS\nfrom langflow.base.models.model import LCModelComponent\nfrom langflow.base.models.openai_constants import OPENAI_CHAT_MODEL_NAMES, OPENAI_REASONING_MODEL_NAMES\nfrom langflow.field_typing import LanguageModel\nfrom langflow.field_typing.range_spec import RangeSpec\nfrom langflow.inputs.inputs import BoolInput\nfrom langflow.io import DropdownInput, MessageInput, MultilineInput, SecretStrInput, SliderInput\nfrom langflow.schema.dotdict import dotdict\n\n\nclass LanguageModelComponent(LCModelComponent):\n    display_name = \"Language Model\"\n    description = \"Runs a language model given a specified provider.\"\n    documentation: str = \"https://docs.langflow.org/components-models\"\n    icon = \"brain-circuit\"\n    category = \"models\"\n    priority = 0  # Set priority to 0 to make it appear first\n\n    inputs = [\n        DropdownInput(\n            name=\"provider\",\n            display_name=\"Model Provider\",\n            options=[\"OpenAI\", \"Anthropic\", \"Google\"],\n            value=\"OpenAI\",\n            info=\"Select the model provider\",\n            real_time_refresh=True,\n            options_metadata=[{\"icon\": \"OpenAI\"}, {\"icon\": \"Anthropic\"}, {\"icon\": \"GoogleGenerativeAI\"}],\n        ),\n        DropdownInput(\n            name=\"model_name\",\n            display_name=\"Model Name\",\n            options=OPENAI_CHAT_MODEL_NAMES + OPENAI_REASONING_MODEL_NAMES,\n            value=OPENAI_CHAT_MODEL_NAMES[0],\n            info=\"Select the model to use\",\n            real_time_refresh=True,\n        ),\n        SecretStrInput(\n            name=\"api_key\",\n            display_name=\"OpenAI API Key\",\n            info=\"Model Provider API key\",\n            required=False,\n            show=True,\n            real_time_refresh=True,\n        ),\n        MessageInput(\n            name=\"input_value\",\n            display_name=\"Input\",\n            info=\"The input text to send to the model\",\n        ),\n        MultilineInput(\n            name=\"system_message\",\n            display_name=\"System Message\",\n            info=\"A system message that helps set the behavior of the assistant\",\n            advanced=False,\n        ),\n        BoolInput(\n            name=\"stream\",\n            display_name=\"Stream\",\n            info=\"Whether to stream the response\",\n            value=False,\n            advanced=True,\n        ),\n        SliderInput(\n            name=\"temperature\",\n            display_name=\"Temperature\",\n            value=0.1,\n            info=\"Controls randomness in responses\",\n            range_spec=RangeSpec(min=0, max=1, step=0.01),\n            advanced=True,\n        ),\n    ]\n\n    def build_model(self) -> LanguageModel:\n        provider = self.provider\n        model_name = self.model_name\n        temperature = self.temperature\n        stream = self.stream\n\n        if provider == \"OpenAI\":\n            if not self.api_key:\n                msg = \"OpenAI API key is required when using OpenAI provider\"\n                raise ValueError(msg)\n\n            if model_name in OPENAI_REASONING_MODEL_NAMES:\n                # reasoning models do not support temperature (yet)\n                temperature = None\n\n            return ChatOpenAI(\n                model_name=model_name,\n                temperature=temperature,\n                streaming=stream,\n                openai_api_key=self.api_key,\n            )\n        if provider == \"Anthropic\":\n            if not self.api_key:\n                msg = \"Anthropic API key is required when using Anthropic provider\"\n                raise ValueError(msg)\n            return ChatAnthropic(\n                model=model_name,\n                temperature=temperature,\n                streaming=stream,\n                anthropic_api_key=self.api_key,\n            )\n        if provider == \"Google\":\n            if not self.api_key:\n                msg = \"Google API key is required when using Google provider\"\n                raise ValueError(msg)\n            return ChatGoogleGenerativeAI(\n                model=model_name,\n                temperature=temperature,\n                streaming=stream,\n                google_api_key=self.api_key,\n            )\n        msg = f\"Unknown provider: {provider}\"\n        raise ValueError(msg)\n\n    def update_build_config(self, build_config: dotdict, field_value: Any, field_name: str | None = None) -> dotdict:\n        if field_name == \"provider\":\n            if field_value == \"OpenAI\":\n                build_config[\"model_name\"][\"options\"] = OPENAI_CHAT_MODEL_NAMES + OPENAI_REASONING_MODEL_NAMES\n                build_config[\"model_name\"][\"value\"] = OPENAI_CHAT_MODEL_NAMES[0]\n                build_config[\"api_key\"][\"display_name\"] = \"OpenAI API Key\"\n            elif field_value == \"Anthropic\":\n                build_config[\"model_name\"][\"options\"] = ANTHROPIC_MODELS\n                build_config[\"model_name\"][\"value\"] = ANTHROPIC_MODELS[0]\n                build_config[\"api_key\"][\"display_name\"] = \"Anthropic API Key\"\n            elif field_value == \"Google\":\n                build_config[\"model_name\"][\"options\"] = GOOGLE_GENERATIVE_AI_MODELS\n                build_config[\"model_name\"][\"value\"] = GOOGLE_GENERATIVE_AI_MODELS[0]\n                build_config[\"api_key\"][\"display_name\"] = \"Google API Key\"\n        elif field_name == \"model_name\" and field_value.startswith(\"o1\") and self.provider == \"OpenAI\":\n            # Hide system_message for o1 models - currently unsupported\n            if \"system_message\" in build_config:\n                build_config[\"system_message\"][\"show\"] = False\n        elif field_name == \"model_name\" and not field_value.startswith(\"o1\") and \"system_message\" in build_config:\n            build_config[\"system_message\"][\"show\"] = True\n        return build_config\n"
              },
              "input_value": {
                "_input_type": "MessageInput",
                "advanced": false,
                "display_name": "Input",
                "dynamic": false,
                "info": "The input text to send to the model",
                "input_types": [
                  "Message"
                ],
                "list": false,
                "list_add_label": "Add More",
                "load_from_db": false,
                "name": "input_value",
                "placeholder": "",
                "required": false,
                "show": true,
                "title_case": false,
                "tool_mode": false,
                "trace_as_input": true,
                "trace_as_metadata": true,
                "type": "str",
                "value": ""
              },
              "model_name": {
                "_input_type": "DropdownInput",
                "advanced": false,
                "combobox": false,
                "dialog_inputs": {},
                "display_name": "Model Name",
                "dynamic": false,
                "info": "Select the model to use",
                "name": "model_name",
                "options": [
                  "gpt-4o-mini",
                  "gpt-4o",
                  "gpt-4.1",
                  "gpt-4.1-mini",
                  "gpt-4.1-nano",
                  "gpt-4.5-preview",
                  "gpt-4-turbo",
                  "gpt-4-turbo-preview",
                  "gpt-4",
                  "gpt-3.5-turbo"
                ],
                "options_metadata": [],
                "placeholder": "",
                "required": false,
                "show": true,
                "title_case": false,
                "toggle": false,
                "tool_mode": false,
                "trace_as_metadata": true,
                "type": "str",
                "value": "gpt-4.1"
              },
              "provider": {
                "_input_type": "DropdownInput",
                "advanced": false,
                "combobox": false,
                "dialog_inputs": {},
                "display_name": "Model Provider",
                "dynamic": false,
                "info": "Select the model provider",
                "name": "provider",
                "options": [
                  "OpenAI",
                  "Anthropic",
                  "Google"
                ],
                "options_metadata": [
                  {
                    "icon": "OpenAI"
                  },
                  {
                    "icon": "Anthropic"
                  },
                  {
                    "icon": "GoogleGenerativeAI"
                  }
                ],
                "placeholder": "",
                "real_time_refresh": true,
                "required": false,
                "show": true,
                "title_case": false,
                "toggle": false,
                "tool_mode": false,
                "trace_as_metadata": true,
                "type": "str",
                "value": "OpenAI"
              },
              "stream": {
                "_input_type": "BoolInput",
                "advanced": true,
                "display_name": "Stream",
                "dynamic": false,
                "info": "Whether to stream the response",
                "list": false,
                "list_add_label": "Add More",
                "name": "stream",
                "placeholder": "",
                "required": false,
                "show": true,
                "title_case": false,
                "tool_mode": false,
                "trace_as_metadata": true,
                "type": "bool",
                "value": false
              },
              "system_message": {
                "_input_type": "MultilineInput",
                "advanced": false,
                "copy_field": false,
                "display_name": "System Message",
                "dynamic": false,
                "info": "A system message that helps set the behavior of the assistant",
                "input_types": [
                  "Message"
                ],
                "list": false,
                "list_add_label": "Add More",
                "load_from_db": false,
                "multiline": true,
                "name": "system_message",
                "placeholder": "",
                "required": false,
                "show": true,
                "title_case": false,
                "tool_mode": false,
                "trace_as_input": true,
                "trace_as_metadata": true,
                "type": "str",
                "value": ""
              },
              "temperature": {
                "_input_type": "SliderInput",
                "advanced": true,
                "display_name": "Temperature",
                "dynamic": false,
                "info": "Controls randomness in responses",
                "max_label": "",
                "max_label_icon": "",
                "min_label": "",
                "min_label_icon": "",
                "name": "temperature",
                "placeholder": "",
                "range_spec": {
                  "max": 1,
                  "min": 0,
                  "step": 0.01,
                  "step_type": "float"
                },
                "required": false,
                "show": true,
                "slider_buttons": false,
                "slider_buttons_options": [],
                "slider_input": false,
                "title_case": false,
                "tool_mode": false,
                "type": "slider",
                "value": 0.1
              }
            },
            "tool_mode": false
          },
          "selected_output": "text_output",
          "showNode": true,
          "type": "LanguageModelComponent"
        },
        "dragging": false,
        "id": "LanguageModelComponent-kBOja",
        "measured": {
          "height": 534,
          "width": 320
        },
        "position": {
          "x": 1085.7542386472996,
          "y": 795.0399905192078
        },
        "selected": true,
        "type": "genericNode"
      }
    ],
    "viewport": {
      "x": -171.73930599141136,
      "y": -281.4054320344371,
      "zoom": 0.7267911009473667
    }
  },
  "description": "Perform basic prompting with an OpenAI model.",
  "endpoint_name": null,
  "id": "0dbee653-41ae-4e51-af2e-55757fb24be3",
  "is_component": false,
  "last_tested_version": "1.5.0",
  "name": "Basic Prompting",
  "tags": [
    "chatbots"
  ]
}<|MERGE_RESOLUTION|>--- conflicted
+++ resolved
@@ -116,7 +116,19 @@
             "icon": "MessagesSquare",
             "legacy": false,
             "lf_version": "1.4.2",
-            "metadata": {},
+            "metadata": {
+              "code_hash": "5f2d98ee19db",
+              "dependencies": {
+                "dependencies": [
+                  {
+                    "name": "langflow",
+                    "version": null
+                  }
+                ],
+                "total_dependencies": 1
+              },
+              "module": "langflow.components.input_output.chat.ChatInput"
+            },
             "output_types": [],
             "outputs": [
               {
@@ -548,9 +560,6 @@
             "icon": "MessagesSquare",
             "legacy": false,
             "lf_version": "1.4.2",
-<<<<<<< HEAD
-            "metadata": {},
-=======
             "metadata": {
               "code_hash": "765fdf2ed814",
               "dependencies": {
@@ -572,7 +581,6 @@
               },
               "module": "langflow.components.input_output.chat_output.ChatOutput"
             },
->>>>>>> a97032ab
             "output_types": [],
             "outputs": [
               {

--- conflicted
+++ resolved
@@ -8,12 +8,16 @@
             "dataType": "ChatInput",
             "id": "ChatInput-jFwUm",
             "name": "message",
-            "output_types": ["Message"]
+            "output_types": [
+              "Message"
+            ]
           },
           "targetHandle": {
             "fieldName": "input_value",
             "id": "OpenAIModel-OcXkl",
-            "inputTypes": ["Message"],
+            "inputTypes": [
+              "Message"
+            ],
             "type": "str"
           }
         },
@@ -30,12 +34,16 @@
             "dataType": "Prompt",
             "id": "Prompt-3SM2g",
             "name": "prompt",
-            "output_types": ["Message"]
+            "output_types": [
+              "Message"
+            ]
           },
           "targetHandle": {
             "fieldName": "system_message",
             "id": "OpenAIModel-OcXkl",
-            "inputTypes": ["Message"],
+            "inputTypes": [
+              "Message"
+            ],
             "type": "str"
           }
         },
@@ -52,20 +60,18 @@
             "dataType": "OpenAIModel",
             "id": "OpenAIModel-OcXkl",
             "name": "text_output",
-            "output_types": ["Message"]
+            "output_types": [
+              "Message"
+            ]
           },
           "targetHandle": {
             "fieldName": "input_value",
             "id": "ChatOutput-gDYiJ",
-<<<<<<< HEAD
             "inputTypes": [
               "Data",
               "DataFrame",
               "Message"
             ],
-=======
-            "inputTypes": ["Message"],
->>>>>>> eb8db056
             "type": "str"
           }
         },
@@ -83,7 +89,9 @@
           "display_name": "Chat Input",
           "id": "ChatInput-jFwUm",
           "node": {
-            "base_classes": ["Message"],
+            "base_classes": [
+              "Message"
+            ],
             "beta": false,
             "conditional_paths": [],
             "custom_fields": {},
@@ -114,7 +122,9 @@
                 "name": "message",
                 "selected": "Message",
                 "tool_mode": true,
-                "types": ["Message"],
+                "types": [
+                  "Message"
+                ],
                 "value": "__UNDEFINED__"
               }
             ],
@@ -127,7 +137,9 @@
                 "display_name": "Background Color",
                 "dynamic": false,
                 "info": "The background color of the icon.",
-                "input_types": ["Message"],
+                "input_types": [
+                  "Message"
+                ],
                 "list": false,
                 "load_from_db": false,
                 "name": "background_color",
@@ -146,7 +158,9 @@
                 "display_name": "Icon",
                 "dynamic": false,
                 "info": "The icon of the message.",
-                "input_types": ["Message"],
+                "input_types": [
+                  "Message"
+                ],
                 "list": false,
                 "load_from_db": false,
                 "name": "chat_icon",
@@ -243,7 +257,10 @@
                 "dynamic": false,
                 "info": "Type of sender.",
                 "name": "sender",
-                "options": ["Machine", "User"],
+                "options": [
+                  "Machine",
+                  "User"
+                ],
                 "placeholder": "",
                 "required": false,
                 "show": true,
@@ -257,7 +274,9 @@
                 "display_name": "Sender Name",
                 "dynamic": false,
                 "info": "Name of the sender.",
-                "input_types": ["Message"],
+                "input_types": [
+                  "Message"
+                ],
                 "list": false,
                 "load_from_db": false,
                 "name": "sender_name",
@@ -275,7 +294,9 @@
                 "display_name": "Session ID",
                 "dynamic": false,
                 "info": "The session ID of the chat. If empty, the current session ID parameter will be used.",
-                "input_types": ["Message"],
+                "input_types": [
+                  "Message"
+                ],
                 "list": false,
                 "load_from_db": false,
                 "name": "session_id",
@@ -310,7 +331,9 @@
                 "display_name": "Text Color",
                 "dynamic": false,
                 "info": "The text color of the name",
-                "input_types": ["Message"],
+                "input_types": [
+                  "Message"
+                ],
                 "list": false,
                 "load_from_db": false,
                 "name": "text_color",
@@ -352,7 +375,9 @@
           "display_name": "Prompt",
           "id": "Prompt-3SM2g",
           "node": {
-            "base_classes": ["Message"],
+            "base_classes": [
+              "Message"
+            ],
             "beta": false,
             "conditional_paths": [],
             "custom_fields": {
@@ -362,7 +387,9 @@
             "display_name": "Prompt",
             "documentation": "",
             "edited": false,
-            "field_order": ["template"],
+            "field_order": [
+              "template"
+            ],
             "frozen": false,
             "icon": "prompts",
             "legacy": false,
@@ -377,7 +404,9 @@
                 "name": "prompt",
                 "selected": "Message",
                 "tool_mode": true,
-                "types": ["Message"],
+                "types": [
+                  "Message"
+                ],
                 "value": "__UNDEFINED__"
               }
             ],
@@ -426,7 +455,9 @@
                 "display_name": "Tool Placeholder",
                 "dynamic": false,
                 "info": "A placeholder input for tool mode.",
-                "input_types": ["Message"],
+                "input_types": [
+                  "Message"
+                ],
                 "list": false,
                 "load_from_db": false,
                 "name": "tool_placeholder",
@@ -541,7 +572,9 @@
         "data": {
           "id": "ChatOutput-gDYiJ",
           "node": {
-            "base_classes": ["Message"],
+            "base_classes": [
+              "Message"
+            ],
             "beta": false,
             "conditional_paths": [],
             "custom_fields": {},
@@ -574,7 +607,9 @@
                 "name": "message",
                 "selected": "Message",
                 "tool_mode": true,
-                "types": ["Message"],
+                "types": [
+                  "Message"
+                ],
                 "value": "__UNDEFINED__"
               }
             ],
@@ -587,7 +622,9 @@
                 "display_name": "Background Color",
                 "dynamic": false,
                 "info": "The background color of the icon.",
-                "input_types": ["Message"],
+                "input_types": [
+                  "Message"
+                ],
                 "list": false,
                 "load_from_db": false,
                 "name": "background_color",
@@ -607,7 +644,9 @@
                 "display_name": "Icon",
                 "dynamic": false,
                 "info": "The icon of the message.",
-                "input_types": ["Message"],
+                "input_types": [
+                  "Message"
+                ],
                 "list": false,
                 "load_from_db": false,
                 "name": "chat_icon",
@@ -663,7 +702,9 @@
                 "display_name": "Data Template",
                 "dynamic": false,
                 "info": "Template to convert Data to Text. If left empty, it will be dynamically set to the Data's text key.",
-                "input_types": ["Message"],
+                "input_types": [
+                  "Message"
+                ],
                 "list": false,
                 "load_from_db": false,
                 "name": "data_template",
@@ -683,15 +724,11 @@
                 "display_name": "Text",
                 "dynamic": false,
                 "info": "Message to be passed as output.",
-<<<<<<< HEAD
                 "input_types": [
                   "Data",
                   "DataFrame",
                   "Message"
                 ],
-=======
-                "input_types": ["Message"],
->>>>>>> eb8db056
                 "list": false,
                 "load_from_db": false,
                 "name": "input_value",
@@ -712,7 +749,10 @@
                 "dynamic": false,
                 "info": "Type of sender.",
                 "name": "sender",
-                "options": ["Machine", "User"],
+                "options": [
+                  "Machine",
+                  "User"
+                ],
                 "placeholder": "",
                 "required": false,
                 "show": true,
@@ -728,7 +768,9 @@
                 "display_name": "Sender Name",
                 "dynamic": false,
                 "info": "Name of the sender.",
-                "input_types": ["Message"],
+                "input_types": [
+                  "Message"
+                ],
                 "list": false,
                 "load_from_db": false,
                 "name": "sender_name",
@@ -748,7 +790,9 @@
                 "display_name": "Session ID",
                 "dynamic": false,
                 "info": "The session ID of the chat. If empty, the current session ID parameter will be used.",
-                "input_types": ["Message"],
+                "input_types": [
+                  "Message"
+                ],
                 "list": false,
                 "load_from_db": false,
                 "name": "session_id",
@@ -784,7 +828,9 @@
                 "display_name": "Text Color",
                 "dynamic": false,
                 "info": "The text color of the name",
-                "input_types": ["Message"],
+                "input_types": [
+                  "Message"
+                ],
                 "list": false,
                 "load_from_db": false,
                 "name": "text_color",
@@ -826,7 +872,10 @@
         "data": {
           "id": "OpenAIModel-OcXkl",
           "node": {
-            "base_classes": ["LanguageModel", "Message"],
+            "base_classes": [
+              "LanguageModel",
+              "Message"
+            ],
             "beta": false,
             "conditional_paths": [],
             "custom_fields": {},
@@ -865,7 +914,9 @@
                 "required_inputs": [],
                 "selected": "Message",
                 "tool_mode": true,
-                "types": ["Message"],
+                "types": [
+                  "Message"
+                ],
                 "value": "__UNDEFINED__"
               },
               {
@@ -874,10 +925,14 @@
                 "display_name": "Language Model",
                 "method": "build_model",
                 "name": "model_output",
-                "required_inputs": ["api_key"],
+                "required_inputs": [
+                  "api_key"
+                ],
                 "selected": "LanguageModel",
                 "tool_mode": true,
-                "types": ["LanguageModel"],
+                "types": [
+                  "LanguageModel"
+                ],
                 "value": "__UNDEFINED__"
               }
             ],
@@ -890,7 +945,9 @@
                 "display_name": "OpenAI API Key",
                 "dynamic": false,
                 "info": "The OpenAI API Key to use for the OpenAI model.",
-                "input_types": ["Message"],
+                "input_types": [
+                  "Message"
+                ],
                 "load_from_db": true,
                 "name": "api_key",
                 "password": true,
@@ -925,7 +982,9 @@
                 "display_name": "Input",
                 "dynamic": false,
                 "info": "",
-                "input_types": ["Message"],
+                "input_types": [
+                  "Message"
+                ],
                 "list": false,
                 "list_add_label": "Add More",
                 "load_from_db": false,
@@ -1107,7 +1166,9 @@
                 "display_name": "System Message",
                 "dynamic": false,
                 "info": "System message to pass to the model.",
-                "input_types": ["Message"],
+                "input_types": [
+                  "Message"
+                ],
                 "list": false,
                 "list_add_label": "Add More",
                 "load_from_db": false,
@@ -1204,5 +1265,7 @@
   "is_component": false,
   "last_tested_version": "1.0.19.post2",
   "name": "Basic Prompting",
-  "tags": ["chatbots"]
+  "tags": [
+    "chatbots"
+  ]
 }
--- conflicted
+++ resolved
@@ -332,12 +332,8 @@
           "type": "ChatInput"
         },
         "dragging": false,
-<<<<<<< HEAD
         "height": 234,
         "id": "ChatInput-ybSRx",
-=======
-        "id": "ChatInput-SzjnT",
->>>>>>> 7ebccb8b
         "measured": {
           "height": 234,
           "width": 320
@@ -467,12 +463,8 @@
           "type": "Prompt"
         },
         "dragging": false,
-<<<<<<< HEAD
         "height": 260,
         "id": "Prompt-xvuxC",
-=======
-        "id": "Prompt-tOH5D",
->>>>>>> 7ebccb8b
         "measured": {
           "height": 260,
           "width": 320
@@ -822,12 +814,8 @@
           "type": "ChatOutput"
         },
         "dragging": false,
-<<<<<<< HEAD
         "height": 234,
         "id": "ChatOutput-hJNhd",
-=======
-        "id": "ChatOutput-8ZWWB",
->>>>>>> 7ebccb8b
         "measured": {
           "height": 234,
           "width": 320
@@ -840,14 +828,9 @@
           "x": 1444.936881624563,
           "y": 872.7273956769025
         },
-<<<<<<< HEAD
         "selected": true,
         "type": "genericNode",
         "width": 320
-=======
-        "selected": false,
-        "type": "genericNode"
->>>>>>> 7ebccb8b
       },
       {
         "data": {

--- conflicted
+++ resolved
@@ -814,16 +814,6 @@
               {
                 "allows_loop": false,
                 "cache": true,
-<<<<<<< HEAD
-                "display_name": "Files",
-                "group_outputs": false,
-                "method": "load_files",
-                "name": "dataframe",
-                "selected": "DataFrame",
-                "tool_mode": true,
-                "types": [
-                  "DataFrame"
-=======
                 "display_name": "Prompt",
                 "group_outputs": false,
                 "method": "build_prompt",
@@ -832,7 +822,6 @@
                 "tool_mode": true,
                 "types": [
                   "Message"
->>>>>>> 5b5f1dda
                 ],
                 "value": "__UNDEFINED__"
               }
@@ -879,27 +868,7 @@
                 "show": true,
                 "title_case": false,
                 "type": "code",
-<<<<<<< HEAD
-                "value": "from copy import deepcopy\nfrom typing import Any\n\nfrom langflow.base.data.base_file import BaseFileComponent\nfrom langflow.base.data.utils import TEXT_FILE_TYPES, parallel_load_data, parse_text_file_to_data\nfrom langflow.io import BoolInput, FileInput, IntInput, Output\nfrom langflow.schema.data import Data\n\n\nclass FileComponent(BaseFileComponent):\n    \"\"\"Handles loading and processing of individual or zipped text files.\n\n    This component supports processing multiple valid files within a zip archive,\n    resolving paths, validating file types, and optionally using multithreading for processing.\n    \"\"\"\n\n    display_name = \"File\"\n    description = \"Loads content from one or more files as a DataFrame.\"\n    icon = \"file-text\"\n    name = \"File\"\n\n    VALID_EXTENSIONS = TEXT_FILE_TYPES\n\n    _base_inputs = deepcopy(BaseFileComponent._base_inputs)\n\n    for input_item in _base_inputs:\n        if isinstance(input_item, FileInput) and input_item.name == \"path\":\n            input_item.real_time_refresh = True\n            break\n\n    inputs = [\n        *_base_inputs,\n        BoolInput(\n            name=\"use_multithreading\",\n            display_name=\"[Deprecated] Use Multithreading\",\n            advanced=True,\n            value=True,\n            info=\"Set 'Processing Concurrency' greater than 1 to enable multithreading.\",\n        ),\n        IntInput(\n            name=\"concurrency_multithreading\",\n            display_name=\"Processing Concurrency\",\n            advanced=True,\n            info=\"When multiple files are being processed, the number of files to process concurrently.\",\n            value=1,\n        ),\n    ]\n\n    outputs = [\n        *BaseFileComponent._base_outputs,\n    ]\n\n    def update_outputs(self, frontend_node: dict, field_name: str, field_value: Any) -> dict:  # noqa: ARG002\n        \"\"\"Dynamically show only the relevant output based on the number of files processed.\"\"\"\n        if field_name == \"path\":\n            # Start with empty outputs\n            frontend_node[\"outputs\"] = []\n\n            # Add outputs based on the number of files in the path\n            if len(self.path) == 1:\n                frontend_node[\"outputs\"].append(\n                    Output(display_name=\"Structured Content\", name=\"dataframe\", method=\"load_files_structured\"),\n                )\n                frontend_node[\"outputs\"].append(\n                    Output(display_name=\"Raw Content\", name=\"message\", method=\"load_files_message\"),\n                )\n                frontend_node[\"outputs\"].append(\n                    Output(display_name=\"File Path\", name=\"path\", method=\"load_files_path\"),\n                )\n            else:\n                frontend_node[\"outputs\"].append(\n                    Output(display_name=\"Files\", name=\"dataframe\", method=\"load_files\"),\n                )\n\n        return frontend_node\n\n    def process_files(self, file_list: list[BaseFileComponent.BaseFile]) -> list[BaseFileComponent.BaseFile]:\n        \"\"\"Processes files either sequentially or in parallel, depending on concurrency settings.\n\n        Args:\n            file_list (list[BaseFileComponent.BaseFile]): List of files to process.\n\n        Returns:\n            list[BaseFileComponent.BaseFile]: Updated list of files with merged data.\n        \"\"\"\n\n        def process_file(file_path: str, *, silent_errors: bool = False) -> Data | None:\n            \"\"\"Processes a single file and returns its Data object.\"\"\"\n            try:\n                return parse_text_file_to_data(file_path, silent_errors=silent_errors)\n            except FileNotFoundError as e:\n                msg = f\"File not found: {file_path}. Error: {e}\"\n                self.log(msg)\n                if not silent_errors:\n                    raise\n                return None\n            except Exception as e:\n                msg = f\"Unexpected error processing {file_path}: {e}\"\n                self.log(msg)\n                if not silent_errors:\n                    raise\n                return None\n\n        if not file_list:\n            msg = \"No files to process.\"\n            raise ValueError(msg)\n\n        concurrency = 1 if not self.use_multithreading else max(1, self.concurrency_multithreading)\n        file_count = len(file_list)\n\n        parallel_processing_threshold = 2\n        if concurrency < parallel_processing_threshold or file_count < parallel_processing_threshold:\n            if file_count > 1:\n                self.log(f\"Processing {file_count} files sequentially.\")\n            processed_data = [process_file(str(file.path), silent_errors=self.silent_errors) for file in file_list]\n        else:\n            self.log(f\"Starting parallel processing of {file_count} files with concurrency: {concurrency}.\")\n            file_paths = [str(file.path) for file in file_list]\n            processed_data = parallel_load_data(\n                file_paths,\n                silent_errors=self.silent_errors,\n                load_function=process_file,\n                max_concurrency=concurrency,\n            )\n\n        # Use rollup_basefile_data to merge processed data with BaseFile objects\n        return self.rollup_data(file_list, processed_data)\n"
-              },
-              "concurrency_multithreading": {
-                "_input_type": "IntInput",
-                "advanced": true,
-                "display_name": "Processing Concurrency",
-                "dynamic": false,
-                "info": "When multiple files are being processed, the number of files to process concurrently.",
-                "list": false,
-                "name": "concurrency_multithreading",
-                "placeholder": "",
-                "required": false,
-                "show": true,
-                "title_case": false,
-                "trace_as_metadata": true,
-                "type": "int",
-                "value": 4
-=======
                 "value": "from langflow.base.prompts.api_utils import process_prompt_template\nfrom langflow.custom.custom_component.component import Component\nfrom langflow.inputs.inputs import DefaultPromptField\nfrom langflow.io import MessageTextInput, Output, PromptInput\nfrom langflow.schema.message import Message\nfrom langflow.template.utils import update_template_values\n\n\nclass PromptComponent(Component):\n    display_name: str = \"Prompt\"\n    description: str = \"Create a prompt template with dynamic variables.\"\n    icon = \"braces\"\n    trace_type = \"prompt\"\n    name = \"Prompt\"\n\n    inputs = [\n        PromptInput(name=\"template\", display_name=\"Template\"),\n        MessageTextInput(\n            name=\"tool_placeholder\",\n            display_name=\"Tool Placeholder\",\n            tool_mode=True,\n            advanced=True,\n            info=\"A placeholder input for tool mode.\",\n        ),\n    ]\n\n    outputs = [\n        Output(display_name=\"Prompt\", name=\"prompt\", method=\"build_prompt\"),\n    ]\n\n    async def build_prompt(self) -> Message:\n        prompt = Message.from_template(**self._attributes)\n        self.status = prompt.text\n        return prompt\n\n    def _update_template(self, frontend_node: dict):\n        prompt_template = frontend_node[\"template\"][\"template\"][\"value\"]\n        custom_fields = frontend_node[\"custom_fields\"]\n        frontend_node_template = frontend_node[\"template\"]\n        _ = process_prompt_template(\n            template=prompt_template,\n            name=\"template\",\n            custom_fields=custom_fields,\n            frontend_node_template=frontend_node_template,\n        )\n        return frontend_node\n\n    async def update_frontend_node(self, new_frontend_node: dict, current_frontend_node: dict):\n        \"\"\"This function is called after the code validation is done.\"\"\"\n        frontend_node = await super().update_frontend_node(new_frontend_node, current_frontend_node)\n        template = frontend_node[\"template\"][\"template\"][\"value\"]\n        # Kept it duplicated for backwards compatibility\n        _ = process_prompt_template(\n            template=template,\n            name=\"template\",\n            custom_fields=frontend_node[\"custom_fields\"],\n            frontend_node_template=frontend_node[\"template\"],\n        )\n        # Now that template is updated, we need to grab any values that were set in the current_frontend_node\n        # and update the frontend_node with those values\n        update_template_values(new_template=frontend_node, previous_template=current_frontend_node[\"template\"])\n        return frontend_node\n\n    def _get_fallback_input(self, **kwargs):\n        return DefaultPromptField(**kwargs)\n"
->>>>>>> 5b5f1dda
               },
               "template": {
                 "advanced": false,
@@ -1072,106 +1041,8 @@
                 "type": "tab",
                 "value": "Parser"
               },
-<<<<<<< HEAD
-              "use_multithreading": {
-                "_input_type": "BoolInput",
-                "advanced": true,
-                "display_name": "[Deprecated] Use Multithreading",
-                "dynamic": false,
-                "info": "Set 'Processing Concurrency' greater than 1 to enable multithreading.",
-                "list": false,
-                "name": "use_multithreading",
-                "placeholder": "",
-                "required": false,
-                "show": true,
-                "title_case": false,
-                "trace_as_metadata": true,
-                "type": "bool",
-                "value": false
-              }
-            },
-            "tool_mode": false
-          },
-          "selected_output": "dataframe",
-          "type": "File"
-        },
-        "dragging": false,
-        "height": 232,
-        "id": "File-3BeiJ",
-        "measured": {
-          "height": 232,
-          "width": 320
-        },
-        "position": {
-          "x": 150.6029945346864,
-          "y": -88.71582365936283
-        },
-        "positionAbsolute": {
-          "x": 155.39382083637838,
-          "y": -82.32805525710685
-        },
-        "selected": false,
-        "type": "genericNode",
-        "width": 320
-      },
-      {
-        "data": {
-          "description": "Create a prompt template with dynamic variables.",
-          "display_name": "Prompt",
-          "id": "Prompt-yAr8f",
-          "node": {
-            "base_classes": [
-              "Message"
-            ],
-            "beta": false,
-            "conditional_paths": [],
-            "custom_fields": {
-              "template": [
-                "Document"
-              ]
-            },
-            "description": "Create a prompt template with dynamic variables.",
-            "display_name": "Prompt",
-            "documentation": "",
-            "edited": false,
-            "error": null,
-            "field_order": [
-              "template"
-            ],
-            "frozen": false,
-            "full_path": null,
-            "icon": "braces",
-            "is_composition": null,
-            "is_input": null,
-            "is_output": null,
-            "legacy": false,
-            "lf_version": "1.0.19.post2",
-            "metadata": {},
-            "name": "",
-            "output_types": [],
-            "outputs": [
-              {
-                "allows_loop": false,
-                "cache": true,
-                "display_name": "Prompt",
-                "group_outputs": false,
-                "method": "build_prompt",
-                "name": "prompt",
-                "selected": "Message",
-                "tool_mode": true,
-                "types": [
-                  "Message"
-                ],
-                "value": "__UNDEFINED__"
-              }
-            ],
-            "pinned": false,
-            "template": {
-              "Document": {
-=======
               "pattern": {
                 "_input_type": "MultilineInput",
->>>>>>> 5b5f1dda
                 "advanced": false,
                 "copy_field": false,
                 "display_name": "Template",
@@ -1221,14 +1092,9 @@
             },
             "tool_mode": false
           },
-<<<<<<< HEAD
-          "selected_output": "prompt",
-          "type": "Prompt"
-=======
           "selected_output": "parsed_text",
           "showNode": true,
           "type": "parser"
->>>>>>> 5b5f1dda
         },
         "dragging": false,
         "id": "parser-1O59j",
@@ -1520,13 +1386,8 @@
             },
             "tool_mode": false
           },
-          "selected_output": "text_output",
           "showNode": true,
-<<<<<<< HEAD
-          "type": "OpenAIModel"
-=======
           "type": "LanguageModelComponent"
->>>>>>> 5b5f1dda
         },
         "dragging": false,
         "id": "LanguageModelComponent-IEakg",
@@ -1820,13 +1681,8 @@
             },
             "tool_mode": false
           },
-          "selected_output": "parsed_text",
           "showNode": true,
-<<<<<<< HEAD
-          "type": "parser"
-=======
           "type": "File"
->>>>>>> 5b5f1dda
         },
         "dragging": false,
         "id": "File-cLJI5",

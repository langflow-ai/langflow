--- conflicted
+++ resolved
@@ -154,14 +154,10 @@
                 "method": "message_response",
                 "name": "message",
                 "selected": "Message",
-<<<<<<< HEAD
-                "types": ["Message"],
-=======
                 "tool_mode": true,
                 "types": [
                   "Message"
                 ],
->>>>>>> b00ab3ae
                 "value": "__UNDEFINED__"
               }
             ],
@@ -432,14 +428,10 @@
                 "method": "message_response",
                 "name": "message",
                 "selected": "Message",
-<<<<<<< HEAD
-                "types": ["Message"],
-=======
                 "tool_mode": true,
                 "types": [
                   "Message"
                 ],
->>>>>>> b00ab3ae
                 "value": "__UNDEFINED__"
               }
             ],
@@ -690,14 +682,10 @@
                 "method": "parse_data",
                 "name": "text",
                 "selected": "Message",
-<<<<<<< HEAD
-                "types": ["Message"],
-=======
                 "tool_mode": true,
                 "types": [
                   "Message"
                 ],
->>>>>>> b00ab3ae
                 "value": "__UNDEFINED__"
               },
               {
@@ -707,14 +695,10 @@
                 "method": "parse_data_as_list",
                 "name": "data_list",
                 "selected": "Data",
-<<<<<<< HEAD
-                "types": ["Data"],
-=======
                 "tool_mode": true,
                 "types": [
                   "Data"
                 ],
->>>>>>> b00ab3ae
                 "value": "__UNDEFINED__"
               }
             ],
@@ -913,14 +897,10 @@
                 "name": "data",
                 "required_inputs": [],
                 "selected": "Data",
-<<<<<<< HEAD
-                "types": ["Data"],
-=======
                 "tool_mode": true,
                 "types": [
                   "Data"
                 ],
->>>>>>> b00ab3ae
                 "value": "__UNDEFINED__"
               }
             ],
@@ -1161,14 +1141,10 @@
                 "method": "build_prompt",
                 "name": "prompt",
                 "selected": "Message",
-<<<<<<< HEAD
-                "types": ["Message"],
-=======
                 "tool_mode": true,
                 "types": [
                   "Message"
                 ],
->>>>>>> b00ab3ae
                 "value": "__UNDEFINED__"
               }
             ],
@@ -1315,14 +1291,10 @@
                 "name": "text_output",
                 "required_inputs": [],
                 "selected": "Message",
-<<<<<<< HEAD
-                "types": ["Message"],
-=======
                 "tool_mode": true,
                 "types": [
                   "Message"
                 ],
->>>>>>> b00ab3ae
                 "value": "__UNDEFINED__"
               },
               {
@@ -1333,14 +1305,10 @@
                 "name": "model_output",
                 "required_inputs": ["api_key"],
                 "selected": "LanguageModel",
-<<<<<<< HEAD
-                "types": ["LanguageModel"],
-=======
                 "tool_mode": true,
                 "types": [
                   "LanguageModel"
                 ],
->>>>>>> b00ab3ae
                 "value": "__UNDEFINED__"
               }
             ],

--- conflicted
+++ resolved
@@ -146,7 +146,19 @@
             "icon": "MessagesSquare",
             "legacy": false,
             "lf_version": "1.4.3",
-            "metadata": {},
+            "metadata": {
+              "code_hash": "5f2d98ee19db",
+              "dependencies": {
+                "dependencies": [
+                  {
+                    "name": "langflow",
+                    "version": null
+                  }
+                ],
+                "total_dependencies": 1
+              },
+              "module": "langflow.components.input_output.chat.ChatInput"
+            },
             "output_types": [],
             "outputs": [
               {
@@ -375,9 +387,6 @@
             "icon": "MessagesSquare",
             "legacy": false,
             "lf_version": "1.4.3",
-<<<<<<< HEAD
-            "metadata": {},
-=======
             "metadata": {
               "code_hash": "765fdf2ed814",
               "dependencies": {
@@ -399,7 +408,6 @@
               },
               "module": "langflow.components.input_output.chat_output.ChatOutput"
             },
->>>>>>> a97032ab
             "output_types": [],
             "outputs": [
               {
@@ -1106,9 +1114,6 @@
             "icon": "file-text",
             "legacy": false,
             "lf_version": "1.4.3",
-<<<<<<< HEAD
-            "metadata": {},
-=======
             "metadata": {
               "code_hash": "0deb837dc28d",
               "dependencies": {
@@ -1122,7 +1127,6 @@
               },
               "module": "langflow.components.data.file.FileComponent"
             },
->>>>>>> a97032ab
             "minimized": false,
             "output_types": [],
             "outputs": [

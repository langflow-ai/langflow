{
  "data": {
    "edges": [
      {
        "animated": false,
        "className": "",
        "data": {
          "sourceHandle": {
            "dataType": "StructuredOutputComponent",
            "id": "StructuredOutputComponent-HNJw1",
            "name": "structured_output",
            "output_types": [
              "Data"
            ]
          },
          "targetHandle": {
            "fieldName": "data",
<<<<<<< HEAD
            "id": "ParseData-7XOFR",
=======
            "id": "ParseData-7nw3f",
>>>>>>> 50dc34ed
            "inputTypes": [
              "Data"
            ],
            "type": "other"
          }
        },
        "id": "reactflow__edge-StructuredOutputComponent-HNJw1{œdataTypeœ:œStructuredOutputComponentœ,œidœ:œStructuredOutputComponent-HNJw1œ,œnameœ:œstructured_outputœ,œoutput_typesœ:[œDataœ]}-ParseData-7nw3f{œfieldNameœ:œdataœ,œidœ:œParseData-7nw3fœ,œinputTypesœ:[œDataœ],œtypeœ:œotherœ}",
        "selected": false,
        "source": "StructuredOutputComponent-HNJw1",
        "sourceHandle": "{œdataTypeœ: œStructuredOutputComponentœ, œidœ: œStructuredOutputComponent-HNJw1œ, œnameœ: œstructured_outputœ, œoutput_typesœ: [œDataœ]}",
        "target": "ParseData-7nw3f",
        "targetHandle": "{œfieldNameœ: œdataœ, œidœ: œParseData-7nw3fœ, œinputTypesœ: [œDataœ], œtypeœ: œotherœ}"
      },
      {
        "animated": false,
        "className": "",
        "data": {
          "sourceHandle": {
            "dataType": "ChatInput",
            "id": "ChatInput-hLHl2",
            "name": "message",
            "output_types": [
              "Message"
            ]
          },
          "targetHandle": {
            "fieldName": "input_value",
<<<<<<< HEAD
            "id": "Agent-dcKuR",
=======
            "id": "Agent-ZlvTd",
>>>>>>> 50dc34ed
            "inputTypes": [
              "Message"
            ],
            "type": "str"
          }
        },
        "id": "reactflow__edge-ChatInput-hLHl2{œdataTypeœ:œChatInputœ,œidœ:œChatInput-hLHl2œ,œnameœ:œmessageœ,œoutput_typesœ:[œMessageœ]}-Agent-ZlvTd{œfieldNameœ:œinput_valueœ,œidœ:œAgent-ZlvTdœ,œinputTypesœ:[œMessageœ],œtypeœ:œstrœ}",
        "selected": false,
        "source": "ChatInput-hLHl2",
        "sourceHandle": "{œdataTypeœ: œChatInputœ, œidœ: œChatInput-hLHl2œ, œnameœ: œmessageœ, œoutput_typesœ: [œMessageœ]}",
        "target": "Agent-ZlvTd",
        "targetHandle": "{œfieldNameœ: œinput_valueœ, œidœ: œAgent-ZlvTdœ, œinputTypesœ: [œMessageœ], œtypeœ: œstrœ}"
      },
      {
        "animated": false,
        "className": "",
        "data": {
          "sourceHandle": {
            "dataType": "Agent",
            "id": "Agent-ZlvTd",
            "name": "response",
            "output_types": [
              "Message"
            ]
          },
          "targetHandle": {
            "fieldName": "input_value",
<<<<<<< HEAD
            "id": "StructuredOutputComponent-Kqbq4",
=======
            "id": "StructuredOutputComponent-HNJw1",
>>>>>>> 50dc34ed
            "inputTypes": [
              "Message"
            ],
            "type": "str"
          }
        },
        "id": "reactflow__edge-Agent-ZlvTd{œdataTypeœ:œAgentœ,œidœ:œAgent-ZlvTdœ,œnameœ:œresponseœ,œoutput_typesœ:[œMessageœ]}-StructuredOutputComponent-HNJw1{œfieldNameœ:œinput_valueœ,œidœ:œStructuredOutputComponent-HNJw1œ,œinputTypesœ:[œMessageœ],œtypeœ:œstrœ}",
        "selected": false,
        "source": "Agent-ZlvTd",
        "sourceHandle": "{œdataTypeœ: œAgentœ, œidœ: œAgent-ZlvTdœ, œnameœ: œresponseœ, œoutput_typesœ: [œMessageœ]}",
        "target": "StructuredOutputComponent-HNJw1",
        "targetHandle": "{œfieldNameœ: œinput_valueœ, œidœ: œStructuredOutputComponent-HNJw1œ, œinputTypesœ: [œMessageœ], œtypeœ: œstrœ}"
      },
      {
        "animated": false,
        "className": "",
        "data": {
          "sourceHandle": {
            "dataType": "TavilySearchComponent",
            "id": "TavilySearchComponent-Fl2MN",
            "name": "component_as_tool",
            "output_types": [
              "Tool"
            ]
          },
          "targetHandle": {
            "fieldName": "tools",
<<<<<<< HEAD
            "id": "Agent-dcKuR",
=======
            "id": "Agent-ZlvTd",
>>>>>>> 50dc34ed
            "inputTypes": [
              "Tool"
            ],
            "type": "other"
          }
        },
        "id": "reactflow__edge-TavilySearchComponent-Fl2MN{œdataTypeœ:œTavilySearchComponentœ,œidœ:œTavilySearchComponent-Fl2MNœ,œnameœ:œcomponent_as_toolœ,œoutput_typesœ:[œToolœ]}-Agent-ZlvTd{œfieldNameœ:œtoolsœ,œidœ:œAgent-ZlvTdœ,œinputTypesœ:[œToolœ],œtypeœ:œotherœ}",
        "selected": false,
        "source": "TavilySearchComponent-Fl2MN",
        "sourceHandle": "{œdataTypeœ: œTavilySearchComponentœ, œidœ: œTavilySearchComponent-Fl2MNœ, œnameœ: œcomponent_as_toolœ, œoutput_typesœ: [œToolœ]}",
        "target": "Agent-ZlvTd",
        "targetHandle": "{œfieldNameœ: œtoolsœ, œidœ: œAgent-ZlvTdœ, œinputTypesœ: [œToolœ], œtypeœ: œotherœ}"
      },
      {
        "animated": false,
        "className": "",
        "data": {
          "sourceHandle": {
            "dataType": "OpenAIModel",
            "id": "OpenAIModel-GOv57",
            "name": "model_output",
            "output_types": [
              "LanguageModel"
            ]
          },
          "targetHandle": {
            "fieldName": "llm",
<<<<<<< HEAD
            "id": "StructuredOutputComponent-Kqbq4",
=======
            "id": "StructuredOutputComponent-HNJw1",
>>>>>>> 50dc34ed
            "inputTypes": [
              "LanguageModel"
            ],
            "type": "other"
          }
        },
        "id": "reactflow__edge-OpenAIModel-GOv57{œdataTypeœ:œOpenAIModelœ,œidœ:œOpenAIModel-GOv57œ,œnameœ:œmodel_outputœ,œoutput_typesœ:[œLanguageModelœ]}-StructuredOutputComponent-HNJw1{œfieldNameœ:œllmœ,œidœ:œStructuredOutputComponent-HNJw1œ,œinputTypesœ:[œLanguageModelœ],œtypeœ:œotherœ}",
        "selected": false,
        "source": "OpenAIModel-GOv57",
        "sourceHandle": "{œdataTypeœ: œOpenAIModelœ, œidœ: œOpenAIModel-GOv57œ, œnameœ: œmodel_outputœ, œoutput_typesœ: [œLanguageModelœ]}",
        "target": "StructuredOutputComponent-HNJw1",
        "targetHandle": "{œfieldNameœ: œllmœ, œidœ: œStructuredOutputComponent-HNJw1œ, œinputTypesœ: [œLanguageModelœ], œtypeœ: œotherœ}"
      },
      {
        "animated": false,
        "className": "",
        "data": {
          "sourceHandle": {
            "dataType": "ParseData",
            "id": "ParseData-7nw3f",
            "name": "text",
            "output_types": [
              "Message"
            ]
          },
          "targetHandle": {
            "fieldName": "input_value",
<<<<<<< HEAD
            "id": "ChatOutput-JrLxU",
=======
            "id": "ChatOutput-F8JI7",
>>>>>>> 50dc34ed
            "inputTypes": [
              "Data",
              "DataFrame",
              "Message"
            ],
            "type": "str"
          }
        },
        "id": "reactflow__edge-ParseData-7nw3f{œdataTypeœ:œParseDataœ,œidœ:œParseData-7nw3fœ,œnameœ:œtextœ,œoutput_typesœ:[œMessageœ]}-ChatOutput-F8JI7{œfieldNameœ:œinput_valueœ,œidœ:œChatOutput-F8JI7œ,œinputTypesœ:[œDataœ,œDataFrameœ,œMessageœ],œtypeœ:œstrœ}",
        "selected": false,
        "source": "ParseData-7nw3f",
        "sourceHandle": "{œdataTypeœ: œParseDataœ, œidœ: œParseData-7nw3fœ, œnameœ: œtextœ, œoutput_typesœ: [œMessageœ]}",
        "target": "ChatOutput-F8JI7",
        "targetHandle": "{œfieldNameœ: œinput_valueœ, œidœ: œChatOutput-F8JI7œ, œinputTypesœ: [œDataœ, œDataFrameœ, œMessageœ], œtypeœ: œstrœ}"
      }
    ],
    "nodes": [
      {
        "data": {
          "description": "Get chat inputs from the Playground.",
          "display_name": "Chat Input",
          "id": "ChatInput-hLHl2",
          "node": {
            "base_classes": [
              "Message"
            ],
            "beta": false,
            "conditional_paths": [],
            "custom_fields": {},
            "description": "Get chat inputs from the Playground.",
            "display_name": "Chat Input",
            "documentation": "",
            "edited": false,
            "field_order": [
              "input_value",
              "should_store_message",
              "sender",
              "sender_name",
              "session_id",
              "files",
              "background_color",
              "chat_icon",
              "text_color"
            ],
            "frozen": false,
            "icon": "MessagesSquare",
            "legacy": false,
            "lf_version": "1.1.1",
            "metadata": {},
            "output_types": [],
            "outputs": [
              {
                "allows_loop": false,
                "cache": true,
                "display_name": "Message",
                "method": "message_response",
                "name": "message",
                "selected": "Message",
                "tool_mode": true,
                "types": [
                  "Message"
                ],
                "value": "__UNDEFINED__"
              }
            ],
            "pinned": false,
            "template": {
              "_type": "Component",
              "background_color": {
                "_input_type": "MessageTextInput",
                "advanced": true,
                "display_name": "Background Color",
                "dynamic": false,
                "info": "The background color of the icon.",
                "input_types": [
                  "Message"
                ],
                "list": false,
                "load_from_db": false,
                "name": "background_color",
                "placeholder": "",
                "required": false,
                "show": true,
                "title_case": false,
                "trace_as_input": true,
                "trace_as_metadata": true,
                "type": "str",
                "value": ""
              },
              "chat_icon": {
                "_input_type": "MessageTextInput",
                "advanced": true,
                "display_name": "Icon",
                "dynamic": false,
                "info": "The icon of the message.",
                "input_types": [
                  "Message"
                ],
                "list": false,
                "load_from_db": false,
                "name": "chat_icon",
                "placeholder": "",
                "required": false,
                "show": true,
                "title_case": false,
                "trace_as_input": true,
                "trace_as_metadata": true,
                "type": "str",
                "value": ""
              },
              "code": {
                "advanced": true,
                "dynamic": true,
                "fileTypes": [],
                "file_path": "",
                "info": "",
                "list": false,
                "load_from_db": false,
                "multiline": true,
                "name": "code",
                "password": false,
                "placeholder": "",
                "required": true,
                "show": true,
                "title_case": false,
                "type": "code",
                "value": "from langflow.base.data.utils import IMG_FILE_TYPES, TEXT_FILE_TYPES\nfrom langflow.base.io.chat import ChatComponent\nfrom langflow.inputs import BoolInput\nfrom langflow.io import (\n    DropdownInput,\n    FileInput,\n    MessageTextInput,\n    MultilineInput,\n    Output,\n)\nfrom langflow.schema.message import Message\nfrom langflow.utils.constants import (\n    MESSAGE_SENDER_AI,\n    MESSAGE_SENDER_NAME_USER,\n    MESSAGE_SENDER_USER,\n)\n\n\nclass ChatInput(ChatComponent):\n    display_name = \"Chat Input\"\n    description = \"Get chat inputs from the Playground.\"\n    icon = \"MessagesSquare\"\n    name = \"ChatInput\"\n    minimized = True\n\n    inputs = [\n        MultilineInput(\n            name=\"input_value\",\n            display_name=\"Text\",\n            value=\"\",\n            info=\"Message to be passed as input.\",\n            input_types=[],\n        ),\n        BoolInput(\n            name=\"should_store_message\",\n            display_name=\"Store Messages\",\n            info=\"Store the message in the history.\",\n            value=True,\n            advanced=True,\n        ),\n        DropdownInput(\n            name=\"sender\",\n            display_name=\"Sender Type\",\n            options=[MESSAGE_SENDER_AI, MESSAGE_SENDER_USER],\n            value=MESSAGE_SENDER_USER,\n            info=\"Type of sender.\",\n            advanced=True,\n        ),\n        MessageTextInput(\n            name=\"sender_name\",\n            display_name=\"Sender Name\",\n            info=\"Name of the sender.\",\n            value=MESSAGE_SENDER_NAME_USER,\n            advanced=True,\n        ),\n        MessageTextInput(\n            name=\"session_id\",\n            display_name=\"Session ID\",\n            info=\"The session ID of the chat. If empty, the current session ID parameter will be used.\",\n            advanced=True,\n        ),\n        FileInput(\n            name=\"files\",\n            display_name=\"Files\",\n            file_types=TEXT_FILE_TYPES + IMG_FILE_TYPES,\n            info=\"Files to be sent with the message.\",\n            advanced=True,\n            is_list=True,\n            temp_file=True,\n        ),\n        MessageTextInput(\n            name=\"background_color\",\n            display_name=\"Background Color\",\n            info=\"The background color of the icon.\",\n            advanced=True,\n        ),\n        MessageTextInput(\n            name=\"chat_icon\",\n            display_name=\"Icon\",\n            info=\"The icon of the message.\",\n            advanced=True,\n        ),\n        MessageTextInput(\n            name=\"text_color\",\n            display_name=\"Text Color\",\n            info=\"The text color of the name\",\n            advanced=True,\n        ),\n    ]\n    outputs = [\n        Output(display_name=\"Message\", name=\"message\", method=\"message_response\"),\n    ]\n\n    async def message_response(self) -> Message:\n        background_color = self.background_color\n        text_color = self.text_color\n        icon = self.chat_icon\n\n        message = await Message.create(\n            text=self.input_value,\n            sender=self.sender,\n            sender_name=self.sender_name,\n            session_id=self.session_id,\n            files=self.files,\n            properties={\n                \"background_color\": background_color,\n                \"text_color\": text_color,\n                \"icon\": icon,\n            },\n        )\n        if self.session_id and isinstance(message, Message) and self.should_store_message:\n            stored_message = await self.send_message(\n                message,\n            )\n            self.message.value = stored_message\n            message = stored_message\n\n        self.status = message\n        return message\n"
              },
              "files": {
                "_input_type": "FileInput",
                "advanced": true,
                "display_name": "Files",
                "dynamic": false,
                "fileTypes": [
                  "txt",
                  "md",
                  "mdx",
                  "csv",
                  "json",
                  "yaml",
                  "yml",
                  "xml",
                  "html",
                  "htm",
                  "pdf",
                  "docx",
                  "py",
                  "sh",
                  "sql",
                  "js",
                  "ts",
                  "tsx",
                  "jpg",
                  "jpeg",
                  "png",
                  "bmp",
                  "image"
                ],
                "file_path": "",
                "info": "Files to be sent with the message.",
                "list": true,
                "name": "files",
                "placeholder": "",
                "required": false,
                "show": true,
                "temp_file": true,
                "title_case": false,
                "trace_as_metadata": true,
                "type": "file",
                "value": ""
              },
              "input_value": {
                "_input_type": "MultilineInput",
                "advanced": false,
                "display_name": "Text",
                "dynamic": false,
                "info": "Message to be passed as input.",
                "input_types": [],
                "list": false,
                "load_from_db": false,
                "multiline": true,
                "name": "input_value",
                "placeholder": "",
                "required": false,
                "show": true,
                "title_case": false,
                "trace_as_input": true,
                "trace_as_metadata": true,
                "type": "str",
                "value": "Amazon"
              },
              "sender": {
                "_input_type": "DropdownInput",
                "advanced": true,
                "combobox": false,
                "display_name": "Sender Type",
                "dynamic": false,
                "info": "Type of sender.",
                "name": "sender",
                "options": [
                  "Machine",
                  "User"
                ],
                "placeholder": "",
                "required": false,
                "show": true,
                "title_case": false,
                "trace_as_metadata": true,
                "type": "str",
                "value": "User"
              },
              "sender_name": {
                "_input_type": "MessageTextInput",
                "advanced": true,
                "display_name": "Sender Name",
                "dynamic": false,
                "info": "Name of the sender.",
                "input_types": [
                  "Message"
                ],
                "list": false,
                "load_from_db": false,
                "name": "sender_name",
                "placeholder": "",
                "required": false,
                "show": true,
                "title_case": false,
                "trace_as_input": true,
                "trace_as_metadata": true,
                "type": "str",
                "value": "User"
              },
              "session_id": {
                "_input_type": "MessageTextInput",
                "advanced": true,
                "display_name": "Session ID",
                "dynamic": false,
                "info": "The session ID of the chat. If empty, the current session ID parameter will be used.",
                "input_types": [
                  "Message"
                ],
                "list": false,
                "load_from_db": false,
                "name": "session_id",
                "placeholder": "",
                "required": false,
                "show": true,
                "title_case": false,
                "trace_as_input": true,
                "trace_as_metadata": true,
                "type": "str",
                "value": ""
              },
              "should_store_message": {
                "_input_type": "BoolInput",
                "advanced": true,
                "display_name": "Store Messages",
                "dynamic": false,
                "info": "Store the message in the history.",
                "list": false,
                "name": "should_store_message",
                "placeholder": "",
                "required": false,
                "show": true,
                "title_case": false,
                "trace_as_metadata": true,
                "type": "bool",
                "value": true
              },
              "text_color": {
                "_input_type": "MessageTextInput",
                "advanced": true,
                "display_name": "Text Color",
                "dynamic": false,
                "info": "The text color of the name",
                "input_types": [
                  "Message"
                ],
                "list": false,
                "load_from_db": false,
                "name": "text_color",
                "placeholder": "",
                "required": false,
                "show": true,
                "title_case": false,
                "trace_as_input": true,
                "trace_as_metadata": true,
                "type": "str",
                "value": ""
              }
            }
          },
          "type": "ChatInput"
        },
        "dragging": false,
        "height": 234,
        "id": "ChatInput-hLHl2",
        "measured": {
          "height": 234,
          "width": 320
        },
        "position": {
          "x": 472.38251755471583,
          "y": 889.8398446936101
        },
        "positionAbsolute": {
          "x": 472.38251755471583,
          "y": 889.8398446936101
        },
        "selected": false,
        "type": "genericNode",
        "width": 320
      },
      {
        "data": {
          "description": "Display a chat message in the Playground.",
          "display_name": "Chat Output",
          "id": "ChatOutput-F8JI7",
          "node": {
            "base_classes": [
              "Message"
            ],
            "beta": false,
            "conditional_paths": [],
            "custom_fields": {},
            "description": "Display a chat message in the Playground.",
            "display_name": "Chat Output",
            "documentation": "",
            "edited": false,
            "field_order": [
              "input_value",
              "should_store_message",
              "sender",
              "sender_name",
              "session_id",
              "data_template",
              "background_color",
              "chat_icon",
              "text_color"
            ],
            "frozen": false,
            "icon": "MessagesSquare",
            "legacy": false,
            "lf_version": "1.1.1",
            "metadata": {},
            "output_types": [],
            "outputs": [
              {
                "allows_loop": false,
                "cache": true,
                "display_name": "Message",
                "method": "message_response",
                "name": "message",
                "selected": "Message",
                "tool_mode": true,
                "types": [
                  "Message"
                ],
                "value": "__UNDEFINED__"
              }
            ],
            "pinned": false,
            "template": {
              "_type": "Component",
              "background_color": {
                "_input_type": "MessageTextInput",
                "advanced": true,
                "display_name": "Background Color",
                "dynamic": false,
                "info": "The background color of the icon.",
                "input_types": [
                  "Message"
                ],
                "list": false,
                "load_from_db": false,
                "name": "background_color",
                "placeholder": "",
                "required": false,
                "show": true,
                "title_case": false,
                "tool_mode": false,
                "trace_as_input": true,
                "trace_as_metadata": true,
                "type": "str",
                "value": ""
              },
              "chat_icon": {
                "_input_type": "MessageTextInput",
                "advanced": true,
                "display_name": "Icon",
                "dynamic": false,
                "info": "The icon of the message.",
                "input_types": [
                  "Message"
                ],
                "list": false,
                "load_from_db": false,
                "name": "chat_icon",
                "placeholder": "",
                "required": false,
                "show": true,
                "title_case": false,
                "tool_mode": false,
                "trace_as_input": true,
                "trace_as_metadata": true,
                "type": "str",
                "value": ""
              },
              "clean_data": {
                "_input_type": "BoolInput",
                "advanced": true,
                "display_name": "Basic Clean Data",
                "dynamic": false,
                "info": "Whether to clean the data",
                "list": false,
                "list_add_label": "Add More",
                "name": "clean_data",
                "placeholder": "",
                "required": false,
                "show": true,
                "title_case": false,
                "tool_mode": false,
                "trace_as_metadata": true,
                "type": "bool",
                "value": true
              },
              "code": {
                "advanced": true,
                "dynamic": true,
                "fileTypes": [],
                "file_path": "",
                "info": "",
                "list": false,
                "load_from_db": false,
                "multiline": true,
                "name": "code",
                "password": false,
                "placeholder": "",
                "required": true,
                "show": true,
                "title_case": false,
                "type": "code",
                "value": "from collections.abc import Generator\nfrom typing import Any\n\nfrom langflow.base.io.chat import ChatComponent\nfrom langflow.inputs import BoolInput\nfrom langflow.inputs.inputs import HandleInput\nfrom langflow.io import DropdownInput, MessageTextInput, Output\nfrom langflow.schema.data import Data\nfrom langflow.schema.dataframe import DataFrame\nfrom langflow.schema.message import Message\nfrom langflow.schema.properties import Source\nfrom langflow.utils.constants import (\n    MESSAGE_SENDER_AI,\n    MESSAGE_SENDER_NAME_AI,\n    MESSAGE_SENDER_USER,\n)\n\n\nclass ChatOutput(ChatComponent):\n    display_name = \"Chat Output\"\n    description = \"Display a chat message in the Playground.\"\n    icon = \"MessagesSquare\"\n    name = \"ChatOutput\"\n    minimized = True\n\n    inputs = [\n        HandleInput(\n            name=\"input_value\",\n            display_name=\"Text\",\n            info=\"Message to be passed as output.\",\n            input_types=[\"Data\", \"DataFrame\", \"Message\"],\n            required=True,\n        ),\n        BoolInput(\n            name=\"should_store_message\",\n            display_name=\"Store Messages\",\n            info=\"Store the message in the history.\",\n            value=True,\n            advanced=True,\n        ),\n        DropdownInput(\n            name=\"sender\",\n            display_name=\"Sender Type\",\n            options=[MESSAGE_SENDER_AI, MESSAGE_SENDER_USER],\n            value=MESSAGE_SENDER_AI,\n            advanced=True,\n            info=\"Type of sender.\",\n        ),\n        MessageTextInput(\n            name=\"sender_name\",\n            display_name=\"Sender Name\",\n            info=\"Name of the sender.\",\n            value=MESSAGE_SENDER_NAME_AI,\n            advanced=True,\n        ),\n        MessageTextInput(\n            name=\"session_id\",\n            display_name=\"Session ID\",\n            info=\"The session ID of the chat. If empty, the current session ID parameter will be used.\",\n            advanced=True,\n        ),\n        MessageTextInput(\n            name=\"data_template\",\n            display_name=\"Data Template\",\n            value=\"{text}\",\n            advanced=True,\n            info=\"Template to convert Data to Text. If left empty, it will be dynamically set to the Data's text key.\",\n        ),\n        MessageTextInput(\n            name=\"background_color\",\n            display_name=\"Background Color\",\n            info=\"The background color of the icon.\",\n            advanced=True,\n        ),\n        MessageTextInput(\n            name=\"chat_icon\",\n            display_name=\"Icon\",\n            info=\"The icon of the message.\",\n            advanced=True,\n        ),\n        MessageTextInput(\n            name=\"text_color\",\n            display_name=\"Text Color\",\n            info=\"The text color of the name\",\n            advanced=True,\n        ),\n        BoolInput(\n            name=\"clean_data\",\n            display_name=\"Basic Clean Data\",\n            value=True,\n            info=\"Whether to clean the data\",\n            advanced=True,\n        ),\n    ]\n    outputs = [\n        Output(\n            display_name=\"Message\",\n            name=\"message\",\n            method=\"message_response\",\n        ),\n    ]\n\n    def _build_source(self, id_: str | None, display_name: str | None, source: str | None) -> Source:\n        source_dict = {}\n        if id_:\n            source_dict[\"id\"] = id_\n        if display_name:\n            source_dict[\"display_name\"] = display_name\n        if source:\n            # Handle case where source is a ChatOpenAI object\n            if hasattr(source, \"model_name\"):\n                source_dict[\"source\"] = source.model_name\n            elif hasattr(source, \"model\"):\n                source_dict[\"source\"] = str(source.model)\n            else:\n                source_dict[\"source\"] = str(source)\n        return Source(**source_dict)\n\n    async def message_response(self) -> Message:\n        # First convert the input to string if needed\n        text = self.convert_to_string()\n        # Get source properties\n        source, icon, display_name, source_id = self.get_properties_from_source_component()\n        background_color = self.background_color\n        text_color = self.text_color\n        if self.chat_icon:\n            icon = self.chat_icon\n\n        # Create or use existing Message object\n        if isinstance(self.input_value, Message):\n            message = self.input_value\n            # Update message properties\n            message.text = text\n        else:\n            message = Message(text=text)\n\n        # Set message properties\n        message.sender = self.sender\n        message.sender_name = self.sender_name\n        message.session_id = self.session_id\n        message.flow_id = self.graph.flow_id if hasattr(self, \"graph\") else None\n        message.properties.source = self._build_source(source_id, display_name, source)\n        message.properties.icon = icon\n        message.properties.background_color = background_color\n        message.properties.text_color = text_color\n\n        # Store message if needed\n        if self.session_id and self.should_store_message:\n            stored_message = await self.send_message(message)\n            self.message.value = stored_message\n            message = stored_message\n\n        self.status = message\n        return message\n\n    def _validate_input(self) -> None:\n        \"\"\"Validate the input data and raise ValueError if invalid.\"\"\"\n        if self.input_value is None:\n            msg = \"Input data cannot be None\"\n            raise ValueError(msg)\n        if isinstance(self.input_value, list) and not all(\n            isinstance(item, Message | Data | DataFrame | str) for item in self.input_value\n        ):\n            invalid_types = [\n                type(item).__name__\n                for item in self.input_value\n                if not isinstance(item, Message | Data | DataFrame | str)\n            ]\n            msg = f\"Expected Data or DataFrame or Message or str, got {invalid_types}\"\n            raise TypeError(msg)\n        if not isinstance(\n            self.input_value,\n            Message | Data | DataFrame | str | list | Generator | type(None),\n        ):\n            type_name = type(self.input_value).__name__\n            msg = f\"Expected Data or DataFrame or Message or str, Generator or None, got {type_name}\"\n            raise TypeError(msg)\n\n    def _safe_convert(self, data: Any) -> str:\n        \"\"\"Safely convert input data to string.\"\"\"\n        try:\n            if isinstance(data, str):\n                return data\n            if isinstance(data, Message):\n                return data.get_text()\n            if isinstance(data, Data):\n                if data.get_text() is None:\n                    msg = \"Empty Data object\"\n                    raise ValueError(msg)\n                return data.get_text()\n            if isinstance(data, DataFrame):\n                if self.clean_data:\n                    # Remove empty rows\n                    data = data.dropna(how=\"all\")\n                    # Remove empty lines in each cell\n                    data = data.replace(r\"^\\s*$\", \"\", regex=True)\n                    # Replace multiple newlines with a single newline\n                    data = data.replace(r\"\\n+\", \"\\n\", regex=True)\n\n                # Replace pipe characters to avoid markdown table issues\n                processed_data = data.replace(r\"\\|\", r\"\\\\|\", regex=True)\n\n                processed_data = processed_data.map(\n                    lambda x: str(x).replace(\"\\n\", \"<br/>\") if isinstance(x, str) else x\n                )\n\n                return processed_data.to_markdown(index=False)\n            return str(data)\n        except (ValueError, TypeError, AttributeError) as e:\n            msg = f\"Error converting data: {e!s}\"\n            raise ValueError(msg) from e\n\n    def convert_to_string(self) -> str | Generator[Any, None, None]:\n        \"\"\"Convert input data to string with proper error handling.\"\"\"\n        self._validate_input()\n        if isinstance(self.input_value, list):\n            return \"\\n\".join([self._safe_convert(item) for item in self.input_value])\n        if isinstance(self.input_value, Generator):\n            return self.input_value\n        return self._safe_convert(self.input_value)\n"
              },
              "data_template": {
                "_input_type": "MessageTextInput",
                "advanced": true,
                "display_name": "Data Template",
                "dynamic": false,
                "info": "Template to convert Data to Text. If left empty, it will be dynamically set to the Data's text key.",
                "input_types": [
                  "Message"
                ],
                "list": false,
                "load_from_db": false,
                "name": "data_template",
                "placeholder": "",
                "required": false,
                "show": true,
                "title_case": false,
                "tool_mode": false,
                "trace_as_input": true,
                "trace_as_metadata": true,
                "type": "str",
                "value": "{text}"
              },
              "input_value": {
                "_input_type": "MessageInput",
                "advanced": false,
                "display_name": "Text",
                "dynamic": false,
                "info": "Message to be passed as output.",
                "input_types": [
                  "Data",
                  "DataFrame",
                  "Message"
                ],
                "list": false,
                "load_from_db": false,
                "name": "input_value",
                "placeholder": "",
                "required": true,
                "show": true,
                "title_case": false,
                "trace_as_input": true,
                "trace_as_metadata": true,
                "type": "str",
                "value": ""
              },
              "sender": {
                "_input_type": "DropdownInput",
                "advanced": true,
                "combobox": false,
                "display_name": "Sender Type",
                "dynamic": false,
                "info": "Type of sender.",
                "name": "sender",
                "options": [
                  "Machine",
                  "User"
                ],
                "placeholder": "",
                "required": false,
                "show": true,
                "title_case": false,
                "tool_mode": false,
                "trace_as_metadata": true,
                "type": "str",
                "value": "Machine"
              },
              "sender_name": {
                "_input_type": "MessageTextInput",
                "advanced": true,
                "display_name": "Sender Name",
                "dynamic": false,
                "info": "Name of the sender.",
                "input_types": [
                  "Message"
                ],
                "list": false,
                "load_from_db": false,
                "name": "sender_name",
                "placeholder": "",
                "required": false,
                "show": true,
                "title_case": false,
                "tool_mode": false,
                "trace_as_input": true,
                "trace_as_metadata": true,
                "type": "str",
                "value": "AI"
              },
              "session_id": {
                "_input_type": "MessageTextInput",
                "advanced": true,
                "display_name": "Session ID",
                "dynamic": false,
                "info": "The session ID of the chat. If empty, the current session ID parameter will be used.",
                "input_types": [
                  "Message"
                ],
                "list": false,
                "load_from_db": false,
                "name": "session_id",
                "placeholder": "",
                "required": false,
                "show": true,
                "title_case": false,
                "tool_mode": false,
                "trace_as_input": true,
                "trace_as_metadata": true,
                "type": "str",
                "value": ""
              },
              "should_store_message": {
                "_input_type": "BoolInput",
                "advanced": true,
                "display_name": "Store Messages",
                "dynamic": false,
                "info": "Store the message in the history.",
                "list": false,
                "name": "should_store_message",
                "placeholder": "",
                "required": false,
                "show": true,
                "title_case": false,
                "trace_as_metadata": true,
                "type": "bool",
                "value": true
              },
              "text_color": {
                "_input_type": "MessageTextInput",
                "advanced": true,
                "display_name": "Text Color",
                "dynamic": false,
                "info": "The text color of the name",
                "input_types": [
                  "Message"
                ],
                "list": false,
                "load_from_db": false,
                "name": "text_color",
                "placeholder": "",
                "required": false,
                "show": true,
                "title_case": false,
                "tool_mode": false,
                "trace_as_input": true,
                "trace_as_metadata": true,
                "type": "str",
                "value": ""
              }
            },
            "tool_mode": false
          },
          "type": "ChatOutput"
        },
        "dragging": false,
        "height": 234,
        "id": "ChatOutput-F8JI7",
        "measured": {
          "height": 234,
          "width": 320
        },
        "position": {
          "x": 2518.282039019285,
          "y": 855.3686932779933
        },
        "positionAbsolute": {
          "x": 2518.282039019285,
          "y": 855.3686932779933
        },
        "selected": false,
        "type": "genericNode",
        "width": 320
      },
      {
        "data": {
          "id": "note-EQ8do",
          "node": {
            "description": "The StructuredOutputComponent, when utilized with our company information schema, performs the following functions:\n\n1. Accepts an input query regarding a company.\n2. Employs a Language Model (LLM) to analyze the query.\n3. Instructs the LLM to generate a structured response adhering to the predefined schema:\n   - Domain\n   - LinkedIn URL\n   - Cheapest Plan\n   - Has Free Trial\n   - Has Enterprise Plan\n   - Has API\n   - Market\n   - Pricing Tiers\n   - Key Features\n   - Target Industries\n\n4. Validates the LLM output against this schema.\n5. Returns a Data object containing the company information structured according to the schema.\n\nIn essence, this component transforms a free-text query about a company into a structured, consistent dataset, facilitating subsequent analysis and application of the information.",
            "display_name": "",
            "documentation": "",
            "template": {
              "backgroundColor": "blue"
            }
          },
          "type": "note"
        },
        "dragging": false,
        "height": 324,
        "id": "note-EQ8do",
        "measured": {
          "height": 324,
          "width": 325
        },
        "position": {
          "x": 2130.958950603199,
          "y": 421.74182837210094
        },
        "positionAbsolute": {
          "x": 2089.5869930853464,
          "y": 311.41660832449514
        },
        "resizing": false,
        "selected": false,
        "style": {
          "height": 324,
          "width": 324
        },
        "type": "noteNode",
        "width": 324
      },
      {
        "data": {
          "id": "note-4z8Ww",
          "node": {
            "description": "PURPOSE:\nConverts unstructured company research into standardized JSON format\n\nKEY FUNCTIONS:\n- Extracts specific business data points\n- Validates and formats information\n- Ensures data consistency\n\nINPUT:\n- Raw company research data\n\nOUTPUT:\nStructured JSON with:\n- Domain information\n- Social links\n- Pricing details\n- Feature availability\n- Market classification\n- Product features\n- Industry focus\n\nRULES:\n1. Uses strict boolean values\n2. Standardizes pricing formats\n3. Validates market categories\n4. Handles missing data consistently",
            "display_name": "",
            "documentation": "",
            "template": {
              "backgroundColor": "blue"
            }
          },
          "type": "note"
        },
        "dragging": false,
        "height": 324,
        "id": "note-4z8Ww",
        "measured": {
          "height": 324,
          "width": 325
        },
        "position": {
          "x": 1284.9450195065508,
          "y": 158.82084648405578
        },
        "positionAbsolute": {
          "x": 1237.6627823432912,
          "y": 169.53860932079613
        },
        "resizing": false,
        "selected": false,
        "style": {
          "height": 324,
          "width": 324
        },
        "type": "noteNode",
        "width": 324
      },
      {
        "data": {
          "id": "note-NTyrO",
          "node": {
            "description": "# Market Research\nThis flow helps you gather comprehensive information about companies for sales and business intelligence purposes.\n\n## Instructions\n\n1. Enter Company Name\n   - In the Chat Input node, type the name of the company you want to research\n   - Example inputs: \"Salesforce.com\", \"Shopify\", \"Zoom Video Communications\"\n\n2. Initiate Research\n   - The Agent will use the Tavily AI Search tool to gather information\n   - It will focus on key areas like pricing, features, and market positioning\n\n3. Review Structured Output\n   - The flow will generate a structured JSON output with standardized fields\n   - This includes domain, LinkedIn URL, pricing details, and key features\n\n4. Examine Formatted Results\n   - The Parse Data component will convert the JSON into a readable format\n   - You'll see a comprehensive company profile with organized sections\n\n5. Analyze and Use Data\n   - Use the generated information for sales prospecting, competitive analysis, or market research\n   - The structured format allows for easy comparison between different companies\n\nRemember: Always verify critical information from official sources before making business decisions! 🔍💼",
            "display_name": "",
            "documentation": "",
            "template": {
              "backgroundColor": "emerald"
            }
          },
          "type": "note"
        },
        "dragging": false,
        "height": 324,
        "id": "note-NTyrO",
        "measured": {
          "height": 324,
          "width": 325
        },
        "position": {
          "x": 465.57341046298257,
          "y": 459.2036503168611
        },
        "positionAbsolute": {
          "x": 244.92297036777086,
          "y": 340.99805740871204
        },
        "resizing": false,
        "selected": false,
        "style": {
          "height": 324,
          "width": 324
        },
        "type": "noteNode",
        "width": 324
      },
      {
        "data": {
          "description": "Transforms LLM responses into **structured data formats**. Ideal for extracting specific information or creating consistent outputs.",
          "display_name": "Structured Output",
          "id": "StructuredOutputComponent-HNJw1",
          "node": {
            "base_classes": [
              "Data"
            ],
            "beta": false,
            "conditional_paths": [],
            "custom_fields": {},
            "description": "Transforms LLM responses into **structured data formats**. Ideal for extracting specific information or creating consistent outputs.",
            "display_name": "Structured Output",
            "documentation": "",
            "edited": false,
            "field_order": [
              "llm",
              "input_value",
              "schema_name",
              "output_schema",
              "multiple"
            ],
            "frozen": false,
            "icon": "braces",
            "legacy": false,
            "lf_version": "1.1.1",
            "metadata": {},
            "output_types": [],
            "outputs": [
              {
                "cache": true,
                "display_name": "Structured Output",
                "method": "build_structured_output",
                "name": "structured_output",
                "selected": "Data",
                "types": [
                  "Data"
                ],
                "value": "__UNDEFINED__"
              }
            ],
            "pinned": false,
            "template": {
              "_type": "Component",
              "code": {
                "advanced": true,
                "dynamic": true,
                "fileTypes": [],
                "file_path": "",
                "info": "",
                "list": false,
                "load_from_db": false,
                "multiline": true,
                "name": "code",
                "password": false,
                "placeholder": "",
                "required": true,
                "show": true,
                "title_case": false,
                "type": "code",
                "value": "from typing import TYPE_CHECKING, cast\n\nfrom pydantic import BaseModel, Field, create_model\n\nfrom langflow.base.models.chat_result import get_chat_result\nfrom langflow.custom import Component\nfrom langflow.helpers.base_model import build_model_from_schema\nfrom langflow.io import BoolInput, HandleInput, MessageTextInput, Output, StrInput, TableInput\nfrom langflow.schema.data import Data\n\nif TYPE_CHECKING:\n    from langflow.field_typing.constants import LanguageModel\n\n\nclass StructuredOutputComponent(Component):\n    display_name = \"Structured Output\"\n    description = (\n        \"Transforms LLM responses into **structured data formats**. Ideal for extracting specific information \"\n        \"or creating consistent outputs.\"\n    )\n    icon = \"braces\"\n\n    inputs = [\n        HandleInput(\n            name=\"llm\",\n            display_name=\"Language Model\",\n            info=\"The language model to use to generate the structured output.\",\n            input_types=[\"LanguageModel\"],\n        ),\n        MessageTextInput(name=\"input_value\", display_name=\"Input message\"),\n        StrInput(\n            name=\"schema_name\",\n            display_name=\"Schema Name\",\n            info=\"Provide a name for the output data schema.\",\n        ),\n        TableInput(\n            name=\"output_schema\",\n            display_name=\"Output Schema\",\n            info=\"Define the structure and data types for the model's output.\",\n            table_schema=[\n                {\n                    \"name\": \"name\",\n                    \"display_name\": \"Name\",\n                    \"type\": \"str\",\n                    \"description\": \"Specify the name of the output field.\",\n                    \"default\": \"field\",\n                },\n                {\n                    \"name\": \"description\",\n                    \"display_name\": \"Description\",\n                    \"type\": \"str\",\n                    \"description\": \"Describe the purpose of the output field.\",\n                    \"default\": \"description of field\",\n                },\n                {\n                    \"name\": \"type\",\n                    \"display_name\": \"Type\",\n                    \"type\": \"str\",\n                    \"description\": (\n                        \"Indicate the data type of the output field (e.g., str, int, float, bool, list, dict).\"\n                    ),\n                    \"default\": \"text\",\n                },\n                {\n                    \"name\": \"multiple\",\n                    \"display_name\": \"Multiple\",\n                    \"type\": \"boolean\",\n                    \"description\": \"Set to True if this output field should be a list of the specified type.\",\n                    \"default\": \"False\",\n                },\n            ],\n            value=[{\"name\": \"field\", \"description\": \"description of field\", \"type\": \"text\", \"multiple\": \"False\"}],\n        ),\n        BoolInput(\n            name=\"multiple\",\n            display_name=\"Generate Multiple\",\n            info=\"Set to True if the model should generate a list of outputs instead of a single output.\",\n        ),\n    ]\n\n    outputs = [\n        Output(name=\"structured_output\", display_name=\"Structured Output\", method=\"build_structured_output\"),\n    ]\n\n    def build_structured_output(self) -> Data:\n        if not hasattr(self.llm, \"with_structured_output\"):\n            msg = \"Language model does not support structured output.\"\n            raise TypeError(msg)\n        if not self.output_schema:\n            msg = \"Output schema cannot be empty\"\n            raise ValueError(msg)\n\n        output_model_ = build_model_from_schema(self.output_schema)\n        if self.multiple:\n            output_model = create_model(\n                self.schema_name,\n                objects=(list[output_model_], Field(description=f\"A list of {self.schema_name}.\")),  # type: ignore[valid-type]\n            )\n        else:\n            output_model = output_model_\n        try:\n            llm_with_structured_output = cast(\"LanguageModel\", self.llm).with_structured_output(schema=output_model)  # type: ignore[valid-type, attr-defined]\n\n        except NotImplementedError as exc:\n            msg = f\"{self.llm.__class__.__name__} does not support structured output.\"\n            raise TypeError(msg) from exc\n        config_dict = {\n            \"run_name\": self.display_name,\n            \"project_name\": self.get_project_name(),\n            \"callbacks\": self.get_langchain_callbacks(),\n        }\n        output = get_chat_result(runnable=llm_with_structured_output, input_value=self.input_value, config=config_dict)\n        if isinstance(output, BaseModel):\n            output_dict = output.model_dump()\n        else:\n            msg = f\"Output should be a Pydantic BaseModel, got {type(output)} ({output})\"\n            raise TypeError(msg)\n        return Data(data=output_dict)\n"
              },
              "input_value": {
                "_input_type": "MessageTextInput",
                "advanced": false,
                "display_name": "Input message",
                "dynamic": false,
                "info": "",
                "input_types": [
                  "Message"
                ],
                "list": false,
                "load_from_db": false,
                "name": "input_value",
                "placeholder": "",
                "required": false,
                "show": true,
                "title_case": false,
                "tool_mode": false,
                "trace_as_input": true,
                "trace_as_metadata": true,
                "type": "str",
                "value": ""
              },
              "llm": {
                "_input_type": "HandleInput",
                "advanced": false,
                "display_name": "Language Model",
                "dynamic": false,
                "info": "The language model to use to generate the structured output.",
                "input_types": [
                  "LanguageModel"
                ],
                "list": false,
                "name": "llm",
                "placeholder": "",
                "required": false,
                "show": true,
                "title_case": false,
                "trace_as_metadata": true,
                "type": "other",
                "value": ""
              },
              "multiple": {
                "_input_type": "BoolInput",
                "advanced": false,
                "display_name": "Generate Multiple",
                "dynamic": false,
                "info": "Set to True if the model should generate a list of outputs instead of a single output.",
                "list": false,
                "name": "multiple",
                "placeholder": "",
                "required": false,
                "show": true,
                "title_case": false,
                "trace_as_metadata": true,
                "type": "bool",
                "value": false
              },
              "output_schema": {
                "_input_type": "TableInput",
                "advanced": false,
                "display_name": "Output Schema",
                "dynamic": false,
                "info": "Define the structure and data types for the model's output.",
                "is_list": true,
                "load_from_db": false,
                "name": "output_schema",
                "placeholder": "",
                "required": false,
                "show": true,
                "table_schema": {
                  "columns": [
                    {
                      "description": "Specify the name of the output field.",
                      "display_name": "Name",
                      "filterable": true,
                      "formatter": "text",
                      "name": "name",
                      "sortable": true,
                      "type": "text"
                    },
                    {
                      "description": "Describe the purpose of the output field.",
                      "display_name": "Description",
                      "filterable": true,
                      "formatter": "text",
                      "name": "description",
                      "sortable": true,
                      "type": "text"
                    },
                    {
                      "default": "text",
                      "description": "Indicate the data type of the output field (e.g., str, int, float, bool, list, dict).",
                      "display_name": "Type",
                      "filterable": true,
                      "formatter": "text",
                      "name": "type",
                      "sortable": true,
                      "type": "text"
                    },
                    {
                      "default": "False",
                      "description": "Set to True if this output field should be a list of the specified type.",
                      "display_name": "Multiple",
                      "filterable": true,
                      "formatter": "text",
                      "name": "multiple",
                      "sortable": true,
                      "type": "boolean"
                    }
                  ]
                },
                "title_case": false,
                "trace_as_metadata": true,
                "type": "table",
                "value": [
                  {
                    "description": "Primary company domain name",
                    "multiple": "False",
                    "name": "domain",
                    "type": "text"
                  },
                  {
                    "description": "Company's LinkedIn URL",
                    "multiple": "False",
                    "name": "linkedinUrl",
                    "type": "text"
                  },
                  {
                    "description": "Lowest priced plan in USD (number only)",
                    "multiple": "False",
                    "name": "cheapestPlan",
                    "type": "text"
                  },
                  {
                    "description": "Boolean indicating if they offer a free trial",
                    "multiple": "False",
                    "name": "hasFreeTrial",
                    "type": "bool"
                  },
                  {
                    "description": "Boolean indicating if they have enterprise options",
                    "multiple": "False",
                    "name": "hasEnterprisePlan",
                    "type": "bool"
                  },
                  {
                    "description": "Boolean indicating if they offer API access",
                    "multiple": "False",
                    "name": "hasAPI",
                    "type": "bool"
                  },
                  {
                    "description": "Either 'B2B' or 'B2C' or 'Both",
                    "multiple": "False",
                    "name": "market",
                    "type": "text"
                  },
                  {
                    "description": "List of available pricing tiers",
                    "multiple": "True",
                    "name": "pricingTiers",
                    "type": "text"
                  },
                  {
                    "description": "List of main features",
                    "multiple": "True",
                    "name": "KeyFeatures",
                    "type": "text"
                  },
                  {
                    "description": "List of target industries",
                    "multiple": "True",
                    "name": "targetIndustries",
                    "type": "text"
                  }
                ]
              },
              "schema_name": {
                "_input_type": "StrInput",
                "advanced": false,
                "display_name": "Schema Name",
                "dynamic": false,
                "info": "Provide a name for the output data schema.",
                "list": false,
                "load_from_db": false,
                "name": "schema_name",
                "placeholder": "",
                "required": false,
                "show": true,
                "title_case": false,
                "trace_as_metadata": true,
                "type": "str",
                "value": "output_schema"
              }
            },
            "tool_mode": false
          },
          "type": "StructuredOutputComponent"
        },
        "dragging": false,
        "height": 541,
        "id": "StructuredOutputComponent-HNJw1",
        "measured": {
          "height": 541,
          "width": 320
        },
        "position": {
          "x": 1716.7237308033855,
          "y": 459.2476214962564
        },
        "positionAbsolute": {
          "x": 1770.7096106546323,
          "y": 518.8182475390113
        },
        "selected": false,
        "type": "genericNode",
        "width": 320
      },
      {
        "data": {
          "id": "ParseData-7nw3f",
          "node": {
            "base_classes": [
              "Message"
            ],
            "beta": false,
            "category": "helpers",
            "conditional_paths": [],
            "custom_fields": {},
            "description": "Convert Data into plain text following a specified template.",
            "display_name": "Parse Data",
            "documentation": "",
            "edited": false,
            "field_order": [
              "data",
              "template",
              "sep"
            ],
            "frozen": false,
            "icon": "message-square",
            "key": "ParseData",
            "legacy": false,
            "lf_version": "1.1.1",
            "metadata": {
              "legacy_name": "Parse Data"
            },
            "output_types": [],
            "outputs": [
              {
                "allows_loop": false,
                "cache": true,
                "display_name": "Message",
                "method": "parse_data",
                "name": "text",
                "selected": "Message",
                "tool_mode": true,
                "types": [
                  "Message"
                ],
                "value": "__UNDEFINED__"
              },
              {
                "allows_loop": false,
                "cache": true,
                "display_name": "Data List",
                "method": "parse_data_as_list",
                "name": "data_list",
                "selected": "Data",
                "tool_mode": true,
                "types": [
                  "Data"
                ],
                "value": "__UNDEFINED__"
              }
            ],
            "pinned": false,
            "template": {
              "_type": "Component",
              "code": {
                "advanced": true,
                "dynamic": true,
                "fileTypes": [],
                "file_path": "",
                "info": "",
                "list": false,
                "load_from_db": false,
                "multiline": true,
                "name": "code",
                "password": false,
                "placeholder": "",
                "required": true,
                "show": true,
                "title_case": false,
                "type": "code",
                "value": "from langflow.custom import Component\nfrom langflow.helpers.data import data_to_text, data_to_text_list\nfrom langflow.io import DataInput, MultilineInput, Output, StrInput\nfrom langflow.schema import Data\nfrom langflow.schema.message import Message\n\n\nclass ParseDataComponent(Component):\n    display_name = \"Data to Message\"\n    description = \"Convert Data objects into Messages using any {field_name} from input data.\"\n    icon = \"message-square\"\n    name = \"ParseData\"\n    metadata = {\n        \"legacy_name\": \"Parse Data\",\n    }\n\n    inputs = [\n        DataInput(\n            name=\"data\",\n            display_name=\"Data\",\n            info=\"The data to convert to text.\",\n            is_list=True,\n            required=True,\n        ),\n        MultilineInput(\n            name=\"template\",\n            display_name=\"Template\",\n            info=\"The template to use for formatting the data. \"\n            \"It can contain the keys {text}, {data} or any other key in the Data.\",\n            value=\"{text}\",\n            required=True,\n        ),\n        StrInput(name=\"sep\", display_name=\"Separator\", advanced=True, value=\"\\n\"),\n    ]\n\n    outputs = [\n        Output(\n            display_name=\"Message\",\n            name=\"text\",\n            info=\"Data as a single Message, with each input Data separated by Separator\",\n            method=\"parse_data\",\n        ),\n        Output(\n            display_name=\"Data List\",\n            name=\"data_list\",\n            info=\"Data as a list of new Data, each having `text` formatted by Template\",\n            method=\"parse_data_as_list\",\n        ),\n    ]\n\n    def _clean_args(self) -> tuple[list[Data], str, str]:\n        data = self.data if isinstance(self.data, list) else [self.data]\n        template = self.template\n        sep = self.sep\n        return data, template, sep\n\n    def parse_data(self) -> Message:\n        data, template, sep = self._clean_args()\n        result_string = data_to_text(template, data, sep)\n        self.status = result_string\n        return Message(text=result_string)\n\n    def parse_data_as_list(self) -> list[Data]:\n        data, template, _ = self._clean_args()\n        text_list, data_list = data_to_text_list(template, data)\n        for item, text in zip(data_list, text_list, strict=True):\n            item.set_text(text)\n        self.status = data_list\n        return data_list\n"
              },
              "data": {
                "_input_type": "DataInput",
                "advanced": false,
                "display_name": "Data",
                "dynamic": false,
                "info": "The data to convert to text.",
                "input_types": [
                  "Data"
                ],
                "list": true,
                "name": "data",
                "placeholder": "",
                "required": true,
                "show": true,
                "title_case": false,
                "trace_as_input": true,
                "trace_as_metadata": true,
                "type": "other",
                "value": ""
              },
              "sep": {
                "_input_type": "StrInput",
                "advanced": true,
                "display_name": "Separator",
                "dynamic": false,
                "info": "",
                "list": false,
                "load_from_db": false,
                "name": "sep",
                "placeholder": "",
                "required": false,
                "show": true,
                "title_case": false,
                "trace_as_metadata": true,
                "type": "str",
                "value": "\n"
              },
              "template": {
                "_input_type": "MultilineInput",
                "advanced": false,
                "display_name": "Template",
                "dynamic": false,
                "info": "The template to use for formatting the data. It can contain the keys {text}, {data} or any other key in the Data.",
                "input_types": [
                  "Message"
                ],
                "list": false,
                "load_from_db": false,
                "multiline": true,
                "name": "template",
                "placeholder": "",
                "required": true,
                "show": true,
                "title_case": false,
                "trace_as_input": true,
                "trace_as_metadata": true,
                "type": "str",
                "value": "# Company Profile\n\n## Basic Information\n- **Domain:** {domain}\n- **LinkedIn URL:** {linkedinUrl}\n\n## Pricing and Plans\n- **Cheapest Plan:** {cheapestPlan}\n- **Has Free Trial:** {hasFreeTrial}\n- **Has Enterprise Plan:** {hasEnterprisePlan}\n\n## Technical Capabilities\n- **Has API:** {hasAPI}\n\n## Market and Target Audience\n- **Market:** {market}\n- **Target Industries:** {targetIndustries}\n\n## Pricing Structure\n{pricingTiers}\n\n## Key Features\n{KeyFeatures}\n"
              }
            }
          },
          "type": "ParseData"
        },
        "dragging": false,
        "height": 302,
        "id": "ParseData-7nw3f",
        "measured": {
          "height": 302,
          "width": 320
        },
        "position": {
          "x": 2139.05558520377,
          "y": 780.6849187394922
        },
        "positionAbsolute": {
          "x": 2139.05558520377,
          "y": 780.6849187394922
        },
        "selected": false,
        "type": "genericNode",
        "width": 320
      },
      {
        "data": {
          "description": "Define the agent's instructions, then enter a task to complete using tools.",
          "display_name": "Agent",
          "id": "Agent-ZlvTd",
          "node": {
            "base_classes": [
              "Message"
            ],
            "beta": false,
            "conditional_paths": [],
            "custom_fields": {},
            "description": "Define the agent's instructions, then enter a task to complete using tools.",
            "display_name": "Agent",
            "documentation": "",
            "edited": false,
            "field_order": [
              "agent_llm",
              "max_tokens",
              "model_kwargs",
              "json_mode",
              "output_schema",
              "model_name",
              "openai_api_base",
              "api_key",
              "temperature",
              "seed",
              "output_parser",
              "system_prompt",
              "tools",
              "input_value",
              "handle_parsing_errors",
              "verbose",
              "max_iterations",
              "agent_description",
              "memory",
              "sender",
              "sender_name",
              "n_messages",
              "session_id",
              "order",
              "template",
              "add_current_date_tool"
            ],
            "frozen": false,
            "icon": "bot",
            "legacy": false,
            "lf_version": "1.1.1",
            "metadata": {},
            "output_types": [],
            "outputs": [
              {
                "allows_loop": false,
                "cache": true,
                "display_name": "Response",
                "method": "message_response",
                "name": "response",
                "selected": "Message",
                "tool_mode": true,
                "types": [
                  "Message"
                ],
                "value": "__UNDEFINED__"
              }
            ],
            "pinned": false,
            "template": {
              "_type": "Component",
              "add_current_date_tool": {
                "_input_type": "BoolInput",
                "advanced": true,
                "display_name": "Current Date",
                "dynamic": false,
                "info": "If true, will add a tool to the agent that returns the current date.",
                "list": false,
                "name": "add_current_date_tool",
                "placeholder": "",
                "required": false,
                "show": true,
                "title_case": false,
                "trace_as_metadata": true,
                "type": "bool",
                "value": true
              },
              "agent_description": {
                "_input_type": "MultilineInput",
                "advanced": true,
                "display_name": "Agent Description [Deprecated]",
                "dynamic": false,
                "info": "The description of the agent. This is only used when in Tool Mode. Defaults to 'A helpful assistant with access to the following tools:' and tools are added dynamically. This feature is deprecated and will be removed in future versions.",
                "input_types": [
                  "Message"
                ],
                "list": false,
                "load_from_db": false,
                "multiline": true,
                "name": "agent_description",
                "placeholder": "",
                "required": false,
                "show": true,
                "title_case": false,
                "tool_mode": false,
                "trace_as_input": true,
                "trace_as_metadata": true,
                "type": "str",
                "value": "A helpful assistant with access to the following tools:"
              },
              "agent_llm": {
                "_input_type": "DropdownInput",
                "advanced": false,
                "combobox": false,
                "display_name": "Model Provider",
                "dynamic": false,
                "info": "The provider of the language model that the agent will use to generate responses.",
                "input_types": [],
                "name": "agent_llm",
                "options": [
                  "Amazon Bedrock",
                  "Anthropic",
                  "Azure OpenAI",
                  "Google Generative AI",
                  "Groq",
                  "NVIDIA",
                  "OpenAI",
                  "SambaNova",
                  "Custom"
                ],
                "placeholder": "",
                "real_time_refresh": true,
                "required": false,
                "show": true,
                "title_case": false,
                "tool_mode": false,
                "trace_as_metadata": true,
                "type": "str",
                "value": "OpenAI"
              },
              "api_key": {
                "_input_type": "SecretStrInput",
                "advanced": false,
                "display_name": "OpenAI API Key",
                "dynamic": false,
                "info": "The OpenAI API Key to use for the OpenAI model.",
                "input_types": [
                  "Message"
                ],
                "load_from_db": true,
                "name": "api_key",
                "password": true,
                "placeholder": "",
                "required": true,
                "show": true,
                "title_case": false,
                "type": "str",
                "value": "OPENAI_API_KEY"
              },
              "code": {
                "advanced": true,
                "dynamic": true,
                "fileTypes": [],
                "file_path": "",
                "info": "",
                "list": false,
                "load_from_db": false,
                "multiline": true,
                "name": "code",
                "password": false,
                "placeholder": "",
                "required": true,
                "show": true,
                "title_case": false,
                "type": "code",
                "value": "from langchain_core.tools import StructuredTool\n\nfrom langflow.base.agents.agent import LCToolsAgentComponent\nfrom langflow.base.agents.events import ExceptionWithMessageError\nfrom langflow.base.models.model_input_constants import (\n    ALL_PROVIDER_FIELDS,\n    MODEL_DYNAMIC_UPDATE_FIELDS,\n    MODEL_PROVIDERS_DICT,\n    MODELS_METADATA,\n)\nfrom langflow.base.models.model_utils import get_model_name\nfrom langflow.components.helpers import CurrentDateComponent\nfrom langflow.components.helpers.memory import MemoryComponent\nfrom langflow.components.langchain_utilities.tool_calling import ToolCallingAgentComponent\nfrom langflow.custom.custom_component.component import _get_component_toolkit\nfrom langflow.custom.utils import update_component_build_config\nfrom langflow.field_typing import Tool\nfrom langflow.io import BoolInput, DropdownInput, MultilineInput, Output\nfrom langflow.logging import logger\nfrom langflow.schema.dotdict import dotdict\nfrom langflow.schema.message import Message\n\n\ndef set_advanced_true(component_input):\n    component_input.advanced = True\n    return component_input\n\n\nclass AgentComponent(ToolCallingAgentComponent):\n    display_name: str = \"Agent\"\n    description: str = \"Define the agent's instructions, then enter a task to complete using tools.\"\n    icon = \"bot\"\n    beta = False\n    name = \"Agent\"\n\n    memory_inputs = [set_advanced_true(component_input) for component_input in MemoryComponent().inputs]\n\n    inputs = [\n        DropdownInput(\n            name=\"agent_llm\",\n            display_name=\"Model Provider\",\n            info=\"The provider of the language model that the agent will use to generate responses.\",\n            options=[*sorted(MODEL_PROVIDERS_DICT.keys()), \"Custom\"],\n            value=\"OpenAI\",\n            real_time_refresh=True,\n            input_types=[],\n            options_metadata=[MODELS_METADATA[key] for key in sorted(MODELS_METADATA.keys())] + [{\"icon\": \"brain\"}],\n        ),\n        *MODEL_PROVIDERS_DICT[\"OpenAI\"][\"inputs\"],\n        MultilineInput(\n            name=\"system_prompt\",\n            display_name=\"Agent Instructions\",\n            info=\"System Prompt: Initial instructions and context provided to guide the agent's behavior.\",\n            value=\"You are a helpful assistant that can use tools to answer questions and perform tasks.\",\n            advanced=False,\n        ),\n        *LCToolsAgentComponent._base_inputs,\n        *memory_inputs,\n        BoolInput(\n            name=\"add_current_date_tool\",\n            display_name=\"Current Date\",\n            advanced=True,\n            info=\"If true, will add a tool to the agent that returns the current date.\",\n            value=True,\n        ),\n    ]\n    outputs = [Output(name=\"response\", display_name=\"Response\", method=\"message_response\")]\n\n    async def message_response(self) -> Message:\n        try:\n            # Get LLM model and validate\n            llm_model, display_name = self.get_llm()\n            if llm_model is None:\n                msg = \"No language model selected. Please choose a model to proceed.\"\n                raise ValueError(msg)\n            self.model_name = get_model_name(llm_model, display_name=display_name)\n\n            # Get memory data\n            self.chat_history = await self.get_memory_data()\n\n            # Add current date tool if enabled\n            if self.add_current_date_tool:\n                if not isinstance(self.tools, list):  # type: ignore[has-type]\n                    self.tools = []\n                current_date_tool = (await CurrentDateComponent(**self.get_base_args()).to_toolkit()).pop(0)\n                if not isinstance(current_date_tool, StructuredTool):\n                    msg = \"CurrentDateComponent must be converted to a StructuredTool\"\n                    raise TypeError(msg)\n                self.tools.append(current_date_tool)\n\n            # Validate tools\n            if not self.tools:\n                msg = \"Tools are required to run the agent. Please add at least one tool.\"\n                raise ValueError(msg)\n\n            # Set up and run agent\n            self.set(\n                llm=llm_model,\n                tools=self.tools,\n                chat_history=self.chat_history,\n                input_value=self.input_value,\n                system_prompt=self.system_prompt,\n            )\n            agent = self.create_agent_runnable()\n            return await self.run_agent(agent)\n\n        except (ValueError, TypeError, KeyError) as e:\n            logger.error(f\"{type(e).__name__}: {e!s}\")\n            raise\n        except ExceptionWithMessageError as e:\n            logger.error(f\"ExceptionWithMessageError occurred: {e}\")\n            raise\n        except Exception as e:\n            logger.error(f\"Unexpected error: {e!s}\")\n            raise\n\n    async def get_memory_data(self):\n        memory_kwargs = {\n            component_input.name: getattr(self, f\"{component_input.name}\") for component_input in self.memory_inputs\n        }\n        # filter out empty values\n        memory_kwargs = {k: v for k, v in memory_kwargs.items() if v}\n\n        return await MemoryComponent(**self.get_base_args()).set(**memory_kwargs).retrieve_messages()\n\n    def get_llm(self):\n        if not isinstance(self.agent_llm, str):\n            return self.agent_llm, None\n\n        try:\n            provider_info = MODEL_PROVIDERS_DICT.get(self.agent_llm)\n            if not provider_info:\n                msg = f\"Invalid model provider: {self.agent_llm}\"\n                raise ValueError(msg)\n\n            component_class = provider_info.get(\"component_class\")\n            display_name = component_class.display_name\n            inputs = provider_info.get(\"inputs\")\n            prefix = provider_info.get(\"prefix\", \"\")\n\n            return self._build_llm_model(component_class, inputs, prefix), display_name\n\n        except Exception as e:\n            logger.error(f\"Error building {self.agent_llm} language model: {e!s}\")\n            msg = f\"Failed to initialize language model: {e!s}\"\n            raise ValueError(msg) from e\n\n    def _build_llm_model(self, component, inputs, prefix=\"\"):\n        model_kwargs = {input_.name: getattr(self, f\"{prefix}{input_.name}\") for input_ in inputs}\n        return component.set(**model_kwargs).build_model()\n\n    def set_component_params(self, component):\n        provider_info = MODEL_PROVIDERS_DICT.get(self.agent_llm)\n        if provider_info:\n            inputs = provider_info.get(\"inputs\")\n            prefix = provider_info.get(\"prefix\")\n            model_kwargs = {input_.name: getattr(self, f\"{prefix}{input_.name}\") for input_ in inputs}\n\n            return component.set(**model_kwargs)\n        return component\n\n    def delete_fields(self, build_config: dotdict, fields: dict | list[str]) -> None:\n        \"\"\"Delete specified fields from build_config.\"\"\"\n        for field in fields:\n            build_config.pop(field, None)\n\n    def update_input_types(self, build_config: dotdict) -> dotdict:\n        \"\"\"Update input types for all fields in build_config.\"\"\"\n        for key, value in build_config.items():\n            if isinstance(value, dict):\n                if value.get(\"input_types\") is None:\n                    build_config[key][\"input_types\"] = []\n            elif hasattr(value, \"input_types\") and value.input_types is None:\n                value.input_types = []\n        return build_config\n\n    async def update_build_config(\n        self, build_config: dotdict, field_value: str, field_name: str | None = None\n    ) -> dotdict:\n        # Iterate over all providers in the MODEL_PROVIDERS_DICT\n        # Existing logic for updating build_config\n        if field_name in (\"agent_llm\",):\n            build_config[\"agent_llm\"][\"value\"] = field_value\n            provider_info = MODEL_PROVIDERS_DICT.get(field_value)\n            if provider_info:\n                component_class = provider_info.get(\"component_class\")\n                if component_class and hasattr(component_class, \"update_build_config\"):\n                    # Call the component class's update_build_config method\n                    build_config = await update_component_build_config(\n                        component_class, build_config, field_value, \"model_name\"\n                    )\n\n            provider_configs: dict[str, tuple[dict, list[dict]]] = {\n                provider: (\n                    MODEL_PROVIDERS_DICT[provider][\"fields\"],\n                    [\n                        MODEL_PROVIDERS_DICT[other_provider][\"fields\"]\n                        for other_provider in MODEL_PROVIDERS_DICT\n                        if other_provider != provider\n                    ],\n                )\n                for provider in MODEL_PROVIDERS_DICT\n            }\n            if field_value in provider_configs:\n                fields_to_add, fields_to_delete = provider_configs[field_value]\n\n                # Delete fields from other providers\n                for fields in fields_to_delete:\n                    self.delete_fields(build_config, fields)\n\n                # Add provider-specific fields\n                if field_value == \"OpenAI\" and not any(field in build_config for field in fields_to_add):\n                    build_config.update(fields_to_add)\n                else:\n                    build_config.update(fields_to_add)\n                # Reset input types for agent_llm\n                build_config[\"agent_llm\"][\"input_types\"] = []\n            elif field_value == \"Custom\":\n                # Delete all provider fields\n                self.delete_fields(build_config, ALL_PROVIDER_FIELDS)\n                # Update with custom component\n                custom_component = DropdownInput(\n                    name=\"agent_llm\",\n                    display_name=\"Language Model\",\n                    options=[*sorted(MODEL_PROVIDERS_DICT.keys()), \"Custom\"],\n                    value=\"Custom\",\n                    real_time_refresh=True,\n                    input_types=[\"LanguageModel\"],\n                    options_metadata=[MODELS_METADATA[key] for key in sorted(MODELS_METADATA.keys())]\n                    + [{\"icon\": \"brain\"}],\n                )\n                build_config.update({\"agent_llm\": custom_component.to_dict()})\n            # Update input types for all fields\n            build_config = self.update_input_types(build_config)\n\n            # Validate required keys\n            default_keys = [\n                \"code\",\n                \"_type\",\n                \"agent_llm\",\n                \"tools\",\n                \"input_value\",\n                \"add_current_date_tool\",\n                \"system_prompt\",\n                \"agent_description\",\n                \"max_iterations\",\n                \"handle_parsing_errors\",\n                \"verbose\",\n            ]\n            missing_keys = [key for key in default_keys if key not in build_config]\n            if missing_keys:\n                msg = f\"Missing required keys in build_config: {missing_keys}\"\n                raise ValueError(msg)\n        if (\n            isinstance(self.agent_llm, str)\n            and self.agent_llm in MODEL_PROVIDERS_DICT\n            and field_name in MODEL_DYNAMIC_UPDATE_FIELDS\n        ):\n            provider_info = MODEL_PROVIDERS_DICT.get(self.agent_llm)\n            if provider_info:\n                component_class = provider_info.get(\"component_class\")\n                component_class = self.set_component_params(component_class)\n                prefix = provider_info.get(\"prefix\")\n                if component_class and hasattr(component_class, \"update_build_config\"):\n                    # Call each component class's update_build_config method\n                    # remove the prefix from the field_name\n                    if isinstance(field_name, str) and isinstance(prefix, str):\n                        field_name = field_name.replace(prefix, \"\")\n                    build_config = await update_component_build_config(\n                        component_class, build_config, field_value, \"model_name\"\n                    )\n        return dotdict({k: v.to_dict() if hasattr(v, \"to_dict\") else v for k, v in build_config.items()})\n\n    async def to_toolkit(self) -> list[Tool]:\n        component_toolkit = _get_component_toolkit()\n        tools_names = self._build_tools_names()\n        agent_description = self.get_tool_description()\n        # TODO: Agent Description Depreciated Feature to be removed\n        description = f\"{agent_description}{tools_names}\"\n        tools = component_toolkit(component=self).get_tools(\n            tool_name=self.get_tool_name(), tool_description=description, callbacks=self.get_langchain_callbacks()\n        )\n        if hasattr(self, \"tools_metadata\"):\n            tools = component_toolkit(component=self, metadata=self.tools_metadata).update_tools_metadata(tools=tools)\n        return tools\n"
              },
              "handle_parsing_errors": {
                "_input_type": "BoolInput",
                "advanced": true,
                "display_name": "Handle Parse Errors",
                "dynamic": false,
                "info": "Should the Agent fix errors when reading user input for better processing?",
                "list": false,
                "name": "handle_parsing_errors",
                "placeholder": "",
                "required": false,
                "show": true,
                "title_case": false,
                "trace_as_metadata": true,
                "type": "bool",
                "value": true
              },
              "input_value": {
                "_input_type": "MessageTextInput",
                "advanced": false,
                "display_name": "Input",
                "dynamic": false,
                "info": "The input provided by the user for the agent to process.",
                "input_types": [
                  "Message"
                ],
                "list": false,
                "load_from_db": false,
                "name": "input_value",
                "placeholder": "",
                "required": false,
                "show": true,
                "title_case": false,
                "tool_mode": true,
                "trace_as_input": true,
                "trace_as_metadata": true,
                "type": "str",
                "value": ""
              },
              "json_mode": {
                "_input_type": "BoolInput",
                "advanced": true,
                "display_name": "JSON Mode",
                "dynamic": false,
                "info": "If True, it will output JSON regardless of passing a schema.",
                "list": false,
                "name": "json_mode",
                "placeholder": "",
                "required": false,
                "show": true,
                "title_case": false,
                "trace_as_metadata": true,
                "type": "bool",
                "value": false
              },
              "max_iterations": {
                "_input_type": "IntInput",
                "advanced": true,
                "display_name": "Max Iterations",
                "dynamic": false,
                "info": "The maximum number of attempts the agent can make to complete its task before it stops.",
                "list": false,
                "name": "max_iterations",
                "placeholder": "",
                "required": false,
                "show": true,
                "title_case": false,
                "trace_as_metadata": true,
                "type": "int",
                "value": 15
              },
              "max_retries": {
                "_input_type": "IntInput",
                "advanced": true,
                "display_name": "Max Retries",
                "dynamic": false,
                "info": "The maximum number of retries to make when generating.",
                "list": false,
                "list_add_label": "Add More",
                "name": "max_retries",
                "placeholder": "",
                "required": false,
                "show": true,
                "title_case": false,
                "tool_mode": false,
                "trace_as_metadata": true,
                "type": "int",
                "value": 5
              },
              "max_tokens": {
                "_input_type": "IntInput",
                "advanced": true,
                "display_name": "Max Tokens",
                "dynamic": false,
                "info": "The maximum number of tokens to generate. Set to 0 for unlimited tokens.",
                "list": false,
                "name": "max_tokens",
                "placeholder": "",
                "range_spec": {
                  "max": 128000,
                  "min": 0,
                  "step": 0.1,
                  "step_type": "float"
                },
                "required": false,
                "show": true,
                "title_case": false,
                "trace_as_metadata": true,
                "type": "int",
                "value": ""
              },
              "memory": {
                "_input_type": "HandleInput",
                "advanced": true,
                "display_name": "External Memory",
                "dynamic": false,
                "info": "Retrieve messages from an external memory. If empty, it will use the Langflow tables.",
                "input_types": [
                  "Memory"
                ],
                "list": false,
                "name": "memory",
                "placeholder": "",
                "required": false,
                "show": true,
                "title_case": false,
                "trace_as_metadata": true,
                "type": "other",
                "value": ""
              },
              "model_kwargs": {
                "_input_type": "DictInput",
                "advanced": true,
                "display_name": "Model Kwargs",
                "dynamic": false,
                "info": "Additional keyword arguments to pass to the model.",
                "list": false,
                "name": "model_kwargs",
                "placeholder": "",
                "required": false,
                "show": true,
                "title_case": false,
                "trace_as_input": true,
                "type": "dict",
                "value": {}
              },
              "model_name": {
                "_input_type": "DropdownInput",
                "advanced": false,
                "combobox": true,
                "display_name": "Model Name",
                "dynamic": false,
                "info": "To see the model names, first choose a provider. Then, enter your API key and click the refresh button next to the model name.",
                "name": "model_name",
                "options": [
                  "gpt-4o-mini",
                  "gpt-4o",
                  "gpt-4.5-preview",
                  "gpt-4-turbo",
                  "gpt-4-turbo-preview",
                  "gpt-4",
                  "gpt-3.5-turbo"
                ],
                "placeholder": "",
                "required": false,
                "show": true,
                "title_case": false,
                "tool_mode": false,
                "trace_as_metadata": true,
                "type": "str",
                "value": "gpt-4o-mini"
              },
              "n_messages": {
                "_input_type": "IntInput",
                "advanced": true,
                "display_name": "Number of Messages",
                "dynamic": false,
                "info": "Number of messages to retrieve.",
                "list": false,
                "name": "n_messages",
                "placeholder": "",
                "required": false,
                "show": true,
                "title_case": false,
                "trace_as_metadata": true,
                "type": "int",
                "value": 100
              },
              "openai_api_base": {
                "_input_type": "StrInput",
                "advanced": true,
                "display_name": "OpenAI API Base",
                "dynamic": false,
                "info": "The base URL of the OpenAI API. Defaults to https://api.openai.com/v1. You can change this to use other APIs like JinaChat, LocalAI and Prem.",
                "list": false,
                "load_from_db": false,
                "name": "openai_api_base",
                "placeholder": "",
                "required": false,
                "show": true,
                "title_case": false,
                "trace_as_metadata": true,
                "type": "str",
                "value": ""
              },
              "order": {
                "_input_type": "DropdownInput",
                "advanced": true,
                "combobox": false,
                "display_name": "Order",
                "dynamic": false,
                "info": "Order of the messages.",
                "name": "order",
                "options": [
                  "Ascending",
                  "Descending"
                ],
                "placeholder": "",
                "required": false,
                "show": true,
                "title_case": false,
                "tool_mode": false,
                "trace_as_metadata": true,
                "type": "str",
                "value": "Ascending"
              },
              "seed": {
                "_input_type": "IntInput",
                "advanced": true,
                "display_name": "Seed",
                "dynamic": false,
                "info": "The seed controls the reproducibility of the job.",
                "list": false,
                "name": "seed",
                "placeholder": "",
                "required": false,
                "show": true,
                "title_case": false,
                "trace_as_metadata": true,
                "type": "int",
                "value": 1
              },
              "sender": {
                "_input_type": "DropdownInput",
                "advanced": true,
                "combobox": false,
                "display_name": "Sender Type",
                "dynamic": false,
                "info": "Filter by sender type.",
                "name": "sender",
                "options": [
                  "Machine",
                  "User",
                  "Machine and User"
                ],
                "placeholder": "",
                "required": false,
                "show": true,
                "title_case": false,
                "tool_mode": false,
                "trace_as_metadata": true,
                "type": "str",
                "value": "Machine and User"
              },
              "sender_name": {
                "_input_type": "MessageTextInput",
                "advanced": true,
                "display_name": "Sender Name",
                "dynamic": false,
                "info": "Filter by sender name.",
                "input_types": [
                  "Message"
                ],
                "list": false,
                "load_from_db": false,
                "name": "sender_name",
                "placeholder": "",
                "required": false,
                "show": true,
                "title_case": false,
                "tool_mode": false,
                "trace_as_input": true,
                "trace_as_metadata": true,
                "type": "str",
                "value": ""
              },
              "session_id": {
                "_input_type": "MessageTextInput",
                "advanced": true,
                "display_name": "Session ID",
                "dynamic": false,
                "info": "The session ID of the chat. If empty, the current session ID parameter will be used.",
                "input_types": [
                  "Message"
                ],
                "list": false,
                "load_from_db": false,
                "name": "session_id",
                "placeholder": "",
                "required": false,
                "show": true,
                "title_case": false,
                "tool_mode": false,
                "trace_as_input": true,
                "trace_as_metadata": true,
                "type": "str",
                "value": ""
              },
              "system_prompt": {
                "_input_type": "MultilineInput",
                "advanced": false,
                "display_name": "Agent Instructions",
                "dynamic": false,
                "info": "System Prompt: Initial instructions and context provided to guide the agent's behavior.",
                "input_types": [
                  "Message"
                ],
                "list": false,
                "load_from_db": false,
                "multiline": true,
                "name": "system_prompt",
                "placeholder": "",
                "required": false,
                "show": true,
                "title_case": false,
                "tool_mode": false,
                "trace_as_input": true,
                "trace_as_metadata": true,
                "type": "str",
                "value": "You are an expert business research agent. Your task is to gather comprehensive information about companies.   When researching a company, focus on the following key areas: 1. Basic company information (website, domain, social presence) 2. Product and pricing information 3. Technical capabilities and integrations 4. Market positioning and target audience 5. Key features and offerings  For the company/domain provided, search thoroughly and provide detailed information about: - Their main website and domain - Their pricing structure - Product features and capabilities - Market presence and focus - Technical offerings like APIs - Social media presence, especially LinkedIn  Search comprehensively and provide detailed, factual information that will help determine: - Pricing tiers and structure - Whether they offer free trials - If they have enterprise solutions - Their technical capabilities - Their primary market (B2B/B2C)  INPUT: {input}  Respond with detailed, factual information about these aspects, avoiding speculation. Include direct quotes or specific information you find."
              },
              "temperature": {
                "_input_type": "FloatInput",
                "advanced": true,
                "display_name": "Temperature",
                "dynamic": false,
                "info": "",
                "list": false,
                "name": "temperature",
                "placeholder": "",
                "required": false,
                "show": true,
                "title_case": false,
                "trace_as_metadata": true,
                "type": "float",
                "value": 0.1
              },
              "template": {
                "_input_type": "MultilineInput",
                "advanced": true,
                "display_name": "Template",
                "dynamic": false,
                "info": "The template to use for formatting the data. It can contain the keys {text}, {sender} or any other key in the message data.",
                "input_types": [
                  "Message"
                ],
                "list": false,
                "load_from_db": false,
                "multiline": true,
                "name": "template",
                "placeholder": "",
                "required": false,
                "show": true,
                "title_case": false,
                "tool_mode": false,
                "trace_as_input": true,
                "trace_as_metadata": true,
                "type": "str",
                "value": "{sender_name}: {text}"
              },
              "timeout": {
                "_input_type": "IntInput",
                "advanced": true,
                "display_name": "Timeout",
                "dynamic": false,
                "info": "The timeout for requests to OpenAI completion API.",
                "list": false,
                "list_add_label": "Add More",
                "name": "timeout",
                "placeholder": "",
                "required": false,
                "show": true,
                "title_case": false,
                "tool_mode": false,
                "trace_as_metadata": true,
                "type": "int",
                "value": 700
              },
              "tools": {
                "_input_type": "HandleInput",
                "advanced": false,
                "display_name": "Tools",
                "dynamic": false,
                "info": "These are the tools that the agent can use to help with tasks.",
                "input_types": [
                  "Tool"
                ],
                "list": true,
                "name": "tools",
                "placeholder": "",
                "required": false,
                "show": true,
                "title_case": false,
                "trace_as_metadata": true,
                "type": "other",
                "value": ""
              },
              "verbose": {
                "_input_type": "BoolInput",
                "advanced": true,
                "display_name": "Verbose",
                "dynamic": false,
                "info": "",
                "list": false,
                "name": "verbose",
                "placeholder": "",
                "required": false,
                "show": true,
                "title_case": false,
                "trace_as_metadata": true,
                "type": "bool",
                "value": true
              }
            },
            "tool_mode": false
          },
          "type": "Agent"
        },
        "dragging": false,
        "height": 650,
        "id": "Agent-ZlvTd",
        "measured": {
          "height": 650,
          "width": 320
        },
        "position": {
          "x": 1287.5681517817056,
          "y": 519.8701526087884
        },
        "selected": false,
        "type": "genericNode",
        "width": 320
      },
      {
        "data": {
          "id": "note-p1p0l",
          "node": {
            "description": "# 🔑 Tavily AI Search Needs API Key\n\nYou can get 1000 searches/month free [here](https://tavily.com/) ",
            "display_name": "",
            "documentation": "",
            "template": {
              "backgroundColor": "lime"
            }
          },
          "type": "note"
        },
        "dragging": false,
        "height": 324,
        "id": "note-p1p0l",
        "measured": {
          "height": 324,
          "width": 325
        },
        "position": {
          "x": 872.8795713635943,
          "y": 628.4318648733362
        },
        "positionAbsolute": {
          "x": 921.6062384772317,
          "y": 642.1140062279873
        },
        "selected": false,
        "type": "noteNode",
        "width": 324
      },
      {
        "data": {
          "description": "**Tavily AI** is a search engine optimized for LLMs and RAG,         aimed at efficient, quick, and persistent search results.",
          "display_name": "Tavily AI Search",
          "id": "TavilySearchComponent-Fl2MN",
          "node": {
            "base_classes": [
              "Data",
              "Message"
            ],
            "beta": false,
            "conditional_paths": [],
            "custom_fields": {},
            "description": "**Tavily AI** is a search engine optimized for LLMs and RAG,         aimed at efficient, quick, and persistent search results.",
            "display_name": "Tavily AI Search",
            "documentation": "",
            "edited": false,
            "field_order": [
              "api_key",
              "query",
              "search_depth",
              "topic",
              "time_range",
              "max_results",
              "include_images",
              "include_answer"
            ],
            "frozen": false,
            "icon": "TavilyIcon",
            "legacy": false,
            "metadata": {},
            "minimized": false,
            "output_types": [],
            "outputs": [
              {
                "allows_loop": false,
                "cache": true,
                "display_name": "Toolset",
                "hidden": null,
                "method": "to_toolkit",
                "name": "component_as_tool",
                "options": null,
                "required_inputs": null,
                "selected": "Tool",
                "tool_mode": true,
                "types": [
                  "Tool"
                ],
                "value": "__UNDEFINED__"
              }
            ],
            "pinned": false,
            "template": {
              "_type": "Component",
              "api_key": {
                "_input_type": "SecretStrInput",
                "advanced": false,
                "display_name": "Tavily API Key",
                "dynamic": false,
                "info": "Your Tavily API Key.",
                "input_types": [
                  "Message"
                ],
                "load_from_db": true,
                "name": "api_key",
                "password": true,
                "placeholder": "",
                "required": true,
                "show": true,
                "title_case": false,
                "type": "str",
                "value": "TAVILY_API_KEY"
              },
              "code": {
                "advanced": true,
                "dynamic": true,
                "fileTypes": [],
                "file_path": "",
                "info": "",
                "list": false,
                "load_from_db": false,
                "multiline": true,
                "name": "code",
                "password": false,
                "placeholder": "",
                "required": true,
                "show": true,
                "title_case": false,
                "type": "code",
                "value": "import httpx\nfrom loguru import logger\n\nfrom langflow.custom import Component\nfrom langflow.helpers.data import data_to_text\nfrom langflow.io import BoolInput, DropdownInput, IntInput, MessageTextInput, Output, SecretStrInput\nfrom langflow.schema import Data\nfrom langflow.schema.message import Message\n\n\nclass TavilySearchComponent(Component):\n    display_name = \"Tavily AI Search\"\n    description = \"\"\"**Tavily AI** is a search engine optimized for LLMs and RAG, \\\n        aimed at efficient, quick, and persistent search results.\"\"\"\n    icon = \"TavilyIcon\"\n\n    inputs = [\n        SecretStrInput(\n            name=\"api_key\",\n            display_name=\"Tavily API Key\",\n            required=True,\n            info=\"Your Tavily API Key.\",\n        ),\n        MessageTextInput(\n            name=\"query\",\n            display_name=\"Search Query\",\n            info=\"The search query you want to execute with Tavily.\",\n            tool_mode=True,\n        ),\n        DropdownInput(\n            name=\"search_depth\",\n            display_name=\"Search Depth\",\n            info=\"The depth of the search.\",\n            options=[\"basic\", \"advanced\"],\n            value=\"advanced\",\n            advanced=True,\n        ),\n        DropdownInput(\n            name=\"topic\",\n            display_name=\"Search Topic\",\n            info=\"The category of the search.\",\n            options=[\"general\", \"news\"],\n            value=\"general\",\n            advanced=True,\n        ),\n        DropdownInput(\n            name=\"time_range\",\n            display_name=\"Time Range\",\n            info=\"The time range back from the current date to include in the search results.\",\n            options=[\"day\", \"week\", \"month\", \"year\"],\n            value=None,\n            advanced=True,\n            combobox=True,\n        ),\n        IntInput(\n            name=\"max_results\",\n            display_name=\"Max Results\",\n            info=\"The maximum number of search results to return.\",\n            value=5,\n            advanced=True,\n        ),\n        BoolInput(\n            name=\"include_images\",\n            display_name=\"Include Images\",\n            info=\"Include a list of query-related images in the response.\",\n            value=True,\n            advanced=True,\n        ),\n        BoolInput(\n            name=\"include_answer\",\n            display_name=\"Include Answer\",\n            info=\"Include a short answer to original query.\",\n            value=True,\n            advanced=True,\n        ),\n    ]\n\n    outputs = [\n        Output(display_name=\"Data\", name=\"data\", method=\"fetch_content\"),\n        Output(display_name=\"Text\", name=\"text\", method=\"fetch_content_text\"),\n    ]\n\n    def fetch_content(self) -> list[Data]:\n        try:\n            url = \"https://api.tavily.com/search\"\n            headers = {\n                \"content-type\": \"application/json\",\n                \"accept\": \"application/json\",\n            }\n            payload = {\n                \"api_key\": self.api_key,\n                \"query\": self.query,\n                \"search_depth\": self.search_depth,\n                \"topic\": self.topic,\n                \"max_results\": self.max_results,\n                \"include_images\": self.include_images,\n                \"include_answer\": self.include_answer,\n                \"time_range\": self.time_range,\n            }\n\n            with httpx.Client() as client:\n                response = client.post(url, json=payload, headers=headers)\n\n            response.raise_for_status()\n            search_results = response.json()\n\n            data_results = []\n\n            if self.include_answer and search_results.get(\"answer\"):\n                data_results.append(Data(text=search_results[\"answer\"]))\n\n            for result in search_results.get(\"results\", []):\n                content = result.get(\"content\", \"\")\n                data_results.append(\n                    Data(\n                        text=content,\n                        data={\n                            \"title\": result.get(\"title\"),\n                            \"url\": result.get(\"url\"),\n                            \"content\": content,\n                            \"score\": result.get(\"score\"),\n                        },\n                    )\n                )\n\n            if self.include_images and search_results.get(\"images\"):\n                data_results.append(Data(text=\"Images found\", data={\"images\": search_results[\"images\"]}))\n        except httpx.HTTPStatusError as exc:\n            error_message = f\"HTTP error occurred: {exc.response.status_code} - {exc.response.text}\"\n            logger.error(error_message)\n            return [Data(text=error_message, data={\"error\": error_message})]\n        except httpx.RequestError as exc:\n            error_message = f\"Request error occurred: {exc}\"\n            logger.error(error_message)\n            return [Data(text=error_message, data={\"error\": error_message})]\n        except ValueError as exc:\n            error_message = f\"Invalid response format: {exc}\"\n            logger.error(error_message)\n            return [Data(text=error_message, data={\"error\": error_message})]\n        else:\n            self.status = data_results\n            return data_results\n\n    def fetch_content_text(self) -> Message:\n        data = self.fetch_content()\n        result_string = data_to_text(\"{text}\", data)\n        self.status = result_string\n        return Message(text=result_string)\n"
              },
              "include_answer": {
                "_input_type": "BoolInput",
                "advanced": true,
                "display_name": "Include Answer",
                "dynamic": false,
                "info": "Include a short answer to original query.",
                "list": false,
                "list_add_label": "Add More",
                "name": "include_answer",
                "placeholder": "",
                "required": false,
                "show": true,
                "title_case": false,
                "tool_mode": false,
                "trace_as_metadata": true,
                "type": "bool",
                "value": true
              },
              "include_images": {
                "_input_type": "BoolInput",
                "advanced": true,
                "display_name": "Include Images",
                "dynamic": false,
                "info": "Include a list of query-related images in the response.",
                "list": false,
                "list_add_label": "Add More",
                "name": "include_images",
                "placeholder": "",
                "required": false,
                "show": true,
                "title_case": false,
                "tool_mode": false,
                "trace_as_metadata": true,
                "type": "bool",
                "value": true
              },
              "max_results": {
                "_input_type": "IntInput",
                "advanced": true,
                "display_name": "Max Results",
                "dynamic": false,
                "info": "The maximum number of search results to return.",
                "list": false,
                "list_add_label": "Add More",
                "name": "max_results",
                "placeholder": "",
                "required": false,
                "show": true,
                "title_case": false,
                "tool_mode": false,
                "trace_as_metadata": true,
                "type": "int",
                "value": 5
              },
              "query": {
                "_input_type": "MessageTextInput",
                "advanced": false,
                "display_name": "Search Query",
                "dynamic": false,
                "info": "The search query you want to execute with Tavily.",
                "input_types": [
                  "Message"
                ],
                "list": false,
                "list_add_label": "Add More",
                "load_from_db": false,
                "name": "query",
                "placeholder": "",
                "required": false,
                "show": true,
                "title_case": false,
                "tool_mode": true,
                "trace_as_input": true,
                "trace_as_metadata": true,
                "type": "str",
                "value": ""
              },
              "search_depth": {
                "_input_type": "DropdownInput",
                "advanced": true,
                "combobox": false,
                "dialog_inputs": {},
                "display_name": "Search Depth",
                "dynamic": false,
                "info": "The depth of the search.",
                "name": "search_depth",
                "options": [
                  "basic",
                  "advanced"
                ],
                "options_metadata": [],
                "placeholder": "",
                "required": false,
                "show": true,
                "title_case": false,
                "tool_mode": false,
                "trace_as_metadata": true,
                "type": "str",
                "value": "advanced"
              },
              "time_range": {
                "_input_type": "DropdownInput",
                "advanced": true,
                "combobox": true,
                "dialog_inputs": {},
                "display_name": "Time Range",
                "dynamic": false,
                "info": "The time range back from the current date to include in the search results.",
                "name": "time_range",
                "options": [
                  "day",
                  "week",
                  "month",
                  "year"
                ],
                "options_metadata": [],
                "placeholder": "",
                "required": false,
                "show": true,
                "title_case": false,
                "tool_mode": false,
                "trace_as_metadata": true,
                "type": "str"
              },
              "tools_metadata": {
                "_input_type": "TableInput",
                "advanced": false,
                "display_name": "Edit tools",
                "dynamic": false,
                "info": "",
                "is_list": true,
                "list_add_label": "Add More",
                "name": "tools_metadata",
                "placeholder": "",
                "real_time_refresh": true,
                "required": false,
                "show": true,
                "table_icon": "Hammer",
                "table_options": {
                  "block_add": true,
                  "block_delete": true,
                  "block_edit": true,
                  "block_filter": true,
                  "block_hide": true,
                  "block_select": true,
                  "block_sort": true,
                  "description": "Modify tool names and descriptions to help agents understand when to use each tool.",
                  "field_parsers": {
                    "commands": "commands",
                    "name": [
                      "snake_case",
                      "no_blank"
                    ]
                  },
                  "hide_options": true
                },
                "table_schema": {
                  "columns": [
                    {
                      "default": "None",
                      "description": "Specify the name of the tool.",
                      "disable_edit": false,
                      "display_name": "Tool Name",
                      "edit_mode": "inline",
                      "filterable": false,
                      "formatter": "text",
                      "hidden": false,
                      "name": "name",
                      "sortable": false,
                      "type": "str"
                    },
                    {
                      "default": "None",
                      "description": "Describe the purpose of the tool.",
                      "disable_edit": false,
                      "display_name": "Tool Description",
                      "edit_mode": "popover",
                      "filterable": false,
                      "formatter": "text",
                      "hidden": false,
                      "name": "description",
                      "sortable": false,
                      "type": "str"
                    },
                    {
                      "default": "None",
                      "description": "The default identifiers for the tools and cannot be changed.",
                      "disable_edit": true,
                      "display_name": "Tool Identifiers",
                      "edit_mode": "inline",
                      "filterable": false,
                      "formatter": "text",
                      "hidden": true,
                      "name": "tags",
                      "sortable": false,
                      "type": "str"
                    },
                    {
                      "default": true,
                      "description": "Indicates whether the tool is currently active. Set to True to activate this tool.",
                      "disable_edit": false,
                      "display_name": "Enable",
                      "edit_mode": "popover",
                      "filterable": true,
                      "formatter": "boolean",
                      "hidden": false,
                      "name": "status",
                      "sortable": true,
                      "type": "boolean"
                    }
                  ]
                },
                "title_case": false,
                "tool_mode": false,
                "trace_as_metadata": true,
                "trigger_icon": "Hammer",
                "trigger_text": "",
                "type": "table",
                "value": [
                  {
                    "description": "fetch_content(api_key: Message) - **Tavily AI** is a search engine optimized for LLMs and RAG,         aimed at efficient, quick, and persistent search results.",
                    "name": "TavilySearchComponent-fetch_content",
                    "tags": [
                      "TavilySearchComponent-fetch_content"
                    ]
                  },
                  {
                    "description": "fetch_content_text(api_key: Message) - **Tavily AI** is a search engine optimized for LLMs and RAG,         aimed at efficient, quick, and persistent search results.",
                    "name": "TavilySearchComponent-fetch_content_text",
                    "tags": [
                      "TavilySearchComponent-fetch_content_text"
                    ]
                  }
                ]
              },
              "topic": {
                "_input_type": "DropdownInput",
                "advanced": true,
                "combobox": false,
                "dialog_inputs": {},
                "display_name": "Search Topic",
                "dynamic": false,
                "info": "The category of the search.",
                "name": "topic",
                "options": [
                  "general",
                  "news"
                ],
                "options_metadata": [],
                "placeholder": "",
                "required": false,
                "show": true,
                "title_case": false,
                "tool_mode": false,
                "trace_as_metadata": true,
                "type": "str",
                "value": "general"
              }
            },
            "tool_mode": true
          },
          "showNode": true,
          "type": "TavilySearchComponent"
        },
        "dragging": false,
        "id": "TavilySearchComponent-Fl2MN",
        "measured": {
          "height": 437,
          "width": 320
        },
        "position": {
          "x": 875.7686789989679,
          "y": 798.478848045035
        },
        "selected": true,
        "type": "genericNode"
      },
      {
        "data": {
          "id": "OpenAIModel-GOv57",
          "node": {
            "base_classes": [
              "LanguageModel",
              "Message"
            ],
            "beta": false,
            "category": "models",
            "conditional_paths": [],
            "custom_fields": {},
            "description": "Generates text using OpenAI LLMs.",
            "display_name": "OpenAI",
            "documentation": "",
            "edited": false,
            "field_order": [
              "input_value",
              "system_message",
              "stream",
              "max_tokens",
              "model_kwargs",
              "json_mode",
              "model_name",
              "openai_api_base",
              "api_key",
              "temperature",
              "seed"
            ],
            "frozen": false,
            "icon": "OpenAI",
            "key": "OpenAIModel",
            "legacy": false,
            "metadata": {},
            "minimized": false,
            "output_types": [],
            "outputs": [
              {
                "allows_loop": false,
                "cache": true,
                "display_name": "Message",
                "method": "text_response",
                "name": "text_output",
                "required_inputs": [],
                "selected": "Message",
                "tool_mode": true,
                "types": [
                  "Message"
                ],
                "value": "__UNDEFINED__"
              },
              {
                "allows_loop": false,
                "cache": true,
                "display_name": "Language Model",
                "method": "build_model",
                "name": "model_output",
                "required_inputs": [
                  "api_key"
                ],
                "selected": "LanguageModel",
                "tool_mode": true,
                "types": [
                  "LanguageModel"
                ],
                "value": "__UNDEFINED__"
              }
            ],
            "pinned": false,
            "score": 0.14285714285714285,
            "template": {
              "_type": "Component",
              "api_key": {
                "_input_type": "SecretStrInput",
                "advanced": false,
                "display_name": "OpenAI API Key",
                "dynamic": false,
                "info": "The OpenAI API Key to use for the OpenAI model.",
                "input_types": [
                  "Message"
                ],
                "load_from_db": true,
                "name": "api_key",
                "password": true,
                "placeholder": "",
                "required": true,
                "show": true,
                "title_case": false,
                "type": "str",
                "value": "OPENAI_API_KEY"
              },
              "code": {
                "advanced": true,
                "dynamic": true,
                "fileTypes": [],
                "file_path": "",
                "info": "",
                "list": false,
                "load_from_db": false,
                "multiline": true,
                "name": "code",
                "password": false,
                "placeholder": "",
                "required": true,
                "show": true,
                "title_case": false,
                "type": "code",
                "value": "from langchain_openai import ChatOpenAI\nfrom pydantic.v1 import SecretStr\n\nfrom langflow.base.models.model import LCModelComponent\nfrom langflow.base.models.openai_constants import OPENAI_MODEL_NAMES\nfrom langflow.field_typing import LanguageModel\nfrom langflow.field_typing.range_spec import RangeSpec\nfrom langflow.inputs import BoolInput, DictInput, DropdownInput, IntInput, SecretStrInput, SliderInput, StrInput\n\n\nclass OpenAIModelComponent(LCModelComponent):\n    display_name = \"OpenAI\"\n    description = \"Generates text using OpenAI LLMs.\"\n    icon = \"OpenAI\"\n    name = \"OpenAIModel\"\n\n    inputs = [\n        *LCModelComponent._base_inputs,\n        IntInput(\n            name=\"max_tokens\",\n            display_name=\"Max Tokens\",\n            advanced=True,\n            info=\"The maximum number of tokens to generate. Set to 0 for unlimited tokens.\",\n            range_spec=RangeSpec(min=0, max=128000),\n        ),\n        DictInput(\n            name=\"model_kwargs\",\n            display_name=\"Model Kwargs\",\n            advanced=True,\n            info=\"Additional keyword arguments to pass to the model.\",\n        ),\n        BoolInput(\n            name=\"json_mode\",\n            display_name=\"JSON Mode\",\n            advanced=True,\n            info=\"If True, it will output JSON regardless of passing a schema.\",\n        ),\n        DropdownInput(\n            name=\"model_name\",\n            display_name=\"Model Name\",\n            advanced=False,\n            options=OPENAI_MODEL_NAMES,\n            value=OPENAI_MODEL_NAMES[1],\n            combobox=True,\n        ),\n        StrInput(\n            name=\"openai_api_base\",\n            display_name=\"OpenAI API Base\",\n            advanced=True,\n            info=\"The base URL of the OpenAI API. \"\n            \"Defaults to https://api.openai.com/v1. \"\n            \"You can change this to use other APIs like JinaChat, LocalAI and Prem.\",\n        ),\n        SecretStrInput(\n            name=\"api_key\",\n            display_name=\"OpenAI API Key\",\n            info=\"The OpenAI API Key to use for the OpenAI model.\",\n            advanced=False,\n            value=\"OPENAI_API_KEY\",\n            required=True,\n        ),\n        SliderInput(\n            name=\"temperature\",\n            display_name=\"Temperature\",\n            value=0.1,\n            range_spec=RangeSpec(min=0, max=1, step=0.01),\n            advanced=True,\n        ),\n        IntInput(\n            name=\"seed\",\n            display_name=\"Seed\",\n            info=\"The seed controls the reproducibility of the job.\",\n            advanced=True,\n            value=1,\n        ),\n        IntInput(\n            name=\"max_retries\",\n            display_name=\"Max Retries\",\n            info=\"The maximum number of retries to make when generating.\",\n            advanced=True,\n            value=5,\n        ),\n        IntInput(\n            name=\"timeout\",\n            display_name=\"Timeout\",\n            info=\"The timeout for requests to OpenAI completion API.\",\n            advanced=True,\n            value=700,\n        ),\n    ]\n\n    def build_model(self) -> LanguageModel:  # type: ignore[type-var]\n        openai_api_key = self.api_key\n        temperature = self.temperature\n        model_name: str = self.model_name\n        max_tokens = self.max_tokens\n        model_kwargs = self.model_kwargs or {}\n        openai_api_base = self.openai_api_base or \"https://api.openai.com/v1\"\n        json_mode = self.json_mode\n        seed = self.seed\n        max_retries = self.max_retries\n        timeout = self.timeout\n\n        api_key = SecretStr(openai_api_key).get_secret_value() if openai_api_key else None\n        output = ChatOpenAI(\n            max_tokens=max_tokens or None,\n            model_kwargs=model_kwargs,\n            model=model_name,\n            base_url=openai_api_base,\n            api_key=api_key,\n            temperature=temperature if temperature is not None else 0.1,\n            seed=seed,\n            max_retries=max_retries,\n            request_timeout=timeout,\n        )\n        if json_mode:\n            output = output.bind(response_format={\"type\": \"json_object\"})\n\n        return output\n\n    def _get_exception_message(self, e: Exception):\n        \"\"\"Get a message from an OpenAI exception.\n\n        Args:\n            e (Exception): The exception to get the message from.\n\n        Returns:\n            str: The message from the exception.\n        \"\"\"\n        try:\n            from openai import BadRequestError\n        except ImportError:\n            return None\n        if isinstance(e, BadRequestError):\n            message = e.body.get(\"message\")\n            if message:\n                return message\n        return None\n"
              },
              "input_value": {
                "_input_type": "MessageInput",
                "advanced": false,
                "display_name": "Input",
                "dynamic": false,
                "info": "",
                "input_types": [
                  "Message"
                ],
                "list": false,
                "list_add_label": "Add More",
                "load_from_db": false,
                "name": "input_value",
                "placeholder": "",
                "required": false,
                "show": true,
                "title_case": false,
                "tool_mode": false,
                "trace_as_input": true,
                "trace_as_metadata": true,
                "type": "str",
                "value": ""
              },
              "json_mode": {
                "_input_type": "BoolInput",
                "advanced": true,
                "display_name": "JSON Mode",
                "dynamic": false,
                "info": "If True, it will output JSON regardless of passing a schema.",
                "list": false,
                "list_add_label": "Add More",
                "name": "json_mode",
                "placeholder": "",
                "required": false,
                "show": true,
                "title_case": false,
                "tool_mode": false,
                "trace_as_metadata": true,
                "type": "bool",
                "value": false
              },
              "max_retries": {
                "_input_type": "IntInput",
                "advanced": true,
                "display_name": "Max Retries",
                "dynamic": false,
                "info": "The maximum number of retries to make when generating.",
                "list": false,
                "list_add_label": "Add More",
                "name": "max_retries",
                "placeholder": "",
                "required": false,
                "show": true,
                "title_case": false,
                "tool_mode": false,
                "trace_as_metadata": true,
                "type": "int",
                "value": 5
              },
              "max_tokens": {
                "_input_type": "IntInput",
                "advanced": true,
                "display_name": "Max Tokens",
                "dynamic": false,
                "info": "The maximum number of tokens to generate. Set to 0 for unlimited tokens.",
                "list": false,
                "list_add_label": "Add More",
                "name": "max_tokens",
                "placeholder": "",
                "range_spec": {
                  "max": 128000,
                  "min": 0,
                  "step": 0.1,
                  "step_type": "float"
                },
                "required": false,
                "show": true,
                "title_case": false,
                "tool_mode": false,
                "trace_as_metadata": true,
                "type": "int",
                "value": ""
              },
              "model_kwargs": {
                "_input_type": "DictInput",
                "advanced": true,
                "display_name": "Model Kwargs",
                "dynamic": false,
                "info": "Additional keyword arguments to pass to the model.",
                "list": false,
                "list_add_label": "Add More",
                "name": "model_kwargs",
                "placeholder": "",
                "required": false,
                "show": true,
                "title_case": false,
                "tool_mode": false,
                "trace_as_input": true,
                "type": "dict",
                "value": {}
              },
              "model_name": {
                "_input_type": "DropdownInput",
                "advanced": false,
                "combobox": true,
                "dialog_inputs": {},
                "display_name": "Model Name",
                "dynamic": false,
                "info": "",
                "name": "model_name",
                "options": [
                  "gpt-4o-mini",
                  "gpt-4o",
                  "gpt-4.5-preview",
                  "gpt-4-turbo",
                  "gpt-4-turbo-preview",
                  "gpt-4",
                  "gpt-3.5-turbo"
                ],
                "options_metadata": [],
                "placeholder": "",
                "required": false,
                "show": true,
                "title_case": false,
                "tool_mode": false,
                "trace_as_metadata": true,
                "type": "str",
                "value": "gpt-4o-mini"
              },
              "openai_api_base": {
                "_input_type": "StrInput",
                "advanced": true,
                "display_name": "OpenAI API Base",
                "dynamic": false,
                "info": "The base URL of the OpenAI API. Defaults to https://api.openai.com/v1. You can change this to use other APIs like JinaChat, LocalAI and Prem.",
                "list": false,
                "list_add_label": "Add More",
                "load_from_db": false,
                "name": "openai_api_base",
                "placeholder": "",
                "required": false,
                "show": true,
                "title_case": false,
                "tool_mode": false,
                "trace_as_metadata": true,
                "type": "str",
                "value": ""
              },
              "seed": {
                "_input_type": "IntInput",
                "advanced": true,
                "display_name": "Seed",
                "dynamic": false,
                "info": "The seed controls the reproducibility of the job.",
                "list": false,
                "list_add_label": "Add More",
                "name": "seed",
                "placeholder": "",
                "required": false,
                "show": true,
                "title_case": false,
                "tool_mode": false,
                "trace_as_metadata": true,
                "type": "int",
                "value": 1
              },
              "stream": {
                "_input_type": "BoolInput",
                "advanced": true,
                "display_name": "Stream",
                "dynamic": false,
                "info": "Stream the response from the model. Streaming works only in Chat.",
                "list": false,
                "list_add_label": "Add More",
                "name": "stream",
                "placeholder": "",
                "required": false,
                "show": true,
                "title_case": false,
                "tool_mode": false,
                "trace_as_metadata": true,
                "type": "bool",
                "value": false
              },
              "system_message": {
                "_input_type": "MultilineInput",
                "advanced": false,
                "display_name": "System Message",
                "dynamic": false,
                "info": "System message to pass to the model.",
                "input_types": [
                  "Message"
                ],
                "list": false,
                "list_add_label": "Add More",
                "load_from_db": false,
                "multiline": true,
                "name": "system_message",
                "placeholder": "",
                "required": false,
                "show": true,
                "title_case": false,
                "tool_mode": false,
                "trace_as_input": true,
                "trace_as_metadata": true,
                "type": "str",
                "value": ""
              },
              "temperature": {
                "_input_type": "SliderInput",
                "advanced": true,
                "display_name": "Temperature",
                "dynamic": false,
                "info": "",
                "max_label": "",
                "max_label_icon": "",
                "min_label": "",
                "min_label_icon": "",
                "name": "temperature",
                "placeholder": "",
                "range_spec": {
                  "max": 1,
                  "min": 0,
                  "step": 0.01,
                  "step_type": "float"
                },
                "required": false,
                "show": true,
                "slider_buttons": false,
                "slider_buttons_options": [],
                "slider_input": false,
                "title_case": false,
                "tool_mode": false,
                "type": "slider",
                "value": 0.1
              },
              "timeout": {
                "_input_type": "IntInput",
                "advanced": true,
                "display_name": "Timeout",
                "dynamic": false,
                "info": "The timeout for requests to OpenAI completion API.",
                "list": false,
                "list_add_label": "Add More",
                "name": "timeout",
                "placeholder": "",
                "required": false,
                "show": true,
                "title_case": false,
                "tool_mode": false,
                "trace_as_metadata": true,
                "type": "int",
                "value": 700
              }
            },
            "tool_mode": false
          },
          "showNode": true,
          "type": "OpenAIModel"
        },
        "dragging": false,
        "id": "OpenAIModel-GOv57",
        "measured": {
          "height": 525,
          "width": 320
        },
        "position": {
          "x": 1718.9581068990763,
          "y": 1035.8255894745982
        },
        "selected": false,
        "type": "genericNode"
      }
    ],
    "viewport": {
      "x": -58.50231656538608,
      "y": 29.06216478820238,
      "zoom": 0.5075901953862927
    }
  },
  "description": "Researches companies, extracts key business data, and presents structured information for efficient analysis. ",
  "endpoint_name": null,
  "id": "8944aed3-aa86-4c50-b725-5a4a3973ba5a",
  "is_component": false,
  "last_tested_version": "1.2.0",
  "name": "Market Research",
  "tags": [
    "assistants",
    "agents"
  ]
}<|MERGE_RESOLUTION|>--- conflicted
+++ resolved
@@ -15,11 +15,7 @@
           },
           "targetHandle": {
             "fieldName": "data",
-<<<<<<< HEAD
-            "id": "ParseData-7XOFR",
-=======
             "id": "ParseData-7nw3f",
->>>>>>> 50dc34ed
             "inputTypes": [
               "Data"
             ],
@@ -47,11 +43,7 @@
           },
           "targetHandle": {
             "fieldName": "input_value",
-<<<<<<< HEAD
-            "id": "Agent-dcKuR",
-=======
             "id": "Agent-ZlvTd",
->>>>>>> 50dc34ed
             "inputTypes": [
               "Message"
             ],
@@ -79,11 +71,7 @@
           },
           "targetHandle": {
             "fieldName": "input_value",
-<<<<<<< HEAD
-            "id": "StructuredOutputComponent-Kqbq4",
-=======
             "id": "StructuredOutputComponent-HNJw1",
->>>>>>> 50dc34ed
             "inputTypes": [
               "Message"
             ],
@@ -111,11 +99,7 @@
           },
           "targetHandle": {
             "fieldName": "tools",
-<<<<<<< HEAD
-            "id": "Agent-dcKuR",
-=======
             "id": "Agent-ZlvTd",
->>>>>>> 50dc34ed
             "inputTypes": [
               "Tool"
             ],
@@ -143,11 +127,7 @@
           },
           "targetHandle": {
             "fieldName": "llm",
-<<<<<<< HEAD
-            "id": "StructuredOutputComponent-Kqbq4",
-=======
             "id": "StructuredOutputComponent-HNJw1",
->>>>>>> 50dc34ed
             "inputTypes": [
               "LanguageModel"
             ],
@@ -175,11 +155,7 @@
           },
           "targetHandle": {
             "fieldName": "input_value",
-<<<<<<< HEAD
-            "id": "ChatOutput-JrLxU",
-=======
             "id": "ChatOutput-F8JI7",
->>>>>>> 50dc34ed
             "inputTypes": [
               "Data",
               "DataFrame",

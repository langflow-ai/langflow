--- conflicted
+++ resolved
@@ -7,11 +7,7 @@
         "data": {
           "sourceHandle": {
             "dataType": "ChatInput",
-<<<<<<< HEAD
             "id": "ChatInput-Vu7qu",
-=======
-            "id": "ChatInput-xGZs1",
->>>>>>> 1fcb5009
             "name": "message",
             "output_types": [
               "Message"
@@ -19,32 +15,19 @@
           },
           "targetHandle": {
             "fieldName": "input_value",
-<<<<<<< HEAD
             "id": "Agent-ZGDpX",
-=======
-            "id": "Agent-GuZvV",
->>>>>>> 1fcb5009
             "inputTypes": [
               "Message"
             ],
             "type": "str"
           }
         },
-<<<<<<< HEAD
         "id": "reactflow__edge-ChatInput-Vu7qu{œdataTypeœ:œChatInputœ,œidœ:œChatInput-Vu7quœ,œnameœ:œmessageœ,œoutput_typesœ:[œMessageœ]}-Agent-ZGDpX{œfieldNameœ:œinput_valueœ,œidœ:œAgent-ZGDpXœ,œinputTypesœ:[œMessageœ],œtypeœ:œstrœ}",
         "selected": false,
         "source": "ChatInput-Vu7qu",
         "sourceHandle": "{œdataTypeœ: œChatInputœ, œidœ: œChatInput-Vu7quœ, œnameœ: œmessageœ, œoutput_typesœ: [œMessageœ]}",
         "target": "Agent-ZGDpX",
         "targetHandle": "{œfieldNameœ: œinput_valueœ, œidœ: œAgent-ZGDpXœ, œinputTypesœ: [œMessageœ], œtypeœ: œstrœ}"
-=======
-        "id": "reactflow__edge-ChatInput-xGZs1{œdataTypeœ:œChatInputœ,œidœ:œChatInput-xGZs1œ,œnameœ:œmessageœ,œoutput_typesœ:[œMessageœ]}-Agent-GuZvV{œfieldNameœ:œinput_valueœ,œidœ:œAgent-GuZvVœ,œinputTypesœ:[œMessageœ],œtypeœ:œstrœ}",
-        "selected": false,
-        "source": "ChatInput-xGZs1",
-        "sourceHandle": "{œdataTypeœ: œChatInputœ, œidœ: œChatInput-xGZs1œ, œnameœ: œmessageœ, œoutput_typesœ: [œMessageœ]}",
-        "target": "Agent-GuZvV",
-        "targetHandle": "{œfieldNameœ: œinput_valueœ, œidœ: œAgent-GuZvVœ, œinputTypesœ: [œMessageœ], œtypeœ: œstrœ}"
->>>>>>> 1fcb5009
       },
       {
         "animated": false,
@@ -52,11 +35,7 @@
         "data": {
           "sourceHandle": {
             "dataType": "Agent",
-<<<<<<< HEAD
             "id": "Agent-ZGDpX",
-=======
-            "id": "Agent-GuZvV",
->>>>>>> 1fcb5009
             "name": "response",
             "output_types": [
               "Message"
@@ -64,32 +43,19 @@
           },
           "targetHandle": {
             "fieldName": "input_value",
-<<<<<<< HEAD
             "id": "StructuredOutput-Aph6K",
-=======
-            "id": "StructuredOutput-TgwNF",
->>>>>>> 1fcb5009
             "inputTypes": [
               "Message"
             ],
             "type": "str"
           }
         },
-<<<<<<< HEAD
         "id": "reactflow__edge-Agent-ZGDpX{œdataTypeœ:œAgentœ,œidœ:œAgent-ZGDpXœ,œnameœ:œresponseœ,œoutput_typesœ:[œMessageœ]}-StructuredOutput-Aph6K{œfieldNameœ:œinput_valueœ,œidœ:œStructuredOutput-Aph6Kœ,œinputTypesœ:[œMessageœ],œtypeœ:œstrœ}",
         "selected": false,
         "source": "Agent-ZGDpX",
         "sourceHandle": "{œdataTypeœ: œAgentœ, œidœ: œAgent-ZGDpXœ, œnameœ: œresponseœ, œoutput_typesœ: [œMessageœ]}",
         "target": "StructuredOutput-Aph6K",
         "targetHandle": "{œfieldNameœ: œinput_valueœ, œidœ: œStructuredOutput-Aph6Kœ, œinputTypesœ: [œMessageœ], œtypeœ: œstrœ}"
-=======
-        "id": "reactflow__edge-Agent-GuZvV{œdataTypeœ:œAgentœ,œidœ:œAgent-GuZvVœ,œnameœ:œresponseœ,œoutput_typesœ:[œMessageœ]}-StructuredOutput-TgwNF{œfieldNameœ:œinput_valueœ,œidœ:œStructuredOutput-TgwNFœ,œinputTypesœ:[œMessageœ],œtypeœ:œstrœ}",
-        "selected": false,
-        "source": "Agent-GuZvV",
-        "sourceHandle": "{œdataTypeœ: œAgentœ, œidœ: œAgent-GuZvVœ, œnameœ: œresponseœ, œoutput_typesœ: [œMessageœ]}",
-        "target": "StructuredOutput-TgwNF",
-        "targetHandle": "{œfieldNameœ: œinput_valueœ, œidœ: œStructuredOutput-TgwNFœ, œinputTypesœ: [œMessageœ], œtypeœ: œstrœ}"
->>>>>>> 1fcb5009
       },
       {
         "animated": false,
@@ -97,11 +63,7 @@
         "data": {
           "sourceHandle": {
             "dataType": "TavilySearchComponent",
-<<<<<<< HEAD
             "id": "TavilySearchComponent-Q9JKS",
-=======
-            "id": "TavilySearchComponent-oQBdN",
->>>>>>> 1fcb5009
             "name": "component_as_tool",
             "output_types": [
               "Tool"
@@ -109,32 +71,19 @@
           },
           "targetHandle": {
             "fieldName": "tools",
-<<<<<<< HEAD
             "id": "Agent-ZGDpX",
-=======
-            "id": "Agent-GuZvV",
->>>>>>> 1fcb5009
             "inputTypes": [
               "Tool"
             ],
             "type": "other"
           }
         },
-<<<<<<< HEAD
         "id": "reactflow__edge-TavilySearchComponent-Q9JKS{œdataTypeœ:œTavilySearchComponentœ,œidœ:œTavilySearchComponent-Q9JKSœ,œnameœ:œcomponent_as_toolœ,œoutput_typesœ:[œToolœ]}-Agent-ZGDpX{œfieldNameœ:œtoolsœ,œidœ:œAgent-ZGDpXœ,œinputTypesœ:[œToolœ],œtypeœ:œotherœ}",
         "selected": false,
         "source": "TavilySearchComponent-Q9JKS",
         "sourceHandle": "{œdataTypeœ: œTavilySearchComponentœ, œidœ: œTavilySearchComponent-Q9JKSœ, œnameœ: œcomponent_as_toolœ, œoutput_typesœ: [œToolœ]}",
         "target": "Agent-ZGDpX",
         "targetHandle": "{œfieldNameœ: œtoolsœ, œidœ: œAgent-ZGDpXœ, œinputTypesœ: [œToolœ], œtypeœ: œotherœ}"
-=======
-        "id": "reactflow__edge-TavilySearchComponent-oQBdN{œdataTypeœ:œTavilySearchComponentœ,œidœ:œTavilySearchComponent-oQBdNœ,œnameœ:œcomponent_as_toolœ,œoutput_typesœ:[œToolœ]}-Agent-GuZvV{œfieldNameœ:œtoolsœ,œidœ:œAgent-GuZvVœ,œinputTypesœ:[œToolœ],œtypeœ:œotherœ}",
-        "selected": false,
-        "source": "TavilySearchComponent-oQBdN",
-        "sourceHandle": "{œdataTypeœ: œTavilySearchComponentœ, œidœ: œTavilySearchComponent-oQBdNœ, œnameœ: œcomponent_as_toolœ, œoutput_typesœ: [œToolœ]}",
-        "target": "Agent-GuZvV",
-        "targetHandle": "{œfieldNameœ: œtoolsœ, œidœ: œAgent-GuZvVœ, œinputTypesœ: [œToolœ], œtypeœ: œotherœ}"
->>>>>>> 1fcb5009
       },
       {
         "animated": false,
@@ -142,11 +91,7 @@
         "data": {
           "sourceHandle": {
             "dataType": "OpenAIModel",
-<<<<<<< HEAD
             "id": "OpenAIModel-YQpWE",
-=======
-            "id": "OpenAIModel-kaJVR",
->>>>>>> 1fcb5009
             "name": "model_output",
             "output_types": [
               "LanguageModel"
@@ -154,44 +99,28 @@
           },
           "targetHandle": {
             "fieldName": "llm",
-<<<<<<< HEAD
             "id": "StructuredOutput-Aph6K",
-=======
-            "id": "StructuredOutput-TgwNF",
->>>>>>> 1fcb5009
             "inputTypes": [
               "LanguageModel"
             ],
             "type": "other"
           }
         },
-<<<<<<< HEAD
         "id": "reactflow__edge-OpenAIModel-YQpWE{œdataTypeœ:œOpenAIModelœ,œidœ:œOpenAIModel-YQpWEœ,œnameœ:œmodel_outputœ,œoutput_typesœ:[œLanguageModelœ]}-StructuredOutput-Aph6K{œfieldNameœ:œllmœ,œidœ:œStructuredOutput-Aph6Kœ,œinputTypesœ:[œLanguageModelœ],œtypeœ:œotherœ}",
         "selected": false,
         "source": "OpenAIModel-YQpWE",
         "sourceHandle": "{œdataTypeœ: œOpenAIModelœ, œidœ: œOpenAIModel-YQpWEœ, œnameœ: œmodel_outputœ, œoutput_typesœ: [œLanguageModelœ]}",
         "target": "StructuredOutput-Aph6K",
         "targetHandle": "{œfieldNameœ: œllmœ, œidœ: œStructuredOutput-Aph6Kœ, œinputTypesœ: [œLanguageModelœ], œtypeœ: œotherœ}"
-=======
-        "id": "reactflow__edge-OpenAIModel-kaJVR{œdataTypeœ:œOpenAIModelœ,œidœ:œOpenAIModel-kaJVRœ,œnameœ:œmodel_outputœ,œoutput_typesœ:[œLanguageModelœ]}-StructuredOutput-TgwNF{œfieldNameœ:œllmœ,œidœ:œStructuredOutput-TgwNFœ,œinputTypesœ:[œLanguageModelœ],œtypeœ:œotherœ}",
-        "selected": false,
-        "source": "OpenAIModel-kaJVR",
-        "sourceHandle": "{œdataTypeœ: œOpenAIModelœ, œidœ: œOpenAIModel-kaJVRœ, œnameœ: œmodel_outputœ, œoutput_typesœ: [œLanguageModelœ]}",
-        "target": "StructuredOutput-TgwNF",
-        "targetHandle": "{œfieldNameœ: œllmœ, œidœ: œStructuredOutput-TgwNFœ, œinputTypesœ: [œLanguageModelœ], œtypeœ: œotherœ}"
->>>>>>> 1fcb5009
       },
       {
         "animated": false,
         "className": "",
+        "className": "",
         "data": {
           "sourceHandle": {
             "dataType": "parser",
-<<<<<<< HEAD
             "id": "parser-0YWi5",
-=======
-            "id": "parser-4iVNG",
->>>>>>> 1fcb5009
             "name": "parsed_text",
             "output_types": [
               "Message"
@@ -199,20 +128,18 @@
           },
           "targetHandle": {
             "fieldName": "input_value",
-<<<<<<< HEAD
             "id": "ChatOutput-CfBiH",
-=======
-            "id": "ChatOutput-eTO66",
->>>>>>> 1fcb5009
             "inputTypes": [
+              "Data",
               "Data",
               "DataFrame",
               "Message"
+              "Message"
             ],
             "type": "str"
+            "type": "str"
           }
         },
-<<<<<<< HEAD
         "id": "reactflow__edge-parser-0YWi5{œdataTypeœ:œparserœ,œidœ:œparser-0YWi5œ,œnameœ:œparsed_textœ,œoutput_typesœ:[œMessageœ]}-ChatOutput-CfBiH{œfieldNameœ:œinput_valueœ,œidœ:œChatOutput-CfBiHœ,œinputTypesœ:[œDataœ,œDataFrameœ,œMessageœ],œtypeœ:œstrœ}",
         "selected": false,
         "source": "parser-0YWi5",
@@ -227,55 +154,30 @@
           "sourceHandle": {
             "dataType": "StructuredOutput",
             "id": "StructuredOutput-Aph6K",
-=======
-        "id": "reactflow__edge-parser-4iVNG{œdataTypeœ:œparserœ,œidœ:œparser-4iVNGœ,œnameœ:œparsed_textœ,œoutput_typesœ:[œMessageœ]}-ChatOutput-eTO66{œfieldNameœ:œinput_valueœ,œidœ:œChatOutput-eTO66œ,œinputTypesœ:[œDataœ,œDataFrameœ,œMessageœ],œtypeœ:œstrœ}",
-        "selected": false,
-        "source": "parser-4iVNG",
-        "sourceHandle": "{œdataTypeœ: œparserœ, œidœ: œparser-4iVNGœ, œnameœ: œparsed_textœ, œoutput_typesœ: [œMessageœ]}",
-        "target": "ChatOutput-eTO66",
-        "targetHandle": "{œfieldNameœ: œinput_valueœ, œidœ: œChatOutput-eTO66œ, œinputTypesœ: [œDataœ, œDataFrameœ, œMessageœ], œtypeœ: œstrœ}"
-      },
-      {
-        "animated": false,
-        "data": {
-          "sourceHandle": {
-            "dataType": "StructuredOutput",
-            "id": "StructuredOutput-TgwNF",
->>>>>>> 1fcb5009
             "name": "structured_output",
             "output_types": [
+              "Data"
               "Data"
             ]
           },
           "targetHandle": {
             "fieldName": "input_data",
-<<<<<<< HEAD
             "id": "parser-0YWi5",
-=======
-            "id": "parser-4iVNG",
->>>>>>> 1fcb5009
             "inputTypes": [
               "DataFrame",
               "Data"
+              "Data"
             ],
             "type": "other"
+            "type": "other"
           }
         },
-<<<<<<< HEAD
         "id": "xy-edge__StructuredOutput-Aph6K{œdataTypeœ:œStructuredOutputœ,œidœ:œStructuredOutput-Aph6Kœ,œnameœ:œstructured_outputœ,œoutput_typesœ:[œDataœ]}-parser-0YWi5{œfieldNameœ:œinput_dataœ,œidœ:œparser-0YWi5œ,œinputTypesœ:[œDataFrameœ,œDataœ],œtypeœ:œotherœ}",
         "selected": false,
         "source": "StructuredOutput-Aph6K",
         "sourceHandle": "{œdataTypeœ: œStructuredOutputœ, œidœ: œStructuredOutput-Aph6Kœ, œnameœ: œstructured_outputœ, œoutput_typesœ: [œDataœ]}",
         "target": "parser-0YWi5",
         "targetHandle": "{œfieldNameœ: œinput_dataœ, œidœ: œparser-0YWi5œ, œinputTypesœ: [œDataFrameœ, œDataœ], œtypeœ: œotherœ}"
-=======
-        "id": "xy-edge__StructuredOutput-TgwNF{œdataTypeœ:œStructuredOutputœ,œidœ:œStructuredOutput-TgwNFœ,œnameœ:œstructured_outputœ,œoutput_typesœ:[œDataœ]}-parser-4iVNG{œfieldNameœ:œinput_dataœ,œidœ:œparser-4iVNGœ,œinputTypesœ:[œDataFrameœ,œDataœ],œtypeœ:œotherœ}",
-        "selected": false,
-        "source": "StructuredOutput-TgwNF",
-        "sourceHandle": "{œdataTypeœ: œStructuredOutputœ, œidœ: œStructuredOutput-TgwNFœ, œnameœ: œstructured_outputœ, œoutput_typesœ: [œDataœ]}",
-        "target": "parser-4iVNG",
-        "targetHandle": "{œfieldNameœ: œinput_dataœ, œidœ: œparser-4iVNGœ, œinputTypesœ: [œDataFrameœ, œDataœ], œtypeœ: œotherœ}"
->>>>>>> 1fcb5009
       }
     ],
     "nodes": [
@@ -283,11 +185,7 @@
         "data": {
           "description": "Get chat inputs from the Playground.",
           "display_name": "Chat Input",
-<<<<<<< HEAD
           "id": "ChatInput-Vu7qu",
-=======
-          "id": "ChatInput-xGZs1",
->>>>>>> 1fcb5009
           "node": {
             "base_classes": [
               "Message"
@@ -564,11 +462,7 @@
         },
         "dragging": false,
         "height": 234,
-<<<<<<< HEAD
         "id": "ChatInput-Vu7qu",
-=======
-        "id": "ChatInput-xGZs1",
->>>>>>> 1fcb5009
         "measured": {
           "height": 234,
           "width": 320
@@ -589,11 +483,7 @@
         "data": {
           "description": "Display a chat message in the Playground.",
           "display_name": "Chat Output",
-<<<<<<< HEAD
           "id": "ChatOutput-CfBiH",
-=======
-          "id": "ChatOutput-eTO66",
->>>>>>> 1fcb5009
           "node": {
             "base_classes": [
               "Message"
@@ -876,11 +766,7 @@
         },
         "dragging": false,
         "height": 234,
-<<<<<<< HEAD
         "id": "ChatOutput-CfBiH",
-=======
-        "id": "ChatOutput-eTO66",
->>>>>>> 1fcb5009
         "measured": {
           "height": 234,
           "width": 320
@@ -899,11 +785,7 @@
       },
       {
         "data": {
-<<<<<<< HEAD
           "id": "note-wiaOc",
-=======
-          "id": "note-tcZdh",
->>>>>>> 1fcb5009
           "node": {
             "description": "# Market Research\nThis flow helps you gather comprehensive information about companies for sales and business intelligence purposes.\n\n## Prerequisites\n\n- **[Tavily API Key](https://docs.tavily.com/welcome)**\n- **[OpenAI API Key](https://platform.openai.com/)**\n\n## Quickstart\n\n1. Add your **OpenAI API key** to the **OpenAI** model and **Agent** components.\n2. Add your **Tavily API key** to the **Tavily Search** component.\n3. In the **Chat Input**, enter a company name you want to research.\n4. Open the **Playground** and research the company. The **Structured Output** component transforms the raw LLM response into structured data, and the **Parser** component presents the data as text for the **Chat output** component to present.",
             "display_name": "",
@@ -916,11 +798,7 @@
         },
         "dragging": false,
         "height": 671,
-<<<<<<< HEAD
         "id": "note-wiaOc",
-=======
-        "id": "note-tcZdh",
->>>>>>> 1fcb5009
         "measured": {
           "height": 671,
           "width": 660
@@ -946,11 +824,7 @@
         "data": {
           "description": "Transforms LLM responses into **structured data formats**. Ideal for extracting specific information or creating consistent outputs.",
           "display_name": "Structured Output",
-<<<<<<< HEAD
           "id": "StructuredOutput-Aph6K",
-=======
-          "id": "StructuredOutput-TgwNF",
->>>>>>> 1fcb5009
           "node": {
             "base_classes": [
               "Data",
@@ -1261,11 +1135,7 @@
         },
         "dragging": false,
         "height": 541,
-<<<<<<< HEAD
         "id": "StructuredOutput-Aph6K",
-=======
-        "id": "StructuredOutput-TgwNF",
->>>>>>> 1fcb5009
         "measured": {
           "height": 541,
           "width": 320
@@ -1286,11 +1156,7 @@
         "data": {
           "description": "Define the agent's instructions, then enter a task to complete using tools.",
           "display_name": "Agent",
-<<<<<<< HEAD
           "id": "Agent-ZGDpX",
-=======
-          "id": "Agent-GuZvV",
->>>>>>> 1fcb5009
           "node": {
             "base_classes": [
               "Message"
@@ -1458,6 +1324,7 @@
                 "title_case": false,
                 "type": "code",
                 "value": "from langchain_core.tools import StructuredTool\n\nfrom langflow.base.agents.agent import LCToolsAgentComponent\nfrom langflow.base.agents.events import ExceptionWithMessageError\nfrom langflow.base.models.model_input_constants import (\n    ALL_PROVIDER_FIELDS,\n    MODEL_DYNAMIC_UPDATE_FIELDS,\n    MODEL_PROVIDERS_DICT,\n    MODELS_METADATA,\n)\nfrom langflow.base.models.model_utils import get_model_name\nfrom langflow.components.helpers.current_date import CurrentDateComponent\nfrom langflow.components.helpers.memory import MemoryComponent\nfrom langflow.components.langchain_utilities.tool_calling import ToolCallingAgentComponent\nfrom langflow.custom.custom_component.component import _get_component_toolkit\nfrom langflow.custom.utils import update_component_build_config\nfrom langflow.field_typing import Tool\nfrom langflow.io import BoolInput, DropdownInput, MultilineInput, Output\nfrom langflow.logging import logger\nfrom langflow.schema.dotdict import dotdict\nfrom langflow.schema.message import Message\n\n\ndef set_advanced_true(component_input):\n    component_input.advanced = True\n    return component_input\n\n\nclass AgentComponent(ToolCallingAgentComponent):\n    display_name: str = \"Agent\"\n    description: str = \"Define the agent's instructions, then enter a task to complete using tools.\"\n    icon = \"bot\"\n    beta = False\n    name = \"Agent\"\n\n    memory_inputs = [set_advanced_true(component_input) for component_input in MemoryComponent().inputs]\n\n    inputs = [\n        DropdownInput(\n            name=\"agent_llm\",\n            display_name=\"Model Provider\",\n            info=\"The provider of the language model that the agent will use to generate responses.\",\n            options=[*sorted(MODEL_PROVIDERS_DICT.keys()), \"Custom\"],\n            value=\"OpenAI\",\n            real_time_refresh=True,\n            input_types=[],\n            options_metadata=[MODELS_METADATA[key] for key in sorted(MODELS_METADATA.keys())] + [{\"icon\": \"brain\"}],\n        ),\n        *MODEL_PROVIDERS_DICT[\"OpenAI\"][\"inputs\"],\n        MultilineInput(\n            name=\"system_prompt\",\n            display_name=\"Agent Instructions\",\n            info=\"System Prompt: Initial instructions and context provided to guide the agent's behavior.\",\n            value=\"You are a helpful assistant that can use tools to answer questions and perform tasks.\",\n            advanced=False,\n        ),\n        *LCToolsAgentComponent._base_inputs,\n        *memory_inputs,\n        BoolInput(\n            name=\"add_current_date_tool\",\n            display_name=\"Current Date\",\n            advanced=True,\n            info=\"If true, will add a tool to the agent that returns the current date.\",\n            value=True,\n        ),\n    ]\n    outputs = [Output(name=\"response\", display_name=\"Response\", method=\"message_response\")]\n\n    async def message_response(self) -> Message:\n        try:\n            # Get LLM model and validate\n            llm_model, display_name = self.get_llm()\n            if llm_model is None:\n                msg = \"No language model selected. Please choose a model to proceed.\"\n                raise ValueError(msg)\n            self.model_name = get_model_name(llm_model, display_name=display_name)\n\n            # Get memory data\n            self.chat_history = await self.get_memory_data()\n\n            # Add current date tool if enabled\n            if self.add_current_date_tool:\n                if not isinstance(self.tools, list):  # type: ignore[has-type]\n                    self.tools = []\n                current_date_tool = (await CurrentDateComponent(**self.get_base_args()).to_toolkit()).pop(0)\n                if not isinstance(current_date_tool, StructuredTool):\n                    msg = \"CurrentDateComponent must be converted to a StructuredTool\"\n                    raise TypeError(msg)\n                self.tools.append(current_date_tool)\n            # note the tools are not required to run the agent, hence the validation removed.\n\n            # Set up and run agent\n            self.set(\n                llm=llm_model,\n                tools=self.tools or [],\n                chat_history=self.chat_history,\n                input_value=self.input_value,\n                system_prompt=self.system_prompt,\n            )\n            agent = self.create_agent_runnable()\n            return await self.run_agent(agent)\n\n        except (ValueError, TypeError, KeyError) as e:\n            logger.error(f\"{type(e).__name__}: {e!s}\")\n            raise\n        except ExceptionWithMessageError as e:\n            logger.error(f\"ExceptionWithMessageError occurred: {e}\")\n            raise\n        except Exception as e:\n            logger.error(f\"Unexpected error: {e!s}\")\n            raise\n\n    async def get_memory_data(self):\n        memory_kwargs = {\n            component_input.name: getattr(self, f\"{component_input.name}\") for component_input in self.memory_inputs\n        }\n        # filter out empty values\n        memory_kwargs = {k: v for k, v in memory_kwargs.items() if v is not None}\n\n        return await MemoryComponent(**self.get_base_args()).set(**memory_kwargs).retrieve_messages()\n\n    def get_llm(self):\n        if not isinstance(self.agent_llm, str):\n            return self.agent_llm, None\n\n        try:\n            provider_info = MODEL_PROVIDERS_DICT.get(self.agent_llm)\n            if not provider_info:\n                msg = f\"Invalid model provider: {self.agent_llm}\"\n                raise ValueError(msg)\n\n            component_class = provider_info.get(\"component_class\")\n            display_name = component_class.display_name\n            inputs = provider_info.get(\"inputs\")\n            prefix = provider_info.get(\"prefix\", \"\")\n\n            return self._build_llm_model(component_class, inputs, prefix), display_name\n\n        except Exception as e:\n            logger.error(f\"Error building {self.agent_llm} language model: {e!s}\")\n            msg = f\"Failed to initialize language model: {e!s}\"\n            raise ValueError(msg) from e\n\n    def _build_llm_model(self, component, inputs, prefix=\"\"):\n        model_kwargs = {}\n        for input_ in inputs:\n            if hasattr(self, f\"{prefix}{input_.name}\"):\n                model_kwargs[input_.name] = getattr(self, f\"{prefix}{input_.name}\")\n        return component.set(**model_kwargs).build_model()\n\n    def set_component_params(self, component):\n        provider_info = MODEL_PROVIDERS_DICT.get(self.agent_llm)\n        if provider_info:\n            inputs = provider_info.get(\"inputs\")\n            prefix = provider_info.get(\"prefix\")\n            model_kwargs = {input_.name: getattr(self, f\"{prefix}{input_.name}\") for input_ in inputs}\n\n            return component.set(**model_kwargs)\n        return component\n\n    def delete_fields(self, build_config: dotdict, fields: dict | list[str]) -> None:\n        \"\"\"Delete specified fields from build_config.\"\"\"\n        for field in fields:\n            build_config.pop(field, None)\n\n    def update_input_types(self, build_config: dotdict) -> dotdict:\n        \"\"\"Update input types for all fields in build_config.\"\"\"\n        for key, value in build_config.items():\n            if isinstance(value, dict):\n                if value.get(\"input_types\") is None:\n                    build_config[key][\"input_types\"] = []\n            elif hasattr(value, \"input_types\") and value.input_types is None:\n                value.input_types = []\n        return build_config\n\n    async def update_build_config(\n        self, build_config: dotdict, field_value: str, field_name: str | None = None\n    ) -> dotdict:\n        # Iterate over all providers in the MODEL_PROVIDERS_DICT\n        # Existing logic for updating build_config\n        if field_name in (\"agent_llm\",):\n            build_config[\"agent_llm\"][\"value\"] = field_value\n            provider_info = MODEL_PROVIDERS_DICT.get(field_value)\n            if provider_info:\n                component_class = provider_info.get(\"component_class\")\n                if component_class and hasattr(component_class, \"update_build_config\"):\n                    # Call the component class's update_build_config method\n                    build_config = await update_component_build_config(\n                        component_class, build_config, field_value, \"model_name\"\n                    )\n\n            provider_configs: dict[str, tuple[dict, list[dict]]] = {\n                provider: (\n                    MODEL_PROVIDERS_DICT[provider][\"fields\"],\n                    [\n                        MODEL_PROVIDERS_DICT[other_provider][\"fields\"]\n                        for other_provider in MODEL_PROVIDERS_DICT\n                        if other_provider != provider\n                    ],\n                )\n                for provider in MODEL_PROVIDERS_DICT\n            }\n            if field_value in provider_configs:\n                fields_to_add, fields_to_delete = provider_configs[field_value]\n\n                # Delete fields from other providers\n                for fields in fields_to_delete:\n                    self.delete_fields(build_config, fields)\n\n                # Add provider-specific fields\n                if field_value == \"OpenAI\" and not any(field in build_config for field in fields_to_add):\n                    build_config.update(fields_to_add)\n                else:\n                    build_config.update(fields_to_add)\n                # Reset input types for agent_llm\n                build_config[\"agent_llm\"][\"input_types\"] = []\n            elif field_value == \"Custom\":\n                # Delete all provider fields\n                self.delete_fields(build_config, ALL_PROVIDER_FIELDS)\n                # Update with custom component\n                custom_component = DropdownInput(\n                    name=\"agent_llm\",\n                    display_name=\"Language Model\",\n                    options=[*sorted(MODEL_PROVIDERS_DICT.keys()), \"Custom\"],\n                    value=\"Custom\",\n                    real_time_refresh=True,\n                    input_types=[\"LanguageModel\"],\n                    options_metadata=[MODELS_METADATA[key] for key in sorted(MODELS_METADATA.keys())]\n                    + [{\"icon\": \"brain\"}],\n                )\n                build_config.update({\"agent_llm\": custom_component.to_dict()})\n            # Update input types for all fields\n            build_config = self.update_input_types(build_config)\n\n            # Validate required keys\n            default_keys = [\n                \"code\",\n                \"_type\",\n                \"agent_llm\",\n                \"tools\",\n                \"input_value\",\n                \"add_current_date_tool\",\n                \"system_prompt\",\n                \"agent_description\",\n                \"max_iterations\",\n                \"handle_parsing_errors\",\n                \"verbose\",\n            ]\n            missing_keys = [key for key in default_keys if key not in build_config]\n            if missing_keys:\n                msg = f\"Missing required keys in build_config: {missing_keys}\"\n                raise ValueError(msg)\n        if (\n            isinstance(self.agent_llm, str)\n            and self.agent_llm in MODEL_PROVIDERS_DICT\n            and field_name in MODEL_DYNAMIC_UPDATE_FIELDS\n        ):\n            provider_info = MODEL_PROVIDERS_DICT.get(self.agent_llm)\n            if provider_info:\n                component_class = provider_info.get(\"component_class\")\n                component_class = self.set_component_params(component_class)\n                prefix = provider_info.get(\"prefix\")\n                if component_class and hasattr(component_class, \"update_build_config\"):\n                    # Call each component class's update_build_config method\n                    # remove the prefix from the field_name\n                    if isinstance(field_name, str) and isinstance(prefix, str):\n                        field_name = field_name.replace(prefix, \"\")\n                    build_config = await update_component_build_config(\n                        component_class, build_config, field_value, \"model_name\"\n                    )\n        return dotdict({k: v.to_dict() if hasattr(v, \"to_dict\") else v for k, v in build_config.items()})\n\n    async def _get_tools(self) -> list[Tool]:\n        component_toolkit = _get_component_toolkit()\n        tools_names = self._build_tools_names()\n        agent_description = self.get_tool_description()\n        # TODO: Agent Description Depreciated Feature to be removed\n        description = f\"{agent_description}{tools_names}\"\n        tools = component_toolkit(component=self).get_tools(\n            tool_name=\"Call_Agent\", tool_description=description, callbacks=self.get_langchain_callbacks()\n        )\n        if hasattr(self, \"tools_metadata\"):\n            tools = component_toolkit(component=self, metadata=self.tools_metadata).update_tools_metadata(tools=tools)\n        return tools\n"
+                "value": "from langchain_core.tools import StructuredTool\n\nfrom langflow.base.agents.agent import LCToolsAgentComponent\nfrom langflow.base.agents.events import ExceptionWithMessageError\nfrom langflow.base.models.model_input_constants import (\n    ALL_PROVIDER_FIELDS,\n    MODEL_DYNAMIC_UPDATE_FIELDS,\n    MODEL_PROVIDERS_DICT,\n    MODELS_METADATA,\n)\nfrom langflow.base.models.model_utils import get_model_name\nfrom langflow.components.helpers.current_date import CurrentDateComponent\nfrom langflow.components.helpers.memory import MemoryComponent\nfrom langflow.components.langchain_utilities.tool_calling import ToolCallingAgentComponent\nfrom langflow.custom.custom_component.component import _get_component_toolkit\nfrom langflow.custom.utils import update_component_build_config\nfrom langflow.field_typing import Tool\nfrom langflow.io import BoolInput, DropdownInput, MultilineInput, Output\nfrom langflow.logging import logger\nfrom langflow.schema.dotdict import dotdict\nfrom langflow.schema.message import Message\n\n\ndef set_advanced_true(component_input):\n    component_input.advanced = True\n    return component_input\n\n\nclass AgentComponent(ToolCallingAgentComponent):\n    display_name: str = \"Agent\"\n    description: str = \"Define the agent's instructions, then enter a task to complete using tools.\"\n    icon = \"bot\"\n    beta = False\n    name = \"Agent\"\n\n    memory_inputs = [set_advanced_true(component_input) for component_input in MemoryComponent().inputs]\n\n    inputs = [\n        DropdownInput(\n            name=\"agent_llm\",\n            display_name=\"Model Provider\",\n            info=\"The provider of the language model that the agent will use to generate responses.\",\n            options=[*sorted(MODEL_PROVIDERS_DICT.keys()), \"Custom\"],\n            value=\"OpenAI\",\n            real_time_refresh=True,\n            input_types=[],\n            options_metadata=[MODELS_METADATA[key] for key in sorted(MODELS_METADATA.keys())] + [{\"icon\": \"brain\"}],\n        ),\n        *MODEL_PROVIDERS_DICT[\"OpenAI\"][\"inputs\"],\n        MultilineInput(\n            name=\"system_prompt\",\n            display_name=\"Agent Instructions\",\n            info=\"System Prompt: Initial instructions and context provided to guide the agent's behavior.\",\n            value=\"You are a helpful assistant that can use tools to answer questions and perform tasks.\",\n            advanced=False,\n        ),\n        *LCToolsAgentComponent._base_inputs,\n        *memory_inputs,\n        BoolInput(\n            name=\"add_current_date_tool\",\n            display_name=\"Current Date\",\n            advanced=True,\n            info=\"If true, will add a tool to the agent that returns the current date.\",\n            value=True,\n        ),\n    ]\n    outputs = [Output(name=\"response\", display_name=\"Response\", method=\"message_response\")]\n\n    async def message_response(self) -> Message:\n        try:\n            # Get LLM model and validate\n            llm_model, display_name = self.get_llm()\n            if llm_model is None:\n                msg = \"No language model selected. Please choose a model to proceed.\"\n                raise ValueError(msg)\n            self.model_name = get_model_name(llm_model, display_name=display_name)\n\n            # Get memory data\n            self.chat_history = await self.get_memory_data()\n\n            # Add current date tool if enabled\n            if self.add_current_date_tool:\n                if not isinstance(self.tools, list):  # type: ignore[has-type]\n                    self.tools = []\n                current_date_tool = (await CurrentDateComponent(**self.get_base_args()).to_toolkit()).pop(0)\n                if not isinstance(current_date_tool, StructuredTool):\n                    msg = \"CurrentDateComponent must be converted to a StructuredTool\"\n                    raise TypeError(msg)\n                self.tools.append(current_date_tool)\n            # note the tools are not required to run the agent, hence the validation removed.\n\n            # Set up and run agent\n            self.set(\n                llm=llm_model,\n                tools=self.tools or [],\n                chat_history=self.chat_history,\n                input_value=self.input_value,\n                system_prompt=self.system_prompt,\n            )\n            agent = self.create_agent_runnable()\n            return await self.run_agent(agent)\n\n        except (ValueError, TypeError, KeyError) as e:\n            logger.error(f\"{type(e).__name__}: {e!s}\")\n            raise\n        except ExceptionWithMessageError as e:\n            logger.error(f\"ExceptionWithMessageError occurred: {e}\")\n            raise\n        except Exception as e:\n            logger.error(f\"Unexpected error: {e!s}\")\n            raise\n\n    async def get_memory_data(self):\n        memory_kwargs = {\n            component_input.name: getattr(self, f\"{component_input.name}\") for component_input in self.memory_inputs\n        }\n        # filter out empty values\n        memory_kwargs = {k: v for k, v in memory_kwargs.items() if v is not None}\n\n        return await MemoryComponent(**self.get_base_args()).set(**memory_kwargs).retrieve_messages()\n\n    def get_llm(self):\n        if not isinstance(self.agent_llm, str):\n            return self.agent_llm, None\n\n        try:\n            provider_info = MODEL_PROVIDERS_DICT.get(self.agent_llm)\n            if not provider_info:\n                msg = f\"Invalid model provider: {self.agent_llm}\"\n                raise ValueError(msg)\n\n            component_class = provider_info.get(\"component_class\")\n            display_name = component_class.display_name\n            inputs = provider_info.get(\"inputs\")\n            prefix = provider_info.get(\"prefix\", \"\")\n\n            return self._build_llm_model(component_class, inputs, prefix), display_name\n\n        except Exception as e:\n            logger.error(f\"Error building {self.agent_llm} language model: {e!s}\")\n            msg = f\"Failed to initialize language model: {e!s}\"\n            raise ValueError(msg) from e\n\n    def _build_llm_model(self, component, inputs, prefix=\"\"):\n        model_kwargs = {}\n        for input_ in inputs:\n            if hasattr(self, f\"{prefix}{input_.name}\"):\n                model_kwargs[input_.name] = getattr(self, f\"{prefix}{input_.name}\")\n        return component.set(**model_kwargs).build_model()\n\n    def set_component_params(self, component):\n        provider_info = MODEL_PROVIDERS_DICT.get(self.agent_llm)\n        if provider_info:\n            inputs = provider_info.get(\"inputs\")\n            prefix = provider_info.get(\"prefix\")\n            model_kwargs = {input_.name: getattr(self, f\"{prefix}{input_.name}\") for input_ in inputs}\n\n            return component.set(**model_kwargs)\n        return component\n\n    def delete_fields(self, build_config: dotdict, fields: dict | list[str]) -> None:\n        \"\"\"Delete specified fields from build_config.\"\"\"\n        for field in fields:\n            build_config.pop(field, None)\n\n    def update_input_types(self, build_config: dotdict) -> dotdict:\n        \"\"\"Update input types for all fields in build_config.\"\"\"\n        for key, value in build_config.items():\n            if isinstance(value, dict):\n                if value.get(\"input_types\") is None:\n                    build_config[key][\"input_types\"] = []\n            elif hasattr(value, \"input_types\") and value.input_types is None:\n                value.input_types = []\n        return build_config\n\n    async def update_build_config(\n        self, build_config: dotdict, field_value: str, field_name: str | None = None\n    ) -> dotdict:\n        # Iterate over all providers in the MODEL_PROVIDERS_DICT\n        # Existing logic for updating build_config\n        if field_name in (\"agent_llm\",):\n            build_config[\"agent_llm\"][\"value\"] = field_value\n            provider_info = MODEL_PROVIDERS_DICT.get(field_value)\n            if provider_info:\n                component_class = provider_info.get(\"component_class\")\n                if component_class and hasattr(component_class, \"update_build_config\"):\n                    # Call the component class's update_build_config method\n                    build_config = await update_component_build_config(\n                        component_class, build_config, field_value, \"model_name\"\n                    )\n\n            provider_configs: dict[str, tuple[dict, list[dict]]] = {\n                provider: (\n                    MODEL_PROVIDERS_DICT[provider][\"fields\"],\n                    [\n                        MODEL_PROVIDERS_DICT[other_provider][\"fields\"]\n                        for other_provider in MODEL_PROVIDERS_DICT\n                        if other_provider != provider\n                    ],\n                )\n                for provider in MODEL_PROVIDERS_DICT\n            }\n            if field_value in provider_configs:\n                fields_to_add, fields_to_delete = provider_configs[field_value]\n\n                # Delete fields from other providers\n                for fields in fields_to_delete:\n                    self.delete_fields(build_config, fields)\n\n                # Add provider-specific fields\n                if field_value == \"OpenAI\" and not any(field in build_config for field in fields_to_add):\n                    build_config.update(fields_to_add)\n                else:\n                    build_config.update(fields_to_add)\n                # Reset input types for agent_llm\n                build_config[\"agent_llm\"][\"input_types\"] = []\n            elif field_value == \"Custom\":\n                # Delete all provider fields\n                self.delete_fields(build_config, ALL_PROVIDER_FIELDS)\n                # Update with custom component\n                custom_component = DropdownInput(\n                    name=\"agent_llm\",\n                    display_name=\"Language Model\",\n                    options=[*sorted(MODEL_PROVIDERS_DICT.keys()), \"Custom\"],\n                    value=\"Custom\",\n                    real_time_refresh=True,\n                    input_types=[\"LanguageModel\"],\n                    options_metadata=[MODELS_METADATA[key] for key in sorted(MODELS_METADATA.keys())]\n                    + [{\"icon\": \"brain\"}],\n                )\n                build_config.update({\"agent_llm\": custom_component.to_dict()})\n            # Update input types for all fields\n            build_config = self.update_input_types(build_config)\n\n            # Validate required keys\n            default_keys = [\n                \"code\",\n                \"_type\",\n                \"agent_llm\",\n                \"tools\",\n                \"input_value\",\n                \"add_current_date_tool\",\n                \"system_prompt\",\n                \"agent_description\",\n                \"max_iterations\",\n                \"handle_parsing_errors\",\n                \"verbose\",\n            ]\n            missing_keys = [key for key in default_keys if key not in build_config]\n            if missing_keys:\n                msg = f\"Missing required keys in build_config: {missing_keys}\"\n                raise ValueError(msg)\n        if (\n            isinstance(self.agent_llm, str)\n            and self.agent_llm in MODEL_PROVIDERS_DICT\n            and field_name in MODEL_DYNAMIC_UPDATE_FIELDS\n        ):\n            provider_info = MODEL_PROVIDERS_DICT.get(self.agent_llm)\n            if provider_info:\n                component_class = provider_info.get(\"component_class\")\n                component_class = self.set_component_params(component_class)\n                prefix = provider_info.get(\"prefix\")\n                if component_class and hasattr(component_class, \"update_build_config\"):\n                    # Call each component class's update_build_config method\n                    # remove the prefix from the field_name\n                    if isinstance(field_name, str) and isinstance(prefix, str):\n                        field_name = field_name.replace(prefix, \"\")\n                    build_config = await update_component_build_config(\n                        component_class, build_config, field_value, \"model_name\"\n                    )\n        return dotdict({k: v.to_dict() if hasattr(v, \"to_dict\") else v for k, v in build_config.items()})\n\n    async def _get_tools(self) -> list[Tool]:\n        component_toolkit = _get_component_toolkit()\n        tools_names = self._build_tools_names()\n        agent_description = self.get_tool_description()\n        # TODO: Agent Description Depreciated Feature to be removed\n        description = f\"{agent_description}{tools_names}\"\n        tools = component_toolkit(component=self).get_tools(\n            tool_name=\"Call_Agent\", tool_description=description, callbacks=self.get_langchain_callbacks()\n        )\n        if hasattr(self, \"tools_metadata\"):\n            tools = component_toolkit(component=self, metadata=self.tools_metadata).update_tools_metadata(tools=tools)\n        return tools\n"
               },
               "handle_parsing_errors": {
                 "_input_type": "BoolInput",
@@ -1962,11 +1829,7 @@
         },
         "dragging": false,
         "height": 650,
-<<<<<<< HEAD
         "id": "Agent-ZGDpX",
-=======
-        "id": "Agent-GuZvV",
->>>>>>> 1fcb5009
         "measured": {
           "height": 650,
           "width": 320
@@ -1983,11 +1846,7 @@
         "data": {
           "description": "**Tavily AI** is a search engine optimized for LLMs and RAG,         aimed at efficient, quick, and persistent search results.",
           "display_name": "Tavily AI Search",
-<<<<<<< HEAD
           "id": "TavilySearchComponent-Q9JKS",
-=======
-          "id": "TavilySearchComponent-oQBdN",
->>>>>>> 1fcb5009
           "node": {
             "base_classes": [
               "Data",
@@ -2023,6 +1882,7 @@
                 "cache": true,
                 "display_name": "Toolset",
                 "group_outputs": false,
+                "group_outputs": false,
                 "hidden": null,
                 "method": "to_toolkit",
                 "name": "component_as_tool",
@@ -2300,9 +2160,12 @@
               },
               "tools_metadata": {
                 "_input_type": "ToolsInput",
+                "_input_type": "ToolsInput",
                 "advanced": false,
                 "display_name": "Actions",
-                "dynamic": false,
+                "display_name": "Actions",
+                "dynamic": false,
+                "info": "Modify tool names and descriptions to help agents understand when to use each tool.",
                 "info": "Modify tool names and descriptions to help agents understand when to use each tool.",
                 "is_list": true,
                 "list_add_label": "Add More",
@@ -2314,6 +2177,7 @@
                 "title_case": false,
                 "tool_mode": false,
                 "trace_as_metadata": true,
+                "type": "tools",
                 "type": "tools",
                 "value": [
                   {
@@ -2331,7 +2195,22 @@
                     "name": "fetch_content_dataframe",
                     "readonly": false,
                     "status": true,
+                    "args": {
+                      "query": {
+                        "default": "",
+                        "description": "The search query you want to execute with Tavily.",
+                        "title": "Query",
+                        "type": "string"
+                      }
+                    },
+                    "description": "TavilySearchComponent. fetch_content_dataframe - **Tavily Search** is a search engine optimized for LLMs and RAG,         aimed at efficient, quick, and persistent search results.",
+                    "display_description": "TavilySearchComponent. fetch_content_dataframe - **Tavily Search** is a search engine optimized for LLMs and RAG,         aimed at efficient, quick, and persistent search results.",
+                    "display_name": "fetch_content_dataframe",
+                    "name": "fetch_content_dataframe",
+                    "readonly": false,
+                    "status": true,
                     "tags": [
+                      "fetch_content_dataframe"
                       "fetch_content_dataframe"
                     ]
                   }
@@ -2368,12 +2247,9 @@
           "type": "TavilySearchComponent"
         },
         "dragging": false,
-<<<<<<< HEAD
         "id": "TavilySearchComponent-Q9JKS",
-=======
-        "id": "TavilySearchComponent-oQBdN",
->>>>>>> 1fcb5009
         "measured": {
+          "height": 316,
           "height": 316,
           "width": 320
         },
@@ -2386,11 +2262,7 @@
       },
       {
         "data": {
-<<<<<<< HEAD
           "id": "OpenAIModel-YQpWE",
-=======
-          "id": "OpenAIModel-kaJVR",
->>>>>>> 1fcb5009
           "node": {
             "base_classes": [
               "LanguageModel",
@@ -2767,15 +2639,9 @@
           "type": "OpenAIModel"
         },
         "dragging": false,
-<<<<<<< HEAD
         "id": "OpenAIModel-YQpWE",
         "measured": {
           "height": 539,
-=======
-        "id": "OpenAIModel-kaJVR",
-        "measured": {
-          "height": 540,
->>>>>>> 1fcb5009
           "width": 320
         },
         "position": {
@@ -2787,11 +2653,7 @@
       },
       {
         "data": {
-<<<<<<< HEAD
           "id": "parser-0YWi5",
-=======
-          "id": "parser-4iVNG",
->>>>>>> 1fcb5009
           "node": {
             "base_classes": [
               "Message"
@@ -2952,50 +2814,32 @@
           "type": "parser"
         },
         "dragging": false,
-<<<<<<< HEAD
         "id": "parser-0YWi5",
         "measured": {
           "height": 360,
-=======
-        "id": "parser-4iVNG",
-        "measured": {
-          "height": 361,
->>>>>>> 1fcb5009
           "width": 320
         },
         "position": {
           "x": 2132.7576351687417,
           "y": 744.0431534971781
         },
+        "selected": false,
         "selected": false,
         "type": "genericNode"
       }
     ],
     "viewport": {
-<<<<<<< HEAD
       "x": -93.26437689350178,
       "y": -217.58870925998986,
       "zoom": 0.5616361094335138
-=======
-      "x": -318.95425982795314,
-      "y": -363.533384278095,
-      "zoom": 0.6920146245449773
->>>>>>> 1fcb5009
     }
   },
   "description": "Researches companies, extracts key business data, and presents structured information for efficient analysis. ",
   "endpoint_name": null,
-<<<<<<< HEAD
   "id": "33ed74a4-250a-45d3-aebd-8eea096cc3c5",
   "is_component": false,
   "last_tested_version": "1.4.3",
   "name": "Market Research (1)",
-=======
-  "id": "8ce19804-52f5-4894-9354-4272aff238f7",
-  "is_component": false,
-  "last_tested_version": "1.4.3",
-  "name": "Market Research",
->>>>>>> 1fcb5009
   "tags": [
     "assistants",
     "agents"

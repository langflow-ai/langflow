{
  "data": {
    "edges": [
      {
        "animated": false,
        "className": "",
        "data": {
          "sourceHandle": {
            "dataType": "TavilySearchComponent",
            "id": "TavilySearchComponent-3WTYa",
            "name": "component_as_tool",
            "output_types": [
              "Tool"
            ]
          },
          "targetHandle": {
            "fieldName": "tools",
            "id": "Agent-Hz2it",
            "inputTypes": [
              "Tool"
            ],
            "type": "other"
          }
        },
        "id": "reactflow__edge-TavilySearchComponent-3WTYa{œdataTypeœ:œTavilySearchComponentœ,œidœ:œTavilySearchComponent-3WTYaœ,œnameœ:œcomponent_as_toolœ,œoutput_typesœ:[œToolœ]}-Agent-Hz2it{œfieldNameœ:œtoolsœ,œidœ:œAgent-Hz2itœ,œinputTypesœ:[œToolœ],œtypeœ:œotherœ}",
        "selected": false,
        "source": "TavilySearchComponent-3WTYa",
        "sourceHandle": "{œdataTypeœ: œTavilySearchComponentœ, œidœ: œTavilySearchComponent-3WTYaœ, œnameœ: œcomponent_as_toolœ, œoutput_typesœ: [œToolœ]}",
        "target": "Agent-Hz2it",
        "targetHandle": "{œfieldNameœ: œtoolsœ, œidœ: œAgent-Hz2itœ, œinputTypesœ: [œToolœ], œtypeœ: œotherœ}"
      },
      {
        "animated": false,
        "className": "",
        "data": {
          "sourceHandle": {
            "dataType": "ChatInput",
            "id": "ChatInput-OSw5o",
            "name": "message",
            "output_types": [
              "Message"
            ]
          },
          "targetHandle": {
            "fieldName": "input_value",
            "id": "Agent-Hz2it",
            "inputTypes": [
              "Message"
            ],
            "type": "str"
          }
        },
        "id": "reactflow__edge-ChatInput-OSw5o{œdataTypeœ:œChatInputœ,œidœ:œChatInput-OSw5oœ,œnameœ:œmessageœ,œoutput_typesœ:[œMessageœ]}-Agent-Hz2it{œfieldNameœ:œinput_valueœ,œidœ:œAgent-Hz2itœ,œinputTypesœ:[œMessageœ],œtypeœ:œstrœ}",
        "selected": false,
        "source": "ChatInput-OSw5o",
        "sourceHandle": "{œdataTypeœ: œChatInputœ, œidœ: œChatInput-OSw5oœ, œnameœ: œmessageœ, œoutput_typesœ: [œMessageœ]}",
        "target": "Agent-Hz2it",
        "targetHandle": "{œfieldNameœ: œinput_valueœ, œidœ: œAgent-Hz2itœ, œinputTypesœ: [œMessageœ], œtypeœ: œstrœ}"
      },
      {
        "animated": false,
        "className": "",
        "data": {
          "sourceHandle": {
            "dataType": "ParserComponent",
            "id": "ParserComponent-8lfAE",
            "name": "parsed_text",
            "output_types": [
              "Message"
            ]
          },
          "targetHandle": {
            "fieldName": "input_value",
            "id": "ChatOutput-tjFWM",
            "inputTypes": [
              "Data",
              "DataFrame",
              "Message"
            ],
            "type": "str"
          }
        },
        "id": "xy-edge__ParserComponent-8lfAE{œdataTypeœ:œParserComponentœ,œidœ:œParserComponent-8lfAEœ,œnameœ:œparsed_textœ,œoutput_typesœ:[œMessageœ]}-ChatOutput-tjFWM{œfieldNameœ:œinput_valueœ,œidœ:œChatOutput-tjFWMœ,œinputTypesœ:[œDataœ,œDataFrameœ,œMessageœ],œtypeœ:œstrœ}",
        "selected": false,
        "source": "ParserComponent-8lfAE",
        "sourceHandle": "{œdataTypeœ: œParserComponentœ, œidœ: œParserComponent-8lfAEœ, œnameœ: œparsed_textœ, œoutput_typesœ: [œMessageœ]}",
        "target": "ChatOutput-tjFWM",
        "targetHandle": "{œfieldNameœ: œinput_valueœ, œidœ: œChatOutput-tjFWMœ, œinputTypesœ: [œDataœ, œDataFrameœ, œMessageœ], œtypeœ: œstrœ}"
      },
      {
        "animated": false,
        "className": "",
        "data": {
          "sourceHandle": {
            "dataType": "Agent",
            "id": "Agent-Hz2it",
            "name": "response",
            "output_types": [
              "Message"
            ]
          },
          "targetHandle": {
            "fieldName": "input_value",
            "id": "StructuredOutput-zfjb9",
            "inputTypes": [
              "Message"
            ],
            "type": "str"
          }
        },
        "id": "xy-edge__Agent-Hz2it{œdataTypeœ:œAgentœ,œidœ:œAgent-Hz2itœ,œnameœ:œresponseœ,œoutput_typesœ:[œMessageœ]}-StructuredOutput-zfjb9{œfieldNameœ:œinput_valueœ,œidœ:œStructuredOutput-zfjb9œ,œinputTypesœ:[œMessageœ],œtypeœ:œstrœ}",
        "selected": false,
        "source": "Agent-Hz2it",
        "sourceHandle": "{œdataTypeœ: œAgentœ, œidœ: œAgent-Hz2itœ, œnameœ: œresponseœ, œoutput_typesœ: [œMessageœ]}",
        "target": "StructuredOutput-zfjb9",
        "targetHandle": "{œfieldNameœ: œinput_valueœ, œidœ: œStructuredOutput-zfjb9œ, œinputTypesœ: [œMessageœ], œtypeœ: œstrœ}"
      },
      {
        "animated": false,
        "className": "",
        "data": {
          "sourceHandle": {
            "dataType": "LanguageModelComponent",
            "id": "LanguageModelComponent-Enuj5",
            "name": "model_output",
            "output_types": [
              "LanguageModel"
            ]
          },
          "targetHandle": {
            "fieldName": "llm",
            "id": "StructuredOutput-zfjb9",
            "inputTypes": [
              "LanguageModel"
            ],
            "type": "other"
          }
        },
        "id": "xy-edge__LanguageModelComponent-Enuj5{œdataTypeœ:œLanguageModelComponentœ,œidœ:œLanguageModelComponent-Enuj5œ,œnameœ:œmodel_outputœ,œoutput_typesœ:[œLanguageModelœ]}-StructuredOutput-zfjb9{œfieldNameœ:œllmœ,œidœ:œStructuredOutput-zfjb9œ,œinputTypesœ:[œLanguageModelœ],œtypeœ:œotherœ}",
        "selected": false,
        "source": "LanguageModelComponent-Enuj5",
        "sourceHandle": "{œdataTypeœ: œLanguageModelComponentœ, œidœ: œLanguageModelComponent-Enuj5œ, œnameœ: œmodel_outputœ, œoutput_typesœ: [œLanguageModelœ]}",
        "target": "StructuredOutput-zfjb9",
        "targetHandle": "{œfieldNameœ: œllmœ, œidœ: œStructuredOutput-zfjb9œ, œinputTypesœ: [œLanguageModelœ], œtypeœ: œotherœ}"
      },
      {
        "animated": false,
        "className": "",
        "data": {
          "sourceHandle": {
            "dataType": "StructuredOutput",
            "id": "StructuredOutput-zfjb9",
            "name": "dataframe_output",
            "output_types": [
              "DataFrame"
            ]
          },
          "targetHandle": {
            "fieldName": "input_data",
            "id": "ParserComponent-8lfAE",
            "inputTypes": [
              "DataFrame",
              "Data"
            ],
            "type": "other"
          }
        },
        "id": "xy-edge__StructuredOutput-zfjb9{œdataTypeœ:œStructuredOutputœ,œidœ:œStructuredOutput-zfjb9œ,œnameœ:œdataframe_outputœ,œoutput_typesœ:[œDataFrameœ]}-ParserComponent-8lfAE{œfieldNameœ:œinput_dataœ,œidœ:œParserComponent-8lfAEœ,œinputTypesœ:[œDataFrameœ,œDataœ],œtypeœ:œotherœ}",
        "selected": false,
        "source": "StructuredOutput-zfjb9",
        "sourceHandle": "{œdataTypeœ: œStructuredOutputœ, œidœ: œStructuredOutput-zfjb9œ, œnameœ: œdataframe_outputœ, œoutput_typesœ: [œDataFrameœ]}",
        "target": "ParserComponent-8lfAE",
        "targetHandle": "{œfieldNameœ: œinput_dataœ, œidœ: œParserComponent-8lfAEœ, œinputTypesœ: [œDataFrameœ, œDataœ], œtypeœ: œotherœ}"
      }
    ],
    "nodes": [
      {
        "data": {
          "description": "Get chat inputs from the Playground.",
          "display_name": "Chat Input",
          "id": "ChatInput-OSw5o",
          "node": {
            "base_classes": [
              "Message"
            ],
            "beta": false,
            "conditional_paths": [],
            "custom_fields": {},
            "description": "Get chat inputs from the Playground.",
            "display_name": "Chat Input",
            "documentation": "",
            "edited": false,
            "field_order": [
              "input_value",
              "should_store_message",
              "sender",
              "sender_name",
              "session_id",
              "files",
              "background_color",
              "chat_icon",
              "text_color"
            ],
            "frozen": false,
            "icon": "MessagesSquare",
            "legacy": false,
            "lf_version": "1.6.0",
            "metadata": {
              "code_hash": "f701f686b325",
              "dependencies": {
                "dependencies": [
                  {
                    "name": "lfx",
                    "version": null
                  }
                ],
                "total_dependencies": 1
              },
              "module": "lfx.components.input_output.chat.ChatInput"
            },
            "output_types": [],
            "outputs": [
              {
                "allows_loop": false,
                "cache": true,
                "display_name": "Chat Message",
                "group_outputs": false,
                "method": "message_response",
                "name": "message",
                "selected": "Message",
                "tool_mode": true,
                "types": [
                  "Message"
                ],
                "value": "__UNDEFINED__"
              }
            ],
            "pinned": false,
            "template": {
              "_type": "Component",
              "code": {
                "advanced": true,
                "dynamic": true,
                "fileTypes": [],
                "file_path": "",
                "info": "",
                "list": false,
                "load_from_db": false,
                "multiline": true,
                "name": "code",
                "password": false,
                "placeholder": "",
                "required": true,
                "show": true,
                "title_case": false,
                "type": "code",
                "value": "from lfx.base.data.utils import IMG_FILE_TYPES, TEXT_FILE_TYPES\nfrom lfx.base.io.chat import ChatComponent\nfrom lfx.inputs.inputs import BoolInput\nfrom lfx.io import (\n    DropdownInput,\n    FileInput,\n    MessageTextInput,\n    MultilineInput,\n    Output,\n)\nfrom lfx.schema.message import Message\nfrom lfx.utils.constants import (\n    MESSAGE_SENDER_AI,\n    MESSAGE_SENDER_NAME_USER,\n    MESSAGE_SENDER_USER,\n)\n\n\nclass ChatInput(ChatComponent):\n    display_name = \"Chat Input\"\n    description = \"Get chat inputs from the Playground.\"\n    documentation: str = \"https://docs.langflow.org/components-io#chat-input\"\n    icon = \"MessagesSquare\"\n    name = \"ChatInput\"\n    minimized = True\n\n    inputs = [\n        MultilineInput(\n            name=\"input_value\",\n            display_name=\"Input Text\",\n            value=\"\",\n            info=\"Message to be passed as input.\",\n            input_types=[],\n        ),\n        BoolInput(\n            name=\"should_store_message\",\n            display_name=\"Store Messages\",\n            info=\"Store the message in the history.\",\n            value=True,\n            advanced=True,\n        ),\n        DropdownInput(\n            name=\"sender\",\n            display_name=\"Sender Type\",\n            options=[MESSAGE_SENDER_AI, MESSAGE_SENDER_USER],\n            value=MESSAGE_SENDER_USER,\n            info=\"Type of sender.\",\n            advanced=True,\n        ),\n        MessageTextInput(\n            name=\"sender_name\",\n            display_name=\"Sender Name\",\n            info=\"Name of the sender.\",\n            value=MESSAGE_SENDER_NAME_USER,\n            advanced=True,\n        ),\n        MessageTextInput(\n            name=\"session_id\",\n            display_name=\"Session ID\",\n            info=\"The session ID of the chat. If empty, the current session ID parameter will be used.\",\n            advanced=True,\n        ),\n        FileInput(\n            name=\"files\",\n            display_name=\"Files\",\n            file_types=TEXT_FILE_TYPES + IMG_FILE_TYPES,\n            info=\"Files to be sent with the message.\",\n            advanced=True,\n            is_list=True,\n            temp_file=True,\n        ),\n    ]\n    outputs = [\n        Output(display_name=\"Chat Message\", name=\"message\", method=\"message_response\"),\n    ]\n\n    async def message_response(self) -> Message:\n        # Ensure files is a list and filter out empty/None values\n        files = self.files if self.files else []\n        if files and not isinstance(files, list):\n            files = [files]\n        # Filter out None/empty values\n        files = [f for f in files if f is not None and f != \"\"]\n\n        message = await Message.create(\n            text=self.input_value,\n            sender=self.sender,\n            sender_name=self.sender_name,\n            session_id=self.session_id,\n            files=files,\n        )\n        if self.session_id and isinstance(message, Message) and self.should_store_message:\n            stored_message = await self.send_message(\n                message,\n            )\n            self.message.value = stored_message\n            message = stored_message\n\n        self.status = message\n        return message\n"
              },
              "files": {
                "_input_type": "FileInput",
                "advanced": true,
                "display_name": "Files",
                "dynamic": false,
                "fileTypes": [
                  "csv",
                  "json",
                  "pdf",
                  "txt",
                  "md",
                  "mdx",
                  "yaml",
                  "yml",
                  "xml",
                  "html",
                  "htm",
                  "docx",
                  "py",
                  "sh",
                  "sql",
                  "js",
                  "ts",
                  "tsx",
                  "jpg",
                  "jpeg",
                  "png",
                  "bmp",
                  "image"
                ],
                "file_path": "",
                "info": "Files to be sent with the message.",
                "list": true,
                "name": "files",
                "placeholder": "",
                "required": false,
                "show": true,
                "temp_file": true,
                "title_case": false,
                "trace_as_metadata": true,
                "type": "file",
                "value": ""
              },
              "input_value": {
                "_input_type": "MultilineInput",
                "advanced": false,
                "display_name": "Input Text",
                "dynamic": false,
                "info": "Message to be passed as input.",
                "input_types": [],
                "list": false,
                "load_from_db": false,
                "multiline": true,
                "name": "input_value",
                "placeholder": "",
                "required": false,
                "show": true,
                "title_case": false,
                "trace_as_input": true,
                "trace_as_metadata": true,
                "type": "str",
                "value": "Amazon"
              },
              "sender": {
                "_input_type": "DropdownInput",
                "advanced": true,
                "combobox": false,
                "display_name": "Sender Type",
                "dynamic": false,
                "info": "Type of sender.",
                "name": "sender",
                "options": [
                  "Machine",
                  "User"
                ],
                "placeholder": "",
                "required": false,
                "show": true,
                "title_case": false,
                "trace_as_metadata": true,
                "type": "str",
                "value": "User"
              },
              "sender_name": {
                "_input_type": "MessageTextInput",
                "advanced": true,
                "display_name": "Sender Name",
                "dynamic": false,
                "info": "Name of the sender.",
                "input_types": [
                  "Message"
                ],
                "list": false,
                "load_from_db": false,
                "name": "sender_name",
                "placeholder": "",
                "required": false,
                "show": true,
                "title_case": false,
                "trace_as_input": true,
                "trace_as_metadata": true,
                "type": "str",
                "value": "User"
              },
              "session_id": {
                "_input_type": "MessageTextInput",
                "advanced": true,
                "display_name": "Session ID",
                "dynamic": false,
                "info": "The session ID of the chat. If empty, the current session ID parameter will be used.",
                "input_types": [
                  "Message"
                ],
                "list": false,
                "load_from_db": false,
                "name": "session_id",
                "placeholder": "",
                "required": false,
                "show": true,
                "title_case": false,
                "trace_as_input": true,
                "trace_as_metadata": true,
                "type": "str",
                "value": ""
              },
              "should_store_message": {
                "_input_type": "BoolInput",
                "advanced": true,
                "display_name": "Store Messages",
                "dynamic": false,
                "info": "Store the message in the history.",
                "list": false,
                "name": "should_store_message",
                "placeholder": "",
                "required": false,
                "show": true,
                "title_case": false,
                "trace_as_metadata": true,
                "type": "bool",
                "value": true
              }
            }
          },
          "selected_output": "message",
          "type": "ChatInput"
        },
        "dragging": false,
        "height": 234,
        "id": "ChatInput-OSw5o",
        "measured": {
          "height": 234,
          "width": 320
        },
        "position": {
          "x": 472.38251755471583,
          "y": 889.8398446936101
        },
        "positionAbsolute": {
          "x": 472.38251755471583,
          "y": 889.8398446936101
        },
        "selected": false,
        "type": "genericNode",
        "width": 320
      },
      {
        "data": {
          "description": "Display a chat message in the Playground.",
          "display_name": "Chat Output",
          "id": "ChatOutput-tjFWM",
          "node": {
            "base_classes": [
              "Message"
            ],
            "beta": false,
            "conditional_paths": [],
            "custom_fields": {},
            "description": "Display a chat message in the Playground.",
            "display_name": "Chat Output",
            "documentation": "",
            "edited": false,
            "field_order": [
              "input_value",
              "should_store_message",
              "sender",
              "sender_name",
              "session_id",
              "data_template",
              "background_color",
              "chat_icon",
              "text_color"
            ],
            "frozen": false,
            "icon": "MessagesSquare",
            "legacy": false,
            "lf_version": "1.6.0",
            "metadata": {
              "code_hash": "9647f4d2f4b4",
              "dependencies": {
                "dependencies": [
                  {
                    "name": "orjson",
                    "version": "3.10.15"
                  },
                  {
                    "name": "fastapi",
                    "version": "0.119.0"
                  },
                  {
                    "name": "lfx",
                    "version": null
                  }
                ],
                "total_dependencies": 3
              },
              "module": "lfx.components.input_output.chat_output.ChatOutput"
            },
            "output_types": [],
            "outputs": [
              {
                "allows_loop": false,
                "cache": true,
                "display_name": "Output Message",
                "group_outputs": false,
                "method": "message_response",
                "name": "message",
                "selected": "Message",
                "tool_mode": true,
                "types": [
                  "Message"
                ],
                "value": "__UNDEFINED__"
              }
            ],
            "pinned": false,
            "template": {
              "_type": "Component",
              "clean_data": {
                "_input_type": "BoolInput",
                "advanced": true,
                "display_name": "Basic Clean Data",
                "dynamic": false,
                "info": "Whether to clean data before converting to string.",
                "list": false,
                "list_add_label": "Add More",
                "name": "clean_data",
                "placeholder": "",
                "required": false,
                "show": true,
                "title_case": false,
                "tool_mode": false,
                "trace_as_metadata": true,
                "type": "bool",
                "value": true
              },
              "code": {
                "advanced": true,
                "dynamic": true,
                "fileTypes": [],
                "file_path": "",
                "info": "",
                "list": false,
                "load_from_db": false,
                "multiline": true,
                "name": "code",
                "password": false,
                "placeholder": "",
                "required": true,
                "show": true,
                "title_case": false,
                "type": "code",
                "value": "from collections.abc import Generator\nfrom typing import Any\n\nimport orjson\nfrom fastapi.encoders import jsonable_encoder\n\nfrom lfx.base.io.chat import ChatComponent\nfrom lfx.helpers.data import safe_convert\nfrom lfx.inputs.inputs import BoolInput, DropdownInput, HandleInput, MessageTextInput\nfrom lfx.schema.data import Data\nfrom lfx.schema.dataframe import DataFrame\nfrom lfx.schema.message import Message\nfrom lfx.schema.properties import Source\nfrom lfx.template.field.base import Output\nfrom lfx.utils.constants import (\n    MESSAGE_SENDER_AI,\n    MESSAGE_SENDER_NAME_AI,\n    MESSAGE_SENDER_USER,\n)\n\n\nclass ChatOutput(ChatComponent):\n    display_name = \"Chat Output\"\n    description = \"Display a chat message in the Playground.\"\n    documentation: str = \"https://docs.langflow.org/components-io#chat-output\"\n    icon = \"MessagesSquare\"\n    name = \"ChatOutput\"\n    minimized = True\n\n    inputs = [\n        HandleInput(\n            name=\"input_value\",\n            display_name=\"Inputs\",\n            info=\"Message to be passed as output.\",\n            input_types=[\"Data\", \"DataFrame\", \"Message\"],\n            required=True,\n        ),\n        BoolInput(\n            name=\"should_store_message\",\n            display_name=\"Store Messages\",\n            info=\"Store the message in the history.\",\n            value=True,\n            advanced=True,\n        ),\n        DropdownInput(\n            name=\"sender\",\n            display_name=\"Sender Type\",\n            options=[MESSAGE_SENDER_AI, MESSAGE_SENDER_USER],\n            value=MESSAGE_SENDER_AI,\n            advanced=True,\n            info=\"Type of sender.\",\n        ),\n        MessageTextInput(\n            name=\"sender_name\",\n            display_name=\"Sender Name\",\n            info=\"Name of the sender.\",\n            value=MESSAGE_SENDER_NAME_AI,\n            advanced=True,\n        ),\n        MessageTextInput(\n            name=\"session_id\",\n            display_name=\"Session ID\",\n            info=\"The session ID of the chat. If empty, the current session ID parameter will be used.\",\n            advanced=True,\n        ),\n        MessageTextInput(\n            name=\"data_template\",\n            display_name=\"Data Template\",\n            value=\"{text}\",\n            advanced=True,\n            info=\"Template to convert Data to Text. If left empty, it will be dynamically set to the Data's text key.\",\n        ),\n        BoolInput(\n            name=\"clean_data\",\n            display_name=\"Basic Clean Data\",\n            value=True,\n            advanced=True,\n            info=\"Whether to clean data before converting to string.\",\n        ),\n    ]\n    outputs = [\n        Output(\n            display_name=\"Output Message\",\n            name=\"message\",\n            method=\"message_response\",\n        ),\n    ]\n\n    def _build_source(self, id_: str | None, display_name: str | None, source: str | None) -> Source:\n        source_dict = {}\n        if id_:\n            source_dict[\"id\"] = id_\n        if display_name:\n            source_dict[\"display_name\"] = display_name\n        if source:\n            # Handle case where source is a ChatOpenAI object\n            if hasattr(source, \"model_name\"):\n                source_dict[\"source\"] = source.model_name\n            elif hasattr(source, \"model\"):\n                source_dict[\"source\"] = str(source.model)\n            else:\n                source_dict[\"source\"] = str(source)\n        return Source(**source_dict)\n\n    async def message_response(self) -> Message:\n        # First convert the input to string if needed\n        text = self.convert_to_string()\n\n        # Get source properties\n        source, _, display_name, source_id = self.get_properties_from_source_component()\n\n        # Create or use existing Message object\n        if isinstance(self.input_value, Message):\n            message = self.input_value\n            # Update message properties\n            message.text = text\n        else:\n            message = Message(text=text)\n\n        # Set message properties\n        message.sender = self.sender\n        message.sender_name = self.sender_name\n        message.session_id = self.session_id\n        message.flow_id = self.graph.flow_id if hasattr(self, \"graph\") else None\n        message.properties.source = self._build_source(source_id, display_name, source)\n\n        # Store message if needed\n        if self.session_id and self.should_store_message:\n            stored_message = await self.send_message(message)\n            self.message.value = stored_message\n            message = stored_message\n\n        self.status = message\n        return message\n\n    def _serialize_data(self, data: Data) -> str:\n        \"\"\"Serialize Data object to JSON string.\"\"\"\n        # Convert data.data to JSON-serializable format\n        serializable_data = jsonable_encoder(data.data)\n        # Serialize with orjson, enabling pretty printing with indentation\n        json_bytes = orjson.dumps(serializable_data, option=orjson.OPT_INDENT_2)\n        # Convert bytes to string and wrap in Markdown code blocks\n        return \"```json\\n\" + json_bytes.decode(\"utf-8\") + \"\\n```\"\n\n    def _validate_input(self) -> None:\n        \"\"\"Validate the input data and raise ValueError if invalid.\"\"\"\n        if self.input_value is None:\n            msg = \"Input data cannot be None\"\n            raise ValueError(msg)\n        if isinstance(self.input_value, list) and not all(\n            isinstance(item, Message | Data | DataFrame | str) for item in self.input_value\n        ):\n            invalid_types = [\n                type(item).__name__\n                for item in self.input_value\n                if not isinstance(item, Message | Data | DataFrame | str)\n            ]\n            msg = f\"Expected Data or DataFrame or Message or str, got {invalid_types}\"\n            raise TypeError(msg)\n        if not isinstance(\n            self.input_value,\n            Message | Data | DataFrame | str | list | Generator | type(None),\n        ):\n            type_name = type(self.input_value).__name__\n            msg = f\"Expected Data or DataFrame or Message or str, Generator or None, got {type_name}\"\n            raise TypeError(msg)\n\n    def convert_to_string(self) -> str | Generator[Any, None, None]:\n        \"\"\"Convert input data to string with proper error handling.\"\"\"\n        self._validate_input()\n        if isinstance(self.input_value, list):\n            clean_data: bool = getattr(self, \"clean_data\", False)\n            return \"\\n\".join([safe_convert(item, clean_data=clean_data) for item in self.input_value])\n        if isinstance(self.input_value, Generator):\n            return self.input_value\n        return safe_convert(self.input_value)\n"
              },
              "data_template": {
                "_input_type": "MessageTextInput",
                "advanced": true,
                "display_name": "Data Template",
                "dynamic": false,
                "info": "Template to convert Data to Text. If left empty, it will be dynamically set to the Data's text key.",
                "input_types": [
                  "Message"
                ],
                "list": false,
                "load_from_db": false,
                "name": "data_template",
                "placeholder": "",
                "required": false,
                "show": true,
                "title_case": false,
                "tool_mode": false,
                "trace_as_input": true,
                "trace_as_metadata": true,
                "type": "str",
                "value": "{text}"
              },
              "input_value": {
                "_input_type": "MessageInput",
                "advanced": false,
                "display_name": "Inputs",
                "dynamic": false,
                "info": "Message to be passed as output.",
                "input_types": [
                  "Data",
                  "DataFrame",
                  "Message"
                ],
                "list": false,
                "load_from_db": false,
                "name": "input_value",
                "placeholder": "",
                "required": true,
                "show": true,
                "title_case": false,
                "trace_as_input": true,
                "trace_as_metadata": true,
                "type": "str",
                "value": ""
              },
              "sender": {
                "_input_type": "DropdownInput",
                "advanced": true,
                "combobox": false,
                "display_name": "Sender Type",
                "dynamic": false,
                "info": "Type of sender.",
                "name": "sender",
                "options": [
                  "Machine",
                  "User"
                ],
                "placeholder": "",
                "required": false,
                "show": true,
                "title_case": false,
                "tool_mode": false,
                "trace_as_metadata": true,
                "type": "str",
                "value": "Machine"
              },
              "sender_name": {
                "_input_type": "MessageTextInput",
                "advanced": true,
                "display_name": "Sender Name",
                "dynamic": false,
                "info": "Name of the sender.",
                "input_types": [
                  "Message"
                ],
                "list": false,
                "load_from_db": false,
                "name": "sender_name",
                "placeholder": "",
                "required": false,
                "show": true,
                "title_case": false,
                "tool_mode": false,
                "trace_as_input": true,
                "trace_as_metadata": true,
                "type": "str",
                "value": "AI"
              },
              "session_id": {
                "_input_type": "MessageTextInput",
                "advanced": true,
                "display_name": "Session ID",
                "dynamic": false,
                "info": "The session ID of the chat. If empty, the current session ID parameter will be used.",
                "input_types": [
                  "Message"
                ],
                "list": false,
                "load_from_db": false,
                "name": "session_id",
                "placeholder": "",
                "required": false,
                "show": true,
                "title_case": false,
                "tool_mode": false,
                "trace_as_input": true,
                "trace_as_metadata": true,
                "type": "str",
                "value": ""
              },
              "should_store_message": {
                "_input_type": "BoolInput",
                "advanced": true,
                "display_name": "Store Messages",
                "dynamic": false,
                "info": "Store the message in the history.",
                "list": false,
                "name": "should_store_message",
                "placeholder": "",
                "required": false,
                "show": true,
                "title_case": false,
                "trace_as_metadata": true,
                "type": "bool",
                "value": true
              }
            },
            "tool_mode": false
          },
          "type": "ChatOutput"
        },
        "dragging": false,
        "height": 234,
        "id": "ChatOutput-tjFWM",
        "measured": {
          "height": 234,
          "width": 320
        },
        "position": {
          "x": 2518.282039019285,
          "y": 855.3686932779933
        },
        "positionAbsolute": {
          "x": 2518.282039019285,
          "y": 855.3686932779933
        },
        "selected": false,
        "type": "genericNode",
        "width": 320
      },
      {
        "data": {
          "id": "note-goubF",
          "node": {
            "description": "# Market Research\nThis flow helps you gather comprehensive information about companies for sales and business intelligence purposes.\n\n## Prerequisites\n\n- **[Tavily API Key](https://docs.tavily.com/welcome)**\n- **[OpenAI API Key](https://platform.openai.com/)**\n\n## Quickstart\n\n1. Add your **OpenAI API key** to the **OpenAI** model and **Agent** components.\n2. Add your **Tavily API key** to the **Tavily Search** component.\n3. In the **Chat Input**, enter a company name you want to research.\n4. Open the **Playground** and research the company. The **Structured Output** component transforms the raw LLM response into structured data, and the **Parser** component presents the data as text for the **Chat output** component to present.",
            "display_name": "",
            "documentation": "",
            "template": {
              "backgroundColor": "emerald"
            }
          },
          "type": "note"
        },
        "dragging": false,
        "height": 671,
        "id": "note-goubF",
        "measured": {
          "height": 671,
          "width": 659
        },
        "position": {
          "x": -226.74339309333172,
          "y": 683.3969749619654
        },
        "positionAbsolute": {
          "x": 244.92297036777086,
          "y": 340.99805740871204
        },
        "resizing": false,
        "selected": false,
        "style": {
          "height": 324,
          "width": 324
        },
        "type": "noteNode",
        "width": 659
      },
      {
        "data": {
          "description": "**Tavily AI** is a search engine optimized for LLMs and RAG,         aimed at efficient, quick, and persistent search results.",
          "display_name": "Tavily AI Search",
          "id": "TavilySearchComponent-3WTYa",
          "node": {
            "base_classes": [
              "Data",
              "Message"
            ],
            "beta": false,
            "conditional_paths": [],
            "custom_fields": {},
            "description": "**Tavily Search** is a search engine optimized for LLMs and RAG,         aimed at efficient, quick, and persistent search results.",
            "display_name": "Tavily AI Search",
            "documentation": "",
            "edited": false,
            "field_order": [
              "api_key",
              "query",
              "search_depth",
              "topic",
              "time_range",
              "max_results",
              "include_images",
              "include_answer"
            ],
            "frozen": false,
            "icon": "TavilyIcon",
            "last_updated": "2025-09-29T15:47:37.204Z",
            "legacy": false,
            "lf_version": "1.6.0",
            "metadata": {
              "code_hash": "e602eaec8316",
              "dependencies": {
                "dependencies": [
                  {
                    "name": "httpx",
                    "version": "0.28.1"
                  },
                  {
                    "name": "lfx",
                    "version": null
                  }
                ],
                "total_dependencies": 2
              },
              "module": "lfx.components.tavily.tavily_search.TavilySearchComponent"
            },
            "minimized": false,
            "output_types": [],
            "outputs": [
              {
                "allows_loop": false,
                "cache": true,
                "display_name": "Toolset",
                "group_outputs": false,
                "hidden": null,
                "method": "to_toolkit",
                "name": "component_as_tool",
                "options": null,
                "required_inputs": null,
                "selected": "Tool",
                "tool_mode": true,
                "types": [
                  "Tool"
                ],
                "value": "__UNDEFINED__"
              }
            ],
            "pinned": false,
            "template": {
              "_type": "Component",
              "api_key": {
                "_input_type": "SecretStrInput",
                "advanced": false,
                "display_name": "Tavily API Key",
                "dynamic": false,
                "info": "Your Tavily API Key.",
                "input_types": [],
                "load_from_db": true,
                "name": "api_key",
                "password": true,
                "placeholder": "",
                "required": true,
                "show": true,
                "title_case": false,
                "type": "str",
                "value": "TAVILY_API_KEY"
              },
              "chunks_per_source": {
                "_input_type": "IntInput",
                "advanced": true,
                "display_name": "Chunks Per Source",
                "dynamic": false,
                "info": "The number of content chunks to retrieve from each source (1-3). Only works with advanced search.",
                "list": false,
                "list_add_label": "Add More",
                "name": "chunks_per_source",
                "placeholder": "",
                "required": false,
                "show": true,
                "title_case": false,
                "tool_mode": false,
                "trace_as_metadata": true,
                "type": "int",
                "value": 3
              },
              "code": {
                "advanced": true,
                "dynamic": true,
                "fileTypes": [],
                "file_path": "",
                "info": "",
                "list": false,
                "load_from_db": false,
                "multiline": true,
                "name": "code",
                "password": false,
                "placeholder": "",
                "required": true,
                "show": true,
                "title_case": false,
                "type": "code",
                "value": "import httpx\n\nfrom lfx.custom.custom_component.component import Component\nfrom lfx.inputs.inputs import BoolInput, DropdownInput, IntInput, MessageTextInput, SecretStrInput\nfrom lfx.log.logger import logger\nfrom lfx.schema.data import Data\nfrom lfx.schema.dataframe import DataFrame\nfrom lfx.template.field.base import Output\n\n\nclass TavilySearchComponent(Component):\n    display_name = \"Tavily Search API\"\n    description = \"\"\"**Tavily Search** is a search engine optimized for LLMs and RAG, \\\n        aimed at efficient, quick, and persistent search results.\"\"\"\n    icon = \"TavilyIcon\"\n\n    inputs = [\n        SecretStrInput(\n            name=\"api_key\",\n            display_name=\"Tavily API Key\",\n            required=True,\n            info=\"Your Tavily API Key.\",\n        ),\n        MessageTextInput(\n            name=\"query\",\n            display_name=\"Search Query\",\n            info=\"The search query you want to execute with Tavily.\",\n            tool_mode=True,\n        ),\n        DropdownInput(\n            name=\"search_depth\",\n            display_name=\"Search Depth\",\n            info=\"The depth of the search.\",\n            options=[\"basic\", \"advanced\"],\n            value=\"advanced\",\n            advanced=True,\n        ),\n        IntInput(\n            name=\"chunks_per_source\",\n            display_name=\"Chunks Per Source\",\n            info=(\"The number of content chunks to retrieve from each source (1-3). Only works with advanced search.\"),\n            value=3,\n            advanced=True,\n        ),\n        DropdownInput(\n            name=\"topic\",\n            display_name=\"Search Topic\",\n            info=\"The category of the search.\",\n            options=[\"general\", \"news\"],\n            value=\"general\",\n            advanced=True,\n        ),\n        IntInput(\n            name=\"days\",\n            display_name=\"Days\",\n            info=\"Number of days back from current date to include. Only available with news topic.\",\n            value=7,\n            advanced=True,\n        ),\n        IntInput(\n            name=\"max_results\",\n            display_name=\"Max Results\",\n            info=\"The maximum number of search results to return.\",\n            value=5,\n            advanced=True,\n        ),\n        BoolInput(\n            name=\"include_answer\",\n            display_name=\"Include Answer\",\n            info=\"Include a short answer to original query.\",\n            value=True,\n            advanced=True,\n        ),\n        DropdownInput(\n            name=\"time_range\",\n            display_name=\"Time Range\",\n            info=\"The time range back from the current date to filter results.\",\n            options=[\"day\", \"week\", \"month\", \"year\"],\n            value=None,  # Default to None to make it optional\n            advanced=True,\n        ),\n        BoolInput(\n            name=\"include_images\",\n            display_name=\"Include Images\",\n            info=\"Include a list of query-related images in the response.\",\n            value=True,\n            advanced=True,\n        ),\n        MessageTextInput(\n            name=\"include_domains\",\n            display_name=\"Include Domains\",\n            info=\"Comma-separated list of domains to include in the search results.\",\n            advanced=True,\n        ),\n        MessageTextInput(\n            name=\"exclude_domains\",\n            display_name=\"Exclude Domains\",\n            info=\"Comma-separated list of domains to exclude from the search results.\",\n            advanced=True,\n        ),\n        BoolInput(\n            name=\"include_raw_content\",\n            display_name=\"Include Raw Content\",\n            info=\"Include the cleaned and parsed HTML content of each search result.\",\n            value=False,\n            advanced=True,\n        ),\n    ]\n\n    outputs = [\n        Output(display_name=\"DataFrame\", name=\"dataframe\", method=\"fetch_content_dataframe\"),\n    ]\n\n    def fetch_content(self) -> list[Data]:\n        try:\n            # Only process domains if they're provided\n            include_domains = None\n            exclude_domains = None\n\n            if self.include_domains:\n                include_domains = [domain.strip() for domain in self.include_domains.split(\",\") if domain.strip()]\n\n            if self.exclude_domains:\n                exclude_domains = [domain.strip() for domain in self.exclude_domains.split(\",\") if domain.strip()]\n\n            url = \"https://api.tavily.com/search\"\n            headers = {\n                \"content-type\": \"application/json\",\n                \"accept\": \"application/json\",\n            }\n\n            payload = {\n                \"api_key\": self.api_key,\n                \"query\": self.query,\n                \"search_depth\": self.search_depth,\n                \"topic\": self.topic,\n                \"max_results\": self.max_results,\n                \"include_images\": self.include_images,\n                \"include_answer\": self.include_answer,\n                \"include_raw_content\": self.include_raw_content,\n                \"days\": self.days,\n                \"time_range\": self.time_range,\n            }\n\n            # Only add domains to payload if they exist and have values\n            if include_domains:\n                payload[\"include_domains\"] = include_domains\n            if exclude_domains:\n                payload[\"exclude_domains\"] = exclude_domains\n\n            # Add conditional parameters only if they should be included\n            if self.search_depth == \"advanced\" and self.chunks_per_source:\n                payload[\"chunks_per_source\"] = self.chunks_per_source\n\n            if self.topic == \"news\" and self.days:\n                payload[\"days\"] = int(self.days)  # Ensure days is an integer\n\n            # Add time_range if it's set\n            if hasattr(self, \"time_range\") and self.time_range:\n                payload[\"time_range\"] = self.time_range\n\n            # Add timeout handling\n            with httpx.Client(timeout=90.0) as client:\n                response = client.post(url, json=payload, headers=headers)\n\n            response.raise_for_status()\n            search_results = response.json()\n\n            data_results = []\n\n            if self.include_answer and search_results.get(\"answer\"):\n                data_results.append(Data(text=search_results[\"answer\"]))\n\n            for result in search_results.get(\"results\", []):\n                content = result.get(\"content\", \"\")\n                result_data = {\n                    \"title\": result.get(\"title\"),\n                    \"url\": result.get(\"url\"),\n                    \"content\": content,\n                    \"score\": result.get(\"score\"),\n                }\n                if self.include_raw_content:\n                    result_data[\"raw_content\"] = result.get(\"raw_content\")\n\n                data_results.append(Data(text=content, data=result_data))\n\n            if self.include_images and search_results.get(\"images\"):\n                data_results.append(Data(text=\"Images found\", data={\"images\": search_results[\"images\"]}))\n\n        except httpx.TimeoutException:\n            error_message = \"Request timed out (90s). Please try again or adjust parameters.\"\n            logger.error(error_message)\n            return [Data(text=error_message, data={\"error\": error_message})]\n        except httpx.HTTPStatusError as exc:\n            error_message = f\"HTTP error occurred: {exc.response.status_code} - {exc.response.text}\"\n            logger.error(error_message)\n            return [Data(text=error_message, data={\"error\": error_message})]\n        except httpx.RequestError as exc:\n            error_message = f\"Request error occurred: {exc}\"\n            logger.error(error_message)\n            return [Data(text=error_message, data={\"error\": error_message})]\n        except ValueError as exc:\n            error_message = f\"Invalid response format: {exc}\"\n            logger.error(error_message)\n            return [Data(text=error_message, data={\"error\": error_message})]\n        else:\n            self.status = data_results\n            return data_results\n\n    def fetch_content_dataframe(self) -> DataFrame:\n        data = self.fetch_content()\n        return DataFrame(data)\n"
              },
              "days": {
                "_input_type": "IntInput",
                "advanced": true,
                "display_name": "Days",
                "dynamic": false,
                "info": "Number of days back from current date to include. Only available with news topic.",
                "list": false,
                "list_add_label": "Add More",
                "name": "days",
                "placeholder": "",
                "required": false,
                "show": true,
                "title_case": false,
                "tool_mode": false,
                "trace_as_metadata": true,
                "type": "int",
                "value": 7
              },
              "exclude_domains": {
                "_input_type": "MessageTextInput",
                "advanced": true,
                "display_name": "Exclude Domains",
                "dynamic": false,
                "info": "Comma-separated list of domains to exclude from the search results.",
                "input_types": [
                  "Message"
                ],
                "list": false,
                "list_add_label": "Add More",
                "load_from_db": false,
                "name": "exclude_domains",
                "placeholder": "",
                "required": false,
                "show": true,
                "title_case": false,
                "tool_mode": false,
                "trace_as_input": true,
                "trace_as_metadata": true,
                "type": "str",
                "value": ""
              },
              "include_answer": {
                "_input_type": "BoolInput",
                "advanced": true,
                "display_name": "Include Answer",
                "dynamic": false,
                "info": "Include a short answer to original query.",
                "list": false,
                "list_add_label": "Add More",
                "name": "include_answer",
                "placeholder": "",
                "required": false,
                "show": true,
                "title_case": false,
                "tool_mode": false,
                "trace_as_metadata": true,
                "type": "bool",
                "value": true
              },
              "include_domains": {
                "_input_type": "MessageTextInput",
                "advanced": true,
                "display_name": "Include Domains",
                "dynamic": false,
                "info": "Comma-separated list of domains to include in the search results.",
                "input_types": [
                  "Message"
                ],
                "list": false,
                "list_add_label": "Add More",
                "load_from_db": false,
                "name": "include_domains",
                "placeholder": "",
                "required": false,
                "show": true,
                "title_case": false,
                "tool_mode": false,
                "trace_as_input": true,
                "trace_as_metadata": true,
                "type": "str",
                "value": ""
              },
              "include_images": {
                "_input_type": "BoolInput",
                "advanced": true,
                "display_name": "Include Images",
                "dynamic": false,
                "info": "Include a list of query-related images in the response.",
                "list": false,
                "list_add_label": "Add More",
                "name": "include_images",
                "placeholder": "",
                "required": false,
                "show": true,
                "title_case": false,
                "tool_mode": false,
                "trace_as_metadata": true,
                "type": "bool",
                "value": true
              },
              "include_raw_content": {
                "_input_type": "BoolInput",
                "advanced": true,
                "display_name": "Include Raw Content",
                "dynamic": false,
                "info": "Include the cleaned and parsed HTML content of each search result.",
                "list": false,
                "list_add_label": "Add More",
                "name": "include_raw_content",
                "placeholder": "",
                "required": false,
                "show": true,
                "title_case": false,
                "tool_mode": false,
                "trace_as_metadata": true,
                "type": "bool",
                "value": false
              },
              "max_results": {
                "_input_type": "IntInput",
                "advanced": true,
                "display_name": "Max Results",
                "dynamic": false,
                "info": "The maximum number of search results to return.",
                "list": false,
                "list_add_label": "Add More",
                "name": "max_results",
                "placeholder": "",
                "required": false,
                "show": true,
                "title_case": false,
                "tool_mode": false,
                "trace_as_metadata": true,
                "type": "int",
                "value": 5
              },
              "query": {
                "_input_type": "MessageTextInput",
                "advanced": false,
                "display_name": "Search Query",
                "dynamic": false,
                "info": "The search query you want to execute with Tavily.",
                "input_types": [
                  "Message"
                ],
                "list": false,
                "list_add_label": "Add More",
                "load_from_db": false,
                "name": "query",
                "placeholder": "",
                "required": false,
                "show": true,
                "title_case": false,
                "tool_mode": true,
                "trace_as_input": true,
                "trace_as_metadata": true,
                "type": "str",
                "value": ""
              },
              "search_depth": {
                "_input_type": "DropdownInput",
                "advanced": true,
                "combobox": false,
                "dialog_inputs": {},
                "display_name": "Search Depth",
                "dynamic": false,
                "info": "The depth of the search.",
                "name": "search_depth",
                "options": [
                  "basic",
                  "advanced"
                ],
                "options_metadata": [],
                "placeholder": "",
                "required": false,
                "show": true,
                "title_case": false,
                "tool_mode": false,
                "trace_as_metadata": true,
                "type": "str",
                "value": "advanced"
              },
              "time_range": {
                "_input_type": "DropdownInput",
                "advanced": true,
                "combobox": false,
                "dialog_inputs": {},
                "display_name": "Time Range",
                "dynamic": false,
                "info": "The time range back from the current date to filter results.",
                "name": "time_range",
                "options": [
                  "day",
                  "week",
                  "month",
                  "year"
                ],
                "options_metadata": [],
                "placeholder": "",
                "required": false,
                "show": true,
                "title_case": false,
                "tool_mode": false,
                "trace_as_metadata": true,
                "type": "str"
              },
              "tools_metadata": {
                "_input_type": "ToolsInput",
                "advanced": false,
                "display_name": "Actions",
                "dynamic": false,
                "info": "Modify tool names and descriptions to help agents understand when to use each tool.",
                "is_list": true,
                "list_add_label": "Add More",
                "name": "tools_metadata",
                "placeholder": "",
                "real_time_refresh": true,
                "required": false,
                "show": true,
                "title_case": false,
                "tool_mode": false,
                "trace_as_metadata": true,
                "type": "tools",
                "value": [
                  {
                    "args": {
                      "query": {
                        "default": "",
                        "description": "The search query you want to execute with Tavily.",
                        "title": "Query",
                        "type": "string"
                      }
                    },
                    "description": "TavilySearchComponent. fetch_content_dataframe - **Tavily Search** is a search engine optimized for LLMs and RAG,         aimed at efficient, quick, and persistent search results.",
                    "display_description": "TavilySearchComponent. fetch_content_dataframe - **Tavily Search** is a search engine optimized for LLMs and RAG,         aimed at efficient, quick, and persistent search results.",
                    "display_name": "fetch_content_dataframe",
                    "name": "fetch_content_dataframe",
                    "readonly": false,
                    "status": true,
                    "tags": [
                      "fetch_content_dataframe"
                    ]
                  }
                ]
              },
              "topic": {
                "_input_type": "DropdownInput",
                "advanced": true,
                "combobox": false,
                "dialog_inputs": {},
                "display_name": "Search Topic",
                "dynamic": false,
                "info": "The category of the search.",
                "name": "topic",
                "options": [
                  "general",
                  "news"
                ],
                "options_metadata": [],
                "placeholder": "",
                "required": false,
                "show": true,
                "title_case": false,
                "tool_mode": false,
                "trace_as_metadata": true,
                "type": "str",
                "value": "general"
              }
            },
            "tool_mode": true
          },
          "selected_output": "component_as_tool",
          "showNode": true,
          "type": "TavilySearchComponent"
        },
        "dragging": false,
        "id": "TavilySearchComponent-3WTYa",
        "measured": {
          "height": 316,
          "width": 320
        },
        "position": {
          "x": 868.5433981701304,
          "y": 653.9732314682851
        },
        "selected": false,
        "type": "genericNode"
      },
      {
        "data": {
          "id": "LanguageModelComponent-Enuj5",
          "node": {
            "base_classes": [
              "LanguageModel",
              "Message"
            ],
            "beta": false,
            "conditional_paths": [],
            "custom_fields": {},
            "description": "Runs a language model given a specified provider.",
            "display_name": "Language Model",
            "documentation": "",
            "edited": false,
            "field_order": [
              "provider",
              "model_name",
              "api_key",
              "input_value",
              "system_message",
              "stream",
              "temperature"
            ],
            "frozen": false,
            "icon": "brain-circuit",
            "last_updated": "2025-09-29T15:47:37.204Z",
            "legacy": false,
            "lf_version": "1.6.0",
            "metadata": {
              "code_hash": "bb5f8714781b",
              "dependencies": {
                "dependencies": [
                  {
                    "name": "langchain_anthropic",
                    "version": "0.3.14"
                  },
                  {
                    "name": "langchain_google_genai",
                    "version": "2.0.6"
                  },
                  {
                    "name": "langchain_openai",
                    "version": "0.3.23"
                  },
                  {
                    "name": "lfx",
                    "version": null
                  }
                ],
                "total_dependencies": 4
              },
              "keywords": [
                "model",
                "llm",
                "language model",
                "large language model"
              ],
              "module": "lfx.components.models.language_model.LanguageModelComponent"
            },
            "minimized": false,
            "output_types": [],
            "outputs": [
              {
                "allows_loop": false,
                "cache": true,
                "display_name": "Model Response",
                "group_outputs": false,
                "method": "text_response",
                "name": "text_output",
                "options": null,
                "required_inputs": null,
                "selected": "Message",
                "tool_mode": true,
                "types": [
                  "Message"
                ],
                "value": "__UNDEFINED__"
              },
              {
                "allows_loop": false,
                "cache": true,
                "display_name": "Language Model",
                "group_outputs": false,
                "method": "build_model",
                "name": "model_output",
                "options": null,
                "required_inputs": null,
                "selected": "LanguageModel",
                "tool_mode": true,
                "types": [
                  "LanguageModel"
                ],
                "value": "__UNDEFINED__"
              }
            ],
            "pinned": false,
            "priority": 0,
            "template": {
              "_type": "Component",
              "api_key": {
                "_input_type": "SecretStrInput",
                "advanced": false,
                "display_name": "OpenAI API Key",
                "dynamic": false,
                "info": "Model Provider API key",
                "input_types": [],
                "load_from_db": true,
                "name": "api_key",
                "password": true,
                "placeholder": "",
                "real_time_refresh": true,
                "required": false,
                "show": true,
                "title_case": false,
                "type": "str",
                "value": "OPENAI_API_KEY"
              },
              "code": {
                "advanced": true,
                "dynamic": true,
                "fileTypes": [],
                "file_path": "",
                "info": "",
                "list": false,
                "load_from_db": false,
                "multiline": true,
                "name": "code",
                "password": false,
                "placeholder": "",
                "required": true,
                "show": true,
                "title_case": false,
                "type": "code",
                "value": "from typing import Any\n\nfrom langchain_anthropic import ChatAnthropic\nfrom langchain_google_genai import ChatGoogleGenerativeAI\nfrom langchain_openai import ChatOpenAI\n\nfrom lfx.base.models.anthropic_constants import ANTHROPIC_MODELS\nfrom lfx.base.models.google_generative_ai_constants import GOOGLE_GENERATIVE_AI_MODELS\nfrom lfx.base.models.model import LCModelComponent\nfrom lfx.base.models.openai_constants import OPENAI_CHAT_MODEL_NAMES, OPENAI_REASONING_MODEL_NAMES\nfrom lfx.field_typing import LanguageModel\nfrom lfx.field_typing.range_spec import RangeSpec\nfrom lfx.inputs.inputs import BoolInput\nfrom lfx.io import DropdownInput, MessageInput, MultilineInput, SecretStrInput, SliderInput\nfrom lfx.schema.dotdict import dotdict\n\n\nclass LanguageModelComponent(LCModelComponent):\n    display_name = \"Language Model\"\n    description = \"Runs a language model given a specified provider.\"\n    documentation: str = \"https://docs.langflow.org/components-models\"\n    icon = \"brain-circuit\"\n    category = \"models\"\n    priority = 0  # Set priority to 0 to make it appear first\n\n    inputs = [\n        DropdownInput(\n            name=\"provider\",\n            display_name=\"Model Provider\",\n            options=[\"OpenAI\", \"Anthropic\", \"Google\"],\n            value=\"OpenAI\",\n            info=\"Select the model provider\",\n            real_time_refresh=True,\n            options_metadata=[{\"icon\": \"OpenAI\"}, {\"icon\": \"Anthropic\"}, {\"icon\": \"GoogleGenerativeAI\"}],\n        ),\n        DropdownInput(\n            name=\"model_name\",\n            display_name=\"Model Name\",\n            options=OPENAI_CHAT_MODEL_NAMES + OPENAI_REASONING_MODEL_NAMES,\n            value=OPENAI_CHAT_MODEL_NAMES[0],\n            info=\"Select the model to use\",\n            real_time_refresh=True,\n        ),\n        SecretStrInput(\n            name=\"api_key\",\n            display_name=\"OpenAI API Key\",\n            info=\"Model Provider API key\",\n            required=False,\n            show=True,\n            real_time_refresh=True,\n        ),\n        MessageInput(\n            name=\"input_value\",\n            display_name=\"Input\",\n            info=\"The input text to send to the model\",\n        ),\n        MultilineInput(\n            name=\"system_message\",\n            display_name=\"System Message\",\n            info=\"A system message that helps set the behavior of the assistant\",\n            advanced=False,\n        ),\n        BoolInput(\n            name=\"stream\",\n            display_name=\"Stream\",\n            info=\"Whether to stream the response\",\n            value=False,\n            advanced=True,\n        ),\n        SliderInput(\n            name=\"temperature\",\n            display_name=\"Temperature\",\n            value=0.1,\n            info=\"Controls randomness in responses\",\n            range_spec=RangeSpec(min=0, max=1, step=0.01),\n            advanced=True,\n        ),\n    ]\n\n    def build_model(self) -> LanguageModel:\n        provider = self.provider\n        model_name = self.model_name\n        temperature = self.temperature\n        stream = self.stream\n\n        if provider == \"OpenAI\":\n            if not self.api_key:\n                msg = \"OpenAI API key is required when using OpenAI provider\"\n                raise ValueError(msg)\n\n            if model_name in OPENAI_REASONING_MODEL_NAMES:\n                # reasoning models do not support temperature (yet)\n                temperature = None\n\n            return ChatOpenAI(\n                model_name=model_name,\n                temperature=temperature,\n                streaming=stream,\n                openai_api_key=self.api_key,\n            )\n        if provider == \"Anthropic\":\n            if not self.api_key:\n                msg = \"Anthropic API key is required when using Anthropic provider\"\n                raise ValueError(msg)\n            return ChatAnthropic(\n                model=model_name,\n                temperature=temperature,\n                streaming=stream,\n                anthropic_api_key=self.api_key,\n            )\n        if provider == \"Google\":\n            if not self.api_key:\n                msg = \"Google API key is required when using Google provider\"\n                raise ValueError(msg)\n            return ChatGoogleGenerativeAI(\n                model=model_name,\n                temperature=temperature,\n                streaming=stream,\n                google_api_key=self.api_key,\n            )\n        msg = f\"Unknown provider: {provider}\"\n        raise ValueError(msg)\n\n    def update_build_config(self, build_config: dotdict, field_value: Any, field_name: str | None = None) -> dotdict:\n        if field_name == \"provider\":\n            if field_value == \"OpenAI\":\n                build_config[\"model_name\"][\"options\"] = OPENAI_CHAT_MODEL_NAMES + OPENAI_REASONING_MODEL_NAMES\n                build_config[\"model_name\"][\"value\"] = OPENAI_CHAT_MODEL_NAMES[0]\n                build_config[\"api_key\"][\"display_name\"] = \"OpenAI API Key\"\n            elif field_value == \"Anthropic\":\n                build_config[\"model_name\"][\"options\"] = ANTHROPIC_MODELS\n                build_config[\"model_name\"][\"value\"] = ANTHROPIC_MODELS[0]\n                build_config[\"api_key\"][\"display_name\"] = \"Anthropic API Key\"\n            elif field_value == \"Google\":\n                build_config[\"model_name\"][\"options\"] = GOOGLE_GENERATIVE_AI_MODELS\n                build_config[\"model_name\"][\"value\"] = GOOGLE_GENERATIVE_AI_MODELS[0]\n                build_config[\"api_key\"][\"display_name\"] = \"Google API Key\"\n        elif field_name == \"model_name\" and field_value.startswith(\"o1\") and self.provider == \"OpenAI\":\n            # Hide system_message for o1 models - currently unsupported\n            if \"system_message\" in build_config:\n                build_config[\"system_message\"][\"show\"] = False\n        elif field_name == \"model_name\" and not field_value.startswith(\"o1\") and \"system_message\" in build_config:\n            build_config[\"system_message\"][\"show\"] = True\n        return build_config\n"
              },
              "input_value": {
                "_input_type": "MessageInput",
                "advanced": false,
                "display_name": "Input",
                "dynamic": false,
                "info": "The input text to send to the model",
                "input_types": [
                  "Message"
                ],
                "list": false,
                "list_add_label": "Add More",
                "load_from_db": false,
                "name": "input_value",
                "placeholder": "",
                "required": false,
                "show": true,
                "title_case": false,
                "tool_mode": false,
                "trace_as_input": true,
                "trace_as_metadata": true,
                "type": "str",
                "value": ""
              },
              "model_name": {
                "_input_type": "DropdownInput",
                "advanced": false,
                "combobox": false,
                "dialog_inputs": {},
                "display_name": "Model Name",
                "dynamic": false,
                "info": "Select the model to use",
                "name": "model_name",
                "options": [
                  "gpt-4o-mini",
                  "gpt-4o",
                  "gpt-4.1",
                  "gpt-4.1-mini",
                  "gpt-4.1-nano",
                  "gpt-4-turbo",
                  "gpt-4-turbo-preview",
                  "gpt-4",
                  "gpt-3.5-turbo",
                  "gpt-5",
                  "gpt-5-mini",
                  "gpt-5-nano",
                  "gpt-5-chat-latest",
                  "o1",
                  "o3-mini",
                  "o3",
                  "o3-pro",
                  "o4-mini",
                  "o4-mini-high"
                ],
                "options_metadata": [],
                "placeholder": "",
                "required": false,
                "show": true,
                "title_case": false,
                "toggle": false,
                "tool_mode": false,
                "trace_as_metadata": true,
                "type": "str",
                "value": "gpt-4o-mini"
              },
              "provider": {
                "_input_type": "DropdownInput",
                "advanced": false,
                "combobox": false,
                "dialog_inputs": {},
                "display_name": "Model Provider",
                "dynamic": false,
                "info": "Select the model provider",
                "name": "provider",
                "options": [
                  "OpenAI",
                  "Anthropic",
                  "Google"
                ],
                "options_metadata": [
                  {
                    "icon": "OpenAI"
                  },
                  {
                    "icon": "Anthropic"
                  },
                  {
                    "icon": "GoogleGenerativeAI"
                  }
                ],
                "placeholder": "",
                "real_time_refresh": true,
                "required": false,
                "show": true,
                "title_case": false,
                "toggle": false,
                "tool_mode": false,
                "trace_as_metadata": true,
                "type": "str",
                "value": "OpenAI"
              },
              "stream": {
                "_input_type": "BoolInput",
                "advanced": true,
                "display_name": "Stream",
                "dynamic": false,
                "info": "Whether to stream the response",
                "list": false,
                "list_add_label": "Add More",
                "name": "stream",
                "placeholder": "",
                "required": false,
                "show": true,
                "title_case": false,
                "tool_mode": false,
                "trace_as_metadata": true,
                "type": "bool",
                "value": false
              },
              "system_message": {
                "_input_type": "MultilineInput",
                "advanced": true,
                "copy_field": false,
                "display_name": "System Message",
                "dynamic": false,
                "info": "A system message that helps set the behavior of the assistant",
                "input_types": [
                  "Message"
                ],
                "list": false,
                "list_add_label": "Add More",
                "load_from_db": false,
                "multiline": true,
                "name": "system_message",
                "placeholder": "",
                "required": false,
                "show": true,
                "title_case": false,
                "tool_mode": false,
                "trace_as_input": true,
                "trace_as_metadata": true,
                "type": "str",
                "value": ""
              },
              "temperature": {
                "_input_type": "SliderInput",
                "advanced": true,
                "display_name": "Temperature",
                "dynamic": false,
                "info": "Controls randomness in responses",
                "max_label": "",
                "max_label_icon": "",
                "min_label": "",
                "min_label_icon": "",
                "name": "temperature",
                "placeholder": "",
                "range_spec": {
                  "max": 1,
                  "min": 0,
                  "step": 0.01,
                  "step_type": "float"
                },
                "required": false,
                "show": true,
                "slider_buttons": false,
                "slider_buttons_options": [],
                "slider_input": false,
                "title_case": false,
                "tool_mode": false,
                "type": "slider",
                "value": 0.1
              }
            },
            "tool_mode": false
          },
          "selected_output": "model_output",
          "showNode": true,
          "type": "LanguageModelComponent"
        },
        "dragging": false,
        "id": "LanguageModelComponent-Enuj5",
        "measured": {
          "height": 451,
          "width": 320
        },
        "position": {
          "x": 1238.9336326592597,
          "y": 1187.129728383852
        },
        "selected": false,
        "type": "genericNode"
      },
      {
        "data": {
          "id": "Agent-Hz2it",
          "node": {
            "base_classes": [
              "Message"
            ],
            "beta": false,
            "category": "agents",
            "conditional_paths": [],
            "custom_fields": {},
            "description": "Define the agent's instructions, then enter a task to complete using tools.",
            "display_name": "Agent",
            "documentation": "",
            "edited": false,
            "field_order": [
              "agent_llm",
              "max_tokens",
              "model_kwargs",
              "json_mode",
              "model_name",
              "openai_api_base",
              "api_key",
              "temperature",
              "seed",
              "max_retries",
              "timeout",
              "system_prompt",
              "n_messages",
              "tools",
              "input_value",
              "handle_parsing_errors",
              "verbose",
              "max_iterations",
              "agent_description",
              "add_current_date_tool"
            ],
            "frozen": false,
            "icon": "bot",
            "key": "Agent",
            "last_updated": "2025-09-29T15:47:37.204Z",
            "legacy": false,
            "lf_version": "1.6.0",
            "metadata": {
              "code_hash": "72ff02a84bcb",
              "dependencies": {
                "dependencies": [
                  {
                    "name": "langchain_core",
<<<<<<< HEAD
                    "version": "0.3.78"
=======
                    "version": "0.3.79"
>>>>>>> c27c0478
                  },
                  {
                    "name": "pydantic",
                    "version": "2.10.6"
                  },
                  {
                    "name": "lfx",
                    "version": null
                  }
                ],
                "total_dependencies": 3
              },
              "module": "lfx.components.agents.agent.AgentComponent"
            },
            "minimized": false,
            "output_types": [],
            "outputs": [
              {
                "allows_loop": false,
                "cache": true,
                "display_name": "Response",
                "group_outputs": false,
                "method": "message_response",
                "name": "response",
                "options": null,
                "required_inputs": null,
                "selected": "Message",
                "tool_mode": true,
                "types": [
                  "Message"
                ],
                "value": "__UNDEFINED__"
              }
            ],
            "pinned": false,
            "score": 1.1732828199964098e-19,
            "template": {
              "_type": "Component",
              "add_current_date_tool": {
                "_input_type": "BoolInput",
                "advanced": true,
                "display_name": "Current Date",
                "dynamic": false,
                "info": "If true, will add a tool to the agent that returns the current date.",
                "list": false,
                "list_add_label": "Add More",
                "name": "add_current_date_tool",
                "placeholder": "",
                "required": false,
                "show": true,
                "title_case": false,
                "tool_mode": false,
                "trace_as_metadata": true,
                "type": "bool",
                "value": true
              },
              "agent_description": {
                "_input_type": "MultilineInput",
                "advanced": true,
                "copy_field": false,
                "display_name": "Agent Description [Deprecated]",
                "dynamic": false,
                "info": "The description of the agent. This is only used when in Tool Mode. Defaults to 'A helpful assistant with access to the following tools:' and tools are added dynamically. This feature is deprecated and will be removed in future versions.",
                "input_types": [
                  "Message"
                ],
                "list": false,
                "list_add_label": "Add More",
                "load_from_db": false,
                "multiline": true,
                "name": "agent_description",
                "placeholder": "",
                "required": false,
                "show": true,
                "title_case": false,
                "tool_mode": false,
                "trace_as_input": true,
                "trace_as_metadata": true,
                "type": "str",
                "value": "A helpful assistant with access to the following tools:"
              },
              "agent_llm": {
                "_input_type": "DropdownInput",
                "advanced": false,
                "combobox": false,
                "dialog_inputs": {},
                "display_name": "Model Provider",
                "dynamic": false,
                "external_options": {
                  "fields": {
                    "data": {
                      "node": {
                        "display_name": "Connect other models",
                        "icon": "CornerDownLeft",
                        "name": "connect_other_models"
                      }
                    }
                  }
                },
                "info": "The provider of the language model that the agent will use to generate responses.",
                "input_types": [],
                "name": "agent_llm",
                "options": [
                  "Anthropic",
                  "Google Generative AI",
                  "OpenAI"
                ],
                "options_metadata": [
                  {
                    "icon": "Anthropic"
                  },
                  {
                    "icon": "GoogleGenerativeAI"
                  },
                  {
                    "icon": "OpenAI"
                  },
                  {
                    "icon": "OpenAI"
                  }
                ],
                "placeholder": "",
                "real_time_refresh": true,
                "required": false,
                "show": true,
                "title_case": false,
                "toggle": false,
                "tool_mode": false,
                "trace_as_metadata": true,
                "type": "str",
                "value": "OpenAI"
              },
              "api_key": {
                "_input_type": "SecretStrInput",
                "advanced": false,
                "display_name": "OpenAI API Key",
                "dynamic": false,
                "info": "The OpenAI API Key to use for the OpenAI model.",
                "input_types": [],
                "load_from_db": true,
                "name": "api_key",
                "password": true,
                "placeholder": "",
                "real_time_refresh": true,
                "required": false,
                "show": true,
                "title_case": false,
                "type": "str",
                "value": "OPENAI_API_KEY"
              },
              "code": {
                "advanced": true,
                "dynamic": true,
                "fileTypes": [],
                "file_path": "",
                "info": "",
                "list": false,
                "load_from_db": false,
                "multiline": true,
                "name": "code",
                "password": false,
                "placeholder": "",
                "required": true,
                "show": true,
                "title_case": false,
                "type": "code",
                "value": "import json\nimport re\n\nfrom langchain_core.tools import StructuredTool, Tool\nfrom pydantic import ValidationError\n\nfrom lfx.base.agents.agent import LCToolsAgentComponent\nfrom lfx.base.agents.events import ExceptionWithMessageError\nfrom lfx.base.models.model_input_constants import (\n    ALL_PROVIDER_FIELDS,\n    MODEL_DYNAMIC_UPDATE_FIELDS,\n    MODEL_PROVIDERS_DICT,\n    MODEL_PROVIDERS_LIST,\n    MODELS_METADATA,\n)\nfrom lfx.base.models.model_utils import get_model_name\nfrom lfx.components.helpers.current_date import CurrentDateComponent\nfrom lfx.components.helpers.memory import MemoryComponent\nfrom lfx.components.langchain_utilities.tool_calling import ToolCallingAgentComponent\nfrom lfx.custom.custom_component.component import get_component_toolkit\nfrom lfx.custom.utils import update_component_build_config\nfrom lfx.helpers.base_model import build_model_from_schema\nfrom lfx.inputs.inputs import BoolInput\nfrom lfx.io import DropdownInput, IntInput, MultilineInput, Output, TableInput\nfrom lfx.log.logger import logger\nfrom lfx.schema.data import Data\nfrom lfx.schema.dotdict import dotdict\nfrom lfx.schema.message import Message\nfrom lfx.schema.table import EditMode\n\n\ndef set_advanced_true(component_input):\n    component_input.advanced = True\n    return component_input\n\n\nclass AgentComponent(ToolCallingAgentComponent):\n    display_name: str = \"Agent\"\n    description: str = \"Define the agent's instructions, then enter a task to complete using tools.\"\n    documentation: str = \"https://docs.langflow.org/agents\"\n    icon = \"bot\"\n    beta = False\n    name = \"Agent\"\n\n    memory_inputs = [set_advanced_true(component_input) for component_input in MemoryComponent().inputs]\n\n    # Filter out json_mode from OpenAI inputs since we handle structured output differently\n    if \"OpenAI\" in MODEL_PROVIDERS_DICT:\n        openai_inputs_filtered = [\n            input_field\n            for input_field in MODEL_PROVIDERS_DICT[\"OpenAI\"][\"inputs\"]\n            if not (hasattr(input_field, \"name\") and input_field.name == \"json_mode\")\n        ]\n    else:\n        openai_inputs_filtered = []\n\n    inputs = [\n        DropdownInput(\n            name=\"agent_llm\",\n            display_name=\"Model Provider\",\n            info=\"The provider of the language model that the agent will use to generate responses.\",\n            options=[*MODEL_PROVIDERS_LIST],\n            value=\"OpenAI\",\n            real_time_refresh=True,\n            refresh_button=False,\n            input_types=[],\n            options_metadata=[MODELS_METADATA[key] for key in MODEL_PROVIDERS_LIST if key in MODELS_METADATA],\n            external_options={\n                \"fields\": {\n                    \"data\": {\n                        \"node\": {\n                            \"name\": \"connect_other_models\",\n                            \"display_name\": \"Connect other models\",\n                            \"icon\": \"CornerDownLeft\",\n                        }\n                    }\n                },\n            },\n        ),\n        *openai_inputs_filtered,\n        MultilineInput(\n            name=\"system_prompt\",\n            display_name=\"Agent Instructions\",\n            info=\"System Prompt: Initial instructions and context provided to guide the agent's behavior.\",\n            value=\"You are a helpful assistant that can use tools to answer questions and perform tasks.\",\n            advanced=False,\n        ),\n        IntInput(\n            name=\"n_messages\",\n            display_name=\"Number of Chat History Messages\",\n            value=100,\n            info=\"Number of chat history messages to retrieve.\",\n            advanced=True,\n            show=True,\n        ),\n        MultilineInput(\n            name=\"format_instructions\",\n            display_name=\"Output Format Instructions\",\n            info=\"Generic Template for structured output formatting. Valid only with Structured response.\",\n            value=(\n                \"You are an AI that extracts structured JSON objects from unstructured text. \"\n                \"Use a predefined schema with expected types (str, int, float, bool, dict). \"\n                \"Extract ALL relevant instances that match the schema - if multiple patterns exist, capture them all. \"\n                \"Fill missing or ambiguous values with defaults: null for missing values. \"\n                \"Remove exact duplicates but keep variations that have different field values. \"\n                \"Always return valid JSON in the expected format, never throw errors. \"\n                \"If multiple objects can be extracted, return them all in the structured format.\"\n            ),\n            advanced=True,\n        ),\n        TableInput(\n            name=\"output_schema\",\n            display_name=\"Output Schema\",\n            info=(\n                \"Schema Validation: Define the structure and data types for structured output. \"\n                \"No validation if no output schema.\"\n            ),\n            advanced=True,\n            required=False,\n            value=[],\n            table_schema=[\n                {\n                    \"name\": \"name\",\n                    \"display_name\": \"Name\",\n                    \"type\": \"str\",\n                    \"description\": \"Specify the name of the output field.\",\n                    \"default\": \"field\",\n                    \"edit_mode\": EditMode.INLINE,\n                },\n                {\n                    \"name\": \"description\",\n                    \"display_name\": \"Description\",\n                    \"type\": \"str\",\n                    \"description\": \"Describe the purpose of the output field.\",\n                    \"default\": \"description of field\",\n                    \"edit_mode\": EditMode.POPOVER,\n                },\n                {\n                    \"name\": \"type\",\n                    \"display_name\": \"Type\",\n                    \"type\": \"str\",\n                    \"edit_mode\": EditMode.INLINE,\n                    \"description\": (\"Indicate the data type of the output field (e.g., str, int, float, bool, dict).\"),\n                    \"options\": [\"str\", \"int\", \"float\", \"bool\", \"dict\"],\n                    \"default\": \"str\",\n                },\n                {\n                    \"name\": \"multiple\",\n                    \"display_name\": \"As List\",\n                    \"type\": \"boolean\",\n                    \"description\": \"Set to True if this output field should be a list of the specified type.\",\n                    \"default\": \"False\",\n                    \"edit_mode\": EditMode.INLINE,\n                },\n            ],\n        ),\n        *LCToolsAgentComponent._base_inputs,\n        # removed memory inputs from agent component\n        # *memory_inputs,\n        BoolInput(\n            name=\"add_current_date_tool\",\n            display_name=\"Current Date\",\n            advanced=True,\n            info=\"If true, will add a tool to the agent that returns the current date.\",\n            value=True,\n        ),\n    ]\n    outputs = [\n        Output(name=\"response\", display_name=\"Response\", method=\"message_response\"),\n    ]\n\n    async def get_agent_requirements(self):\n        \"\"\"Get the agent requirements for the agent.\"\"\"\n        llm_model, display_name = await self.get_llm()\n        if llm_model is None:\n            msg = \"No language model selected. Please choose a model to proceed.\"\n            raise ValueError(msg)\n        self.model_name = get_model_name(llm_model, display_name=display_name)\n\n        # Get memory data\n        self.chat_history = await self.get_memory_data()\n        await logger.adebug(f\"Retrieved {len(self.chat_history)} chat history messages\")\n        if isinstance(self.chat_history, Message):\n            self.chat_history = [self.chat_history]\n\n        # Add current date tool if enabled\n        if self.add_current_date_tool:\n            if not isinstance(self.tools, list):  # type: ignore[has-type]\n                self.tools = []\n            current_date_tool = (await CurrentDateComponent(**self.get_base_args()).to_toolkit()).pop(0)\n            if not isinstance(current_date_tool, StructuredTool):\n                msg = \"CurrentDateComponent must be converted to a StructuredTool\"\n                raise TypeError(msg)\n            self.tools.append(current_date_tool)\n        return llm_model, self.chat_history, self.tools\n\n    async def message_response(self) -> Message:\n        try:\n            llm_model, self.chat_history, self.tools = await self.get_agent_requirements()\n            # Set up and run agent\n            self.set(\n                llm=llm_model,\n                tools=self.tools or [],\n                chat_history=self.chat_history,\n                input_value=self.input_value,\n                system_prompt=self.system_prompt,\n            )\n            agent = self.create_agent_runnable()\n            result = await self.run_agent(agent)\n\n            # Store result for potential JSON output\n            self._agent_result = result\n\n        except (ValueError, TypeError, KeyError) as e:\n            await logger.aerror(f\"{type(e).__name__}: {e!s}\")\n            raise\n        except ExceptionWithMessageError as e:\n            await logger.aerror(f\"ExceptionWithMessageError occurred: {e}\")\n            raise\n        # Avoid catching blind Exception; let truly unexpected exceptions propagate\n        except Exception as e:\n            await logger.aerror(f\"Unexpected error: {e!s}\")\n            raise\n        else:\n            return result\n\n    def _preprocess_schema(self, schema):\n        \"\"\"Preprocess schema to ensure correct data types for build_model_from_schema.\"\"\"\n        processed_schema = []\n        for field in schema:\n            processed_field = {\n                \"name\": str(field.get(\"name\", \"field\")),\n                \"type\": str(field.get(\"type\", \"str\")),\n                \"description\": str(field.get(\"description\", \"\")),\n                \"multiple\": field.get(\"multiple\", False),\n            }\n            # Ensure multiple is handled correctly\n            if isinstance(processed_field[\"multiple\"], str):\n                processed_field[\"multiple\"] = processed_field[\"multiple\"].lower() in [\n                    \"true\",\n                    \"1\",\n                    \"t\",\n                    \"y\",\n                    \"yes\",\n                ]\n            processed_schema.append(processed_field)\n        return processed_schema\n\n    async def build_structured_output_base(self, content: str):\n        \"\"\"Build structured output with optional BaseModel validation.\"\"\"\n        json_pattern = r\"\\{.*\\}\"\n        schema_error_msg = \"Try setting an output schema\"\n\n        # Try to parse content as JSON first\n        json_data = None\n        try:\n            json_data = json.loads(content)\n        except json.JSONDecodeError:\n            json_match = re.search(json_pattern, content, re.DOTALL)\n            if json_match:\n                try:\n                    json_data = json.loads(json_match.group())\n                except json.JSONDecodeError:\n                    return {\"content\": content, \"error\": schema_error_msg}\n            else:\n                return {\"content\": content, \"error\": schema_error_msg}\n\n        # If no output schema provided, return parsed JSON without validation\n        if not hasattr(self, \"output_schema\") or not self.output_schema or len(self.output_schema) == 0:\n            return json_data\n\n        # Use BaseModel validation with schema\n        try:\n            processed_schema = self._preprocess_schema(self.output_schema)\n            output_model = build_model_from_schema(processed_schema)\n\n            # Validate against the schema\n            if isinstance(json_data, list):\n                # Multiple objects\n                validated_objects = []\n                for item in json_data:\n                    try:\n                        validated_obj = output_model.model_validate(item)\n                        validated_objects.append(validated_obj.model_dump())\n                    except ValidationError as e:\n                        await logger.aerror(f\"Validation error for item: {e}\")\n                        # Include invalid items with error info\n                        validated_objects.append({\"data\": item, \"validation_error\": str(e)})\n                return validated_objects\n\n            # Single object\n            try:\n                validated_obj = output_model.model_validate(json_data)\n                return [validated_obj.model_dump()]  # Return as list for consistency\n            except ValidationError as e:\n                await logger.aerror(f\"Validation error: {e}\")\n                return [{\"data\": json_data, \"validation_error\": str(e)}]\n\n        except (TypeError, ValueError) as e:\n            await logger.aerror(f\"Error building structured output: {e}\")\n            # Fallback to parsed JSON without validation\n            return json_data\n\n    async def json_response(self) -> Data:\n        \"\"\"Convert agent response to structured JSON Data output with schema validation.\"\"\"\n        # Always use structured chat agent for JSON response mode for better JSON formatting\n        try:\n            system_components = []\n\n            # 1. Agent Instructions (system_prompt)\n            agent_instructions = getattr(self, \"system_prompt\", \"\") or \"\"\n            if agent_instructions:\n                system_components.append(f\"{agent_instructions}\")\n\n            # 2. Format Instructions\n            format_instructions = getattr(self, \"format_instructions\", \"\") or \"\"\n            if format_instructions:\n                system_components.append(f\"Format instructions: {format_instructions}\")\n\n            # 3. Schema Information from BaseModel\n            if hasattr(self, \"output_schema\") and self.output_schema and len(self.output_schema) > 0:\n                try:\n                    processed_schema = self._preprocess_schema(self.output_schema)\n                    output_model = build_model_from_schema(processed_schema)\n                    schema_dict = output_model.model_json_schema()\n                    schema_info = (\n                        \"You are given some text that may include format instructions, \"\n                        \"explanations, or other content alongside a JSON schema.\\n\\n\"\n                        \"Your task:\\n\"\n                        \"- Extract only the JSON schema.\\n\"\n                        \"- Return it as valid JSON.\\n\"\n                        \"- Do not include format instructions, explanations, or extra text.\\n\\n\"\n                        \"Input:\\n\"\n                        f\"{json.dumps(schema_dict, indent=2)}\\n\\n\"\n                        \"Output (only JSON schema):\"\n                    )\n                    system_components.append(schema_info)\n                except (ValidationError, ValueError, TypeError, KeyError) as e:\n                    await logger.aerror(f\"Could not build schema for prompt: {e}\", exc_info=True)\n\n            # Combine all components\n            combined_instructions = \"\\n\\n\".join(system_components) if system_components else \"\"\n            llm_model, self.chat_history, self.tools = await self.get_agent_requirements()\n            self.set(\n                llm=llm_model,\n                tools=self.tools or [],\n                chat_history=self.chat_history,\n                input_value=self.input_value,\n                system_prompt=combined_instructions,\n            )\n\n            # Create and run structured chat agent\n            try:\n                structured_agent = self.create_agent_runnable()\n            except (NotImplementedError, ValueError, TypeError) as e:\n                await logger.aerror(f\"Error with structured chat agent: {e}\")\n                raise\n            try:\n                result = await self.run_agent(structured_agent)\n            except (\n                ExceptionWithMessageError,\n                ValueError,\n                TypeError,\n                RuntimeError,\n            ) as e:\n                await logger.aerror(f\"Error with structured agent result: {e}\")\n                raise\n            # Extract content from structured agent result\n            if hasattr(result, \"content\"):\n                content = result.content\n            elif hasattr(result, \"text\"):\n                content = result.text\n            else:\n                content = str(result)\n\n        except (\n            ExceptionWithMessageError,\n            ValueError,\n            TypeError,\n            NotImplementedError,\n            AttributeError,\n        ) as e:\n            await logger.aerror(f\"Error with structured chat agent: {e}\")\n            # Fallback to regular agent\n            content_str = \"No content returned from agent\"\n            return Data(data={\"content\": content_str, \"error\": str(e)})\n\n        # Process with structured output validation\n        try:\n            structured_output = await self.build_structured_output_base(content)\n\n            # Handle different output formats\n            if isinstance(structured_output, list) and structured_output:\n                if len(structured_output) == 1:\n                    return Data(data=structured_output[0])\n                return Data(data={\"results\": structured_output})\n            if isinstance(structured_output, dict):\n                return Data(data=structured_output)\n            return Data(data={\"content\": content})\n\n        except (ValueError, TypeError) as e:\n            await logger.aerror(f\"Error in structured output processing: {e}\")\n            return Data(data={\"content\": content, \"error\": str(e)})\n\n    async def get_memory_data(self):\n        # TODO: This is a temporary fix to avoid message duplication. We should develop a function for this.\n        messages = (\n            await MemoryComponent(**self.get_base_args())\n            .set(\n                session_id=self.graph.session_id,\n                order=\"Ascending\",\n                n_messages=self.n_messages,\n            )\n            .retrieve_messages()\n        )\n        return [\n            message for message in messages if getattr(message, \"id\", None) != getattr(self.input_value, \"id\", None)\n        ]\n\n    async def get_llm(self):\n        if not isinstance(self.agent_llm, str):\n            return self.agent_llm, None\n\n        try:\n            provider_info = MODEL_PROVIDERS_DICT.get(self.agent_llm)\n            if not provider_info:\n                msg = f\"Invalid model provider: {self.agent_llm}\"\n                raise ValueError(msg)\n\n            component_class = provider_info.get(\"component_class\")\n            display_name = component_class.display_name\n            inputs = provider_info.get(\"inputs\")\n            prefix = provider_info.get(\"prefix\", \"\")\n\n            return self._build_llm_model(component_class, inputs, prefix), display_name\n\n        except (AttributeError, ValueError, TypeError, RuntimeError) as e:\n            await logger.aerror(f\"Error building {self.agent_llm} language model: {e!s}\")\n            msg = f\"Failed to initialize language model: {e!s}\"\n            raise ValueError(msg) from e\n\n    def _build_llm_model(self, component, inputs, prefix=\"\"):\n        model_kwargs = {}\n        for input_ in inputs:\n            if hasattr(self, f\"{prefix}{input_.name}\"):\n                model_kwargs[input_.name] = getattr(self, f\"{prefix}{input_.name}\")\n        return component.set(**model_kwargs).build_model()\n\n    def set_component_params(self, component):\n        provider_info = MODEL_PROVIDERS_DICT.get(self.agent_llm)\n        if provider_info:\n            inputs = provider_info.get(\"inputs\")\n            prefix = provider_info.get(\"prefix\")\n            # Filter out json_mode and only use attributes that exist on this component\n            model_kwargs = {}\n            for input_ in inputs:\n                if hasattr(self, f\"{prefix}{input_.name}\"):\n                    model_kwargs[input_.name] = getattr(self, f\"{prefix}{input_.name}\")\n\n            return component.set(**model_kwargs)\n        return component\n\n    def delete_fields(self, build_config: dotdict, fields: dict | list[str]) -> None:\n        \"\"\"Delete specified fields from build_config.\"\"\"\n        for field in fields:\n            build_config.pop(field, None)\n\n    def update_input_types(self, build_config: dotdict) -> dotdict:\n        \"\"\"Update input types for all fields in build_config.\"\"\"\n        for key, value in build_config.items():\n            if isinstance(value, dict):\n                if value.get(\"input_types\") is None:\n                    build_config[key][\"input_types\"] = []\n            elif hasattr(value, \"input_types\") and value.input_types is None:\n                value.input_types = []\n        return build_config\n\n    async def update_build_config(\n        self, build_config: dotdict, field_value: str, field_name: str | None = None\n    ) -> dotdict:\n        # Iterate over all providers in the MODEL_PROVIDERS_DICT\n        # Existing logic for updating build_config\n        if field_name in (\"agent_llm\",):\n            build_config[\"agent_llm\"][\"value\"] = field_value\n            provider_info = MODEL_PROVIDERS_DICT.get(field_value)\n            if provider_info:\n                component_class = provider_info.get(\"component_class\")\n                if component_class and hasattr(component_class, \"update_build_config\"):\n                    # Call the component class's update_build_config method\n                    build_config = await update_component_build_config(\n                        component_class, build_config, field_value, \"model_name\"\n                    )\n\n            provider_configs: dict[str, tuple[dict, list[dict]]] = {\n                provider: (\n                    MODEL_PROVIDERS_DICT[provider][\"fields\"],\n                    [\n                        MODEL_PROVIDERS_DICT[other_provider][\"fields\"]\n                        for other_provider in MODEL_PROVIDERS_DICT\n                        if other_provider != provider\n                    ],\n                )\n                for provider in MODEL_PROVIDERS_DICT\n            }\n            if field_value in provider_configs:\n                fields_to_add, fields_to_delete = provider_configs[field_value]\n\n                # Delete fields from other providers\n                for fields in fields_to_delete:\n                    self.delete_fields(build_config, fields)\n\n                # Add provider-specific fields\n                if field_value == \"OpenAI\" and not any(field in build_config for field in fields_to_add):\n                    build_config.update(fields_to_add)\n                else:\n                    build_config.update(fields_to_add)\n                # Reset input types for agent_llm\n                build_config[\"agent_llm\"][\"input_types\"] = []\n                build_config[\"agent_llm\"][\"display_name\"] = \"Model Provider\"\n            elif field_value == \"connect_other_models\":\n                # Delete all provider fields\n                self.delete_fields(build_config, ALL_PROVIDER_FIELDS)\n                # # Update with custom component\n                custom_component = DropdownInput(\n                    name=\"agent_llm\",\n                    display_name=\"Language Model\",\n                    info=\"The provider of the language model that the agent will use to generate responses.\",\n                    options=[*MODEL_PROVIDERS_LIST],\n                    real_time_refresh=True,\n                    refresh_button=False,\n                    input_types=[\"LanguageModel\"],\n                    placeholder=\"Awaiting model input.\",\n                    options_metadata=[MODELS_METADATA[key] for key in MODEL_PROVIDERS_LIST if key in MODELS_METADATA],\n                    external_options={\n                        \"fields\": {\n                            \"data\": {\n                                \"node\": {\n                                    \"name\": \"connect_other_models\",\n                                    \"display_name\": \"Connect other models\",\n                                    \"icon\": \"CornerDownLeft\",\n                                },\n                            }\n                        },\n                    },\n                )\n                build_config.update({\"agent_llm\": custom_component.to_dict()})\n            # Update input types for all fields\n            build_config = self.update_input_types(build_config)\n\n            # Validate required keys\n            default_keys = [\n                \"code\",\n                \"_type\",\n                \"agent_llm\",\n                \"tools\",\n                \"input_value\",\n                \"add_current_date_tool\",\n                \"system_prompt\",\n                \"agent_description\",\n                \"max_iterations\",\n                \"handle_parsing_errors\",\n                \"verbose\",\n            ]\n            missing_keys = [key for key in default_keys if key not in build_config]\n            if missing_keys:\n                msg = f\"Missing required keys in build_config: {missing_keys}\"\n                raise ValueError(msg)\n        if (\n            isinstance(self.agent_llm, str)\n            and self.agent_llm in MODEL_PROVIDERS_DICT\n            and field_name in MODEL_DYNAMIC_UPDATE_FIELDS\n        ):\n            provider_info = MODEL_PROVIDERS_DICT.get(self.agent_llm)\n            if provider_info:\n                component_class = provider_info.get(\"component_class\")\n                component_class = self.set_component_params(component_class)\n                prefix = provider_info.get(\"prefix\")\n                if component_class and hasattr(component_class, \"update_build_config\"):\n                    # Call each component class's update_build_config method\n                    # remove the prefix from the field_name\n                    if isinstance(field_name, str) and isinstance(prefix, str):\n                        field_name = field_name.replace(prefix, \"\")\n                    build_config = await update_component_build_config(\n                        component_class, build_config, field_value, \"model_name\"\n                    )\n        return dotdict({k: v.to_dict() if hasattr(v, \"to_dict\") else v for k, v in build_config.items()})\n\n    async def _get_tools(self) -> list[Tool]:\n        component_toolkit = get_component_toolkit()\n        tools_names = self._build_tools_names()\n        agent_description = self.get_tool_description()\n        # TODO: Agent Description Depreciated Feature to be removed\n        description = f\"{agent_description}{tools_names}\"\n        tools = component_toolkit(component=self).get_tools(\n            tool_name=\"Call_Agent\",\n            tool_description=description,\n            callbacks=self.get_langchain_callbacks(),\n        )\n        if hasattr(self, \"tools_metadata\"):\n            tools = component_toolkit(component=self, metadata=self.tools_metadata).update_tools_metadata(tools=tools)\n        return tools\n"
              },
              "format_instructions": {
                "_input_type": "MultilineInput",
                "advanced": true,
                "copy_field": false,
                "display_name": "Output Format Instructions",
                "dynamic": false,
                "info": "Generic Template for structured output formatting. Valid only with Structured response.",
                "input_types": [
                  "Message"
                ],
                "list": false,
                "list_add_label": "Add More",
                "load_from_db": false,
                "multiline": true,
                "name": "format_instructions",
                "placeholder": "",
                "required": false,
                "show": true,
                "title_case": false,
                "tool_mode": false,
                "trace_as_input": true,
                "trace_as_metadata": true,
                "type": "str",
                "value": "You are an AI that extracts structured JSON objects from unstructured text. Use a predefined schema with expected types (str, int, float, bool, dict). Extract ALL relevant instances that match the schema - if multiple patterns exist, capture them all. Fill missing or ambiguous values with defaults: null for missing values. Remove exact duplicates but keep variations that have different field values. Always return valid JSON in the expected format, never throw errors. If multiple objects can be extracted, return them all in the structured format."
              },
              "handle_parsing_errors": {
                "_input_type": "BoolInput",
                "advanced": true,
                "display_name": "Handle Parse Errors",
                "dynamic": false,
                "info": "Should the Agent fix errors when reading user input for better processing?",
                "list": false,
                "list_add_label": "Add More",
                "name": "handle_parsing_errors",
                "placeholder": "",
                "required": false,
                "show": true,
                "title_case": false,
                "tool_mode": false,
                "trace_as_metadata": true,
                "type": "bool",
                "value": true
              },
              "input_value": {
                "_input_type": "MessageTextInput",
                "advanced": false,
                "display_name": "Input",
                "dynamic": false,
                "info": "The input provided by the user for the agent to process.",
                "input_types": [
                  "Message"
                ],
                "list": false,
                "list_add_label": "Add More",
                "load_from_db": false,
                "name": "input_value",
                "placeholder": "",
                "required": false,
                "show": true,
                "title_case": false,
                "tool_mode": true,
                "trace_as_input": true,
                "trace_as_metadata": true,
                "type": "str",
                "value": ""
              },
              "max_iterations": {
                "_input_type": "IntInput",
                "advanced": true,
                "display_name": "Max Iterations",
                "dynamic": false,
                "info": "The maximum number of attempts the agent can make to complete its task before it stops.",
                "list": false,
                "list_add_label": "Add More",
                "name": "max_iterations",
                "placeholder": "",
                "required": false,
                "show": true,
                "title_case": false,
                "tool_mode": false,
                "trace_as_metadata": true,
                "type": "int",
                "value": 15
              },
              "max_retries": {
                "_input_type": "IntInput",
                "advanced": true,
                "display_name": "Max Retries",
                "dynamic": false,
                "info": "The maximum number of retries to make when generating.",
                "list": false,
                "list_add_label": "Add More",
                "name": "max_retries",
                "placeholder": "",
                "required": false,
                "show": true,
                "title_case": false,
                "tool_mode": false,
                "trace_as_metadata": true,
                "type": "int",
                "value": 5
              },
              "max_tokens": {
                "_input_type": "IntInput",
                "advanced": true,
                "display_name": "Max Tokens",
                "dynamic": false,
                "info": "The maximum number of tokens to generate. Set to 0 for unlimited tokens.",
                "list": false,
                "list_add_label": "Add More",
                "name": "max_tokens",
                "placeholder": "",
                "range_spec": {
                  "max": 128000,
                  "min": 0,
                  "step": 0.1,
                  "step_type": "float"
                },
                "required": false,
                "show": true,
                "title_case": false,
                "tool_mode": false,
                "trace_as_metadata": true,
                "type": "int",
                "value": ""
              },
              "model_kwargs": {
                "_input_type": "DictInput",
                "advanced": true,
                "display_name": "Model Kwargs",
                "dynamic": false,
                "info": "Additional keyword arguments to pass to the model.",
                "list": false,
                "list_add_label": "Add More",
                "name": "model_kwargs",
                "placeholder": "",
                "required": false,
                "show": true,
                "title_case": false,
                "tool_mode": false,
                "trace_as_input": true,
                "type": "dict",
                "value": {}
              },
              "model_name": {
                "_input_type": "DropdownInput",
                "advanced": false,
                "combobox": true,
                "dialog_inputs": {},
                "display_name": "Model Name",
                "dynamic": false,
                "info": "To see the model names, first choose a provider. Then, enter your API key and click the refresh button next to the model name.",
                "name": "model_name",
                "options": [
                  "gpt-4o-mini",
                  "gpt-4o",
                  "gpt-4.1",
                  "gpt-4.1-mini",
                  "gpt-4.1-nano",
                  "gpt-4-turbo",
                  "gpt-4-turbo-preview",
                  "gpt-4",
                  "gpt-3.5-turbo",
                  "gpt-5",
                  "gpt-5-mini",
                  "gpt-5-nano",
                  "gpt-5-chat-latest",
                  "o1",
                  "o3-mini",
                  "o3",
                  "o3-pro",
                  "o4-mini",
                  "o4-mini-high"
                ],
                "options_metadata": [],
                "placeholder": "",
                "real_time_refresh": false,
                "required": false,
                "show": true,
                "title_case": false,
                "toggle": false,
                "tool_mode": false,
                "trace_as_metadata": true,
                "type": "str",
                "value": "gpt-4o"
              },
              "n_messages": {
                "_input_type": "IntInput",
                "advanced": true,
                "display_name": "Number of Chat History Messages",
                "dynamic": false,
                "info": "Number of chat history messages to retrieve.",
                "list": false,
                "list_add_label": "Add More",
                "name": "n_messages",
                "placeholder": "",
                "required": false,
                "show": true,
                "title_case": false,
                "tool_mode": false,
                "trace_as_metadata": true,
                "type": "int",
                "value": 100
              },
              "openai_api_base": {
                "_input_type": "StrInput",
                "advanced": true,
                "display_name": "OpenAI API Base",
                "dynamic": false,
                "info": "The base URL of the OpenAI API. Defaults to https://api.openai.com/v1. You can change this to use other APIs like JinaChat, LocalAI and Prem.",
                "list": false,
                "list_add_label": "Add More",
                "load_from_db": false,
                "name": "openai_api_base",
                "placeholder": "",
                "required": false,
                "show": true,
                "title_case": false,
                "tool_mode": false,
                "trace_as_metadata": true,
                "type": "str",
                "value": ""
              },
              "output_schema": {
                "_input_type": "TableInput",
                "advanced": true,
                "display_name": "Output Schema",
                "dynamic": false,
                "info": "Schema Validation: Define the structure and data types for structured output. No validation if no output schema.",
                "is_list": true,
                "list_add_label": "Add More",
                "name": "output_schema",
                "placeholder": "",
                "required": false,
                "show": true,
                "table_icon": "Table",
                "table_schema": [
                  {
                    "default": "field",
                    "description": "Specify the name of the output field.",
                    "display_name": "Name",
                    "edit_mode": "inline",
                    "name": "name",
                    "type": "str"
                  },
                  {
                    "default": "description of field",
                    "description": "Describe the purpose of the output field.",
                    "display_name": "Description",
                    "edit_mode": "popover",
                    "name": "description",
                    "type": "str"
                  },
                  {
                    "default": "str",
                    "description": "Indicate the data type of the output field (e.g., str, int, float, bool, dict).",
                    "display_name": "Type",
                    "edit_mode": "inline",
                    "name": "type",
                    "options": [
                      "str",
                      "int",
                      "float",
                      "bool",
                      "dict"
                    ],
                    "type": "str"
                  },
                  {
                    "default": "False",
                    "description": "Set to True if this output field should be a list of the specified type.",
                    "display_name": "As List",
                    "edit_mode": "inline",
                    "name": "multiple",
                    "type": "boolean"
                  }
                ],
                "title_case": false,
                "tool_mode": false,
                "trace_as_metadata": true,
                "trigger_icon": "Table",
                "trigger_text": "Open table",
                "type": "table",
                "value": []
              },
              "seed": {
                "_input_type": "IntInput",
                "advanced": true,
                "display_name": "Seed",
                "dynamic": false,
                "info": "The seed controls the reproducibility of the job.",
                "list": false,
                "list_add_label": "Add More",
                "name": "seed",
                "placeholder": "",
                "required": false,
                "show": true,
                "title_case": false,
                "tool_mode": false,
                "trace_as_metadata": true,
                "type": "int",
                "value": 1
              },
              "system_prompt": {
                "_input_type": "MultilineInput",
                "advanced": false,
                "copy_field": false,
                "display_name": "Agent Instructions",
                "dynamic": false,
                "info": "System Prompt: Initial instructions and context provided to guide the agent's behavior.",
                "input_types": [
                  "Message"
                ],
                "list": false,
                "list_add_label": "Add More",
                "load_from_db": false,
                "multiline": true,
                "name": "system_prompt",
                "placeholder": "",
                "required": false,
                "show": true,
                "title_case": false,
                "tool_mode": false,
                "trace_as_input": true,
                "trace_as_metadata": true,
                "type": "str",
                "value": "You are a helpful assistant that can use tools to answer questions and perform tasks."
              },
              "temperature": {
                "_input_type": "SliderInput",
                "advanced": true,
                "display_name": "Temperature",
                "dynamic": false,
                "info": "",
                "max_label": "",
                "max_label_icon": "",
                "min_label": "",
                "min_label_icon": "",
                "name": "temperature",
                "placeholder": "",
                "range_spec": {
                  "max": 1,
                  "min": 0,
                  "step": 0.01,
                  "step_type": "float"
                },
                "required": false,
                "show": true,
                "slider_buttons": false,
                "slider_buttons_options": [],
                "slider_input": false,
                "title_case": false,
                "tool_mode": false,
                "type": "slider",
                "value": 0.1
              },
              "timeout": {
                "_input_type": "IntInput",
                "advanced": true,
                "display_name": "Timeout",
                "dynamic": false,
                "info": "The timeout for requests to OpenAI completion API.",
                "list": false,
                "list_add_label": "Add More",
                "name": "timeout",
                "placeholder": "",
                "required": false,
                "show": true,
                "title_case": false,
                "tool_mode": false,
                "trace_as_metadata": true,
                "type": "int",
                "value": 700
              },
              "tools": {
                "_input_type": "HandleInput",
                "advanced": false,
                "display_name": "Tools",
                "dynamic": false,
                "info": "These are the tools that the agent can use to help with tasks.",
                "input_types": [
                  "Tool"
                ],
                "list": true,
                "list_add_label": "Add More",
                "name": "tools",
                "placeholder": "",
                "required": false,
                "show": true,
                "title_case": false,
                "trace_as_metadata": true,
                "type": "other",
                "value": ""
              },
              "verbose": {
                "_input_type": "BoolInput",
                "advanced": true,
                "display_name": "Verbose",
                "dynamic": false,
                "info": "",
                "list": false,
                "list_add_label": "Add More",
                "name": "verbose",
                "placeholder": "",
                "required": false,
                "show": true,
                "title_case": false,
                "tool_mode": false,
                "trace_as_metadata": true,
                "type": "bool",
                "value": true
              }
            },
            "tool_mode": false
          },
          "showNode": true,
          "type": "Agent"
        },
        "dragging": false,
        "id": "Agent-Hz2it",
        "measured": {
          "height": 594,
          "width": 320
        },
        "position": {
          "x": 1260.684187419134,
          "y": 453.54283602809056
        },
        "selected": false,
        "type": "genericNode"
      },
      {
        "data": {
          "id": "ParserComponent-8lfAE",
          "node": {
            "base_classes": [
              "Message"
            ],
            "beta": false,
            "conditional_paths": [],
            "custom_fields": {},
            "description": "Extracts text using a template.",
            "display_name": "Parser",
            "documentation": "https://docs.langflow.org/components-processing#parser",
            "edited": false,
            "field_order": [
              "input_data",
              "mode",
              "pattern",
              "sep"
            ],
            "frozen": false,
            "icon": "braces",
            "legacy": false,
            "lf_version": "1.6.0",
            "metadata": {
              "code_hash": "bf19ee6feee3",
              "dependencies": {
                "dependencies": [
                  {
                    "name": "lfx",
                    "version": null
                  }
                ],
                "total_dependencies": 1
              },
              "module": "lfx.components.processing.parser.ParserComponent"
            },
            "minimized": false,
            "output_types": [],
            "outputs": [
              {
                "allows_loop": false,
                "cache": true,
                "display_name": "Parsed Text",
                "group_outputs": false,
                "method": "parse_combined_text",
                "name": "parsed_text",
                "selected": "Message",
                "tool_mode": true,
                "types": [
                  "Message"
                ],
                "value": "__UNDEFINED__"
              }
            ],
            "pinned": false,
            "template": {
              "_type": "Component",
              "code": {
                "advanced": true,
                "dynamic": true,
                "fileTypes": [],
                "file_path": "",
                "info": "",
                "list": false,
                "load_from_db": false,
                "multiline": true,
                "name": "code",
                "password": false,
                "placeholder": "",
                "required": true,
                "show": true,
                "title_case": false,
                "type": "code",
                "value": "from lfx.custom.custom_component.component import Component\nfrom lfx.helpers.data import safe_convert\nfrom lfx.inputs.inputs import BoolInput, HandleInput, MessageTextInput, MultilineInput, TabInput\nfrom lfx.schema.data import Data\nfrom lfx.schema.dataframe import DataFrame\nfrom lfx.schema.message import Message\nfrom lfx.template.field.base import Output\n\n\nclass ParserComponent(Component):\n    display_name = \"Parser\"\n    description = \"Extracts text using a template.\"\n    documentation: str = \"https://docs.langflow.org/components-processing#parser\"\n    icon = \"braces\"\n\n    inputs = [\n        HandleInput(\n            name=\"input_data\",\n            display_name=\"Data or DataFrame\",\n            input_types=[\"DataFrame\", \"Data\"],\n            info=\"Accepts either a DataFrame or a Data object.\",\n            required=True,\n        ),\n        TabInput(\n            name=\"mode\",\n            display_name=\"Mode\",\n            options=[\"Parser\", \"Stringify\"],\n            value=\"Parser\",\n            info=\"Convert into raw string instead of using a template.\",\n            real_time_refresh=True,\n        ),\n        MultilineInput(\n            name=\"pattern\",\n            display_name=\"Template\",\n            info=(\n                \"Use variables within curly brackets to extract column values for DataFrames \"\n                \"or key values for Data.\"\n                \"For example: `Name: {Name}, Age: {Age}, Country: {Country}`\"\n            ),\n            value=\"Text: {text}\",  # Example default\n            dynamic=True,\n            show=True,\n            required=True,\n        ),\n        MessageTextInput(\n            name=\"sep\",\n            display_name=\"Separator\",\n            advanced=True,\n            value=\"\\n\",\n            info=\"String used to separate rows/items.\",\n        ),\n    ]\n\n    outputs = [\n        Output(\n            display_name=\"Parsed Text\",\n            name=\"parsed_text\",\n            info=\"Formatted text output.\",\n            method=\"parse_combined_text\",\n        ),\n    ]\n\n    def update_build_config(self, build_config, field_value, field_name=None):\n        \"\"\"Dynamically hide/show `template` and enforce requirement based on `stringify`.\"\"\"\n        if field_name == \"mode\":\n            build_config[\"pattern\"][\"show\"] = self.mode == \"Parser\"\n            build_config[\"pattern\"][\"required\"] = self.mode == \"Parser\"\n            if field_value:\n                clean_data = BoolInput(\n                    name=\"clean_data\",\n                    display_name=\"Clean Data\",\n                    info=(\n                        \"Enable to clean the data by removing empty rows and lines \"\n                        \"in each cell of the DataFrame/ Data object.\"\n                    ),\n                    value=True,\n                    advanced=True,\n                    required=False,\n                )\n                build_config[\"clean_data\"] = clean_data.to_dict()\n            else:\n                build_config.pop(\"clean_data\", None)\n\n        return build_config\n\n    def _clean_args(self):\n        \"\"\"Prepare arguments based on input type.\"\"\"\n        input_data = self.input_data\n\n        match input_data:\n            case list() if all(isinstance(item, Data) for item in input_data):\n                msg = \"List of Data objects is not supported.\"\n                raise ValueError(msg)\n            case DataFrame():\n                return input_data, None\n            case Data():\n                return None, input_data\n            case dict() if \"data\" in input_data:\n                try:\n                    if \"columns\" in input_data:  # Likely a DataFrame\n                        return DataFrame.from_dict(input_data), None\n                    # Likely a Data object\n                    return None, Data(**input_data)\n                except (TypeError, ValueError, KeyError) as e:\n                    msg = f\"Invalid structured input provided: {e!s}\"\n                    raise ValueError(msg) from e\n            case _:\n                msg = f\"Unsupported input type: {type(input_data)}. Expected DataFrame or Data.\"\n                raise ValueError(msg)\n\n    def parse_combined_text(self) -> Message:\n        \"\"\"Parse all rows/items into a single text or convert input to string if `stringify` is enabled.\"\"\"\n        # Early return for stringify option\n        if self.mode == \"Stringify\":\n            return self.convert_to_string()\n\n        df, data = self._clean_args()\n\n        lines = []\n        if df is not None:\n            for _, row in df.iterrows():\n                formatted_text = self.pattern.format(**row.to_dict())\n                lines.append(formatted_text)\n        elif data is not None:\n            formatted_text = self.pattern.format(**data.data)\n            lines.append(formatted_text)\n\n        combined_text = self.sep.join(lines)\n        self.status = combined_text\n        return Message(text=combined_text)\n\n    def convert_to_string(self) -> Message:\n        \"\"\"Convert input data to string with proper error handling.\"\"\"\n        result = \"\"\n        if isinstance(self.input_data, list):\n            result = \"\\n\".join([safe_convert(item, clean_data=self.clean_data or False) for item in self.input_data])\n        else:\n            result = safe_convert(self.input_data or False)\n        self.log(f\"Converted to string with length: {len(result)}\")\n\n        message = Message(text=result)\n        self.status = message\n        return message\n"
              },
              "input_data": {
                "_input_type": "HandleInput",
                "advanced": false,
                "display_name": "Data or DataFrame",
                "dynamic": false,
                "info": "Accepts either a DataFrame or a Data object.",
                "input_types": [
                  "DataFrame",
                  "Data"
                ],
                "list": false,
                "list_add_label": "Add More",
                "name": "input_data",
                "placeholder": "",
                "required": true,
                "show": true,
                "title_case": false,
                "trace_as_metadata": true,
                "type": "other",
                "value": ""
              },
              "mode": {
                "_input_type": "TabInput",
                "advanced": false,
                "display_name": "Mode",
                "dynamic": false,
                "info": "Convert into raw string instead of using a template.",
                "name": "mode",
                "options": [
                  "Parser",
                  "Stringify"
                ],
                "placeholder": "",
                "real_time_refresh": true,
                "required": false,
                "show": true,
                "title_case": false,
                "tool_mode": false,
                "trace_as_metadata": true,
                "type": "tab",
                "value": "Parser"
              },
              "pattern": {
                "_input_type": "MultilineInput",
                "advanced": false,
                "copy_field": false,
                "display_name": "Template",
                "dynamic": true,
                "info": "Use variables within curly brackets to extract column values for DataFrames or key values for Data.For example: `Name: {Name}, Age: {Age}, Country: {Country}`",
                "input_types": [
                  "Message"
                ],
                "list": false,
                "list_add_label": "Add More",
                "load_from_db": false,
                "multiline": true,
                "name": "pattern",
                "placeholder": "",
                "required": true,
                "show": true,
                "title_case": false,
                "tool_mode": false,
                "trace_as_input": true,
                "trace_as_metadata": true,
                "type": "str",
                "value": "# Company Profile\n\n## Basic Information\n\n- **Domain:** {domain}\n- **LinkedIn URL:** {linkedinUrl}\n\n## Pricing and Plans\n- **Cheapest Plan:** {cheapestPlan}\n- **Has Free Trial:** {hasFreeTrial}\n- **Has Enterprise Plan:** {hasEnterprisePlan}\n\n## Technical Capabilities\n- **Has API:** {hasAPI}\n\n## Market and Target Audience\n- **Market:** {market}\n- **Target Industries:** {targetIndustries}\n\n## Pricing Structure\n{pricingTiers}\n\n## Key Features\n{KeyFeatures}"
              },
              "sep": {
                "_input_type": "MessageTextInput",
                "advanced": true,
                "display_name": "Separator",
                "dynamic": false,
                "info": "String used to separate rows/items.",
                "input_types": [
                  "Message"
                ],
                "list": false,
                "list_add_label": "Add More",
                "load_from_db": false,
                "name": "sep",
                "placeholder": "",
                "required": false,
                "show": true,
                "title_case": false,
                "tool_mode": false,
                "trace_as_input": true,
                "trace_as_metadata": true,
                "type": "str",
                "value": "\n"
              }
            },
            "tool_mode": false
          },
          "showNode": true,
          "type": "ParserComponent"
        },
        "dragging": false,
        "id": "ParserComponent-8lfAE",
        "measured": {
          "height": 329,
          "width": 320
        },
        "position": {
          "x": 2109.171649979737,
          "y": 774.5251266612232
        },
        "selected": true,
        "type": "genericNode"
      },
      {
        "data": {
          "id": "StructuredOutput-zfjb9",
          "node": {
            "base_classes": [
              "Data",
              "DataFrame"
            ],
            "beta": false,
            "conditional_paths": [],
            "custom_fields": {},
            "description": "Uses an LLM to generate structured data. Ideal for extraction and consistency.",
            "display_name": "Structured Output",
            "documentation": "https://docs.langflow.org/components-processing#structured-output",
            "edited": false,
            "field_order": [
              "llm",
              "input_value",
              "system_prompt",
              "schema_name",
              "output_schema"
            ],
            "frozen": false,
            "icon": "braces",
            "legacy": false,
            "lf_version": "1.6.0",
            "metadata": {
              "code_hash": "a5b1b04d9fcc",
              "dependencies": {
                "dependencies": [
                  {
                    "name": "pydantic",
                    "version": "2.10.6"
                  },
                  {
                    "name": "trustcall",
                    "version": "0.0.39"
                  },
                  {
                    "name": "lfx",
                    "version": null
                  }
                ],
                "total_dependencies": 3
              },
              "module": "lfx.components.processing.structured_output.StructuredOutputComponent"
            },
            "minimized": false,
            "output_types": [],
            "outputs": [
              {
                "allows_loop": false,
                "cache": true,
                "display_name": "Structured Output",
                "group_outputs": false,
                "method": "build_structured_output",
                "name": "structured_output",
                "selected": null,
                "tool_mode": true,
                "types": [
                  "Data"
                ],
                "value": "__UNDEFINED__"
              },
              {
                "allows_loop": false,
                "cache": true,
                "display_name": "Structured Output",
                "group_outputs": false,
                "method": "build_structured_dataframe",
                "name": "dataframe_output",
                "selected": "DataFrame",
                "tool_mode": true,
                "types": [
                  "DataFrame"
                ],
                "value": "__UNDEFINED__"
              }
            ],
            "pinned": false,
            "template": {
              "_type": "Component",
              "code": {
                "advanced": true,
                "dynamic": true,
                "fileTypes": [],
                "file_path": "",
                "info": "",
                "list": false,
                "load_from_db": false,
                "multiline": true,
                "name": "code",
                "password": false,
                "placeholder": "",
                "required": true,
                "show": true,
                "title_case": false,
                "type": "code",
                "value": "from pydantic import BaseModel, Field, create_model\nfrom trustcall import create_extractor\n\nfrom lfx.base.models.chat_result import get_chat_result\nfrom lfx.custom.custom_component.component import Component\nfrom lfx.helpers.base_model import build_model_from_schema\nfrom lfx.io import (\n    HandleInput,\n    MessageTextInput,\n    MultilineInput,\n    Output,\n    TableInput,\n)\nfrom lfx.schema.data import Data\nfrom lfx.schema.dataframe import DataFrame\nfrom lfx.schema.table import EditMode\n\n\nclass StructuredOutputComponent(Component):\n    display_name = \"Structured Output\"\n    description = \"Uses an LLM to generate structured data. Ideal for extraction and consistency.\"\n    documentation: str = \"https://docs.langflow.org/components-processing#structured-output\"\n    name = \"StructuredOutput\"\n    icon = \"braces\"\n\n    inputs = [\n        HandleInput(\n            name=\"llm\",\n            display_name=\"Language Model\",\n            info=\"The language model to use to generate the structured output.\",\n            input_types=[\"LanguageModel\"],\n            required=True,\n        ),\n        MultilineInput(\n            name=\"input_value\",\n            display_name=\"Input Message\",\n            info=\"The input message to the language model.\",\n            tool_mode=True,\n            required=True,\n        ),\n        MultilineInput(\n            name=\"system_prompt\",\n            display_name=\"Format Instructions\",\n            info=\"The instructions to the language model for formatting the output.\",\n            value=(\n                \"You are an AI that extracts structured JSON objects from unstructured text. \"\n                \"Use a predefined schema with expected types (str, int, float, bool, dict). \"\n                \"Extract ALL relevant instances that match the schema - if multiple patterns exist, capture them all. \"\n                \"Fill missing or ambiguous values with defaults: null for missing values. \"\n                \"Remove exact duplicates but keep variations that have different field values. \"\n                \"Always return valid JSON in the expected format, never throw errors. \"\n                \"If multiple objects can be extracted, return them all in the structured format.\"\n            ),\n            required=True,\n            advanced=True,\n        ),\n        MessageTextInput(\n            name=\"schema_name\",\n            display_name=\"Schema Name\",\n            info=\"Provide a name for the output data schema.\",\n            advanced=True,\n        ),\n        TableInput(\n            name=\"output_schema\",\n            display_name=\"Output Schema\",\n            info=\"Define the structure and data types for the model's output.\",\n            required=True,\n            # TODO: remove deault value\n            table_schema=[\n                {\n                    \"name\": \"name\",\n                    \"display_name\": \"Name\",\n                    \"type\": \"str\",\n                    \"description\": \"Specify the name of the output field.\",\n                    \"default\": \"field\",\n                    \"edit_mode\": EditMode.INLINE,\n                },\n                {\n                    \"name\": \"description\",\n                    \"display_name\": \"Description\",\n                    \"type\": \"str\",\n                    \"description\": \"Describe the purpose of the output field.\",\n                    \"default\": \"description of field\",\n                    \"edit_mode\": EditMode.POPOVER,\n                },\n                {\n                    \"name\": \"type\",\n                    \"display_name\": \"Type\",\n                    \"type\": \"str\",\n                    \"edit_mode\": EditMode.INLINE,\n                    \"description\": (\"Indicate the data type of the output field (e.g., str, int, float, bool, dict).\"),\n                    \"options\": [\"str\", \"int\", \"float\", \"bool\", \"dict\"],\n                    \"default\": \"str\",\n                },\n                {\n                    \"name\": \"multiple\",\n                    \"display_name\": \"As List\",\n                    \"type\": \"boolean\",\n                    \"description\": \"Set to True if this output field should be a list of the specified type.\",\n                    \"default\": \"False\",\n                    \"edit_mode\": EditMode.INLINE,\n                },\n            ],\n            value=[\n                {\n                    \"name\": \"field\",\n                    \"description\": \"description of field\",\n                    \"type\": \"str\",\n                    \"multiple\": \"False\",\n                }\n            ],\n        ),\n    ]\n\n    outputs = [\n        Output(\n            name=\"structured_output\",\n            display_name=\"Structured Output\",\n            method=\"build_structured_output\",\n        ),\n        Output(\n            name=\"dataframe_output\",\n            display_name=\"Structured Output\",\n            method=\"build_structured_dataframe\",\n        ),\n    ]\n\n    def build_structured_output_base(self):\n        schema_name = self.schema_name or \"OutputModel\"\n\n        if not hasattr(self.llm, \"with_structured_output\"):\n            msg = \"Language model does not support structured output.\"\n            raise TypeError(msg)\n        if not self.output_schema:\n            msg = \"Output schema cannot be empty\"\n            raise ValueError(msg)\n\n        output_model_ = build_model_from_schema(self.output_schema)\n\n        output_model = create_model(\n            schema_name,\n            __doc__=f\"A list of {schema_name}.\",\n            objects=(list[output_model_], Field(description=f\"A list of {schema_name}.\")),  # type: ignore[valid-type]\n        )\n\n        try:\n            llm_with_structured_output = create_extractor(self.llm, tools=[output_model])\n        except NotImplementedError as exc:\n            msg = f\"{self.llm.__class__.__name__} does not support structured output.\"\n            raise TypeError(msg) from exc\n\n        config_dict = {\n            \"run_name\": self.display_name,\n            \"project_name\": self.get_project_name(),\n            \"callbacks\": self.get_langchain_callbacks(),\n        }\n        result = get_chat_result(\n            runnable=llm_with_structured_output,\n            system_message=self.system_prompt,\n            input_value=self.input_value,\n            config=config_dict,\n        )\n\n        # OPTIMIZATION NOTE: Simplified processing based on trustcall response structure\n        # Handle non-dict responses (shouldn't happen with trustcall, but defensive)\n        if not isinstance(result, dict):\n            return result\n\n        # Extract first response and convert BaseModel to dict\n        responses = result.get(\"responses\", [])\n        if not responses:\n            return result\n\n        # Convert BaseModel to dict (creates the \"objects\" key)\n        first_response = responses[0]\n        structured_data = first_response.model_dump() if isinstance(first_response, BaseModel) else first_response\n\n        # Extract the objects array (guaranteed to exist due to our Pydantic model structure)\n        return structured_data.get(\"objects\", structured_data)\n\n    def build_structured_output(self) -> Data:\n        output = self.build_structured_output_base()\n        if not isinstance(output, list) or not output:\n            # handle empty or unexpected type case\n            msg = \"No structured output returned\"\n            raise ValueError(msg)\n        if len(output) == 1:\n            return Data(data=output[0])\n        if len(output) > 1:\n            # Multiple outputs - wrap them in a results container\n            return Data(data={\"results\": output})\n        return Data()\n\n    def build_structured_dataframe(self) -> DataFrame:\n        output = self.build_structured_output_base()\n        if not isinstance(output, list) or not output:\n            # handle empty or unexpected type case\n            msg = \"No structured output returned\"\n            raise ValueError(msg)\n        if len(output) == 1:\n            # For single dictionary, wrap in a list to create DataFrame with one row\n            return DataFrame([output[0]])\n        if len(output) > 1:\n            # Multiple outputs - convert to DataFrame directly\n            return DataFrame(output)\n        return DataFrame()\n"
              },
              "input_value": {
                "_input_type": "MultilineInput",
                "advanced": false,
                "copy_field": false,
                "display_name": "Input Message",
                "dynamic": false,
                "info": "The input message to the language model.",
                "input_types": [
                  "Message"
                ],
                "list": false,
                "list_add_label": "Add More",
                "load_from_db": false,
                "multiline": true,
                "name": "input_value",
                "placeholder": "",
                "required": true,
                "show": true,
                "title_case": false,
                "tool_mode": true,
                "trace_as_input": true,
                "trace_as_metadata": true,
                "type": "str",
                "value": ""
              },
              "llm": {
                "_input_type": "HandleInput",
                "advanced": false,
                "display_name": "Language Model",
                "dynamic": false,
                "info": "The language model to use to generate the structured output.",
                "input_types": [
                  "LanguageModel"
                ],
                "list": false,
                "list_add_label": "Add More",
                "name": "llm",
                "placeholder": "",
                "required": true,
                "show": true,
                "title_case": false,
                "trace_as_metadata": true,
                "type": "other",
                "value": ""
              },
              "output_schema": {
                "_input_type": "TableInput",
                "advanced": false,
                "display_name": "Output Schema",
                "dynamic": false,
                "info": "Define the structure and data types for the model's output.",
                "is_list": true,
                "list_add_label": "Add More",
                "name": "output_schema",
                "placeholder": "",
                "required": true,
                "show": true,
                "table_icon": "Table",
                "table_schema": [
                  {
                    "default": "field",
                    "description": "Specify the name of the output field.",
                    "display_name": "Name",
                    "edit_mode": "inline",
                    "formatter": "text",
                    "name": "name",
                    "type": "str"
                  },
                  {
                    "default": "description of field",
                    "description": "Describe the purpose of the output field.",
                    "display_name": "Description",
                    "edit_mode": "popover",
                    "formatter": "text",
                    "name": "description",
                    "type": "str"
                  },
                  {
                    "default": "str",
                    "description": "Indicate the data type of the output field (e.g., str, int, float, bool, dict).",
                    "display_name": "Type",
                    "edit_mode": "inline",
                    "formatter": "text",
                    "name": "type",
                    "options": [
                      "str",
                      "int",
                      "float",
                      "bool",
                      "dict"
                    ],
                    "type": "str"
                  },
                  {
                    "default": "False",
                    "description": "Set to True if this output field should be a list of the specified type.",
                    "display_name": "As List",
                    "edit_mode": "inline",
                    "formatter": "text",
                    "name": "multiple",
                    "type": "boolean"
                  }
                ],
                "title_case": false,
                "tool_mode": false,
                "trace_as_metadata": true,
                "trigger_icon": "Table",
                "trigger_text": "Open table",
                "type": "table",
                "value": [
                  {
                    "description": "Primary company domain name",
                    "multiple": "False",
                    "name": "domain",
                    "type": "str"
                  },
                  {
                    "description": "Company's LinkedIn URL",
                    "multiple": "False",
                    "name": "linkedinUrl",
                    "type": "str"
                  },
                  {
                    "description": "Lowest priced plan in USD (number only)",
                    "multiple": "False",
                    "name": "cheapestPlan",
                    "type": "str"
                  },
                  {
                    "description": "Boolean indicating if they offer a free trial",
                    "multiple": "False",
                    "name": "hasFreeTrial",
                    "type": "bool"
                  },
                  {
                    "description": "Boolean indicating if they have enterprise options",
                    "multiple": "False",
                    "name": "hasEnterprisePlan",
                    "type": "bool"
                  },
                  {
                    "description": "Boolean indicating if they offer API access",
                    "multiple": "False",
                    "name": "hasAPI",
                    "type": "bool"
                  },
                  {
                    "description": "Either 'B2B' or 'B2C' or 'Both",
                    "multiple": "False",
                    "name": "market",
                    "type": "str"
                  },
                  {
                    "description": "List of available pricing tiers",
                    "multiple": "True",
                    "name": "pricingTiers",
                    "type": "str"
                  },
                  {
                    "description": "List of main features",
                    "multiple": "True",
                    "name": "KeyFeatures",
                    "type": "str"
                  },
                  {
                    "description": "List of target industries",
                    "multiple": "True",
                    "name": "targetIndustries",
                    "type": "str"
                  }
                ]
              },
              "schema_name": {
                "_input_type": "MessageTextInput",
                "advanced": true,
                "display_name": "Schema Name",
                "dynamic": false,
                "info": "Provide a name for the output data schema.",
                "input_types": [
                  "Message"
                ],
                "list": false,
                "list_add_label": "Add More",
                "load_from_db": false,
                "name": "schema_name",
                "placeholder": "",
                "required": false,
                "show": true,
                "title_case": false,
                "tool_mode": false,
                "trace_as_input": true,
                "trace_as_metadata": true,
                "type": "str",
                "value": ""
              },
              "system_prompt": {
                "_input_type": "MultilineInput",
                "advanced": true,
                "copy_field": false,
                "display_name": "Format Instructions",
                "dynamic": false,
                "info": "The instructions to the language model for formatting the output.",
                "input_types": [
                  "Message"
                ],
                "list": false,
                "list_add_label": "Add More",
                "load_from_db": false,
                "multiline": true,
                "name": "system_prompt",
                "placeholder": "",
                "required": true,
                "show": true,
                "title_case": false,
                "tool_mode": false,
                "trace_as_input": true,
                "trace_as_metadata": true,
                "type": "str",
                "value": "You are an AI that extracts structured JSON objects from unstructured text. Use a predefined schema with expected types (str, int, float, bool, dict). Extract ALL relevant instances that match the schema - if multiple patterns exist, capture them all. Fill missing or ambiguous values with defaults: null for missing values. Remove exact duplicates but keep variations that have different field values. Always return valid JSON in the expected format, never throw errors. If multiple objects can be extracted, return them all in the structured format."
              }
            },
            "tool_mode": false
          },
          "selected_output": "dataframe_output",
          "showNode": true,
          "type": "StructuredOutput"
        },
        "dragging": false,
        "id": "StructuredOutput-zfjb9",
        "measured": {
          "height": 349,
          "width": 320
        },
        "position": {
          "x": 1679.5971821337512,
          "y": 743.7160782364149
        },
        "selected": false,
        "type": "genericNode"
      }
    ],
    "viewport": {
      "x": -286.2250796857875,
      "y": -257.26691224713466,
      "zoom": 0.5812257189224358
    }
  },
  "description": "Researches companies, extracts key business data, and presents structured information for efficient analysis. ",
  "endpoint_name": null,
  "id": "3e7efab1-f6d9-4279-8a81-819f094f871b",
  "is_component": false,
  "last_tested_version": "1.6.0",
  "name": "Market Research",
  "tags": [
    "assistants",
    "agents"
  ]
}<|MERGE_RESOLUTION|>--- conflicted
+++ resolved
@@ -1506,11 +1506,7 @@
                 "dependencies": [
                   {
                     "name": "langchain_core",
-<<<<<<< HEAD
-                    "version": "0.3.78"
-=======
                     "version": "0.3.79"
->>>>>>> c27c0478
                   },
                   {
                     "name": "pydantic",

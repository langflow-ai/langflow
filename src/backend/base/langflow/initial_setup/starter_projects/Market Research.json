--- conflicted
+++ resolved
@@ -1426,25 +1426,6 @@
                 "type": "str",
                 "value": "OpenAI"
               },
-              "api_key": {
-                "_input_type": "SecretStrInput",
-                "advanced": false,
-                "display_name": "OpenAI API Key",
-                "dynamic": false,
-                "info": "The OpenAI API Key to use for the OpenAI model.",
-                "input_types": [
-                  "Message"
-                ],
-                "load_from_db": true,
-                "name": "api_key",
-                "password": true,
-                "placeholder": "",
-                "required": false,
-                "show": true,
-                "title_case": false,
-                "type": "str",
-                "value": "OPENAI_API_KEY"
-              },
               "code": {
                 "advanced": true,
                 "dynamic": true,
@@ -1463,6 +1444,61 @@
                 "type": "code",
                 "value": "from langchain_core.tools import StructuredTool\n\nfrom langflow.base.agents.agent import LCToolsAgentComponent\nfrom langflow.base.models.model_input_constants import (\n    ALL_PROVIDER_FIELDS,\n    MODEL_DYNAMIC_UPDATE_FIELDS,\n    MODEL_PROVIDERS_DICT,\n)\nfrom langflow.base.models.model_utils import get_model_name\nfrom langflow.components.helpers import CurrentDateComponent\nfrom langflow.components.helpers.memory import MemoryComponent\nfrom langflow.components.langchain_utilities.tool_calling import ToolCallingAgentComponent\nfrom langflow.custom.utils import update_component_build_config\nfrom langflow.io import BoolInput, DropdownInput, MultilineInput, Output\nfrom langflow.logging import logger\nfrom langflow.schema.dotdict import dotdict\nfrom langflow.schema.message import Message\n\n\ndef set_advanced_true(component_input):\n    component_input.advanced = True\n    return component_input\n\n\nclass AgentComponent(ToolCallingAgentComponent):\n    display_name: str = \"Agent\"\n    description: str = \"Define the agent's instructions, then enter a task to complete using tools.\"\n    icon = \"bot\"\n    beta = False\n    name = \"Agent\"\n\n    memory_inputs = [set_advanced_true(component_input) for component_input in MemoryComponent().inputs]\n\n    inputs = [\n        DropdownInput(\n            name=\"agent_llm\",\n            display_name=\"Model Provider\",\n            info=\"The provider of the language model that the agent will use to generate responses.\",\n            options=[*sorted(MODEL_PROVIDERS_DICT.keys()), \"Custom\"],\n            value=\"OpenAI\",\n            real_time_refresh=True,\n            input_types=[],\n        ),\n        *MODEL_PROVIDERS_DICT[\"OpenAI\"][\"inputs\"],\n        MultilineInput(\n            name=\"system_prompt\",\n            display_name=\"Agent Instructions\",\n            info=\"System Prompt: Initial instructions and context provided to guide the agent's behavior.\",\n            value=\"You are a helpful assistant that can use tools to answer questions and perform tasks.\",\n            advanced=False,\n        ),\n        *LCToolsAgentComponent._base_inputs,\n        *memory_inputs,\n        BoolInput(\n            name=\"add_current_date_tool\",\n            display_name=\"Current Date\",\n            advanced=True,\n            info=\"If true, will add a tool to the agent that returns the current date.\",\n            value=True,\n        ),\n    ]\n    outputs = [Output(name=\"response\", display_name=\"Response\", method=\"message_response\")]\n\n    async def message_response(self) -> Message:\n        try:\n            llm_model, display_name = self.get_llm()\n            if llm_model is None:\n                msg = \"No language model selected\"\n                raise ValueError(msg)\n            self.model_name = get_model_name(llm_model, display_name=display_name)\n        except Exception as e:\n            # Log the error for debugging purposes\n            logger.error(f\"Error retrieving language model: {e}\")\n            raise\n\n        try:\n            self.chat_history = await self.get_memory_data()\n        except Exception as e:\n            logger.error(f\"Error retrieving chat history: {e}\")\n            raise\n\n        if self.add_current_date_tool:\n            try:\n                if not isinstance(self.tools, list):  # type: ignore[has-type]\n                    self.tools = []\n                # Convert CurrentDateComponent to a StructuredTool\n                current_date_tool = (await CurrentDateComponent().to_toolkit()).pop(0)\n                # current_date_tool = CurrentDateComponent().to_toolkit()[0]\n                if isinstance(current_date_tool, StructuredTool):\n                    self.tools.append(current_date_tool)\n                else:\n                    msg = \"CurrentDateComponent must be converted to a StructuredTool\"\n                    raise TypeError(msg)\n            except Exception as e:\n                logger.error(f\"Error adding current date tool: {e}\")\n                raise\n\n        if not self.tools:\n            msg = \"Tools are required to run the agent.\"\n            logger.error(msg)\n            raise ValueError(msg)\n\n        try:\n            self.set(\n                llm=llm_model,\n                tools=self.tools,\n                chat_history=self.chat_history,\n                input_value=self.input_value,\n                system_prompt=self.system_prompt,\n            )\n            agent = self.create_agent_runnable()\n        except Exception as e:\n            logger.error(f\"Error setting up the agent: {e}\")\n            raise\n\n        return await self.run_agent(agent)\n\n    async def get_memory_data(self):\n        memory_kwargs = {\n            component_input.name: getattr(self, f\"{component_input.name}\") for component_input in self.memory_inputs\n        }\n        # filter out empty values\n        memory_kwargs = {k: v for k, v in memory_kwargs.items() if v}\n\n        return await MemoryComponent().set(**memory_kwargs).retrieve_messages()\n\n    def get_llm(self):\n        if isinstance(self.agent_llm, str):\n            try:\n                provider_info = MODEL_PROVIDERS_DICT.get(self.agent_llm)\n                if provider_info:\n                    component_class = provider_info.get(\"component_class\")\n                    display_name = component_class.display_name\n                    inputs = provider_info.get(\"inputs\")\n                    prefix = provider_info.get(\"prefix\", \"\")\n                    return (\n                        self._build_llm_model(component_class, inputs, prefix),\n                        display_name,\n                    )\n            except Exception as e:\n                msg = f\"Error building {self.agent_llm} language model\"\n                raise ValueError(msg) from e\n        return self.agent_llm, None\n\n    def _build_llm_model(self, component, inputs, prefix=\"\"):\n        model_kwargs = {input_.name: getattr(self, f\"{prefix}{input_.name}\") for input_ in inputs}\n        return component.set(**model_kwargs).build_model()\n\n    def set_component_params(self, component):\n        provider_info = MODEL_PROVIDERS_DICT.get(self.agent_llm)\n        if provider_info:\n            inputs = provider_info.get(\"inputs\")\n            prefix = provider_info.get(\"prefix\")\n            model_kwargs = {input_.name: getattr(self, f\"{prefix}{input_.name}\") for input_ in inputs}\n\n            return component.set(**model_kwargs)\n        return component\n\n    def delete_fields(self, build_config: dotdict, fields: dict | list[str]) -> None:\n        \"\"\"Delete specified fields from build_config.\"\"\"\n        for field in fields:\n            build_config.pop(field, None)\n\n    def update_input_types(self, build_config: dotdict) -> dotdict:\n        \"\"\"Update input types for all fields in build_config.\"\"\"\n        for key, value in build_config.items():\n            if isinstance(value, dict):\n                if value.get(\"input_types\") is None:\n                    build_config[key][\"input_types\"] = []\n            elif hasattr(value, \"input_types\") and value.input_types is None:\n                value.input_types = []\n        return build_config\n\n    async def update_build_config(\n        self, build_config: dotdict, field_value: str, field_name: str | None = None\n    ) -> dotdict:\n        # Iterate over all providers in the MODEL_PROVIDERS_DICT\n        # Existing logic for updating build_config\n        if field_name in (\"agent_llm\",):\n            build_config[\"agent_llm\"][\"value\"] = field_value\n            provider_info = MODEL_PROVIDERS_DICT.get(field_value)\n            if provider_info:\n                component_class = provider_info.get(\"component_class\")\n                if component_class and hasattr(component_class, \"update_build_config\"):\n                    # Call the component class's update_build_config method\n                    build_config = await update_component_build_config(\n                        component_class, build_config, field_value, \"model_name\"\n                    )\n\n            provider_configs: dict[str, tuple[dict, list[dict]]] = {\n                provider: (\n                    MODEL_PROVIDERS_DICT[provider][\"fields\"],\n                    [\n                        MODEL_PROVIDERS_DICT[other_provider][\"fields\"]\n                        for other_provider in MODEL_PROVIDERS_DICT\n                        if other_provider != provider\n                    ],\n                )\n                for provider in MODEL_PROVIDERS_DICT\n            }\n            if field_value in provider_configs:\n                fields_to_add, fields_to_delete = provider_configs[field_value]\n\n                # Delete fields from other providers\n                for fields in fields_to_delete:\n                    self.delete_fields(build_config, fields)\n\n                # Add provider-specific fields\n                if field_value == \"OpenAI\" and not any(field in build_config for field in fields_to_add):\n                    build_config.update(fields_to_add)\n                else:\n                    build_config.update(fields_to_add)\n                # Reset input types for agent_llm\n                build_config[\"agent_llm\"][\"input_types\"] = []\n            elif field_value == \"Custom\":\n                # Delete all provider fields\n                self.delete_fields(build_config, ALL_PROVIDER_FIELDS)\n                # Update with custom component\n                custom_component = DropdownInput(\n                    name=\"agent_llm\",\n                    display_name=\"Language Model\",\n                    options=[*sorted(MODEL_PROVIDERS_DICT.keys()), \"Custom\"],\n                    value=\"Custom\",\n                    real_time_refresh=True,\n                    input_types=[\"LanguageModel\"],\n                )\n                build_config.update({\"agent_llm\": custom_component.to_dict()})\n            # Update input types for all fields\n            build_config = self.update_input_types(build_config)\n\n            # Validate required keys\n            default_keys = [\n                \"code\",\n                \"_type\",\n                \"agent_llm\",\n                \"tools\",\n                \"input_value\",\n                \"add_current_date_tool\",\n                \"system_prompt\",\n                \"agent_description\",\n                \"max_iterations\",\n                \"handle_parsing_errors\",\n                \"verbose\",\n            ]\n            missing_keys = [key for key in default_keys if key not in build_config]\n            if missing_keys:\n                msg = f\"Missing required keys in build_config: {missing_keys}\"\n                raise ValueError(msg)\n        if (\n            isinstance(self.agent_llm, str)\n            and self.agent_llm in MODEL_PROVIDERS_DICT\n            and field_name in MODEL_DYNAMIC_UPDATE_FIELDS\n        ):\n            provider_info = MODEL_PROVIDERS_DICT.get(self.agent_llm)\n            if provider_info:\n                component_class = provider_info.get(\"component_class\")\n                component_class = self.set_component_params(component_class)\n                prefix = provider_info.get(\"prefix\")\n                if component_class and hasattr(component_class, \"update_build_config\"):\n                    # Call each component class's update_build_config method\n                    # remove the prefix from the field_name\n                    if isinstance(field_name, str) and isinstance(prefix, str):\n                        field_name = field_name.replace(prefix, \"\")\n                    build_config = await update_component_build_config(\n                        component_class, build_config, field_value, \"model_name\"\n                    )\n        return dotdict({k: v.to_dict() if hasattr(v, \"to_dict\") else v for k, v in build_config.items()})\n"
               },
+              "gigachat_api_base": {
+                "_input_type": "StrInput",
+                "advanced": true,
+                "display_name": "GigaChat API Base",
+                "dynamic": false,
+                "info": "The base URL of the GigaChat API. ",
+                "list": false,
+                "load_from_db": false,
+                "name": "gigachat_api_base",
+                "placeholder": "",
+                "required": false,
+                "show": true,
+                "title_case": false,
+                "tool_mode": false,
+                "trace_as_metadata": true,
+                "type": "str",
+                "value": ""
+              },
+              "gigachat_credentials": {
+                "_input_type": "SecretStrInput",
+                "advanced": false,
+                "display_name": "GigaChat credentials",
+                "dynamic": false,
+                "info": "GigaChat credentials",
+                "input_types": [
+                  "Message"
+                ],
+                "load_from_db": false,
+                "name": "gigachat_credentials",
+                "password": true,
+                "placeholder": "",
+                "required": false,
+                "show": true,
+                "title_case": false,
+                "type": "str",
+                "value": ""
+              },
+              "gigachat_user": {
+                "_input_type": "StrInput",
+                "advanced": true,
+                "display_name": "GigaChat User",
+                "dynamic": false,
+                "info": "GigaChat user",
+                "list": false,
+                "load_from_db": false,
+                "name": "gigachat_user",
+                "placeholder": "",
+                "required": false,
+                "show": true,
+                "title_case": false,
+                "tool_mode": false,
+                "trace_as_metadata": true,
+                "type": "str",
+                "value": ""
+              },
               "handle_parsing_errors": {
                 "_input_type": "BoolInput",
                 "advanced": true,
@@ -1500,22 +1536,6 @@
                 "trace_as_metadata": true,
                 "type": "str",
                 "value": ""
-              },
-              "json_mode": {
-                "_input_type": "BoolInput",
-                "advanced": true,
-                "display_name": "JSON Mode",
-                "dynamic": false,
-                "info": "If True, it will output JSON regardless of passing a schema.",
-                "list": false,
-                "name": "json_mode",
-                "placeholder": "",
-                "required": false,
-                "show": true,
-                "title_case": false,
-                "trace_as_metadata": true,
-                "type": "bool",
-                "value": false
               },
               "max_iterations": {
                 "_input_type": "IntInput",
@@ -1574,22 +1594,6 @@
                 "type": "other",
                 "value": ""
               },
-              "model_kwargs": {
-                "_input_type": "DictInput",
-                "advanced": true,
-                "display_name": "Model Kwargs",
-                "dynamic": false,
-                "info": "Additional keyword arguments to pass to the model.",
-                "list": false,
-                "name": "model_kwargs",
-                "placeholder": "",
-                "required": false,
-                "show": true,
-                "title_case": false,
-                "trace_as_input": true,
-                "type": "dict",
-                "value": {}
-              },
               "model_name": {
                 "_input_type": "DropdownInput",
                 "advanced": false,
@@ -1599,13 +1603,9 @@
                 "info": "To see the model names, first choose a provider. Then, enter your API key and click the refresh button next to the model name.",
                 "name": "model_name",
                 "options": [
-                  "gpt-4o-mini",
-                  "gpt-4o",
-                  "gpt-4-turbo",
-                  "gpt-4-turbo-preview",
-                  "gpt-4",
-                  "gpt-3.5-turbo",
-                  "gpt-3.5-turbo-0125"
+                  "GigaChat",
+                  "GigaChat-Pro",
+                  "GigaChat-Max"
                 ],
                 "placeholder": "",
                 "required": false,
@@ -1631,23 +1631,6 @@
                 "trace_as_metadata": true,
                 "type": "int",
                 "value": 100
-              },
-              "openai_api_base": {
-                "_input_type": "StrInput",
-                "advanced": true,
-                "display_name": "OpenAI API Base",
-                "dynamic": false,
-                "info": "The base URL of the OpenAI API. Defaults to https://api.openai.com/v1. You can change this to use other APIs like JinaChat, LocalAI and Prem.",
-                "list": false,
-                "load_from_db": false,
-                "name": "openai_api_base",
-                "placeholder": "",
-                "required": false,
-                "show": true,
-                "title_case": false,
-                "trace_as_metadata": true,
-                "type": "str",
-                "value": ""
               },
               "order": {
                 "_input_type": "DropdownInput",
@@ -1670,21 +1653,24 @@
                 "type": "str",
                 "value": "Ascending"
               },
-              "seed": {
-                "_input_type": "IntInput",
-                "advanced": true,
-                "display_name": "Seed",
-                "dynamic": false,
-                "info": "The seed controls the reproducibility of the job.",
-                "list": false,
-                "name": "seed",
-                "placeholder": "",
-                "required": false,
-                "show": true,
-                "title_case": false,
-                "trace_as_metadata": true,
-                "type": "int",
-                "value": 1
+              "password": {
+                "_input_type": "SecretStrInput",
+                "advanced": true,
+                "display_name": "GigaChat password",
+                "dynamic": false,
+                "info": "GigaChat password",
+                "input_types": [
+                  "Message"
+                ],
+                "load_from_db": false,
+                "name": "password",
+                "password": true,
+                "placeholder": "",
+                "required": false,
+                "show": true,
+                "title_case": false,
+                "type": "str",
+                "value": ""
               },
               "sender": {
                 "_input_type": "DropdownInput",
@@ -2289,73 +2275,24 @@
             "score": 0.14285714285714285,
             "template": {
               "_type": "Component",
-<<<<<<< HEAD
-              "add_current_date_tool": {
-                "_input_type": "BoolInput",
-                "advanced": true,
-                "display_name": "Current Date",
-                "dynamic": false,
-                "info": "If true, will add a tool to the agent that returns the current date.",
-                "list": false,
-                "name": "add_current_date_tool",
-                "placeholder": "",
-                "required": false,
-                "show": true,
-                "title_case": false,
-                "trace_as_metadata": true,
-                "type": "bool",
-                "value": true
-              },
-              "agent_description": {
-                "_input_type": "MultilineInput",
-                "advanced": true,
-                "display_name": "Agent Description [Deprecated]",
-                "dynamic": false,
-                "info": "The description of the agent. This is only used when in Tool Mode. Defaults to 'A helpful assistant with access to the following tools:' and tools are added dynamically. This feature is deprecated and will be removed in future versions.",
-                "input_types": [
-                  "Message"
-                ],
-                "list": false,
-                "load_from_db": false,
-                "multiline": true,
-                "name": "agent_description",
-                "placeholder": "",
-                "required": false,
-                "show": true,
-                "title_case": false,
-                "tool_mode": false,
-                "trace_as_input": true,
-                "trace_as_metadata": true,
-                "type": "str",
-                "value": "A helpful assistant with access to the following tools:"
-              },
-              "agent_llm": {
-                "_input_type": "DropdownInput",
+              "api_key": {
+                "_input_type": "SecretStrInput",
                 "advanced": false,
-                "combobox": false,
-                "display_name": "Model Provider",
-                "dynamic": false,
-                "info": "The provider of the language model that the agent will use to generate responses.",
-                "input_types": [],
-                "name": "agent_llm",
-                "options": [
-                  "Amazon Bedrock",
-                  "Anthropic",
-                  "Azure OpenAI",
-                  "Groq",
-                  "NVIDIA",
-                  "OpenAI",
-                  "Custom"
-                ],
-                "placeholder": "",
-                "real_time_refresh": true,
-                "required": false,
-                "show": true,
-                "title_case": false,
-                "tool_mode": false,
-                "trace_as_metadata": true,
-                "type": "str",
-                "value": "OpenAI"
+                "display_name": "OpenAI API Key",
+                "dynamic": false,
+                "info": "The OpenAI API Key to use for the OpenAI model.",
+                "input_types": [
+                  "Message"
+                ],
+                "load_from_db": true,
+                "name": "api_key",
+                "password": true,
+                "placeholder": "",
+                "required": false,
+                "show": true,
+                "title_case": false,
+                "type": "str",
+                "value": "OPENAI_API_KEY"
               },
               "code": {
                 "advanced": true,
@@ -2373,86 +2310,7 @@
                 "show": true,
                 "title_case": false,
                 "type": "code",
-                "value": "from langchain_core.tools import StructuredTool\n\nfrom langflow.base.agents.agent import LCToolsAgentComponent\nfrom langflow.base.models.model_input_constants import (\n    ALL_PROVIDER_FIELDS,\n    MODEL_DYNAMIC_UPDATE_FIELDS,\n    MODEL_PROVIDERS_DICT,\n)\nfrom langflow.base.models.model_utils import get_model_name\nfrom langflow.components.helpers import CurrentDateComponent\nfrom langflow.components.helpers.memory import MemoryComponent\nfrom langflow.components.langchain_utilities.tool_calling import (\n    ToolCallingAgentComponent,\n)\nfrom langflow.custom.utils import update_component_build_config\nfrom langflow.io import BoolInput, DropdownInput, MultilineInput, Output\nfrom langflow.logging import logger\nfrom langflow.schema.dotdict import dotdict\nfrom langflow.schema.message import Message\n\n\ndef set_advanced_true(component_input):\n    component_input.advanced = True\n    return component_input\n\n\nclass AgentComponent(ToolCallingAgentComponent):\n    display_name: str = \"Agent\"\n    description: str = \"Define the agent's instructions, then enter a task to complete using tools.\"\n    icon = \"bot\"\n    beta = False\n    name = \"Agent\"\n\n    memory_inputs = [set_advanced_true(component_input) for component_input in MemoryComponent().inputs]\n\n    inputs = [\n        DropdownInput(\n            name=\"agent_llm\",\n            display_name=\"Model Provider\",\n            info=\"The provider of the language model that the agent will use to generate responses.\",\n            options=[*sorted(MODEL_PROVIDERS_DICT.keys()), \"Custom\"],\n            value=\"OpenAI\",\n            real_time_refresh=True,\n            input_types=[],\n        ),\n        *MODEL_PROVIDERS_DICT[\"OpenAI\"][\"inputs\"],\n        MultilineInput(\n            name=\"system_prompt\",\n            display_name=\"Agent Instructions\",\n            info=\"System Prompt: Initial instructions and context provided to guide the agent's behavior.\",\n            value=\"You are a helpful assistant that can use tools to answer questions and perform tasks.\",\n            advanced=False,\n        ),\n        *LCToolsAgentComponent._base_inputs,\n        *memory_inputs,\n        BoolInput(\n            name=\"add_current_date_tool\",\n            display_name=\"Current Date\",\n            advanced=True,\n            info=\"If true, will add a tool to the agent that returns the current date.\",\n            value=True,\n        ),\n    ]\n    outputs = [Output(name=\"response\", display_name=\"Response\", method=\"message_response\")]\n\n    async def message_response(self) -> Message:\n        try:\n            llm_model, display_name = self.get_llm()\n            if llm_model is None:\n                msg = \"No language model selected\"\n                raise ValueError(msg)\n            self.model_name = get_model_name(llm_model, display_name=display_name)\n        except Exception as e:\n            # Log the error for debugging purposes\n            logger.error(f\"Error retrieving language model: {e}\")\n            raise\n\n        try:\n            self.chat_history = await self.get_memory_data()\n        except Exception as e:\n            logger.error(f\"Error retrieving chat history: {e}\")\n            raise\n\n        if self.add_current_date_tool:\n            try:\n                if not isinstance(self.tools, list):  # type: ignore[has-type]\n                    self.tools = []\n                # Convert CurrentDateComponent to a StructuredTool\n                current_date_tool = CurrentDateComponent().to_toolkit()[0]\n                if isinstance(current_date_tool, StructuredTool):\n                    self.tools.append(current_date_tool)\n                else:\n                    msg = \"CurrentDateComponent must be converted to a StructuredTool\"\n                    raise TypeError(msg)\n            except Exception as e:\n                logger.error(f\"Error adding current date tool: {e}\")\n                raise\n\n        if not self.tools:\n            msg = \"Tools are required to run the agent.\"\n            logger.error(msg)\n            raise ValueError(msg)\n\n        try:\n            self.set(\n                llm=llm_model,\n                tools=self.tools,\n                chat_history=self.chat_history,\n                input_value=self.input_value,\n                system_prompt=self.system_prompt,\n            )\n            agent = self.create_agent_runnable()\n        except Exception as e:\n            logger.error(f\"Error setting up the agent: {e}\")\n            raise\n\n        return await self.run_agent(agent)\n\n    async def get_memory_data(self):\n        memory_kwargs = {\n            component_input.name: getattr(self, f\"{component_input.name}\") for component_input in self.memory_inputs\n        }\n\n        return await MemoryComponent().set(**memory_kwargs).retrieve_messages()\n\n    def get_llm(self):\n        if isinstance(self.agent_llm, str):\n            try:\n                provider_info = MODEL_PROVIDERS_DICT.get(self.agent_llm)\n                if provider_info:\n                    component_class = provider_info.get(\"component_class\")\n                    display_name = component_class.display_name\n                    inputs = provider_info.get(\"inputs\")\n                    prefix = provider_info.get(\"prefix\", \"\")\n                    return (\n                        self._build_llm_model(component_class, inputs, prefix),\n                        display_name,\n                    )\n            except Exception as e:\n                msg = f\"Error building {self.agent_llm} language model\"\n                raise ValueError(msg) from e\n        return self.agent_llm, None\n\n    def _build_llm_model(self, component, inputs, prefix=\"\"):\n        model_kwargs = {input_.name: getattr(self, f\"{prefix}{input_.name}\") for input_ in inputs}\n        return component.set(**model_kwargs).build_model()\n\n    def set_component_params(self, component):\n        provider_info = MODEL_PROVIDERS_DICT.get(self.agent_llm)\n        if provider_info:\n            inputs = provider_info.get(\"inputs\")\n            prefix = provider_info.get(\"prefix\")\n            model_kwargs = {input_.name: getattr(self, f\"{prefix}{input_.name}\") for input_ in inputs}\n\n            return component.set(**model_kwargs)\n        return component\n\n    def delete_fields(self, build_config: dotdict, fields: dict | list[str]) -> None:\n        \"\"\"Delete specified fields from build_config.\"\"\"\n        for field in fields:\n            build_config.pop(field, None)\n\n    def update_input_types(self, build_config: dotdict) -> dotdict:\n        \"\"\"Update input types for all fields in build_config.\"\"\"\n        for key, value in build_config.items():\n            if isinstance(value, dict):\n                if value.get(\"input_types\") is None:\n                    build_config[key][\"input_types\"] = []\n            elif hasattr(value, \"input_types\") and value.input_types is None:\n                value.input_types = []\n        return build_config\n\n    async def update_build_config(\n        self, build_config: dotdict, field_value: str, field_name: str | None = None\n    ) -> dotdict:\n        # Iterate over all providers in the MODEL_PROVIDERS_DICT\n        # Existing logic for updating build_config\n        if field_name in (\"agent_llm\",):\n            provider_info = MODEL_PROVIDERS_DICT.get(field_value)\n            if provider_info:\n                component_class = provider_info.get(\"component_class\")\n                if component_class and hasattr(component_class, \"update_build_config\"):\n                    # Call the component class's update_build_config method\n                    build_config = await update_component_build_config(\n                        component_class, build_config, field_value, field_name\n                    )\n\n            provider_configs: dict[str, tuple[dict, list[dict]]] = {\n                provider: (\n                    MODEL_PROVIDERS_DICT[provider][\"fields\"],\n                    [\n                        MODEL_PROVIDERS_DICT[other_provider][\"fields\"]\n                        for other_provider in MODEL_PROVIDERS_DICT\n                        if other_provider != provider\n                    ],\n                )\n                for provider in MODEL_PROVIDERS_DICT\n            }\n            if field_value in provider_configs:\n                fields_to_add, fields_to_delete = provider_configs[field_value]\n\n                # Delete fields from other providers\n                for fields in fields_to_delete:\n                    self.delete_fields(build_config, fields)\n\n                # Add provider-specific fields\n                if field_value == \"OpenAI\" and not any(field in build_config for field in fields_to_add):\n                    build_config.update(fields_to_add)\n                else:\n                    build_config.update(fields_to_add)\n                # Reset input types for agent_llm\n                build_config[\"agent_llm\"][\"input_types\"] = []\n            elif field_value == \"Custom\":\n                # Delete all provider fields\n                self.delete_fields(build_config, ALL_PROVIDER_FIELDS)\n                # Update with custom component\n                custom_component = DropdownInput(\n                    name=\"agent_llm\",\n                    display_name=\"Language Model\",\n                    options=[*sorted(MODEL_PROVIDERS_DICT.keys()), \"Custom\"],\n                    value=\"Custom\",\n                    real_time_refresh=True,\n                    input_types=[\"LanguageModel\"],\n                )\n                build_config.update({\"agent_llm\": custom_component.to_dict()})\n            # Update input types for all fields\n            build_config = self.update_input_types(build_config)\n\n            # Validate required keys\n            default_keys = [\n                \"code\",\n                \"_type\",\n                \"agent_llm\",\n                \"tools\",\n                \"input_value\",\n                \"add_current_date_tool\",\n                \"system_prompt\",\n                \"agent_description\",\n                \"max_iterations\",\n                \"handle_parsing_errors\",\n                \"verbose\",\n            ]\n            missing_keys = [key for key in default_keys if key not in build_config]\n            if missing_keys:\n                msg = f\"Missing required keys in build_config: {missing_keys}\"\n                raise ValueError(msg)\n        if (\n            isinstance(self.agent_llm, str)\n            and self.agent_llm in MODEL_PROVIDERS_DICT\n            and field_name in MODEL_DYNAMIC_UPDATE_FIELDS\n        ):\n            provider_info = MODEL_PROVIDERS_DICT.get(self.agent_llm)\n            if provider_info:\n                component_class = provider_info.get(\"component_class\")\n                component_class = self.set_component_params(component_class)\n                prefix = provider_info.get(\"prefix\")\n                if component_class and hasattr(component_class, \"update_build_config\"):\n                    # Call each component class's update_build_config method\n                    # remove the prefix from the field_name\n                    if isinstance(field_name, str) and isinstance(prefix, str):\n                        field_name = field_name.replace(prefix, \"\")\n                    build_config = await update_component_build_config(\n                        component_class, build_config, field_value, field_name\n                    )\n        return build_config\n"
-              },
-              "gigachat_api_base": {
-                "_input_type": "StrInput",
-                "advanced": true,
-                "display_name": "GigaChat API Base",
-                "dynamic": false,
-                "info": "The base URL of the GigaChat API. ",
-                "list": false,
-                "load_from_db": false,
-                "name": "gigachat_api_base",
-                "placeholder": "",
-                "required": false,
-                "show": true,
-                "title_case": false,
-                "tool_mode": false,
-                "trace_as_metadata": true,
-                "type": "str",
-                "value": ""
-              },
-              "gigachat_credentials": {
-=======
-              "api_key": {
->>>>>>> 26de4c70
-                "_input_type": "SecretStrInput",
-                "advanced": false,
-                "display_name": "GigaChat credentials",
-                "dynamic": false,
-                "info": "GigaChat credentials",
-                "input_types": [
-                  "Message"
-                ],
-                "load_from_db": false,
-                "name": "gigachat_credentials",
-                "password": true,
-                "placeholder": "",
-                "required": false,
-                "show": true,
-                "title_case": false,
-                "type": "str",
-                "value": ""
-              },
-              "gigachat_user": {
-                "_input_type": "StrInput",
-                "advanced": true,
-                "display_name": "GigaChat User",
-                "dynamic": false,
-                "info": "GigaChat user",
-                "list": false,
-                "load_from_db": false,
-                "name": "gigachat_user",
-                "placeholder": "",
-                "required": false,
-                "show": true,
-                "title_case": false,
-<<<<<<< HEAD
-                "tool_mode": false,
-                "trace_as_metadata": true,
-                "type": "str",
-                "value": ""
-              },
-              "handle_parsing_errors": {
-                "_input_type": "BoolInput",
-                "advanced": true,
-                "display_name": "Handle Parse Errors",
-                "dynamic": false,
-                "info": "Should the Agent fix errors when reading user input for better processing?",
-                "list": false,
-                "name": "handle_parsing_errors",
-                "placeholder": "",
-                "required": false,
-                "show": true,
-                "title_case": false,
-                "trace_as_metadata": true,
-                "type": "bool",
-                "value": true
-=======
-                "type": "code",
                 "value": "from langchain_openai import ChatOpenAI\nfrom pydantic.v1 import SecretStr\n\nfrom langflow.base.models.model import LCModelComponent\nfrom langflow.base.models.openai_constants import OPENAI_MODEL_NAMES\nfrom langflow.field_typing import LanguageModel\nfrom langflow.field_typing.range_spec import RangeSpec\nfrom langflow.inputs import BoolInput, DictInput, DropdownInput, IntInput, SecretStrInput, SliderInput, StrInput\n\n\nclass OpenAIModelComponent(LCModelComponent):\n    display_name = \"OpenAI\"\n    description = \"Generates text using OpenAI LLMs.\"\n    icon = \"OpenAI\"\n    name = \"OpenAIModel\"\n\n    inputs = [\n        *LCModelComponent._base_inputs,\n        IntInput(\n            name=\"max_tokens\",\n            display_name=\"Max Tokens\",\n            advanced=True,\n            info=\"The maximum number of tokens to generate. Set to 0 for unlimited tokens.\",\n            range_spec=RangeSpec(min=0, max=128000),\n        ),\n        DictInput(\n            name=\"model_kwargs\",\n            display_name=\"Model Kwargs\",\n            advanced=True,\n            info=\"Additional keyword arguments to pass to the model.\",\n        ),\n        BoolInput(\n            name=\"json_mode\",\n            display_name=\"JSON Mode\",\n            advanced=True,\n            info=\"If True, it will output JSON regardless of passing a schema.\",\n        ),\n        DropdownInput(\n            name=\"model_name\",\n            display_name=\"Model Name\",\n            advanced=False,\n            options=OPENAI_MODEL_NAMES,\n            value=OPENAI_MODEL_NAMES[0],\n        ),\n        StrInput(\n            name=\"openai_api_base\",\n            display_name=\"OpenAI API Base\",\n            advanced=True,\n            info=\"The base URL of the OpenAI API. \"\n            \"Defaults to https://api.openai.com/v1. \"\n            \"You can change this to use other APIs like JinaChat, LocalAI and Prem.\",\n        ),\n        SecretStrInput(\n            name=\"api_key\",\n            display_name=\"OpenAI API Key\",\n            info=\"The OpenAI API Key to use for the OpenAI model.\",\n            advanced=False,\n            value=\"OPENAI_API_KEY\",\n        ),\n        SliderInput(\n            name=\"temperature\", display_name=\"Temperature\", value=0.1, range_spec=RangeSpec(min=0, max=2, step=0.01)\n        ),\n        IntInput(\n            name=\"seed\",\n            display_name=\"Seed\",\n            info=\"The seed controls the reproducibility of the job.\",\n            advanced=True,\n            value=1,\n        ),\n    ]\n\n    def build_model(self) -> LanguageModel:  # type: ignore[type-var]\n        openai_api_key = self.api_key\n        temperature = self.temperature\n        model_name: str = self.model_name\n        max_tokens = self.max_tokens\n        model_kwargs = self.model_kwargs or {}\n        openai_api_base = self.openai_api_base or \"https://api.openai.com/v1\"\n        json_mode = self.json_mode\n        seed = self.seed\n\n        api_key = SecretStr(openai_api_key).get_secret_value() if openai_api_key else None\n        output = ChatOpenAI(\n            max_tokens=max_tokens or None,\n            model_kwargs=model_kwargs,\n            model=model_name,\n            base_url=openai_api_base,\n            api_key=api_key,\n            temperature=temperature if temperature is not None else 0.1,\n            seed=seed,\n        )\n        if json_mode:\n            output = output.bind(response_format={\"type\": \"json_object\"})\n\n        return output\n\n    def _get_exception_message(self, e: Exception):\n        \"\"\"Get a message from an OpenAI exception.\n\n        Args:\n            e (Exception): The exception to get the message from.\n\n        Returns:\n            str: The message from the exception.\n        \"\"\"\n        try:\n            from openai import BadRequestError\n        except ImportError:\n            return None\n        if isinstance(e, BadRequestError):\n            message = e.body.get(\"message\")\n            if message:\n                return message\n        return None\n"
->>>>>>> 26de4c70
               },
               "input_value": {
                 "_input_type": "MessageInput",
@@ -2477,16 +2335,6 @@
                 "type": "str",
                 "value": ""
               },
-<<<<<<< HEAD
-              "max_iterations": {
-                "_input_type": "IntInput",
-                "advanced": true,
-                "display_name": "Max Iterations",
-                "dynamic": false,
-                "info": "The maximum number of attempts the agent can make to complete its task before it stops.",
-                "list": false,
-                "name": "max_iterations",
-=======
               "json_mode": {
                 "_input_type": "BoolInput",
                 "advanced": true,
@@ -2496,21 +2344,14 @@
                 "list": false,
                 "list_add_label": "Add More",
                 "name": "json_mode",
->>>>>>> 26de4c70
-                "placeholder": "",
-                "required": false,
-                "show": true,
-                "title_case": false,
-<<<<<<< HEAD
-                "trace_as_metadata": true,
-                "type": "int",
-                "value": 15
-=======
+                "placeholder": "",
+                "required": false,
+                "show": true,
+                "title_case": false,
                 "tool_mode": false,
                 "trace_as_metadata": true,
                 "type": "bool",
                 "value": false
->>>>>>> 26de4c70
               },
               "max_tokens": {
                 "_input_type": "IntInput",
@@ -2536,19 +2377,6 @@
                 "type": "int",
                 "value": ""
               },
-<<<<<<< HEAD
-              "memory": {
-                "_input_type": "HandleInput",
-                "advanced": true,
-                "display_name": "External Memory",
-                "dynamic": false,
-                "info": "Retrieve messages from an external memory. If empty, it will use the Langflow tables.",
-                "input_types": [
-                  "Memory"
-                ],
-                "list": false,
-                "name": "memory",
-=======
               "model_kwargs": {
                 "_input_type": "DictInput",
                 "advanced": true,
@@ -2558,21 +2386,14 @@
                 "list": false,
                 "list_add_label": "Add More",
                 "name": "model_kwargs",
->>>>>>> 26de4c70
-                "placeholder": "",
-                "required": false,
-                "show": true,
-                "title_case": false,
-<<<<<<< HEAD
-                "trace_as_metadata": true,
-                "type": "other",
-                "value": ""
-=======
+                "placeholder": "",
+                "required": false,
+                "show": true,
+                "title_case": false,
                 "tool_mode": false,
                 "trace_as_input": true,
                 "type": "dict",
                 "value": {}
->>>>>>> 26de4c70
               },
               "model_name": {
                 "_input_type": "DropdownInput",
@@ -2584,9 +2405,13 @@
                 "info": "",
                 "name": "model_name",
                 "options": [
-                  "GigaChat",
-                  "GigaChat-Pro",
-                  "GigaChat-Max"
+                  "gpt-4o-mini",
+                  "gpt-4o",
+                  "gpt-4-turbo",
+                  "gpt-4-turbo-preview",
+                  "gpt-4",
+                  "gpt-3.5-turbo",
+                  "gpt-3.5-turbo-0125"
                 ],
                 "options_metadata": [],
                 "placeholder": "",
@@ -2598,36 +2423,6 @@
                 "type": "str",
                 "value": "gpt-4o-mini"
               },
-<<<<<<< HEAD
-              "n_messages": {
-                "_input_type": "IntInput",
-                "advanced": true,
-                "display_name": "Number of Messages",
-                "dynamic": false,
-                "info": "Number of messages to retrieve.",
-                "list": false,
-                "name": "n_messages",
-                "placeholder": "",
-                "required": false,
-                "show": true,
-                "title_case": false,
-                "trace_as_metadata": true,
-                "type": "int",
-                "value": 100
-              },
-              "order": {
-                "_input_type": "DropdownInput",
-                "advanced": true,
-                "combobox": false,
-                "display_name": "Order",
-                "dynamic": false,
-                "info": "Order of the messages.",
-                "name": "order",
-                "options": [
-                  "Ascending",
-                  "Descending"
-                ],
-=======
               "openai_api_base": {
                 "_input_type": "StrInput",
                 "advanced": true,
@@ -2638,48 +2433,32 @@
                 "list_add_label": "Add More",
                 "load_from_db": false,
                 "name": "openai_api_base",
->>>>>>> 26de4c70
-                "placeholder": "",
-                "required": false,
-                "show": true,
-                "title_case": false,
-                "tool_mode": false,
-                "trace_as_metadata": true,
-                "type": "str",
-                "value": ""
-              },
-              "password": {
-                "_input_type": "SecretStrInput",
-                "advanced": true,
-                "display_name": "GigaChat password",
-                "dynamic": false,
-<<<<<<< HEAD
-                "info": "GigaChat password",
-                "input_types": [
-                  "Message"
-                ],
-                "load_from_db": false,
-                "name": "password",
-                "password": true,
-=======
+                "placeholder": "",
+                "required": false,
+                "show": true,
+                "title_case": false,
+                "tool_mode": false,
+                "trace_as_metadata": true,
+                "type": "str",
+                "value": ""
+              },
+              "seed": {
+                "_input_type": "IntInput",
+                "advanced": true,
+                "display_name": "Seed",
+                "dynamic": false,
                 "info": "The seed controls the reproducibility of the job.",
                 "list": false,
                 "list_add_label": "Add More",
                 "name": "seed",
->>>>>>> 26de4c70
-                "placeholder": "",
-                "required": false,
-                "show": true,
-                "title_case": false,
-<<<<<<< HEAD
-                "type": "str",
-                "value": ""
-=======
+                "placeholder": "",
+                "required": false,
+                "show": true,
+                "title_case": false,
                 "tool_mode": false,
                 "trace_as_metadata": true,
                 "type": "int",
                 "value": 1
->>>>>>> 26de4c70
               },
               "stream": {
                 "_input_type": "BoolInput",

--- conflicted
+++ resolved
@@ -6,41 +6,8 @@
         "className": "",
         "data": {
           "sourceHandle": {
-<<<<<<< HEAD
-            "dataType": "StructuredOutputComponent",
-            "id": "StructuredOutputComponent-HNJw1",
-            "name": "structured_output",
-            "output_types": [
-              "Data"
-            ]
-          },
-          "targetHandle": {
-            "fieldName": "data",
-            "id": "ParseData-7nw3f",
-            "inputTypes": [
-              "Data"
-            ],
-            "type": "other"
-          }
-        },
-        "id": "reactflow__edge-StructuredOutputComponent-HNJw1{œdataTypeœ:œStructuredOutputComponentœ,œidœ:œStructuredOutputComponent-HNJw1œ,œnameœ:œstructured_outputœ,œoutput_typesœ:[œDataœ]}-ParseData-7nw3f{œfieldNameœ:œdataœ,œidœ:œParseData-7nw3fœ,œinputTypesœ:[œDataœ],œtypeœ:œotherœ}",
-        "selected": false,
-        "source": "StructuredOutputComponent-HNJw1",
-        "sourceHandle": "{œdataTypeœ: œStructuredOutputComponentœ, œidœ: œStructuredOutputComponent-HNJw1œ, œnameœ: œstructured_outputœ, œoutput_typesœ: [œDataœ]}",
-        "target": "ParseData-7nw3f",
-        "targetHandle": "{œfieldNameœ: œdataœ, œidœ: œParseData-7nw3fœ, œinputTypesœ: [œDataœ], œtypeœ: œotherœ}"
-      },
-      {
-        "animated": false,
-        "className": "",
-        "data": {
-          "sourceHandle": {
-            "dataType": "ChatInput",
-            "id": "ChatInput-hLHl2",
-=======
             "dataType": "ChatInput",
             "id": "ChatInput-b4sJc",
->>>>>>> 24a052f7
             "name": "message",
             "output_types": [
               "Message"
@@ -48,32 +15,19 @@
           },
           "targetHandle": {
             "fieldName": "input_value",
-<<<<<<< HEAD
-            "id": "Agent-ZlvTd",
-=======
             "id": "Agent-bjWdX",
->>>>>>> 24a052f7
             "inputTypes": [
               "Message"
             ],
             "type": "str"
           }
         },
-<<<<<<< HEAD
-        "id": "reactflow__edge-ChatInput-hLHl2{œdataTypeœ:œChatInputœ,œidœ:œChatInput-hLHl2œ,œnameœ:œmessageœ,œoutput_typesœ:[œMessageœ]}-Agent-ZlvTd{œfieldNameœ:œinput_valueœ,œidœ:œAgent-ZlvTdœ,œinputTypesœ:[œMessageœ],œtypeœ:œstrœ}",
-        "selected": false,
-        "source": "ChatInput-hLHl2",
-        "sourceHandle": "{œdataTypeœ: œChatInputœ, œidœ: œChatInput-hLHl2œ, œnameœ: œmessageœ, œoutput_typesœ: [œMessageœ]}",
-        "target": "Agent-ZlvTd",
-        "targetHandle": "{œfieldNameœ: œinput_valueœ, œidœ: œAgent-ZlvTdœ, œinputTypesœ: [œMessageœ], œtypeœ: œstrœ}"
-=======
         "id": "reactflow__edge-ChatInput-b4sJc{œdataTypeœ:œChatInputœ,œidœ:œChatInput-b4sJcœ,œnameœ:œmessageœ,œoutput_typesœ:[œMessageœ]}-Agent-bjWdX{œfieldNameœ:œinput_valueœ,œidœ:œAgent-bjWdXœ,œinputTypesœ:[œMessageœ],œtypeœ:œstrœ}",
         "selected": false,
         "source": "ChatInput-b4sJc",
         "sourceHandle": "{œdataTypeœ: œChatInputœ, œidœ: œChatInput-b4sJcœ, œnameœ: œmessageœ, œoutput_typesœ: [œMessageœ]}",
         "target": "Agent-bjWdX",
         "targetHandle": "{œfieldNameœ: œinput_valueœ, œidœ: œAgent-bjWdXœ, œinputTypesœ: [œMessageœ], œtypeœ: œstrœ}"
->>>>>>> 24a052f7
       },
       {
         "animated": false,
@@ -81,11 +35,7 @@
         "data": {
           "sourceHandle": {
             "dataType": "Agent",
-<<<<<<< HEAD
-            "id": "Agent-ZlvTd",
-=======
             "id": "Agent-bjWdX",
->>>>>>> 24a052f7
             "name": "response",
             "output_types": [
               "Message"
@@ -93,32 +43,19 @@
           },
           "targetHandle": {
             "fieldName": "input_value",
-<<<<<<< HEAD
-            "id": "StructuredOutputComponent-HNJw1",
-=======
             "id": "StructuredOutput-5OFKk",
->>>>>>> 24a052f7
             "inputTypes": [
               "Message"
             ],
             "type": "str"
           }
         },
-<<<<<<< HEAD
-        "id": "reactflow__edge-Agent-ZlvTd{œdataTypeœ:œAgentœ,œidœ:œAgent-ZlvTdœ,œnameœ:œresponseœ,œoutput_typesœ:[œMessageœ]}-StructuredOutputComponent-HNJw1{œfieldNameœ:œinput_valueœ,œidœ:œStructuredOutputComponent-HNJw1œ,œinputTypesœ:[œMessageœ],œtypeœ:œstrœ}",
-        "selected": false,
-        "source": "Agent-ZlvTd",
-        "sourceHandle": "{œdataTypeœ: œAgentœ, œidœ: œAgent-ZlvTdœ, œnameœ: œresponseœ, œoutput_typesœ: [œMessageœ]}",
-        "target": "StructuredOutputComponent-HNJw1",
-        "targetHandle": "{œfieldNameœ: œinput_valueœ, œidœ: œStructuredOutputComponent-HNJw1œ, œinputTypesœ: [œMessageœ], œtypeœ: œstrœ}"
-=======
         "id": "reactflow__edge-Agent-bjWdX{œdataTypeœ:œAgentœ,œidœ:œAgent-bjWdXœ,œnameœ:œresponseœ,œoutput_typesœ:[œMessageœ]}-StructuredOutput-5OFKk{œfieldNameœ:œinput_valueœ,œidœ:œStructuredOutput-5OFKkœ,œinputTypesœ:[œMessageœ],œtypeœ:œstrœ}",
         "selected": false,
         "source": "Agent-bjWdX",
         "sourceHandle": "{œdataTypeœ: œAgentœ, œidœ: œAgent-bjWdXœ, œnameœ: œresponseœ, œoutput_typesœ: [œMessageœ]}",
         "target": "StructuredOutput-5OFKk",
         "targetHandle": "{œfieldNameœ: œinput_valueœ, œidœ: œStructuredOutput-5OFKkœ, œinputTypesœ: [œMessageœ], œtypeœ: œstrœ}"
->>>>>>> 24a052f7
       },
       {
         "animated": false,
@@ -126,11 +63,7 @@
         "data": {
           "sourceHandle": {
             "dataType": "TavilySearchComponent",
-<<<<<<< HEAD
-            "id": "TavilySearchComponent-Fl2MN",
-=======
             "id": "TavilySearchComponent-vpPJd",
->>>>>>> 24a052f7
             "name": "component_as_tool",
             "output_types": [
               "Tool"
@@ -138,32 +71,19 @@
           },
           "targetHandle": {
             "fieldName": "tools",
-<<<<<<< HEAD
-            "id": "Agent-ZlvTd",
-=======
             "id": "Agent-bjWdX",
->>>>>>> 24a052f7
             "inputTypes": [
               "Tool"
             ],
             "type": "other"
           }
         },
-<<<<<<< HEAD
-        "id": "reactflow__edge-TavilySearchComponent-Fl2MN{œdataTypeœ:œTavilySearchComponentœ,œidœ:œTavilySearchComponent-Fl2MNœ,œnameœ:œcomponent_as_toolœ,œoutput_typesœ:[œToolœ]}-Agent-ZlvTd{œfieldNameœ:œtoolsœ,œidœ:œAgent-ZlvTdœ,œinputTypesœ:[œToolœ],œtypeœ:œotherœ}",
-        "selected": false,
-        "source": "TavilySearchComponent-Fl2MN",
-        "sourceHandle": "{œdataTypeœ: œTavilySearchComponentœ, œidœ: œTavilySearchComponent-Fl2MNœ, œnameœ: œcomponent_as_toolœ, œoutput_typesœ: [œToolœ]}",
-        "target": "Agent-ZlvTd",
-        "targetHandle": "{œfieldNameœ: œtoolsœ, œidœ: œAgent-ZlvTdœ, œinputTypesœ: [œToolœ], œtypeœ: œotherœ}"
-=======
         "id": "reactflow__edge-TavilySearchComponent-vpPJd{œdataTypeœ:œTavilySearchComponentœ,œidœ:œTavilySearchComponent-vpPJdœ,œnameœ:œcomponent_as_toolœ,œoutput_typesœ:[œToolœ]}-Agent-bjWdX{œfieldNameœ:œtoolsœ,œidœ:œAgent-bjWdXœ,œinputTypesœ:[œToolœ],œtypeœ:œotherœ}",
         "selected": false,
         "source": "TavilySearchComponent-vpPJd",
         "sourceHandle": "{œdataTypeœ: œTavilySearchComponentœ, œidœ: œTavilySearchComponent-vpPJdœ, œnameœ: œcomponent_as_toolœ, œoutput_typesœ: [œToolœ]}",
         "target": "Agent-bjWdX",
         "targetHandle": "{œfieldNameœ: œtoolsœ, œidœ: œAgent-bjWdXœ, œinputTypesœ: [œToolœ], œtypeœ: œotherœ}"
->>>>>>> 24a052f7
       },
       {
         "animated": false,
@@ -171,11 +91,7 @@
         "data": {
           "sourceHandle": {
             "dataType": "OpenAIModel",
-<<<<<<< HEAD
-            "id": "OpenAIModel-GOv57",
-=======
             "id": "OpenAIModel-2q7JZ",
->>>>>>> 24a052f7
             "name": "model_output",
             "output_types": [
               "LanguageModel"
@@ -183,34 +99,13 @@
           },
           "targetHandle": {
             "fieldName": "llm",
-<<<<<<< HEAD
-            "id": "StructuredOutputComponent-HNJw1",
-=======
             "id": "StructuredOutput-5OFKk",
->>>>>>> 24a052f7
             "inputTypes": [
               "LanguageModel"
             ],
             "type": "other"
           }
         },
-<<<<<<< HEAD
-        "id": "reactflow__edge-OpenAIModel-GOv57{œdataTypeœ:œOpenAIModelœ,œidœ:œOpenAIModel-GOv57œ,œnameœ:œmodel_outputœ,œoutput_typesœ:[œLanguageModelœ]}-StructuredOutputComponent-HNJw1{œfieldNameœ:œllmœ,œidœ:œStructuredOutputComponent-HNJw1œ,œinputTypesœ:[œLanguageModelœ],œtypeœ:œotherœ}",
-        "selected": false,
-        "source": "OpenAIModel-GOv57",
-        "sourceHandle": "{œdataTypeœ: œOpenAIModelœ, œidœ: œOpenAIModel-GOv57œ, œnameœ: œmodel_outputœ, œoutput_typesœ: [œLanguageModelœ]}",
-        "target": "StructuredOutputComponent-HNJw1",
-        "targetHandle": "{œfieldNameœ: œllmœ, œidœ: œStructuredOutputComponent-HNJw1œ, œinputTypesœ: [œLanguageModelœ], œtypeœ: œotherœ}"
-      },
-      {
-        "animated": false,
-        "className": "",
-        "data": {
-          "sourceHandle": {
-            "dataType": "ParseData",
-            "id": "ParseData-7nw3f",
-            "name": "text",
-=======
         "id": "reactflow__edge-OpenAIModel-2q7JZ{œdataTypeœ:œOpenAIModelœ,œidœ:œOpenAIModel-2q7JZœ,œnameœ:œmodel_outputœ,œoutput_typesœ:[œLanguageModelœ]}-StructuredOutput-5OFKk{œfieldNameœ:œllmœ,œidœ:œStructuredOutput-5OFKkœ,œinputTypesœ:[œLanguageModelœ],œtypeœ:œotherœ}",
         "selected": false,
         "source": "OpenAIModel-2q7JZ",
@@ -252,18 +147,13 @@
             "dataType": "parser",
             "id": "parser-7JQpB",
             "name": "parsed_text",
->>>>>>> 24a052f7
             "output_types": [
               "Message"
             ]
           },
           "targetHandle": {
             "fieldName": "input_value",
-<<<<<<< HEAD
-            "id": "ChatOutput-F8JI7",
-=======
             "id": "ChatOutput-CFSA4",
->>>>>>> 24a052f7
             "inputTypes": [
               "Data",
               "DataFrame",
@@ -272,20 +162,11 @@
             "type": "str"
           }
         },
-<<<<<<< HEAD
-        "id": "reactflow__edge-ParseData-7nw3f{œdataTypeœ:œParseDataœ,œidœ:œParseData-7nw3fœ,œnameœ:œtextœ,œoutput_typesœ:[œMessageœ]}-ChatOutput-F8JI7{œfieldNameœ:œinput_valueœ,œidœ:œChatOutput-F8JI7œ,œinputTypesœ:[œDataœ,œDataFrameœ,œMessageœ],œtypeœ:œstrœ}",
-        "selected": false,
-        "source": "ParseData-7nw3f",
-        "sourceHandle": "{œdataTypeœ: œParseDataœ, œidœ: œParseData-7nw3fœ, œnameœ: œtextœ, œoutput_typesœ: [œMessageœ]}",
-        "target": "ChatOutput-F8JI7",
-        "targetHandle": "{œfieldNameœ: œinput_valueœ, œidœ: œChatOutput-F8JI7œ, œinputTypesœ: [œDataœ, œDataFrameœ, œMessageœ], œtypeœ: œstrœ}"
-=======
         "id": "xy-edge__parser-7JQpB{œdataTypeœ:œparserœ,œidœ:œparser-7JQpBœ,œnameœ:œparsed_textœ,œoutput_typesœ:[œMessageœ]}-ChatOutput-CFSA4{œfieldNameœ:œinput_valueœ,œidœ:œChatOutput-CFSA4œ,œinputTypesœ:[œDataœ,œDataFrameœ,œMessageœ],œtypeœ:œstrœ}",
         "source": "parser-7JQpB",
         "sourceHandle": "{œdataTypeœ: œparserœ, œidœ: œparser-7JQpBœ, œnameœ: œparsed_textœ, œoutput_typesœ: [œMessageœ]}",
         "target": "ChatOutput-CFSA4",
         "targetHandle": "{œfieldNameœ: œinput_valueœ, œidœ: œChatOutput-CFSA4œ, œinputTypesœ: [œDataœ, œDataFrameœ, œMessageœ], œtypeœ: œstrœ}"
->>>>>>> 24a052f7
       }
     ],
     "nodes": [
@@ -293,11 +174,7 @@
         "data": {
           "description": "Get chat inputs from the Playground.",
           "display_name": "Chat Input",
-<<<<<<< HEAD
-          "id": "ChatInput-hLHl2",
-=======
           "id": "ChatInput-b4sJc",
->>>>>>> 24a052f7
           "node": {
             "base_classes": [
               "Message"
@@ -572,11 +449,7 @@
         },
         "dragging": false,
         "height": 234,
-<<<<<<< HEAD
-        "id": "ChatInput-hLHl2",
-=======
         "id": "ChatInput-b4sJc",
->>>>>>> 24a052f7
         "measured": {
           "height": 234,
           "width": 320
@@ -597,11 +470,7 @@
         "data": {
           "description": "Display a chat message in the Playground.",
           "display_name": "Chat Output",
-<<<<<<< HEAD
-          "id": "ChatOutput-F8JI7",
-=======
           "id": "ChatOutput-CFSA4",
->>>>>>> 24a052f7
           "node": {
             "base_classes": [
               "Message"
@@ -883,11 +752,7 @@
         },
         "dragging": false,
         "height": 234,
-<<<<<<< HEAD
-        "id": "ChatOutput-F8JI7",
-=======
         "id": "ChatOutput-CFSA4",
->>>>>>> 24a052f7
         "measured": {
           "height": 234,
           "width": 320
@@ -906,89 +771,9 @@
       },
       {
         "data": {
-<<<<<<< HEAD
-          "id": "note-EQ8do",
-          "node": {
-            "description": "The StructuredOutputComponent, when utilized with our company information schema, performs the following functions:\n\n1. Accepts an input query regarding a company.\n2. Employs a Language Model (LLM) to analyze the query.\n3. Instructs the LLM to generate a structured response adhering to the predefined schema:\n   - Domain\n   - LinkedIn URL\n   - Cheapest Plan\n   - Has Free Trial\n   - Has Enterprise Plan\n   - Has API\n   - Market\n   - Pricing Tiers\n   - Key Features\n   - Target Industries\n\n4. Validates the LLM output against this schema.\n5. Returns a Data object containing the company information structured according to the schema.\n\nIn essence, this component transforms a free-text query about a company into a structured, consistent dataset, facilitating subsequent analysis and application of the information.",
-            "display_name": "",
-            "documentation": "",
-            "template": {
-              "backgroundColor": "blue"
-            }
-          },
-          "type": "note"
-        },
-        "dragging": false,
-        "height": 324,
-        "id": "note-EQ8do",
-        "measured": {
-          "height": 324,
-          "width": 325
-        },
-        "position": {
-          "x": 2130.958950603199,
-          "y": 421.74182837210094
-        },
-        "positionAbsolute": {
-          "x": 2089.5869930853464,
-          "y": 311.41660832449514
-        },
-        "resizing": false,
-        "selected": false,
-        "style": {
-          "height": 324,
-          "width": 324
-        },
-        "type": "noteNode",
-        "width": 324
-      },
-      {
-        "data": {
-          "id": "note-4z8Ww",
-          "node": {
-            "description": "PURPOSE:\nConverts unstructured company research into standardized JSON format\n\nKEY FUNCTIONS:\n- Extracts specific business data points\n- Validates and formats information\n- Ensures data consistency\n\nINPUT:\n- Raw company research data\n\nOUTPUT:\nStructured JSON with:\n- Domain information\n- Social links\n- Pricing details\n- Feature availability\n- Market classification\n- Product features\n- Industry focus\n\nRULES:\n1. Uses strict boolean values\n2. Standardizes pricing formats\n3. Validates market categories\n4. Handles missing data consistently",
-            "display_name": "",
-            "documentation": "",
-            "template": {
-              "backgroundColor": "blue"
-            }
-          },
-          "type": "note"
-        },
-        "dragging": false,
-        "height": 324,
-        "id": "note-4z8Ww",
-        "measured": {
-          "height": 324,
-          "width": 325
-        },
-        "position": {
-          "x": 1284.9450195065508,
-          "y": 158.82084648405578
-        },
-        "positionAbsolute": {
-          "x": 1237.6627823432912,
-          "y": 169.53860932079613
-        },
-        "resizing": false,
-        "selected": false,
-        "style": {
-          "height": 324,
-          "width": 324
-        },
-        "type": "noteNode",
-        "width": 324
-      },
-      {
-        "data": {
-          "id": "note-NTyrO",
-          "node": {
-            "description": "# Market Research\nThis flow helps you gather comprehensive information about companies for sales and business intelligence purposes.\n\n## Instructions\n\n1. Enter Company Name\n   - In the Chat Input node, type the name of the company you want to research\n   - Example inputs: \"Salesforce.com\", \"Shopify\", \"Zoom Video Communications\"\n\n2. Initiate Research\n   - The Agent will use the Tavily AI Search tool to gather information\n   - It will focus on key areas like pricing, features, and market positioning\n\n3. Review Structured Output\n   - The flow will generate a structured JSON output with standardized fields\n   - This includes domain, LinkedIn URL, pricing details, and key features\n\n4. Examine Formatted Results\n   - The Parse Data component will convert the JSON into a readable format\n   - You'll see a comprehensive company profile with organized sections\n\n5. Analyze and Use Data\n   - Use the generated information for sales prospecting, competitive analysis, or market research\n   - The structured format allows for easy comparison between different companies\n\nRemember: Always verify critical information from official sources before making business decisions! 🔍💼",
-=======
           "id": "note-UqfqM",
           "node": {
             "description": "# Market Research\nThis flow helps you gather comprehensive information about companies for sales and business intelligence purposes.\n\n## Prerequisites\n\n- **[Tavily API Key](https://docs.tavily.com/welcome)**\n- **[OpenAI API Key](https://platform.openai.com/)**\n\n## Quickstart\n\n1. Add your **OpenAI API key** to the **OpenAI** model and **Agent** components.\n2. Add your **Tavily API key** to the **Tavily Search** component.\n3. In the **Chat Input**, enter a company name you want to research.\n4. Open the **Playground** and research the company. The **Structured Output** component transforms the raw LLM response into structured data, and the **Parser** component presents the data as text for the **Chat output** component to present.",
->>>>>>> 24a052f7
             "display_name": "",
             "documentation": "",
             "template": {
@@ -998,17 +783,6 @@
           "type": "note"
         },
         "dragging": false,
-<<<<<<< HEAD
-        "height": 324,
-        "id": "note-NTyrO",
-        "measured": {
-          "height": 324,
-          "width": 325
-        },
-        "position": {
-          "x": 465.57341046298257,
-          "y": 459.2036503168611
-=======
         "height": 671,
         "id": "note-UqfqM",
         "measured": {
@@ -1018,7 +792,6 @@
         "position": {
           "x": -226.74339309333172,
           "y": 683.3969749619654
->>>>>>> 24a052f7
         },
         "positionAbsolute": {
           "x": 244.92297036777086,
@@ -1037,11 +810,7 @@
         "data": {
           "description": "Transforms LLM responses into **structured data formats**. Ideal for extracting specific information or creating consistent outputs.",
           "display_name": "Structured Output",
-<<<<<<< HEAD
-          "id": "StructuredOutputComponent-HNJw1",
-=======
           "id": "StructuredOutput-5OFKk",
->>>>>>> 24a052f7
           "node": {
             "base_classes": [
               "Data",
@@ -1333,128 +1102,6 @@
                 "display_name": "Schema Name",
                 "dynamic": false,
                 "info": "Provide a name for the output data schema.",
-<<<<<<< HEAD
-                "list": false,
-                "load_from_db": false,
-                "name": "schema_name",
-                "placeholder": "",
-                "required": false,
-                "show": true,
-                "title_case": false,
-                "trace_as_metadata": true,
-                "type": "str",
-                "value": "output_schema"
-              }
-            },
-            "tool_mode": false
-          },
-          "type": "StructuredOutputComponent"
-        },
-        "dragging": false,
-        "height": 541,
-        "id": "StructuredOutputComponent-HNJw1",
-        "measured": {
-          "height": 541,
-          "width": 320
-        },
-        "position": {
-          "x": 1716.7237308033855,
-          "y": 459.2476214962564
-        },
-        "positionAbsolute": {
-          "x": 1770.7096106546323,
-          "y": 518.8182475390113
-        },
-        "selected": false,
-        "type": "genericNode",
-        "width": 320
-      },
-      {
-        "data": {
-          "id": "ParseData-7nw3f",
-          "node": {
-            "base_classes": [
-              "Message"
-            ],
-            "beta": false,
-            "category": "helpers",
-            "conditional_paths": [],
-            "custom_fields": {},
-            "description": "Convert Data into plain text following a specified template.",
-            "display_name": "Parse Data",
-            "documentation": "",
-            "edited": false,
-            "field_order": [
-              "data",
-              "template",
-              "sep"
-            ],
-            "frozen": false,
-            "icon": "message-square",
-            "key": "ParseData",
-            "legacy": false,
-            "lf_version": "1.1.1",
-            "metadata": {
-              "legacy_name": "Parse Data"
-            },
-            "output_types": [],
-            "outputs": [
-              {
-                "allows_loop": false,
-                "cache": true,
-                "display_name": "Message",
-                "method": "parse_data",
-                "name": "text",
-                "selected": "Message",
-                "tool_mode": true,
-                "types": [
-                  "Message"
-                ],
-                "value": "__UNDEFINED__"
-              },
-              {
-                "allows_loop": false,
-                "cache": true,
-                "display_name": "Data List",
-                "method": "parse_data_as_list",
-                "name": "data_list",
-                "selected": "Data",
-                "tool_mode": true,
-                "types": [
-                  "Data"
-                ],
-                "value": "__UNDEFINED__"
-              }
-            ],
-            "pinned": false,
-            "template": {
-              "_type": "Component",
-              "code": {
-                "advanced": true,
-                "dynamic": true,
-                "fileTypes": [],
-                "file_path": "",
-                "info": "",
-                "list": false,
-                "load_from_db": false,
-                "multiline": true,
-                "name": "code",
-                "password": false,
-                "placeholder": "",
-                "required": true,
-                "show": true,
-                "title_case": false,
-                "type": "code",
-                "value": "from langflow.custom import Component\nfrom langflow.helpers.data import data_to_text, data_to_text_list\nfrom langflow.io import DataInput, MultilineInput, Output, StrInput\nfrom langflow.schema import Data\nfrom langflow.schema.message import Message\n\n\nclass ParseDataComponent(Component):\n    display_name = \"Data to Message\"\n    description = \"Convert Data objects into Messages using any {field_name} from input data.\"\n    icon = \"message-square\"\n    name = \"ParseData\"\n    metadata = {\n        \"legacy_name\": \"Parse Data\",\n    }\n\n    inputs = [\n        DataInput(\n            name=\"data\",\n            display_name=\"Data\",\n            info=\"The data to convert to text.\",\n            is_list=True,\n            required=True,\n        ),\n        MultilineInput(\n            name=\"template\",\n            display_name=\"Template\",\n            info=\"The template to use for formatting the data. \"\n            \"It can contain the keys {text}, {data} or any other key in the Data.\",\n            value=\"{text}\",\n            required=True,\n        ),\n        StrInput(name=\"sep\", display_name=\"Separator\", advanced=True, value=\"\\n\"),\n    ]\n\n    outputs = [\n        Output(\n            display_name=\"Message\",\n            name=\"text\",\n            info=\"Data as a single Message, with each input Data separated by Separator\",\n            method=\"parse_data\",\n        ),\n        Output(\n            display_name=\"Data List\",\n            name=\"data_list\",\n            info=\"Data as a list of new Data, each having `text` formatted by Template\",\n            method=\"parse_data_as_list\",\n        ),\n    ]\n\n    def _clean_args(self) -> tuple[list[Data], str, str]:\n        data = self.data if isinstance(self.data, list) else [self.data]\n        template = self.template\n        sep = self.sep\n        return data, template, sep\n\n    def parse_data(self) -> Message:\n        data, template, sep = self._clean_args()\n        result_string = data_to_text(template, data, sep)\n        self.status = result_string\n        return Message(text=result_string)\n\n    def parse_data_as_list(self) -> list[Data]:\n        data, template, _ = self._clean_args()\n        text_list, data_list = data_to_text_list(template, data)\n        for item, text in zip(data_list, text_list, strict=True):\n            item.set_text(text)\n        self.status = data_list\n        return data_list\n"
-              },
-              "data": {
-                "_input_type": "DataInput",
-                "advanced": false,
-                "display_name": "Data",
-                "dynamic": false,
-                "info": "The data to convert to text.",
-=======
->>>>>>> 24a052f7
                 "input_types": [
                   "Message"
                 ],
@@ -1503,17 +1150,10 @@
           "type": "StructuredOutput"
         },
         "dragging": false,
-<<<<<<< HEAD
-        "height": 302,
-        "id": "ParseData-7nw3f",
-        "measured": {
-          "height": 302,
-=======
         "height": 541,
         "id": "StructuredOutput-5OFKk",
         "measured": {
           "height": 541,
->>>>>>> 24a052f7
           "width": 320
         },
         "position": {
@@ -1532,11 +1172,7 @@
         "data": {
           "description": "Define the agent's instructions, then enter a task to complete using tools.",
           "display_name": "Agent",
-<<<<<<< HEAD
-          "id": "Agent-ZlvTd",
-=======
           "id": "Agent-bjWdX",
->>>>>>> 24a052f7
           "node": {
             "base_classes": [
               "Message"
@@ -2135,11 +1771,7 @@
         },
         "dragging": false,
         "height": 650,
-<<<<<<< HEAD
-        "id": "Agent-ZlvTd",
-=======
         "id": "Agent-bjWdX",
->>>>>>> 24a052f7
         "measured": {
           "height": 650,
           "width": 320
@@ -2154,47 +1786,9 @@
       },
       {
         "data": {
-<<<<<<< HEAD
-          "id": "note-p1p0l",
-          "node": {
-            "description": "# 🔑 Tavily AI Search Needs API Key\n\nYou can get 1000 searches/month free [here](https://tavily.com/) ",
-            "display_name": "",
-            "documentation": "",
-            "template": {
-              "backgroundColor": "lime"
-            }
-          },
-          "type": "note"
-        },
-        "dragging": false,
-        "height": 324,
-        "id": "note-p1p0l",
-        "measured": {
-          "height": 324,
-          "width": 325
-        },
-        "position": {
-          "x": 872.8795713635943,
-          "y": 628.4318648733362
-        },
-        "positionAbsolute": {
-          "x": 921.6062384772317,
-          "y": 642.1140062279873
-        },
-        "selected": false,
-        "type": "noteNode",
-        "width": 324
-      },
-      {
-        "data": {
-          "description": "**Tavily AI** is a search engine optimized for LLMs and RAG,         aimed at efficient, quick, and persistent search results.",
-          "display_name": "Tavily AI Search",
-          "id": "TavilySearchComponent-Fl2MN",
-=======
           "description": "**Tavily AI** is a search engine optimized for LLMs and RAG,         aimed at efficient, quick, and persistent search results.",
           "display_name": "Tavily AI Search",
           "id": "TavilySearchComponent-vpPJd",
->>>>>>> 24a052f7
           "node": {
             "base_classes": [
               "Data",
@@ -2547,11 +2141,7 @@
           "type": "TavilySearchComponent"
         },
         "dragging": false,
-<<<<<<< HEAD
-        "id": "TavilySearchComponent-Fl2MN",
-=======
         "id": "TavilySearchComponent-vpPJd",
->>>>>>> 24a052f7
         "measured": {
           "height": 437,
           "width": 320
@@ -2560,16 +2150,12 @@
           "x": 875.7686789989679,
           "y": 798.478848045035
         },
-        "selected": true,
+        "selected": false,
         "type": "genericNode"
       },
       {
         "data": {
-<<<<<<< HEAD
-          "id": "OpenAIModel-GOv57",
-=======
           "id": "OpenAIModel-2q7JZ",
->>>>>>> 24a052f7
           "node": {
             "base_classes": [
               "LanguageModel",
@@ -2938,23 +2524,14 @@
           "type": "OpenAIModel"
         },
         "dragging": false,
-<<<<<<< HEAD
-        "id": "OpenAIModel-GOv57",
-=======
         "id": "OpenAIModel-2q7JZ",
->>>>>>> 24a052f7
         "measured": {
           "height": 525,
           "width": 320
         },
         "position": {
-<<<<<<< HEAD
-          "x": 1718.9581068990763,
-          "y": 1035.8255894745982
-=======
           "x": 1282.8196790852462,
           "y": 1161.6622506143262
->>>>>>> 24a052f7
         },
         "selected": false,
         "type": "genericNode"
@@ -3135,24 +2712,14 @@
       }
     ],
     "viewport": {
-<<<<<<< HEAD
-      "x": -58.50231656538608,
-      "y": 29.06216478820238,
-      "zoom": 0.5075901953862927
-=======
       "x": 218.73749848572567,
       "y": 82.09531548995307,
       "zoom": 0.3869462183165413
->>>>>>> 24a052f7
     }
   },
   "description": "Researches companies, extracts key business data, and presents structured information for efficient analysis. ",
   "endpoint_name": null,
-<<<<<<< HEAD
-  "id": "8944aed3-aa86-4c50-b725-5a4a3973ba5a",
-=======
   "id": "312739e7-29bb-4a71-8faf-3bcf2d7c22bb",
->>>>>>> 24a052f7
   "is_component": false,
   "last_tested_version": "1.2.0",
   "name": "Market Research",

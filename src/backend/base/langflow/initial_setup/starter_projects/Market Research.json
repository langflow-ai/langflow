{
  "data": {
    "edges": [
      {
        "animated": false,
        "className": "",
        "data": {
          "sourceHandle": {
            "dataType": "parser",
            "id": "parser-0bZeT",
            "name": "parsed_text",
            "output_types": [
              "Message"
            ]
          },
          "targetHandle": {
            "fieldName": "input_value",
            "id": "ChatOutput-Iyjxr",
            "inputTypes": [
              "Data",
              "DataFrame",
              "Message"
            ],
            "type": "str"
          }
        },
        "id": "reactflow__edge-parser-0bZeT{œdataTypeœ:œparserœ,œidœ:œparser-0bZeTœ,œnameœ:œparsed_textœ,œoutput_typesœ:[œMessageœ]}-ChatOutput-Iyjxr{œfieldNameœ:œinput_valueœ,œidœ:œChatOutput-Iyjxrœ,œinputTypesœ:[œDataœ,œDataFrameœ,œMessageœ],œtypeœ:œstrœ}",
        "selected": false,
        "source": "parser-0bZeT",
        "sourceHandle": "{œdataTypeœ: œparserœ, œidœ: œparser-0bZeTœ, œnameœ: œparsed_textœ, œoutput_typesœ: [œMessageœ]}",
        "target": "ChatOutput-Iyjxr",
        "targetHandle": "{œfieldNameœ: œinput_valueœ, œidœ: œChatOutput-Iyjxrœ, œinputTypesœ: [œDataœ, œDataFrameœ, œMessageœ], œtypeœ: œstrœ}"
      },
      {
        "animated": false,
        "className": "",
        "data": {
          "sourceHandle": {
            "dataType": "StructuredOutput",
            "id": "StructuredOutput-Q7VB2",
            "name": "structured_output",
            "output_types": [
              "Data"
            ]
          },
          "targetHandle": {
            "fieldName": "input_data",
            "id": "parser-0bZeT",
            "inputTypes": [
              "DataFrame",
              "Data"
            ],
            "type": "other"
          }
        },
        "id": "reactflow__edge-StructuredOutput-Q7VB2{œdataTypeœ:œStructuredOutputœ,œidœ:œStructuredOutput-Q7VB2œ,œnameœ:œstructured_outputœ,œoutput_typesœ:[œDataœ]}-parser-0bZeT{œfieldNameœ:œinput_dataœ,œidœ:œparser-0bZeTœ,œinputTypesœ:[œDataFrameœ,œDataœ],œtypeœ:œotherœ}",
        "selected": false,
        "source": "StructuredOutput-Q7VB2",
        "sourceHandle": "{œdataTypeœ: œStructuredOutputœ, œidœ: œStructuredOutput-Q7VB2œ, œnameœ: œstructured_outputœ, œoutput_typesœ: [œDataœ]}",
        "target": "parser-0bZeT",
        "targetHandle": "{œfieldNameœ: œinput_dataœ, œidœ: œparser-0bZeTœ, œinputTypesœ: [œDataFrameœ, œDataœ], œtypeœ: œotherœ}"
      },
      {
        "animated": false,
        "data": {
          "sourceHandle": {
            "dataType": "LanguageModelComponent",
            "id": "LanguageModelComponent-06zGA",
            "name": "model_output",
            "output_types": [
              "LanguageModel"
            ]
          },
          "targetHandle": {
            "fieldName": "llm",
            "id": "StructuredOutput-Q7VB2",
            "inputTypes": [
              "LanguageModel"
            ],
            "type": "other"
          }
        },
        "id": "xy-edge__LanguageModelComponent-06zGA{œdataTypeœ:œLanguageModelComponentœ,œidœ:œLanguageModelComponent-06zGAœ,œnameœ:œmodel_outputœ,œoutput_typesœ:[œLanguageModelœ]}-StructuredOutput-Q7VB2{œfieldNameœ:œllmœ,œidœ:œStructuredOutput-Q7VB2œ,œinputTypesœ:[œLanguageModelœ],œtypeœ:œotherœ}",
        "selected": false,
        "source": "LanguageModelComponent-06zGA",
        "sourceHandle": "{œdataTypeœ: œLanguageModelComponentœ, œidœ: œLanguageModelComponent-06zGAœ, œnameœ: œmodel_outputœ, œoutput_typesœ: [œLanguageModelœ]}",
        "target": "StructuredOutput-Q7VB2",
        "targetHandle": "{œfieldNameœ: œllmœ, œidœ: œStructuredOutput-Q7VB2œ, œinputTypesœ: [œLanguageModelœ], œtypeœ: œotherœ}"
      },
      {
        "data": {
          "sourceHandle": {
            "dataType": "TavilySearchComponent",
            "id": "TavilySearchComponent-6v78l",
            "name": "component_as_tool",
            "output_types": [
              "Tool"
            ]
          },
          "targetHandle": {
            "fieldName": "tools",
            "id": "Agent-rpeeh",
            "inputTypes": [
              "Tool"
            ],
            "type": "other"
          }
        },
        "id": "xy-edge__TavilySearchComponent-6v78l{œdataTypeœ:œTavilySearchComponentœ,œidœ:œTavilySearchComponent-6v78lœ,œnameœ:œcomponent_as_toolœ,œoutput_typesœ:[œToolœ]}-Agent-rpeeh{œfieldNameœ:œtoolsœ,œidœ:œAgent-rpeehœ,œinputTypesœ:[œToolœ],œtypeœ:œotherœ}",
        "source": "TavilySearchComponent-6v78l",
        "sourceHandle": "{œdataTypeœ: œTavilySearchComponentœ, œidœ: œTavilySearchComponent-6v78lœ, œnameœ: œcomponent_as_toolœ, œoutput_typesœ: [œToolœ]}",
        "target": "Agent-rpeeh",
        "targetHandle": "{œfieldNameœ: œtoolsœ, œidœ: œAgent-rpeehœ, œinputTypesœ: [œToolœ], œtypeœ: œotherœ}"
      },
      {
        "data": {
          "sourceHandle": {
            "dataType": "ChatInput",
            "id": "ChatInput-hsPEi",
            "name": "message",
            "output_types": [
              "Message"
            ]
          },
          "targetHandle": {
            "fieldName": "input_value",
            "id": "Agent-rpeeh",
            "inputTypes": [
              "Message"
            ],
            "type": "str"
          }
        },
        "id": "xy-edge__ChatInput-hsPEi{œdataTypeœ:œChatInputœ,œidœ:œChatInput-hsPEiœ,œnameœ:œmessageœ,œoutput_typesœ:[œMessageœ]}-Agent-rpeeh{œfieldNameœ:œinput_valueœ,œidœ:œAgent-rpeehœ,œinputTypesœ:[œMessageœ],œtypeœ:œstrœ}",
        "source": "ChatInput-hsPEi",
        "sourceHandle": "{œdataTypeœ: œChatInputœ, œidœ: œChatInput-hsPEiœ, œnameœ: œmessageœ, œoutput_typesœ: [œMessageœ]}",
        "target": "Agent-rpeeh",
        "targetHandle": "{œfieldNameœ: œinput_valueœ, œidœ: œAgent-rpeehœ, œinputTypesœ: [œMessageœ], œtypeœ: œstrœ}"
      },
      {
        "data": {
          "sourceHandle": {
            "dataType": "Agent",
            "id": "Agent-rpeeh",
            "name": "response",
            "output_types": [
              "Message"
            ]
          },
          "targetHandle": {
            "fieldName": "input_value",
            "id": "StructuredOutput-Q7VB2",
            "inputTypes": [
              "Message"
            ],
            "type": "str"
          }
        },
        "id": "xy-edge__Agent-rpeeh{œdataTypeœ:œAgentœ,œidœ:œAgent-rpeehœ,œnameœ:œresponseœ,œoutput_typesœ:[œMessageœ]}-StructuredOutput-Q7VB2{œfieldNameœ:œinput_valueœ,œidœ:œStructuredOutput-Q7VB2œ,œinputTypesœ:[œMessageœ],œtypeœ:œstrœ}",
        "source": "Agent-rpeeh",
        "sourceHandle": "{œdataTypeœ: œAgentœ, œidœ: œAgent-rpeehœ, œnameœ: œresponseœ, œoutput_typesœ: [œMessageœ]}",
        "target": "StructuredOutput-Q7VB2",
        "targetHandle": "{œfieldNameœ: œinput_valueœ, œidœ: œStructuredOutput-Q7VB2œ, œinputTypesœ: [œMessageœ], œtypeœ: œstrœ}"
      }
    ],
    "nodes": [
      {
        "data": {
          "description": "Get chat inputs from the Playground.",
          "display_name": "Chat Input",
          "id": "ChatInput-hsPEi",
          "node": {
            "base_classes": [
              "Message"
            ],
            "beta": false,
            "conditional_paths": [],
            "custom_fields": {},
            "description": "Get chat inputs from the Playground.",
            "display_name": "Chat Input",
            "documentation": "",
            "edited": false,
            "field_order": [
              "input_value",
              "should_store_message",
              "sender",
              "sender_name",
              "session_id",
              "files",
              "background_color",
              "chat_icon",
              "text_color"
            ],
            "frozen": false,
            "icon": "MessagesSquare",
            "legacy": false,
            "lf_version": "1.2.0",
            "metadata": {
              "code_hash": "5f2d98ee19db",
              "dependencies": {
                "dependencies": [
                  {
                    "name": "langflow",
                    "version": null
                  }
                ],
                "total_dependencies": 1
              },
              "module": "langflow.components.input_output.chat.ChatInput"
            },
            "output_types": [],
            "outputs": [
              {
                "allows_loop": false,
                "cache": true,
                "display_name": "Chat Message",
                "group_outputs": false,
                "method": "message_response",
                "name": "message",
                "selected": "Message",
                "tool_mode": true,
                "types": [
                  "Message"
                ],
                "value": "__UNDEFINED__"
              }
            ],
            "pinned": false,
            "template": {
              "_type": "Component",
              "code": {
                "advanced": true,
                "dynamic": true,
                "fileTypes": [],
                "file_path": "",
                "info": "",
                "list": false,
                "load_from_db": false,
                "multiline": true,
                "name": "code",
                "password": false,
                "placeholder": "",
                "required": true,
                "show": true,
                "title_case": false,
                "type": "code",
                "value": "from langflow.base.data.utils import IMG_FILE_TYPES, TEXT_FILE_TYPES\nfrom langflow.base.io.chat import ChatComponent\nfrom langflow.inputs.inputs import BoolInput\nfrom langflow.io import (\n    DropdownInput,\n    FileInput,\n    MessageTextInput,\n    MultilineInput,\n    Output,\n)\nfrom langflow.schema.message import Message\nfrom langflow.utils.constants import (\n    MESSAGE_SENDER_AI,\n    MESSAGE_SENDER_NAME_USER,\n    MESSAGE_SENDER_USER,\n)\n\n\nclass ChatInput(ChatComponent):\n    display_name = \"Chat Input\"\n    description = \"Get chat inputs from the Playground.\"\n    documentation: str = \"https://docs.langflow.org/components-io#chat-input\"\n    icon = \"MessagesSquare\"\n    name = \"ChatInput\"\n    minimized = True\n\n    inputs = [\n        MultilineInput(\n            name=\"input_value\",\n            display_name=\"Input Text\",\n            value=\"\",\n            info=\"Message to be passed as input.\",\n            input_types=[],\n        ),\n        BoolInput(\n            name=\"should_store_message\",\n            display_name=\"Store Messages\",\n            info=\"Store the message in the history.\",\n            value=True,\n            advanced=True,\n        ),\n        DropdownInput(\n            name=\"sender\",\n            display_name=\"Sender Type\",\n            options=[MESSAGE_SENDER_AI, MESSAGE_SENDER_USER],\n            value=MESSAGE_SENDER_USER,\n            info=\"Type of sender.\",\n            advanced=True,\n        ),\n        MessageTextInput(\n            name=\"sender_name\",\n            display_name=\"Sender Name\",\n            info=\"Name of the sender.\",\n            value=MESSAGE_SENDER_NAME_USER,\n            advanced=True,\n        ),\n        MessageTextInput(\n            name=\"session_id\",\n            display_name=\"Session ID\",\n            info=\"The session ID of the chat. If empty, the current session ID parameter will be used.\",\n            advanced=True,\n        ),\n        FileInput(\n            name=\"files\",\n            display_name=\"Files\",\n            file_types=TEXT_FILE_TYPES + IMG_FILE_TYPES,\n            info=\"Files to be sent with the message.\",\n            advanced=True,\n            is_list=True,\n            temp_file=True,\n        ),\n    ]\n    outputs = [\n        Output(display_name=\"Chat Message\", name=\"message\", method=\"message_response\"),\n    ]\n\n    async def message_response(self) -> Message:\n        message = await Message.create(\n            text=self.input_value,\n            sender=self.sender,\n            sender_name=self.sender_name,\n            session_id=self.session_id,\n            files=self.files,\n        )\n        if self.session_id and isinstance(message, Message) and self.should_store_message:\n            stored_message = await self.send_message(\n                message,\n            )\n            self.message.value = stored_message\n            message = stored_message\n\n        self.status = message\n        return message\n"
              },
              "files": {
                "_input_type": "FileInput",
                "advanced": true,
                "display_name": "Files",
                "dynamic": false,
                "fileTypes": [
                  "csv",
                  "json",
                  "pdf",
                  "txt",
                  "md",
                  "mdx",
                  "yaml",
                  "yml",
                  "xml",
                  "html",
                  "htm",
                  "docx",
                  "py",
                  "sh",
                  "sql",
                  "js",
                  "ts",
                  "tsx",
                  "jpg",
                  "jpeg",
                  "png",
                  "bmp",
                  "image"
                ],
                "file_path": "",
                "info": "Files to be sent with the message.",
                "list": true,
                "name": "files",
                "placeholder": "",
                "required": false,
                "show": true,
                "temp_file": true,
                "title_case": false,
                "trace_as_metadata": true,
                "type": "file",
                "value": ""
              },
              "input_value": {
                "_input_type": "MultilineInput",
                "advanced": false,
                "display_name": "Input Text",
                "dynamic": false,
                "info": "Message to be passed as input.",
                "input_types": [],
                "list": false,
                "load_from_db": false,
                "multiline": true,
                "name": "input_value",
                "placeholder": "",
                "required": false,
                "show": true,
                "title_case": false,
                "trace_as_input": true,
                "trace_as_metadata": true,
                "type": "str",
                "value": "Amazon"
              },
              "sender": {
                "_input_type": "DropdownInput",
                "advanced": true,
                "combobox": false,
                "display_name": "Sender Type",
                "dynamic": false,
                "info": "Type of sender.",
                "name": "sender",
                "options": [
                  "Machine",
                  "User"
                ],
                "placeholder": "",
                "required": false,
                "show": true,
                "title_case": false,
                "trace_as_metadata": true,
                "type": "str",
                "value": "User"
              },
              "sender_name": {
                "_input_type": "MessageTextInput",
                "advanced": true,
                "display_name": "Sender Name",
                "dynamic": false,
                "info": "Name of the sender.",
                "input_types": [
                  "Message"
                ],
                "list": false,
                "load_from_db": false,
                "name": "sender_name",
                "placeholder": "",
                "required": false,
                "show": true,
                "title_case": false,
                "trace_as_input": true,
                "trace_as_metadata": true,
                "type": "str",
                "value": "User"
              },
              "session_id": {
                "_input_type": "MessageTextInput",
                "advanced": true,
                "display_name": "Session ID",
                "dynamic": false,
                "info": "The session ID of the chat. If empty, the current session ID parameter will be used.",
                "input_types": [
                  "Message"
                ],
                "list": false,
                "load_from_db": false,
                "name": "session_id",
                "placeholder": "",
                "required": false,
                "show": true,
                "title_case": false,
                "trace_as_input": true,
                "trace_as_metadata": true,
                "type": "str",
                "value": ""
              },
              "should_store_message": {
                "_input_type": "BoolInput",
                "advanced": true,
                "display_name": "Store Messages",
                "dynamic": false,
                "info": "Store the message in the history.",
                "list": false,
                "name": "should_store_message",
                "placeholder": "",
                "required": false,
                "show": true,
                "title_case": false,
                "trace_as_metadata": true,
                "type": "bool",
                "value": true
              }
            }
          },
          "selected_output": "message",
          "type": "ChatInput"
        },
        "dragging": false,
        "height": 234,
        "id": "ChatInput-hsPEi",
        "measured": {
          "height": 234,
          "width": 320
        },
        "position": {
          "x": 472.38251755471583,
          "y": 889.8398446936101
        },
        "positionAbsolute": {
          "x": 472.38251755471583,
          "y": 889.8398446936101
        },
        "selected": false,
        "type": "genericNode",
        "width": 320
      },
      {
        "data": {
          "description": "Display a chat message in the Playground.",
          "display_name": "Chat Output",
          "id": "ChatOutput-Iyjxr",
          "node": {
            "base_classes": [
              "Message"
            ],
            "beta": false,
            "conditional_paths": [],
            "custom_fields": {},
            "description": "Display a chat message in the Playground.",
            "display_name": "Chat Output",
            "documentation": "",
            "edited": false,
            "field_order": [
              "input_value",
              "should_store_message",
              "sender",
              "sender_name",
              "session_id",
              "data_template",
              "background_color",
              "chat_icon",
              "text_color"
            ],
            "frozen": false,
            "icon": "MessagesSquare",
            "legacy": false,
            "lf_version": "1.2.0",
            "metadata": {
              "code_hash": "f8c1338e3512",
              "dependencies": {
                "dependencies": [
                  {
                    "name": "orjson",
                    "version": "3.10.15"
                  },
                  {
                    "name": "fastapi",
                    "version": "0.116.1"
                  },
                  {
                    "name": "langflow",
                    "version": null
                  }
                ],
                "total_dependencies": 3
              },
              "module": "langflow.components.input_output.chat_output.ChatOutput"
            },
            "output_types": [],
            "outputs": [
              {
                "allows_loop": false,
                "cache": true,
                "display_name": "Output Message",
                "group_outputs": false,
                "method": "message_response",
                "name": "message",
                "selected": "Message",
                "tool_mode": true,
                "types": [
                  "Message"
                ],
                "value": "__UNDEFINED__"
              }
            ],
            "pinned": false,
            "template": {
              "_type": "Component",
              "code": {
                "advanced": true,
                "dynamic": true,
                "fileTypes": [],
                "file_path": "",
                "info": "",
                "list": false,
                "load_from_db": false,
                "multiline": true,
                "name": "code",
                "password": false,
                "placeholder": "",
                "required": true,
                "show": true,
                "title_case": false,
                "type": "code",
                "value": "from collections.abc import Generator\nfrom typing import Any\n\nimport orjson\nfrom fastapi.encoders import jsonable_encoder\n\nfrom langflow.base.io.chat import ChatComponent\nfrom langflow.helpers.data import safe_convert\nfrom langflow.inputs.inputs import BoolInput, DropdownInput, HandleInput, MessageTextInput\nfrom langflow.schema.data import Data\nfrom langflow.schema.dataframe import DataFrame\nfrom langflow.schema.message import Message\nfrom langflow.schema.properties import Source\nfrom langflow.template.field.base import Output\nfrom langflow.utils.constants import (\n    MESSAGE_SENDER_AI,\n    MESSAGE_SENDER_NAME_AI,\n    MESSAGE_SENDER_USER,\n)\n\n\nclass ChatOutput(ChatComponent):\n    display_name = \"Chat Output\"\n    description = \"Display a chat message in the Playground.\"\n    documentation: str = \"https://docs.langflow.org/components-io#chat-output\"\n    icon = \"MessagesSquare\"\n    name = \"ChatOutput\"\n    minimized = True\n\n    inputs = [\n        HandleInput(\n            name=\"input_value\",\n            display_name=\"Inputs\",\n            info=\"Message to be passed as output.\",\n            input_types=[\"Data\", \"DataFrame\", \"Message\"],\n            required=True,\n        ),\n        BoolInput(\n            name=\"should_store_message\",\n            display_name=\"Store Messages\",\n            info=\"Store the message in the history.\",\n            value=True,\n            advanced=True,\n        ),\n        DropdownInput(\n            name=\"sender\",\n            display_name=\"Sender Type\",\n            options=[MESSAGE_SENDER_AI, MESSAGE_SENDER_USER],\n            value=MESSAGE_SENDER_AI,\n            advanced=True,\n            info=\"Type of sender.\",\n        ),\n        MessageTextInput(\n            name=\"sender_name\",\n            display_name=\"Sender Name\",\n            info=\"Name of the sender.\",\n            value=MESSAGE_SENDER_NAME_AI,\n            advanced=True,\n        ),\n        MessageTextInput(\n            name=\"session_id\",\n            display_name=\"Session ID\",\n            info=\"The session ID of the chat. If empty, the current session ID parameter will be used.\",\n            advanced=True,\n        ),\n        MessageTextInput(\n            name=\"data_template\",\n            display_name=\"Data Template\",\n            value=\"{text}\",\n            advanced=True,\n            info=\"Template to convert Data to Text. If left empty, it will be dynamically set to the Data's text key.\",\n        ),\n    ]\n    outputs = [\n        Output(\n            display_name=\"Output Message\",\n            name=\"message\",\n            method=\"message_response\",\n        ),\n    ]\n\n    def _build_source(self, id_: str | None, display_name: str | None, source: str | None) -> Source:\n        source_dict = {}\n        if id_:\n            source_dict[\"id\"] = id_\n        if display_name:\n            source_dict[\"display_name\"] = display_name\n        if source:\n            # Handle case where source is a ChatOpenAI object\n            if hasattr(source, \"model_name\"):\n                source_dict[\"source\"] = source.model_name\n            elif hasattr(source, \"model\"):\n                source_dict[\"source\"] = str(source.model)\n            else:\n                source_dict[\"source\"] = str(source)\n        return Source(**source_dict)\n\n    async def message_response(self) -> Message:\n        # First convert the input to string if needed\n        text = self.convert_to_string()\n\n        # Get source properties\n        source, icon, display_name, source_id = self.get_properties_from_source_component()\n\n        # Create or use existing Message object\n        if isinstance(self.input_value, Message):\n            message = self.input_value\n            # Update message properties\n            message.text = text\n        else:\n            message = Message(text=text)\n\n        # Set message properties\n        message.sender = self.sender\n        message.sender_name = self.sender_name\n        message.session_id = self.session_id\n        message.flow_id = self.graph.flow_id if hasattr(self, \"graph\") else None\n        message.properties.source = self._build_source(source_id, display_name, source)\n\n        # Store message if needed\n        if self.session_id and self.should_store_message:\n            stored_message = await self.send_message(message)\n            self.message.value = stored_message\n            message = stored_message\n\n        self.status = message\n        return message\n\n    def _serialize_data(self, data: Data) -> str:\n        \"\"\"Serialize Data object to JSON string.\"\"\"\n        # Convert data.data to JSON-serializable format\n        serializable_data = jsonable_encoder(data.data)\n        # Serialize with orjson, enabling pretty printing with indentation\n        json_bytes = orjson.dumps(serializable_data, option=orjson.OPT_INDENT_2)\n        # Convert bytes to string and wrap in Markdown code blocks\n        return \"```json\\n\" + json_bytes.decode(\"utf-8\") + \"\\n```\"\n\n    def _validate_input(self) -> None:\n        \"\"\"Validate the input data and raise ValueError if invalid.\"\"\"\n        if self.input_value is None:\n            msg = \"Input data cannot be None\"\n            raise ValueError(msg)\n        if isinstance(self.input_value, list) and not all(\n            isinstance(item, Message | Data | DataFrame | str) for item in self.input_value\n        ):\n            invalid_types = [\n                type(item).__name__\n                for item in self.input_value\n                if not isinstance(item, Message | Data | DataFrame | str)\n            ]\n            msg = f\"Expected Data or DataFrame or Message or str, got {invalid_types}\"\n            raise TypeError(msg)\n        if not isinstance(\n            self.input_value,\n            Message | Data | DataFrame | str | list | Generator | type(None),\n        ):\n            type_name = type(self.input_value).__name__\n            msg = f\"Expected Data or DataFrame or Message or str, Generator or None, got {type_name}\"\n            raise TypeError(msg)\n\n    def convert_to_string(self) -> str | Generator[Any, None, None]:\n        \"\"\"Convert input data to string with proper error handling.\"\"\"\n        self._validate_input()\n        if isinstance(self.input_value, list):\n            self.clean_data = self.clean_data if hasattr(self, \"clean_data\") else False\n            return \"\\n\".join([safe_convert(item, clean_data=self.clean_data) for item in self.input_value])\n        if isinstance(self.input_value, Generator):\n            return self.input_value\n        return safe_convert(self.input_value)\n"
              },
              "data_template": {
                "_input_type": "MessageTextInput",
                "advanced": true,
                "display_name": "Data Template",
                "dynamic": false,
                "info": "Template to convert Data to Text. If left empty, it will be dynamically set to the Data's text key.",
                "input_types": [
                  "Message"
                ],
                "list": false,
                "load_from_db": false,
                "name": "data_template",
                "placeholder": "",
                "required": false,
                "show": true,
                "title_case": false,
                "tool_mode": false,
                "trace_as_input": true,
                "trace_as_metadata": true,
                "type": "str",
                "value": "{text}"
              },
              "input_value": {
                "_input_type": "MessageInput",
                "advanced": false,
                "display_name": "Inputs",
                "dynamic": false,
                "info": "Message to be passed as output.",
                "input_types": [
                  "Data",
                  "DataFrame",
                  "Message"
                ],
                "list": false,
                "load_from_db": false,
                "name": "input_value",
                "placeholder": "",
                "required": true,
                "show": true,
                "title_case": false,
                "trace_as_input": true,
                "trace_as_metadata": true,
                "type": "str",
                "value": ""
              },
              "sender": {
                "_input_type": "DropdownInput",
                "advanced": true,
                "combobox": false,
                "display_name": "Sender Type",
                "dynamic": false,
                "info": "Type of sender.",
                "name": "sender",
                "options": [
                  "Machine",
                  "User"
                ],
                "placeholder": "",
                "required": false,
                "show": true,
                "title_case": false,
                "tool_mode": false,
                "trace_as_metadata": true,
                "type": "str",
                "value": "Machine"
              },
              "sender_name": {
                "_input_type": "MessageTextInput",
                "advanced": true,
                "display_name": "Sender Name",
                "dynamic": false,
                "info": "Name of the sender.",
                "input_types": [
                  "Message"
                ],
                "list": false,
                "load_from_db": false,
                "name": "sender_name",
                "placeholder": "",
                "required": false,
                "show": true,
                "title_case": false,
                "tool_mode": false,
                "trace_as_input": true,
                "trace_as_metadata": true,
                "type": "str",
                "value": "AI"
              },
              "session_id": {
                "_input_type": "MessageTextInput",
                "advanced": true,
                "display_name": "Session ID",
                "dynamic": false,
                "info": "The session ID of the chat. If empty, the current session ID parameter will be used.",
                "input_types": [
                  "Message"
                ],
                "list": false,
                "load_from_db": false,
                "name": "session_id",
                "placeholder": "",
                "required": false,
                "show": true,
                "title_case": false,
                "tool_mode": false,
                "trace_as_input": true,
                "trace_as_metadata": true,
                "type": "str",
                "value": ""
              },
              "should_store_message": {
                "_input_type": "BoolInput",
                "advanced": true,
                "display_name": "Store Messages",
                "dynamic": false,
                "info": "Store the message in the history.",
                "list": false,
                "name": "should_store_message",
                "placeholder": "",
                "required": false,
                "show": true,
                "title_case": false,
                "trace_as_metadata": true,
                "type": "bool",
                "value": true
              }
            },
            "tool_mode": false
          },
          "type": "ChatOutput"
        },
        "dragging": false,
        "height": 234,
        "id": "ChatOutput-Iyjxr",
        "measured": {
          "height": 234,
          "width": 320
        },
        "position": {
          "x": 2518.282039019285,
          "y": 855.3686932779933
        },
        "positionAbsolute": {
          "x": 2518.282039019285,
          "y": 855.3686932779933
        },
        "selected": false,
        "type": "genericNode",
        "width": 320
      },
      {
        "data": {
          "id": "note-1Ekot",
          "node": {
            "description": "# Market Research\nThis flow helps you gather comprehensive information about companies for sales and business intelligence purposes.\n\n## Prerequisites\n\n- **[Tavily API Key](https://docs.tavily.com/welcome)**\n- **[OpenAI API Key](https://platform.openai.com/)**\n\n## Quickstart\n\n1. Add your **OpenAI API key** to the **OpenAI** model and **Agent** components.\n2. Add your **Tavily API key** to the **Tavily Search** component.\n3. In the **Chat Input**, enter a company name you want to research.\n4. Open the **Playground** and research the company. The **Structured Output** component transforms the raw LLM response into structured data, and the **Parser** component presents the data as text for the **Chat output** component to present.",
            "display_name": "",
            "documentation": "",
            "template": {
              "backgroundColor": "emerald"
            }
          },
          "type": "note"
        },
        "dragging": false,
        "height": 671,
        "id": "note-1Ekot",
        "measured": {
          "height": 671,
          "width": 659
        },
        "position": {
          "x": -226.74339309333172,
          "y": 683.3969749619654
        },
        "positionAbsolute": {
          "x": 244.92297036777086,
          "y": 340.99805740871204
        },
        "resizing": false,
        "selected": false,
        "style": {
          "height": 324,
          "width": 324
        },
        "type": "noteNode",
        "width": 659
      },
      {
        "data": {
          "description": "Transforms LLM responses into **structured data formats**. Ideal for extracting specific information or creating consistent outputs.",
          "display_name": "Structured Output",
          "id": "StructuredOutput-Q7VB2",
          "node": {
            "base_classes": [
              "Data",
              "DataFrame"
            ],
            "beta": false,
            "conditional_paths": [],
            "custom_fields": {},
            "description": "Uses an LLM to generate structured data. Ideal for extraction and consistency.",
            "display_name": "Structured Output",
            "documentation": "",
            "edited": false,
            "field_order": [
              "llm",
              "input_value",
              "system_prompt",
              "schema_name",
              "output_schema",
              "multiple"
            ],
            "frozen": false,
            "icon": "braces",
            "legacy": false,
            "lf_version": "1.2.0",
            "metadata": {
              "code_hash": "9e70464cbdb6",
              "dependencies": {
                "dependencies": [
                  {
                    "name": "pydantic",
                    "version": "2.10.6"
                  },
                  {
                    "name": "trustcall",
                    "version": "0.0.39"
                  },
                  {
                    "name": "langflow",
                    "version": null
                  }
                ],
                "total_dependencies": 3
              },
              "module": "langflow.components.processing.structured_output.StructuredOutputComponent"
            },
            "minimized": false,
            "output_types": [],
            "outputs": [
              {
                "allows_loop": false,
                "cache": true,
                "display_name": "Structured Output",
                "group_outputs": false,
                "method": "build_structured_output",
                "name": "structured_output",
                "selected": "Data",
                "tool_mode": true,
                "types": [
                  "Data"
                ],
                "value": "__UNDEFINED__"
              },
              {
                "allows_loop": false,
                "cache": true,
                "display_name": "Structured Output",
                "group_outputs": false,
                "method": "build_structured_dataframe",
                "name": "dataframe_output",
                "selected": "DataFrame",
                "tool_mode": true,
                "types": [
                  "DataFrame"
                ],
                "value": "__UNDEFINED__"
              }
            ],
            "pinned": false,
            "template": {
              "_type": "Component",
              "code": {
                "advanced": true,
                "dynamic": true,
                "fileTypes": [],
                "file_path": "",
                "info": "",
                "list": false,
                "load_from_db": false,
                "multiline": true,
                "name": "code",
                "password": false,
                "placeholder": "",
                "required": true,
                "show": true,
                "title_case": false,
                "type": "code",
                "value": "from pydantic import BaseModel, Field, create_model\nfrom trustcall import create_extractor\n\nfrom langflow.base.models.chat_result import get_chat_result\nfrom langflow.custom.custom_component.component import Component\nfrom langflow.helpers.base_model import build_model_from_schema\nfrom langflow.io import (\n    HandleInput,\n    MessageTextInput,\n    MultilineInput,\n    Output,\n    TableInput,\n)\nfrom langflow.schema.data import Data\nfrom langflow.schema.dataframe import DataFrame\nfrom langflow.schema.table import EditMode\n\n\nclass StructuredOutputComponent(Component):\n    display_name = \"Structured Output\"\n    description = \"Uses an LLM to generate structured data. Ideal for extraction and consistency.\"\n    documentation: str = \"https://docs.langflow.org/components-processing#structured-output\"\n    name = \"StructuredOutput\"\n    icon = \"braces\"\n\n    inputs = [\n        HandleInput(\n            name=\"llm\",\n            display_name=\"Language Model\",\n            info=\"The language model to use to generate the structured output.\",\n            input_types=[\"LanguageModel\"],\n            required=True,\n        ),\n        MultilineInput(\n            name=\"input_value\",\n            display_name=\"Input Message\",\n            info=\"The input message to the language model.\",\n            tool_mode=True,\n            required=True,\n        ),\n        MultilineInput(\n            name=\"system_prompt\",\n            display_name=\"Format Instructions\",\n            info=\"The instructions to the language model for formatting the output.\",\n            value=(\n                \"You are an AI that extracts structured JSON objects from unstructured text. \"\n                \"Use a predefined schema with expected types (str, int, float, bool, dict). \"\n                \"Extract ALL relevant instances that match the schema - if multiple patterns exist, capture them all. \"\n                \"Fill missing or ambiguous values with defaults: null for missing values. \"\n                \"Remove exact duplicates but keep variations that have different field values. \"\n                \"Always return valid JSON in the expected format, never throw errors. \"\n                \"If multiple objects can be extracted, return them all in the structured format.\"\n            ),\n            required=True,\n            advanced=True,\n        ),\n        MessageTextInput(\n            name=\"schema_name\",\n            display_name=\"Schema Name\",\n            info=\"Provide a name for the output data schema.\",\n            advanced=True,\n        ),\n        TableInput(\n            name=\"output_schema\",\n            display_name=\"Output Schema\",\n            info=\"Define the structure and data types for the model's output.\",\n            required=True,\n            # TODO: remove deault value\n            table_schema=[\n                {\n                    \"name\": \"name\",\n                    \"display_name\": \"Name\",\n                    \"type\": \"str\",\n                    \"description\": \"Specify the name of the output field.\",\n                    \"default\": \"field\",\n                    \"edit_mode\": EditMode.INLINE,\n                },\n                {\n                    \"name\": \"description\",\n                    \"display_name\": \"Description\",\n                    \"type\": \"str\",\n                    \"description\": \"Describe the purpose of the output field.\",\n                    \"default\": \"description of field\",\n                    \"edit_mode\": EditMode.POPOVER,\n                },\n                {\n                    \"name\": \"type\",\n                    \"display_name\": \"Type\",\n                    \"type\": \"str\",\n                    \"edit_mode\": EditMode.INLINE,\n                    \"description\": (\"Indicate the data type of the output field (e.g., str, int, float, bool, dict).\"),\n                    \"options\": [\"str\", \"int\", \"float\", \"bool\", \"dict\"],\n                    \"default\": \"str\",\n                },\n                {\n                    \"name\": \"multiple\",\n                    \"display_name\": \"As List\",\n                    \"type\": \"boolean\",\n                    \"description\": \"Set to True if this output field should be a list of the specified type.\",\n                    \"default\": \"False\",\n                    \"edit_mode\": EditMode.INLINE,\n                },\n            ],\n            value=[\n                {\n                    \"name\": \"field\",\n                    \"description\": \"description of field\",\n                    \"type\": \"str\",\n                    \"multiple\": \"False\",\n                }\n            ],\n        ),\n    ]\n\n    outputs = [\n        Output(\n            name=\"structured_output\",\n            display_name=\"Structured Output\",\n            method=\"build_structured_output\",\n        ),\n        Output(\n            name=\"dataframe_output\",\n            display_name=\"Structured Output\",\n            method=\"build_structured_dataframe\",\n        ),\n    ]\n\n    def build_structured_output_base(self):\n        schema_name = self.schema_name or \"OutputModel\"\n\n        if not hasattr(self.llm, \"with_structured_output\"):\n            msg = \"Language model does not support structured output.\"\n            raise TypeError(msg)\n        if not self.output_schema:\n            msg = \"Output schema cannot be empty\"\n            raise ValueError(msg)\n\n        output_model_ = build_model_from_schema(self.output_schema)\n\n        output_model = create_model(\n            schema_name,\n            __doc__=f\"A list of {schema_name}.\",\n            objects=(list[output_model_], Field(description=f\"A list of {schema_name}.\")),  # type: ignore[valid-type]\n        )\n\n        try:\n            llm_with_structured_output = create_extractor(self.llm, tools=[output_model])\n        except NotImplementedError as exc:\n            msg = f\"{self.llm.__class__.__name__} does not support structured output.\"\n            raise TypeError(msg) from exc\n\n        config_dict = {\n            \"run_name\": self.display_name,\n            \"project_name\": self.get_project_name(),\n            \"callbacks\": self.get_langchain_callbacks(),\n        }\n        result = get_chat_result(\n            runnable=llm_with_structured_output,\n            system_message=self.system_prompt,\n            input_value=self.input_value,\n            config=config_dict,\n        )\n\n        # OPTIMIZATION NOTE: Simplified processing based on trustcall response structure\n        # Handle non-dict responses (shouldn't happen with trustcall, but defensive)\n        if not isinstance(result, dict):\n            return result\n\n        # Extract first response and convert BaseModel to dict\n        responses = result.get(\"responses\", [])\n        if not responses:\n            return result\n\n        # Convert BaseModel to dict (creates the \"objects\" key)\n        first_response = responses[0]\n        structured_data = first_response.model_dump() if isinstance(first_response, BaseModel) else first_response\n\n        # Extract the objects array (guaranteed to exist due to our Pydantic model structure)\n        return structured_data.get(\"objects\", structured_data)\n\n    def build_structured_output(self) -> Data:\n        output = self.build_structured_output_base()\n        if not isinstance(output, list) or not output:\n            # handle empty or unexpected type case\n            msg = \"No structured output returned\"\n            raise ValueError(msg)\n        if len(output) == 1:\n            return Data(data=output[0])\n        if len(output) > 1:\n            # Multiple outputs - wrap them in a results container\n            return Data(data={\"results\": output})\n        return Data()\n\n    def build_structured_dataframe(self) -> DataFrame:\n        output = self.build_structured_output_base()\n        if not isinstance(output, list) or not output:\n            # handle empty or unexpected type case\n            msg = \"No structured output returned\"\n            raise ValueError(msg)\n        if len(output) == 1:\n            # For single dictionary, wrap in a list to create DataFrame with one row\n            return DataFrame([output[0]])\n        if len(output) > 1:\n            # Multiple outputs - convert to DataFrame directly\n            return DataFrame(output)\n        return DataFrame()\n"
              },
              "input_value": {
                "_input_type": "MessageTextInput",
                "advanced": false,
                "display_name": "Input Message",
                "dynamic": false,
                "info": "The input message to the language model.",
                "input_types": [
                  "Message"
                ],
                "list": false,
                "list_add_label": "Add More",
                "load_from_db": false,
                "name": "input_value",
                "placeholder": "",
                "required": true,
                "show": true,
                "title_case": false,
                "tool_mode": true,
                "trace_as_input": true,
                "trace_as_metadata": true,
                "type": "str",
                "value": ""
              },
              "llm": {
                "_input_type": "HandleInput",
                "advanced": false,
                "display_name": "Language Model",
                "dynamic": false,
                "info": "The language model to use to generate the structured output.",
                "input_types": [
                  "LanguageModel"
                ],
                "list": false,
                "list_add_label": "Add More",
                "name": "llm",
                "placeholder": "",
                "required": true,
                "show": true,
                "title_case": false,
                "trace_as_metadata": true,
                "type": "other",
                "value": ""
              },
              "output_schema": {
                "_input_type": "TableInput",
                "advanced": false,
                "display_name": "Output Schema",
                "dynamic": false,
                "info": "Define the structure and data types for the model's output.",
                "is_list": true,
                "list_add_label": "Add More",
                "load_from_db": false,
                "name": "output_schema",
                "placeholder": "",
                "required": true,
                "show": true,
                "table_icon": "Table",
                "table_schema": {
                  "columns": [
                    {
                      "default": "field",
                      "description": "Specify the name of the output field.",
                      "disable_edit": false,
                      "display_name": "Name",
                      "edit_mode": "inline",
                      "filterable": true,
                      "formatter": "text",
                      "hidden": false,
                      "name": "name",
                      "sortable": true,
                      "type": "str"
                    },
                    {
                      "default": "description of field",
                      "description": "Describe the purpose of the output field.",
                      "disable_edit": false,
                      "display_name": "Description",
                      "edit_mode": "popover",
                      "filterable": true,
                      "formatter": "text",
                      "hidden": false,
                      "name": "description",
                      "sortable": true,
                      "type": "str"
                    },
                    {
                      "default": "str",
                      "description": "Indicate the data type of the output field (e.g., str, int, float, bool, list, dict).",
                      "disable_edit": false,
                      "display_name": "Type",
                      "edit_mode": "inline",
                      "filterable": true,
                      "formatter": "text",
                      "hidden": false,
                      "name": "type",
                      "options": [
                        "str",
                        "int",
                        "float",
                        "bool",
                        "list",
                        "dict"
                      ],
                      "sortable": true,
                      "type": "str"
                    },
                    {
                      "default": false,
                      "description": "Set to True if this output field should be a list of the specified type.",
                      "disable_edit": false,
                      "display_name": "Multiple",
                      "edit_mode": "inline",
                      "filterable": true,
                      "formatter": "boolean",
                      "hidden": false,
                      "name": "multiple",
                      "sortable": true,
                      "type": "boolean"
                    }
                  ]
                },
                "title_case": false,
                "tool_mode": false,
                "trace_as_metadata": true,
                "trigger_icon": "Table",
                "trigger_text": "Open table",
                "type": "table",
                "value": [
                  {
                    "description": "Primary company domain name",
                    "multiple": "False",
                    "name": "domain",
                    "type": "text"
                  },
                  {
                    "description": "Company's LinkedIn URL",
                    "multiple": "False",
                    "name": "linkedinUrl",
                    "type": "text"
                  },
                  {
                    "description": "Lowest priced plan in USD (number only)",
                    "multiple": "False",
                    "name": "cheapestPlan",
                    "type": "text"
                  },
                  {
                    "description": "Boolean indicating if they offer a free trial",
                    "multiple": "False",
                    "name": "hasFreeTrial",
                    "type": "bool"
                  },
                  {
                    "description": "Boolean indicating if they have enterprise options",
                    "multiple": "False",
                    "name": "hasEnterprisePlan",
                    "type": "bool"
                  },
                  {
                    "description": "Boolean indicating if they offer API access",
                    "multiple": "False",
                    "name": "hasAPI",
                    "type": "bool"
                  },
                  {
                    "description": "Either 'B2B' or 'B2C' or 'Both",
                    "multiple": "False",
                    "name": "market",
                    "type": "text"
                  },
                  {
                    "description": "List of available pricing tiers",
                    "multiple": "True",
                    "name": "pricingTiers",
                    "type": "text"
                  },
                  {
                    "description": "List of main features",
                    "multiple": "True",
                    "name": "KeyFeatures",
                    "type": "text"
                  },
                  {
                    "description": "List of target industries",
                    "multiple": "True",
                    "name": "targetIndustries",
                    "type": "text"
                  }
                ]
              },
              "schema_name": {
                "_input_type": "MessageTextInput",
                "advanced": true,
                "display_name": "Schema Name",
                "dynamic": false,
                "info": "Provide a name for the output data schema.",
                "input_types": [
                  "Message"
                ],
                "list": false,
                "list_add_label": "Add More",
                "load_from_db": false,
                "name": "schema_name",
                "placeholder": "",
                "required": false,
                "show": true,
                "title_case": false,
                "tool_mode": false,
                "trace_as_input": true,
                "trace_as_metadata": true,
                "type": "str",
                "value": "output_schema"
              },
              "system_prompt": {
                "_input_type": "MultilineInput",
                "advanced": true,
                "copy_field": false,
                "display_name": "Format Instructions",
                "dynamic": false,
                "info": "The instructions to the language model for formatting the output.",
                "input_types": [
                  "Message"
                ],
                "list": false,
                "list_add_label": "Add More",
                "load_from_db": false,
                "multiline": true,
                "name": "system_prompt",
                "placeholder": "",
                "required": true,
                "show": true,
                "title_case": false,
                "tool_mode": false,
                "trace_as_input": true,
                "trace_as_metadata": true,
                "type": "str",
                "value": "You are an AI that extracts structured JSON objects from unstructured text. Use a predefined schema with expected types (str, int, float, bool, dict). Extract ALL relevant instances that match the schema - if multiple patterns exist, capture them all. Fill missing or ambiguous values with defaults: null for missing values. Remove exact duplicates but keep variations that have different field values. Always return valid JSON in the expected format, never throw errors. If multiple objects can be extracted, return them all in the structured format."
              }
            },
            "tool_mode": false
          },
          "selected_output": "structured_output_dataframe",
          "type": "StructuredOutput"
        },
        "dragging": false,
        "height": 541,
        "id": "StructuredOutput-Q7VB2",
        "measured": {
          "height": 541,
          "width": 320
        },
        "position": {
          "x": 1716.7237308033855,
          "y": 852.4871875579063
        },
        "positionAbsolute": {
          "x": 1770.7096106546323,
          "y": 518.8182475390113
        },
        "selected": false,
        "type": "genericNode",
        "width": 320
      },
      {
        "data": {
          "description": "**Tavily AI** is a search engine optimized for LLMs and RAG,         aimed at efficient, quick, and persistent search results.",
          "display_name": "Tavily AI Search",
          "id": "TavilySearchComponent-6v78l",
          "node": {
            "base_classes": [
              "Data",
              "Message"
            ],
            "beta": false,
            "conditional_paths": [],
            "custom_fields": {},
            "description": "**Tavily Search** is a search engine optimized for LLMs and RAG,         aimed at efficient, quick, and persistent search results.",
            "display_name": "Tavily AI Search",
            "documentation": "",
            "edited": false,
            "field_order": [
              "api_key",
              "query",
              "search_depth",
              "topic",
              "time_range",
              "max_results",
              "include_images",
              "include_answer"
            ],
            "frozen": false,
            "icon": "TavilyIcon",
            "legacy": false,
            "lf_version": "1.2.0",
            "metadata": {
              "code_hash": "4c76fb76d395",
              "dependencies": {
                "dependencies": [
                  {
                    "name": "httpx",
                    "version": "0.28.1"
                  },
                  {
                    "name": "langflow",
                    "version": null
                  }
                ],
                "total_dependencies": 2
              },
              "module": "langflow.components.tavily.tavily_search.TavilySearchComponent"
            },
            "minimized": false,
            "output_types": [],
            "outputs": [
              {
                "allows_loop": false,
                "cache": true,
                "display_name": "Toolset",
                "group_outputs": false,
                "hidden": null,
                "method": "to_toolkit",
                "name": "component_as_tool",
                "options": null,
                "required_inputs": null,
                "selected": "Tool",
                "tool_mode": true,
                "types": [
                  "Tool"
                ],
                "value": "__UNDEFINED__"
              }
            ],
            "pinned": false,
            "template": {
              "_type": "Component",
              "api_key": {
                "_input_type": "SecretStrInput",
                "advanced": false,
                "display_name": "Tavily API Key",
                "dynamic": false,
                "info": "Your Tavily API Key.",
                "input_types": [],
                "load_from_db": true,
                "name": "api_key",
                "password": true,
                "placeholder": "",
                "required": true,
                "show": true,
                "title_case": false,
                "type": "str",
                "value": "TAVILY_API_KEY"
              },
              "chunks_per_source": {
                "_input_type": "IntInput",
                "advanced": true,
                "display_name": "Chunks Per Source",
                "dynamic": false,
                "info": "The number of content chunks to retrieve from each source (1-3). Only works with advanced search.",
                "list": false,
                "list_add_label": "Add More",
                "name": "chunks_per_source",
                "placeholder": "",
                "required": false,
                "show": true,
                "title_case": false,
                "tool_mode": false,
                "trace_as_metadata": true,
                "type": "int",
                "value": 3
              },
              "code": {
                "advanced": true,
                "dynamic": true,
                "fileTypes": [],
                "file_path": "",
                "info": "",
                "list": false,
                "load_from_db": false,
                "multiline": true,
                "name": "code",
                "password": false,
                "placeholder": "",
                "required": true,
                "show": true,
                "title_case": false,
                "type": "code",
                "value": "import httpx\n\nfrom langflow.custom.custom_component.component import Component\nfrom langflow.inputs.inputs import BoolInput, DropdownInput, IntInput, MessageTextInput, SecretStrInput\nfrom langflow.logging.logger import logger\nfrom langflow.schema.data import Data\nfrom langflow.schema.dataframe import DataFrame\nfrom langflow.template.field.base import Output\n\n\nclass TavilySearchComponent(Component):\n    display_name = \"Tavily Search API\"\n    description = \"\"\"**Tavily Search** is a search engine optimized for LLMs and RAG, \\\n        aimed at efficient, quick, and persistent search results.\"\"\"\n    icon = \"TavilyIcon\"\n\n    inputs = [\n        SecretStrInput(\n            name=\"api_key\",\n            display_name=\"Tavily API Key\",\n            required=True,\n            info=\"Your Tavily API Key.\",\n        ),\n        MessageTextInput(\n            name=\"query\",\n            display_name=\"Search Query\",\n            info=\"The search query you want to execute with Tavily.\",\n            tool_mode=True,\n        ),\n        DropdownInput(\n            name=\"search_depth\",\n            display_name=\"Search Depth\",\n            info=\"The depth of the search.\",\n            options=[\"basic\", \"advanced\"],\n            value=\"advanced\",\n            advanced=True,\n        ),\n        IntInput(\n            name=\"chunks_per_source\",\n            display_name=\"Chunks Per Source\",\n            info=(\"The number of content chunks to retrieve from each source (1-3). Only works with advanced search.\"),\n            value=3,\n            advanced=True,\n        ),\n        DropdownInput(\n            name=\"topic\",\n            display_name=\"Search Topic\",\n            info=\"The category of the search.\",\n            options=[\"general\", \"news\"],\n            value=\"general\",\n            advanced=True,\n        ),\n        IntInput(\n            name=\"days\",\n            display_name=\"Days\",\n            info=\"Number of days back from current date to include. Only available with news topic.\",\n            value=7,\n            advanced=True,\n        ),\n        IntInput(\n            name=\"max_results\",\n            display_name=\"Max Results\",\n            info=\"The maximum number of search results to return.\",\n            value=5,\n            advanced=True,\n        ),\n        BoolInput(\n            name=\"include_answer\",\n            display_name=\"Include Answer\",\n            info=\"Include a short answer to original query.\",\n            value=True,\n            advanced=True,\n        ),\n        DropdownInput(\n            name=\"time_range\",\n            display_name=\"Time Range\",\n            info=\"The time range back from the current date to filter results.\",\n            options=[\"day\", \"week\", \"month\", \"year\"],\n            value=None,  # Default to None to make it optional\n            advanced=True,\n        ),\n        BoolInput(\n            name=\"include_images\",\n            display_name=\"Include Images\",\n            info=\"Include a list of query-related images in the response.\",\n            value=True,\n            advanced=True,\n        ),\n        MessageTextInput(\n            name=\"include_domains\",\n            display_name=\"Include Domains\",\n            info=\"Comma-separated list of domains to include in the search results.\",\n            advanced=True,\n        ),\n        MessageTextInput(\n            name=\"exclude_domains\",\n            display_name=\"Exclude Domains\",\n            info=\"Comma-separated list of domains to exclude from the search results.\",\n            advanced=True,\n        ),\n        BoolInput(\n            name=\"include_raw_content\",\n            display_name=\"Include Raw Content\",\n            info=\"Include the cleaned and parsed HTML content of each search result.\",\n            value=False,\n            advanced=True,\n        ),\n    ]\n\n    outputs = [\n        Output(display_name=\"DataFrame\", name=\"dataframe\", method=\"fetch_content_dataframe\"),\n    ]\n\n    def fetch_content(self) -> list[Data]:\n        try:\n            # Only process domains if they're provided\n            include_domains = None\n            exclude_domains = None\n\n            if self.include_domains:\n                include_domains = [domain.strip() for domain in self.include_domains.split(\",\") if domain.strip()]\n\n            if self.exclude_domains:\n                exclude_domains = [domain.strip() for domain in self.exclude_domains.split(\",\") if domain.strip()]\n\n            url = \"https://api.tavily.com/search\"\n            headers = {\n                \"content-type\": \"application/json\",\n                \"accept\": \"application/json\",\n            }\n\n            payload = {\n                \"api_key\": self.api_key,\n                \"query\": self.query,\n                \"search_depth\": self.search_depth,\n                \"topic\": self.topic,\n                \"max_results\": self.max_results,\n                \"include_images\": self.include_images,\n                \"include_answer\": self.include_answer,\n                \"include_raw_content\": self.include_raw_content,\n                \"days\": self.days,\n                \"time_range\": self.time_range,\n            }\n\n            # Only add domains to payload if they exist and have values\n            if include_domains:\n                payload[\"include_domains\"] = include_domains\n            if exclude_domains:\n                payload[\"exclude_domains\"] = exclude_domains\n\n            # Add conditional parameters only if they should be included\n            if self.search_depth == \"advanced\" and self.chunks_per_source:\n                payload[\"chunks_per_source\"] = self.chunks_per_source\n\n            if self.topic == \"news\" and self.days:\n                payload[\"days\"] = int(self.days)  # Ensure days is an integer\n\n            # Add time_range if it's set\n            if hasattr(self, \"time_range\") and self.time_range:\n                payload[\"time_range\"] = self.time_range\n\n            # Add timeout handling\n            with httpx.Client(timeout=90.0) as client:\n                response = client.post(url, json=payload, headers=headers)\n\n            response.raise_for_status()\n            search_results = response.json()\n\n            data_results = []\n\n            if self.include_answer and search_results.get(\"answer\"):\n                data_results.append(Data(text=search_results[\"answer\"]))\n\n            for result in search_results.get(\"results\", []):\n                content = result.get(\"content\", \"\")\n                result_data = {\n                    \"title\": result.get(\"title\"),\n                    \"url\": result.get(\"url\"),\n                    \"content\": content,\n                    \"score\": result.get(\"score\"),\n                }\n                if self.include_raw_content:\n                    result_data[\"raw_content\"] = result.get(\"raw_content\")\n\n                data_results.append(Data(text=content, data=result_data))\n\n            if self.include_images and search_results.get(\"images\"):\n                data_results.append(Data(text=\"Images found\", data={\"images\": search_results[\"images\"]}))\n\n        except httpx.TimeoutException:\n            error_message = \"Request timed out (90s). Please try again or adjust parameters.\"\n            logger.error(error_message)\n            return [Data(text=error_message, data={\"error\": error_message})]\n        except httpx.HTTPStatusError as exc:\n            error_message = f\"HTTP error occurred: {exc.response.status_code} - {exc.response.text}\"\n            logger.error(error_message)\n            return [Data(text=error_message, data={\"error\": error_message})]\n        except httpx.RequestError as exc:\n            error_message = f\"Request error occurred: {exc}\"\n            logger.error(error_message)\n            return [Data(text=error_message, data={\"error\": error_message})]\n        except ValueError as exc:\n            error_message = f\"Invalid response format: {exc}\"\n            logger.error(error_message)\n            return [Data(text=error_message, data={\"error\": error_message})]\n        else:\n            self.status = data_results\n            return data_results\n\n    def fetch_content_dataframe(self) -> DataFrame:\n        data = self.fetch_content()\n        return DataFrame(data)\n"
              },
              "days": {
                "_input_type": "IntInput",
                "advanced": true,
                "display_name": "Days",
                "dynamic": false,
                "info": "Number of days back from current date to include. Only available with news topic.",
                "list": false,
                "list_add_label": "Add More",
                "name": "days",
                "placeholder": "",
                "required": false,
                "show": true,
                "title_case": false,
                "tool_mode": false,
                "trace_as_metadata": true,
                "type": "int",
                "value": 7
              },
              "exclude_domains": {
                "_input_type": "MessageTextInput",
                "advanced": true,
                "display_name": "Exclude Domains",
                "dynamic": false,
                "info": "Comma-separated list of domains to exclude from the search results.",
                "input_types": [
                  "Message"
                ],
                "list": false,
                "list_add_label": "Add More",
                "load_from_db": false,
                "name": "exclude_domains",
                "placeholder": "",
                "required": false,
                "show": true,
                "title_case": false,
                "tool_mode": false,
                "trace_as_input": true,
                "trace_as_metadata": true,
                "type": "str",
                "value": ""
              },
              "include_answer": {
                "_input_type": "BoolInput",
                "advanced": true,
                "display_name": "Include Answer",
                "dynamic": false,
                "info": "Include a short answer to original query.",
                "list": false,
                "list_add_label": "Add More",
                "name": "include_answer",
                "placeholder": "",
                "required": false,
                "show": true,
                "title_case": false,
                "tool_mode": false,
                "trace_as_metadata": true,
                "type": "bool",
                "value": true
              },
              "include_domains": {
                "_input_type": "MessageTextInput",
                "advanced": true,
                "display_name": "Include Domains",
                "dynamic": false,
                "info": "Comma-separated list of domains to include in the search results.",
                "input_types": [
                  "Message"
                ],
                "list": false,
                "list_add_label": "Add More",
                "load_from_db": false,
                "name": "include_domains",
                "placeholder": "",
                "required": false,
                "show": true,
                "title_case": false,
                "tool_mode": false,
                "trace_as_input": true,
                "trace_as_metadata": true,
                "type": "str",
                "value": ""
              },
              "include_images": {
                "_input_type": "BoolInput",
                "advanced": true,
                "display_name": "Include Images",
                "dynamic": false,
                "info": "Include a list of query-related images in the response.",
                "list": false,
                "list_add_label": "Add More",
                "name": "include_images",
                "placeholder": "",
                "required": false,
                "show": true,
                "title_case": false,
                "tool_mode": false,
                "trace_as_metadata": true,
                "type": "bool",
                "value": true
              },
              "include_raw_content": {
                "_input_type": "BoolInput",
                "advanced": true,
                "display_name": "Include Raw Content",
                "dynamic": false,
                "info": "Include the cleaned and parsed HTML content of each search result.",
                "list": false,
                "list_add_label": "Add More",
                "name": "include_raw_content",
                "placeholder": "",
                "required": false,
                "show": true,
                "title_case": false,
                "tool_mode": false,
                "trace_as_metadata": true,
                "type": "bool",
                "value": false
              },
              "max_results": {
                "_input_type": "IntInput",
                "advanced": true,
                "display_name": "Max Results",
                "dynamic": false,
                "info": "The maximum number of search results to return.",
                "list": false,
                "list_add_label": "Add More",
                "name": "max_results",
                "placeholder": "",
                "required": false,
                "show": true,
                "title_case": false,
                "tool_mode": false,
                "trace_as_metadata": true,
                "type": "int",
                "value": 5
              },
              "query": {
                "_input_type": "MessageTextInput",
                "advanced": false,
                "display_name": "Search Query",
                "dynamic": false,
                "info": "The search query you want to execute with Tavily.",
                "input_types": [
                  "Message"
                ],
                "list": false,
                "list_add_label": "Add More",
                "load_from_db": false,
                "name": "query",
                "placeholder": "",
                "required": false,
                "show": true,
                "title_case": false,
                "tool_mode": true,
                "trace_as_input": true,
                "trace_as_metadata": true,
                "type": "str",
                "value": ""
              },
              "search_depth": {
                "_input_type": "DropdownInput",
                "advanced": true,
                "combobox": false,
                "dialog_inputs": {},
                "display_name": "Search Depth",
                "dynamic": false,
                "info": "The depth of the search.",
                "name": "search_depth",
                "options": [
                  "basic",
                  "advanced"
                ],
                "options_metadata": [],
                "placeholder": "",
                "required": false,
                "show": true,
                "title_case": false,
                "tool_mode": false,
                "trace_as_metadata": true,
                "type": "str",
                "value": "advanced"
              },
              "time_range": {
                "_input_type": "DropdownInput",
                "advanced": true,
                "combobox": false,
                "dialog_inputs": {},
                "display_name": "Time Range",
                "dynamic": false,
                "info": "The time range back from the current date to filter results.",
                "name": "time_range",
                "options": [
                  "day",
                  "week",
                  "month",
                  "year"
                ],
                "options_metadata": [],
                "placeholder": "",
                "required": false,
                "show": true,
                "title_case": false,
                "tool_mode": false,
                "trace_as_metadata": true,
                "type": "str"
              },
              "tools_metadata": {
                "_input_type": "ToolsInput",
                "advanced": false,
                "display_name": "Actions",
                "dynamic": false,
                "info": "Modify tool names and descriptions to help agents understand when to use each tool.",
                "is_list": true,
                "list_add_label": "Add More",
                "name": "tools_metadata",
                "placeholder": "",
                "real_time_refresh": true,
                "required": false,
                "show": true,
                "title_case": false,
                "tool_mode": false,
                "trace_as_metadata": true,
                "type": "tools",
                "value": [
                  {
                    "args": {
                      "query": {
                        "default": "",
                        "description": "The search query you want to execute with Tavily.",
                        "title": "Query",
                        "type": "string"
                      }
                    },
                    "description": "TavilySearchComponent. fetch_content_dataframe - **Tavily Search** is a search engine optimized for LLMs and RAG,         aimed at efficient, quick, and persistent search results.",
                    "display_description": "TavilySearchComponent. fetch_content_dataframe - **Tavily Search** is a search engine optimized for LLMs and RAG,         aimed at efficient, quick, and persistent search results.",
                    "display_name": "fetch_content_dataframe",
                    "name": "fetch_content_dataframe",
                    "readonly": false,
                    "status": true,
                    "tags": [
                      "fetch_content_dataframe"
                    ]
                  }
                ]
              },
              "topic": {
                "_input_type": "DropdownInput",
                "advanced": true,
                "combobox": false,
                "dialog_inputs": {},
                "display_name": "Search Topic",
                "dynamic": false,
                "info": "The category of the search.",
                "name": "topic",
                "options": [
                  "general",
                  "news"
                ],
                "options_metadata": [],
                "placeholder": "",
                "required": false,
                "show": true,
                "title_case": false,
                "tool_mode": false,
                "trace_as_metadata": true,
                "type": "str",
                "value": "general"
              }
            },
            "tool_mode": true
          },
          "selected_output": "component_as_tool",
          "showNode": true,
          "type": "TavilySearchComponent"
        },
        "dragging": false,
        "id": "TavilySearchComponent-6v78l",
        "measured": {
          "height": 316,
          "width": 320
        },
        "position": {
          "x": 868.5433981701304,
          "y": 653.9732314682851
        },
        "selected": false,
        "type": "genericNode"
      },
      {
        "data": {
          "id": "parser-0bZeT",
          "node": {
            "base_classes": [
              "Message"
            ],
            "beta": false,
            "category": "processing",
            "conditional_paths": [],
            "custom_fields": {},
            "description": "Format a DataFrame or Data object into text using a template. Enable 'Stringify' to convert input into a readable string instead.",
            "display_name": "Parser",
            "documentation": "",
            "edited": false,
            "field_order": [
              "mode",
              "pattern",
              "input_data",
              "sep"
            ],
            "frozen": false,
            "icon": "braces",
            "key": "parser",
            "legacy": false,
            "metadata": {},
            "minimized": false,
            "output_types": [],
            "outputs": [
              {
                "allows_loop": false,
                "cache": true,
                "display_name": "Parsed Text",
                "method": "parse_combined_text",
                "name": "parsed_text",
                "selected": "Message",
                "tool_mode": true,
                "types": [
                  "Message"
                ],
                "value": "__UNDEFINED__"
              }
            ],
            "pinned": false,
            "score": 2.220446049250313e-16,
            "template": {
              "_type": "Component",
              "code": {
                "advanced": true,
                "dynamic": true,
                "fileTypes": [],
                "file_path": "",
                "info": "",
                "list": false,
                "load_from_db": false,
                "multiline": true,
                "name": "code",
                "password": false,
                "placeholder": "",
                "required": true,
                "show": true,
                "title_case": false,
                "type": "code",
                "value": "import json\nfrom typing import Any\n\nfrom langflow.custom import Component\nfrom langflow.io import (\n    BoolInput,\n    HandleInput,\n    MessageTextInput,\n    MultilineInput,\n    Output,\n    TabInput,\n)\nfrom langflow.schema import Data, DataFrame\nfrom langflow.schema.message import Message\n\n\nclass ParserComponent(Component):\n    name = \"parser\"\n    display_name = \"Parser\"\n    description = (\n        \"Format a DataFrame or Data object into text using a template. \"\n        \"Enable 'Stringify' to convert input into a readable string instead.\"\n    )\n    icon = \"braces\"\n\n    inputs = [\n        TabInput(\n            name=\"mode\",\n            display_name=\"Mode\",\n            options=[\"Parser\", \"Stringify\"],\n            value=\"Parser\",\n            info=\"Convert into raw string instead of using a template.\",\n            real_time_refresh=True,\n        ),\n        MultilineInput(\n            name=\"pattern\",\n            display_name=\"Template\",\n            info=(\n                \"Use variables within curly brackets to extract column values for DataFrames \"\n                \"or key values for Data.\"\n                \"For example: `Name: {Name}, Age: {Age}, Country: {Country}`\"\n            ),\n            value=\"Text: {text}\",  # Example default\n            dynamic=True,\n            show=True,\n            required=True,\n        ),\n        HandleInput(\n            name=\"input_data\",\n            display_name=\"Data or DataFrame\",\n            input_types=[\"DataFrame\", \"Data\"],\n            info=\"Accepts either a DataFrame or a Data object.\",\n            required=True,\n        ),\n        MessageTextInput(\n            name=\"sep\",\n            display_name=\"Separator\",\n            advanced=True,\n            value=\"\\n\",\n            info=\"String used to separate rows/items.\",\n        ),\n    ]\n\n    outputs = [\n        Output(\n            display_name=\"Parsed Text\",\n            name=\"parsed_text\",\n            info=\"Formatted text output.\",\n            method=\"parse_combined_text\",\n        ),\n    ]\n\n    def update_build_config(self, build_config, field_value, field_name=None):\n        \"\"\"Dynamically hide/show `template` and enforce requirement based on `stringify`.\"\"\"\n        if field_name == \"mode\":\n            build_config[\"pattern\"][\"show\"] = self.mode == \"Parser\"\n            build_config[\"pattern\"][\"required\"] = self.mode == \"Parser\"\n            if field_value:\n                clean_data = BoolInput(\n                    name=\"clean_data\",\n                    display_name=\"Clean Data\",\n                    info=(\n                        \"Enable to clean the data by removing empty rows and lines \"\n                        \"in each cell of the DataFrame/ Data object.\"\n                    ),\n                    value=True,\n                    advanced=True,\n                    required=False,\n                )\n                build_config[\"clean_data\"] = clean_data.to_dict()\n            else:\n                build_config.pop(\"clean_data\", None)\n\n        return build_config\n\n    def _clean_args(self):\n        \"\"\"Prepare arguments based on input type.\"\"\"\n        input_data = self.input_data\n\n        match input_data:\n            case list() if all(isinstance(item, Data) for item in input_data):\n                msg = \"List of Data objects is not supported.\"\n                raise ValueError(msg)\n            case DataFrame():\n                return input_data, None\n            case Data():\n                return None, input_data\n            case dict() if \"data\" in input_data:\n                try:\n                    if \"columns\" in input_data:  # Likely a DataFrame\n                        return DataFrame.from_dict(input_data), None\n                    # Likely a Data object\n                    return None, Data(**input_data)\n                except (TypeError, ValueError, KeyError) as e:\n                    msg = f\"Invalid structured input provided: {e!s}\"\n                    raise ValueError(msg) from e\n            case _:\n                msg = f\"Unsupported input type: {type(input_data)}. Expected DataFrame or Data.\"\n                raise ValueError(msg)\n\n    def parse_combined_text(self) -> Message:\n        \"\"\"Parse all rows/items into a single text or convert input to string if `stringify` is enabled.\"\"\"\n        # Early return for stringify option\n        if self.mode == \"Stringify\":\n            return self.convert_to_string()\n\n        df, data = self._clean_args()\n\n        lines = []\n        if df is not None:\n            for _, row in df.iterrows():\n                formatted_text = self.pattern.format(**row.to_dict())\n                lines.append(formatted_text)\n        elif data is not None:\n            formatted_text = self.pattern.format(**data.data)\n            lines.append(formatted_text)\n\n        combined_text = self.sep.join(lines)\n        self.status = combined_text\n        return Message(text=combined_text)\n\n    def _safe_convert(self, data: Any) -> str:\n        \"\"\"Safely convert input data to string.\"\"\"\n        try:\n            if isinstance(data, str):\n                return data\n            if isinstance(data, Message):\n                return data.get_text()\n            if isinstance(data, Data):\n                return json.dumps(data.data)\n            if isinstance(data, DataFrame):\n                if hasattr(self, \"clean_data\") and self.clean_data:\n                    # Remove empty rows\n                    data = data.dropna(how=\"all\")\n                    # Remove empty lines in each cell\n                    data = data.replace(r\"^\\s*$\", \"\", regex=True)\n                    # Replace multiple newlines with a single newline\n                    data = data.replace(r\"\\n+\", \"\\n\", regex=True)\n                return data.to_markdown(index=False)\n            return str(data)\n        except (ValueError, TypeError, AttributeError) as e:\n            msg = f\"Error converting data: {e!s}\"\n            raise ValueError(msg) from e\n\n    def convert_to_string(self) -> Message:\n        \"\"\"Convert input data to string with proper error handling.\"\"\"\n        result = \"\"\n        if isinstance(self.input_data, list):\n            result = \"\\n\".join([self._safe_convert(item) for item in self.input_data])\n        else:\n            result = self._safe_convert(self.input_data)\n        self.log(f\"Converted to string with length: {len(result)}\")\n\n        message = Message(text=result)\n        self.status = message\n        return message\n"
              },
              "input_data": {
                "_input_type": "HandleInput",
                "advanced": false,
                "display_name": "Data or DataFrame",
                "dynamic": false,
                "info": "Accepts either a DataFrame or a Data object.",
                "input_types": [
                  "DataFrame",
                  "Data"
                ],
                "list": false,
                "list_add_label": "Add More",
                "name": "input_data",
                "placeholder": "",
                "required": true,
                "show": true,
                "title_case": false,
                "trace_as_metadata": true,
                "type": "other",
                "value": ""
              },
              "mode": {
                "_input_type": "TabInput",
                "advanced": false,
                "display_name": "Mode",
                "dynamic": false,
                "info": "Convert into raw string instead of using a template.",
                "name": "mode",
                "options": [
                  "Parser",
                  "Stringify"
                ],
                "placeholder": "",
                "real_time_refresh": true,
                "required": false,
                "show": true,
                "title_case": false,
                "tool_mode": false,
                "trace_as_metadata": true,
                "type": "tab",
                "value": "Parser"
              },
              "pattern": {
                "_input_type": "MultilineInput",
                "advanced": false,
                "copy_field": false,
                "display_name": "Template",
                "dynamic": true,
                "info": "Use variables within curly brackets to extract column values for DataFrames or key values for Data.For example: `Name: {Name}, Age: {Age}, Country: {Country}`",
                "input_types": [
                  "Message"
                ],
                "list": false,
                "list_add_label": "Add More",
                "load_from_db": false,
                "multiline": true,
                "name": "pattern",
                "placeholder": "",
                "required": true,
                "show": true,
                "title_case": false,
                "tool_mode": false,
                "trace_as_input": true,
                "trace_as_metadata": true,
                "type": "str",
                "value": "# Company Profile\n\n## Basic Information\n- **Domain:** {domain}\n- **LinkedIn URL:** {linkedinUrl}\n\n## Pricing and Plans\n- **Cheapest Plan:** {cheapestPlan}\n- **Has Free Trial:** {hasFreeTrial}\n- **Has Enterprise Plan:** {hasEnterprisePlan}\n\n## Technical Capabilities\n- **Has API:** {hasAPI}\n\n## Market and Target Audience\n- **Market:** {market}\n- **Target Industries:** {targetIndustries}\n\n## Pricing Structure\n{pricingTiers}\n\n## Key Features\n{KeyFeatures}\n"
              },
              "sep": {
                "_input_type": "MessageTextInput",
                "advanced": true,
                "display_name": "Separator",
                "dynamic": false,
                "info": "String used to separate rows/items.",
                "input_types": [
                  "Message"
                ],
                "list": false,
                "list_add_label": "Add More",
                "load_from_db": false,
                "name": "sep",
                "placeholder": "",
                "required": false,
                "show": true,
                "title_case": false,
                "tool_mode": false,
                "trace_as_input": true,
                "trace_as_metadata": true,
                "type": "str",
                "value": "\n"
              }
            },
            "tool_mode": false
          },
          "selected_output": "parsed_text",
          "showNode": true,
          "type": "parser"
        },
        "dragging": false,
        "id": "parser-0bZeT",
        "measured": {
          "height": 361,
          "width": 320
        },
        "position": {
          "x": 2132.7576351687417,
          "y": 744.0431534971781
        },
        "selected": false,
        "type": "genericNode"
      },
      {
        "data": {
          "id": "LanguageModelComponent-06zGA",
          "node": {
            "base_classes": [
              "LanguageModel",
              "Message"
            ],
            "beta": false,
            "conditional_paths": [],
            "custom_fields": {},
            "description": "Runs a language model given a specified provider. ",
            "display_name": "Language Model",
            "documentation": "",
            "edited": false,
            "field_order": [
              "provider",
              "model_name",
              "api_key",
              "input_value",
              "system_message",
              "stream",
              "temperature"
            ],
            "frozen": false,
            "icon": "brain-circuit",
            "legacy": false,
            "metadata": {
              "keywords": [
                "model",
                "llm",
                "language model",
                "large language model"
              ]
            },
            "minimized": false,
            "output_types": [],
            "outputs": [
              {
                "allows_loop": false,
                "cache": true,
                "display_name": "Model Response",
                "group_outputs": false,
                "method": "text_response",
                "name": "text_output",
                "options": null,
                "required_inputs": null,
                "tool_mode": true,
                "types": [
                  "Message"
                ],
                "value": "__UNDEFINED__"
              },
              {
                "allows_loop": false,
                "cache": true,
                "display_name": "Language Model",
                "group_outputs": false,
                "method": "build_model",
                "name": "model_output",
                "options": null,
                "required_inputs": null,
                "selected": "LanguageModel",
                "tool_mode": true,
                "types": [
                  "LanguageModel"
                ],
                "value": "__UNDEFINED__"
              }
            ],
            "pinned": false,
            "priority": 0,
            "template": {
              "_type": "Component",
              "api_key": {
                "_input_type": "SecretStrInput",
                "advanced": false,
                "display_name": "OpenAI API Key",
                "dynamic": false,
                "info": "Model Provider API key",
                "input_types": [],
                "load_from_db": true,
                "name": "api_key",
                "password": true,
                "placeholder": "",
                "real_time_refresh": true,
                "required": false,
                "show": true,
                "title_case": false,
                "type": "str",
                "value": "OPENAI_API_KEY"
              },
              "code": {
                "advanced": true,
                "dynamic": true,
                "fileTypes": [],
                "file_path": "",
                "info": "",
                "list": false,
                "load_from_db": false,
                "multiline": true,
                "name": "code",
                "password": false,
                "placeholder": "",
                "required": true,
                "show": true,
                "title_case": false,
                "type": "code",
                "value": "from typing import Any\n\nfrom langchain_anthropic import ChatAnthropic\nfrom langchain_google_genai import ChatGoogleGenerativeAI\nfrom langchain_openai import ChatOpenAI\n\nfrom langflow.base.models.anthropic_constants import ANTHROPIC_MODELS\nfrom langflow.base.models.google_generative_ai_constants import GOOGLE_GENERATIVE_AI_MODELS\nfrom langflow.base.models.model import LCModelComponent\nfrom langflow.base.models.openai_constants import OPENAI_CHAT_MODEL_NAMES, OPENAI_REASONING_MODEL_NAMES\nfrom langflow.field_typing import LanguageModel\nfrom langflow.field_typing.range_spec import RangeSpec\nfrom langflow.inputs.inputs import BoolInput\nfrom langflow.io import DropdownInput, MessageInput, MultilineInput, SecretStrInput, SliderInput\nfrom langflow.schema.dotdict import dotdict\n\n\nclass LanguageModelComponent(LCModelComponent):\n    display_name = \"Language Model\"\n    description = \"Runs a language model given a specified provider.\"\n    documentation: str = \"https://docs.langflow.org/components-models\"\n    icon = \"brain-circuit\"\n    category = \"models\"\n    priority = 0  # Set priority to 0 to make it appear first\n\n    inputs = [\n        DropdownInput(\n            name=\"provider\",\n            display_name=\"Model Provider\",\n            options=[\"OpenAI\", \"Anthropic\", \"Google\"],\n            value=\"OpenAI\",\n            info=\"Select the model provider\",\n            real_time_refresh=True,\n            options_metadata=[{\"icon\": \"OpenAI\"}, {\"icon\": \"Anthropic\"}, {\"icon\": \"GoogleGenerativeAI\"}],\n        ),\n        DropdownInput(\n            name=\"model_name\",\n            display_name=\"Model Name\",\n            options=OPENAI_CHAT_MODEL_NAMES + OPENAI_REASONING_MODEL_NAMES,\n            value=OPENAI_CHAT_MODEL_NAMES[0],\n            info=\"Select the model to use\",\n            real_time_refresh=True,\n        ),\n        SecretStrInput(\n            name=\"api_key\",\n            display_name=\"OpenAI API Key\",\n            info=\"Model Provider API key\",\n            required=False,\n            show=True,\n            real_time_refresh=True,\n        ),\n        MessageInput(\n            name=\"input_value\",\n            display_name=\"Input\",\n            info=\"The input text to send to the model\",\n        ),\n        MultilineInput(\n            name=\"system_message\",\n            display_name=\"System Message\",\n            info=\"A system message that helps set the behavior of the assistant\",\n            advanced=False,\n        ),\n        BoolInput(\n            name=\"stream\",\n            display_name=\"Stream\",\n            info=\"Whether to stream the response\",\n            value=False,\n            advanced=True,\n        ),\n        SliderInput(\n            name=\"temperature\",\n            display_name=\"Temperature\",\n            value=0.1,\n            info=\"Controls randomness in responses\",\n            range_spec=RangeSpec(min=0, max=1, step=0.01),\n            advanced=True,\n        ),\n    ]\n\n    def build_model(self) -> LanguageModel:\n        provider = self.provider\n        model_name = self.model_name\n        temperature = self.temperature\n        stream = self.stream\n\n        if provider == \"OpenAI\":\n            if not self.api_key:\n                msg = \"OpenAI API key is required when using OpenAI provider\"\n                raise ValueError(msg)\n\n            if model_name in OPENAI_REASONING_MODEL_NAMES:\n                # reasoning models do not support temperature (yet)\n                temperature = None\n\n            return ChatOpenAI(\n                model_name=model_name,\n                temperature=temperature,\n                streaming=stream,\n                openai_api_key=self.api_key,\n            )\n        if provider == \"Anthropic\":\n            if not self.api_key:\n                msg = \"Anthropic API key is required when using Anthropic provider\"\n                raise ValueError(msg)\n            return ChatAnthropic(\n                model=model_name,\n                temperature=temperature,\n                streaming=stream,\n                anthropic_api_key=self.api_key,\n            )\n        if provider == \"Google\":\n            if not self.api_key:\n                msg = \"Google API key is required when using Google provider\"\n                raise ValueError(msg)\n            return ChatGoogleGenerativeAI(\n                model=model_name,\n                temperature=temperature,\n                streaming=stream,\n                google_api_key=self.api_key,\n            )\n        msg = f\"Unknown provider: {provider}\"\n        raise ValueError(msg)\n\n    def update_build_config(self, build_config: dotdict, field_value: Any, field_name: str | None = None) -> dotdict:\n        if field_name == \"provider\":\n            if field_value == \"OpenAI\":\n                build_config[\"model_name\"][\"options\"] = OPENAI_CHAT_MODEL_NAMES + OPENAI_REASONING_MODEL_NAMES\n                build_config[\"model_name\"][\"value\"] = OPENAI_CHAT_MODEL_NAMES[0]\n                build_config[\"api_key\"][\"display_name\"] = \"OpenAI API Key\"\n            elif field_value == \"Anthropic\":\n                build_config[\"model_name\"][\"options\"] = ANTHROPIC_MODELS\n                build_config[\"model_name\"][\"value\"] = ANTHROPIC_MODELS[0]\n                build_config[\"api_key\"][\"display_name\"] = \"Anthropic API Key\"\n            elif field_value == \"Google\":\n                build_config[\"model_name\"][\"options\"] = GOOGLE_GENERATIVE_AI_MODELS\n                build_config[\"model_name\"][\"value\"] = GOOGLE_GENERATIVE_AI_MODELS[0]\n                build_config[\"api_key\"][\"display_name\"] = \"Google API Key\"\n        elif field_name == \"model_name\" and field_value.startswith(\"o1\") and self.provider == \"OpenAI\":\n            # Hide system_message for o1 models - currently unsupported\n            if \"system_message\" in build_config:\n                build_config[\"system_message\"][\"show\"] = False\n        elif field_name == \"model_name\" and not field_value.startswith(\"o1\") and \"system_message\" in build_config:\n            build_config[\"system_message\"][\"show\"] = True\n        return build_config\n"
              },
              "input_value": {
                "_input_type": "MessageInput",
                "advanced": false,
                "display_name": "Input",
                "dynamic": false,
                "info": "The input text to send to the model",
                "input_types": [
                  "Message"
                ],
                "list": false,
                "list_add_label": "Add More",
                "load_from_db": false,
                "name": "input_value",
                "placeholder": "",
                "required": false,
                "show": true,
                "title_case": false,
                "tool_mode": false,
                "trace_as_input": true,
                "trace_as_metadata": true,
                "type": "str",
                "value": ""
              },
              "model_name": {
                "_input_type": "DropdownInput",
                "advanced": false,
                "combobox": false,
                "dialog_inputs": {},
                "display_name": "Model Name",
                "dynamic": false,
                "info": "Select the model to use",
                "name": "model_name",
                "options": [
                  "gpt-4o-mini",
                  "gpt-4o",
                  "gpt-4.1",
                  "gpt-4.1-mini",
                  "gpt-4.1-nano",
                  "gpt-4.5-preview",
                  "gpt-4-turbo",
                  "gpt-4-turbo-preview",
                  "gpt-4",
                  "gpt-3.5-turbo"
                ],
                "options_metadata": [],
                "placeholder": "",
                "required": false,
                "show": true,
                "title_case": false,
                "toggle": false,
                "tool_mode": false,
                "trace_as_metadata": true,
                "type": "str",
                "value": "gpt-4.1"
              },
              "provider": {
                "_input_type": "DropdownInput",
                "advanced": false,
                "combobox": false,
                "dialog_inputs": {},
                "display_name": "Model Provider",
                "dynamic": false,
                "info": "Select the model provider",
                "name": "provider",
                "options": [
                  "OpenAI",
                  "Anthropic",
                  "Google"
                ],
                "options_metadata": [
                  {
                    "icon": "OpenAI"
                  },
                  {
                    "icon": "Anthropic"
                  },
                  {
                    "icon": "GoogleGenerativeAI"
                  }
                ],
                "placeholder": "",
                "real_time_refresh": true,
                "required": false,
                "show": true,
                "title_case": false,
                "toggle": false,
                "tool_mode": false,
                "trace_as_metadata": true,
                "type": "str",
                "value": "OpenAI"
              },
              "stream": {
                "_input_type": "BoolInput",
                "advanced": true,
                "display_name": "Stream",
                "dynamic": false,
                "info": "Whether to stream the response",
                "list": false,
                "list_add_label": "Add More",
                "name": "stream",
                "placeholder": "",
                "required": false,
                "show": true,
                "title_case": false,
                "tool_mode": false,
                "trace_as_metadata": true,
                "type": "bool",
                "value": false
              },
              "system_message": {
                "_input_type": "MultilineInput",
                "advanced": true,
                "copy_field": false,
                "display_name": "System Message",
                "dynamic": false,
                "info": "A system message that helps set the behavior of the assistant",
                "input_types": [
                  "Message"
                ],
                "list": false,
                "list_add_label": "Add More",
                "load_from_db": false,
                "multiline": true,
                "name": "system_message",
                "placeholder": "",
                "required": false,
                "show": true,
                "title_case": false,
                "tool_mode": false,
                "trace_as_input": true,
                "trace_as_metadata": true,
                "type": "str",
                "value": ""
              },
              "temperature": {
                "_input_type": "SliderInput",
                "advanced": true,
                "display_name": "Temperature",
                "dynamic": false,
                "info": "Controls randomness in responses",
                "max_label": "",
                "max_label_icon": "",
                "min_label": "",
                "min_label_icon": "",
                "name": "temperature",
                "placeholder": "",
                "range_spec": {
                  "max": 1,
                  "min": 0,
                  "step": 0.01,
                  "step_type": "float"
                },
                "required": false,
                "show": true,
                "slider_buttons": false,
                "slider_buttons_options": [],
                "slider_input": false,
                "title_case": false,
                "tool_mode": false,
                "type": "slider",
                "value": 0.1
              }
            },
            "tool_mode": false
          },
          "selected_output": "model_output",
          "showNode": true,
          "type": "LanguageModelComponent"
        },
        "dragging": false,
        "id": "LanguageModelComponent-06zGA",
        "measured": {
          "height": 451,
          "width": 320
        },
        "position": {
          "x": 1238.9336326592597,
          "y": 1187.129728383852
        },
        "selected": false,
        "type": "genericNode"
      },
      {
        "data": {
          "id": "Agent-rpeeh",
          "node": {
            "base_classes": [
              "Message"
            ],
            "beta": false,
            "category": "agents",
            "conditional_paths": [],
            "custom_fields": {},
            "description": "Define the agent's instructions, then enter a task to complete using tools.",
            "display_name": "Agent",
            "documentation": "",
            "edited": false,
            "field_order": [
              "agent_llm",
              "max_tokens",
              "model_kwargs",
              "json_mode",
              "model_name",
              "openai_api_base",
              "api_key",
              "temperature",
              "seed",
              "max_retries",
              "timeout",
              "system_prompt",
              "n_messages",
              "tools",
              "input_value",
              "handle_parsing_errors",
              "verbose",
              "max_iterations",
              "agent_description",
              "add_current_date_tool"
            ],
            "frozen": false,
            "icon": "bot",
            "key": "Agent",
            "legacy": false,
            "metadata": {
              "code_hash": "6e76cf95a2a2",
              "dependencies": {
                "dependencies": [
                  {
                    "name": "langchain_core",
                    "version": "0.3.75"
                  },
                  {
                    "name": "pydantic",
                    "version": "2.10.6"
                  },
                  {
                    "name": "langflow",
                    "version": null
                  }
                ],
                "total_dependencies": 3
              },
              "module": "langflow.components.agents.agent.AgentComponent"
            },
            "minimized": false,
            "output_types": [],
            "outputs": [
              {
                "allows_loop": false,
                "cache": true,
                "display_name": "Response",
                "group_outputs": false,
                "method": "message_response",
                "name": "response",
                "options": null,
                "required_inputs": null,
                "selected": "Message",
                "tool_mode": true,
                "types": [
                  "Message"
                ],
                "value": "__UNDEFINED__"
              }
            ],
            "pinned": false,
            "score": 1.1732828199964098e-19,
            "template": {
              "_type": "Component",
              "add_current_date_tool": {
                "_input_type": "BoolInput",
                "advanced": true,
                "display_name": "Current Date",
                "dynamic": false,
                "info": "If true, will add a tool to the agent that returns the current date.",
                "list": false,
                "list_add_label": "Add More",
                "name": "add_current_date_tool",
                "placeholder": "",
                "required": false,
                "show": true,
                "title_case": false,
                "tool_mode": false,
                "trace_as_metadata": true,
                "type": "bool",
                "value": true
              },
              "agent_description": {
                "_input_type": "MultilineInput",
                "advanced": true,
                "copy_field": false,
                "display_name": "Agent Description [Deprecated]",
                "dynamic": false,
                "info": "The description of the agent. This is only used when in Tool Mode. Defaults to 'A helpful assistant with access to the following tools:' and tools are added dynamically. This feature is deprecated and will be removed in future versions.",
                "input_types": [
                  "Message"
                ],
                "list": false,
                "list_add_label": "Add More",
                "load_from_db": false,
                "multiline": true,
                "name": "agent_description",
                "placeholder": "",
                "required": false,
                "show": true,
                "title_case": false,
                "tool_mode": false,
                "trace_as_input": true,
                "trace_as_metadata": true,
                "type": "str",
                "value": "A helpful assistant with access to the following tools:"
              },
              "agent_llm": {
                "_input_type": "DropdownInput",
                "advanced": false,
                "combobox": false,
                "dialog_inputs": {},
                "display_name": "Model Provider",
                "dynamic": false,
                "external_options": {
                  "fields": {
                    "data": {
                      "node": {
                        "display_name": "Connect other models",
                        "icon": "CornerDownLeft",
                        "name": "connect_other_models"
                      }
                    }
                  }
                },
                "info": "The provider of the language model that the agent will use to generate responses.",
                "input_types": [],
                "name": "agent_llm",
                "options": [
                  "Anthropic",
                  "Google Generative AI",
                  "OpenAI"
                ],
                "options_metadata": [
                  {
                    "icon": "Anthropic"
                  },
                  {
                    "icon": "GoogleGenerativeAI"
                  },
                  {
                    "icon": "OpenAI"
                  }
<<<<<<< HEAD

=======
>>>>>>> 938542bf
                ],
                "placeholder": "",
                "real_time_refresh": true,
                "required": false,
                "show": true,
                "title_case": false,
                "toggle": false,
                "tool_mode": false,
<<<<<<< HEAD
                        "external_options" : {
                  "fields": {
                      "data": {
                          "node": {
                              "name": "connect_other_models",
                              "display_name": "Connect other models",
                              "icon": "CornerDownLeft"
                          }
                      }
                  }
                },
=======
>>>>>>> 938542bf
                "trace_as_metadata": true,
                "type": "str",
                "value": "OpenAI"
              },
              "api_key": {
                "_input_type": "SecretStrInput",
                "advanced": false,
                "display_name": "OpenAI API Key",
                "dynamic": false,
                "info": "The OpenAI API Key to use for the OpenAI model.",
                "input_types": [],
                "load_from_db": true,
                "name": "api_key",
                "password": true,
                "placeholder": "",
                "real_time_refresh": true,
                "required": false,
                "show": true,
                "title_case": false,
                "type": "str",
                "value": "OPENAI_API_KEY"
              },
              "code": {
                "advanced": true,
                "dynamic": true,
                "fileTypes": [],
                "file_path": "",
                "info": "",
                "list": false,
                "load_from_db": false,
                "multiline": true,
                "name": "code",
                "password": false,
                "placeholder": "",
                "required": true,
                "show": true,
                "title_case": false,
                "type": "code",
                "value": "import json\nimport re\n\nfrom langchain_core.tools import StructuredTool\nfrom pydantic import ValidationError\n\nfrom langflow.base.agents.agent import LCToolsAgentComponent\nfrom langflow.base.agents.events import ExceptionWithMessageError\nfrom langflow.base.models.model_input_constants import (\n    ALL_PROVIDER_FIELDS,\n    MODEL_DYNAMIC_UPDATE_FIELDS,\n    MODEL_PROVIDERS_DICT,\n    MODELS_METADATA,\n)\nfrom langflow.base.models.model_utils import get_model_name\nfrom langflow.components.helpers.current_date import CurrentDateComponent\nfrom langflow.components.helpers.memory import MemoryComponent\nfrom langflow.components.langchain_utilities.tool_calling import (\n    ToolCallingAgentComponent,\n)\nfrom langflow.custom.custom_component.component import _get_component_toolkit\nfrom langflow.custom.utils import update_component_build_config\nfrom langflow.field_typing import Tool\nfrom langflow.helpers.base_model import build_model_from_schema\nfrom langflow.io import (\n    BoolInput,\n    DropdownInput,\n    IntInput,\n    MultilineInput,\n    Output,\n    TableInput,\n)\nfrom langflow.logging import logger\nfrom langflow.schema.data import Data\nfrom langflow.schema.dotdict import dotdict\nfrom langflow.schema.message import Message\nfrom langflow.schema.table import EditMode\n\n\ndef set_advanced_true(component_input):\n    component_input.advanced = True\n    return component_input\n\n\nMODEL_PROVIDERS_LIST = [\"Anthropic\", \"Google Generative AI\", \"OpenAI\"]\n\n\nclass AgentComponent(ToolCallingAgentComponent):\n    display_name: str = \"Agent\"\n    description: str = \"Define the agent's instructions, then enter a task to complete using tools.\"\n    documentation: str = \"https://docs.langflow.org/agents\"\n    icon = \"bot\"\n    beta = False\n    name = \"Agent\"\n\n    memory_inputs = [set_advanced_true(component_input) for component_input in MemoryComponent().inputs]\n\n    # Filter out json_mode from OpenAI inputs since we handle structured output differently\n    openai_inputs_filtered = [\n        input_field\n        for input_field in MODEL_PROVIDERS_DICT[\"OpenAI\"][\"inputs\"]\n        if not (hasattr(input_field, \"name\") and input_field.name == \"json_mode\")\n    ]\n\n    inputs = [\n        DropdownInput(\n            name=\"agent_llm\",\n            display_name=\"Model Provider\",\n            info=\"The provider of the language model that the agent will use to generate responses.\",\n            options=[*MODEL_PROVIDERS_LIST],\n            value=\"OpenAI\",\n            real_time_refresh=True,\n            refresh_button=False,\n            input_types=[],\n            options_metadata=[MODELS_METADATA[key] for key in MODEL_PROVIDERS_LIST],\n            external_options={\n                \"fields\": {\n                    \"data\": {\n                        \"node\": {\n                            \"name\": \"connect_other_models\",\n                            \"display_name\": \"Connect other models\",\n                            \"icon\": \"CornerDownLeft\",\n                        }\n                    }\n                },\n            },\n        ),\n        *openai_inputs_filtered,\n        MultilineInput(\n            name=\"system_prompt\",\n            display_name=\"Agent Instructions\",\n            info=\"System Prompt: Initial instructions and context provided to guide the agent's behavior.\",\n            value=\"You are a helpful assistant that can use tools to answer questions and perform tasks.\",\n            advanced=False,\n        ),\n        IntInput(\n            name=\"n_messages\",\n            display_name=\"Number of Chat History Messages\",\n            value=100,\n            info=\"Number of chat history messages to retrieve.\",\n            advanced=True,\n            show=True,\n        ),\n        MultilineInput(\n            name=\"format_instructions\",\n            display_name=\"Output Format Instructions\",\n            info=\"Generic Template for structured output formatting. Valid only with Structured response.\",\n            value=(\n                \"You are an AI that extracts structured JSON objects from unstructured text. \"\n                \"Use a predefined schema with expected types (str, int, float, bool, dict). \"\n                \"Extract ALL relevant instances that match the schema - if multiple patterns exist, capture them all. \"\n                \"Fill missing or ambiguous values with defaults: null for missing values. \"\n                \"Remove exact duplicates but keep variations that have different field values. \"\n                \"Always return valid JSON in the expected format, never throw errors. \"\n                \"If multiple objects can be extracted, return them all in the structured format.\"\n            ),\n            advanced=True,\n        ),\n        TableInput(\n            name=\"output_schema\",\n            display_name=\"Output Schema\",\n            info=(\n                \"Schema Validation: Define the structure and data types for structured output. \"\n                \"No validation if no output schema.\"\n            ),\n            advanced=True,\n            required=False,\n            value=[],\n            table_schema=[\n                {\n                    \"name\": \"name\",\n                    \"display_name\": \"Name\",\n                    \"type\": \"str\",\n                    \"description\": \"Specify the name of the output field.\",\n                    \"default\": \"field\",\n                    \"edit_mode\": EditMode.INLINE,\n                },\n                {\n                    \"name\": \"description\",\n                    \"display_name\": \"Description\",\n                    \"type\": \"str\",\n                    \"description\": \"Describe the purpose of the output field.\",\n                    \"default\": \"description of field\",\n                    \"edit_mode\": EditMode.POPOVER,\n                },\n                {\n                    \"name\": \"type\",\n                    \"display_name\": \"Type\",\n                    \"type\": \"str\",\n                    \"edit_mode\": EditMode.INLINE,\n                    \"description\": (\"Indicate the data type of the output field (e.g., str, int, float, bool, dict).\"),\n                    \"options\": [\"str\", \"int\", \"float\", \"bool\", \"dict\"],\n                    \"default\": \"str\",\n                },\n                {\n                    \"name\": \"multiple\",\n                    \"display_name\": \"As List\",\n                    \"type\": \"boolean\",\n                    \"description\": \"Set to True if this output field should be a list of the specified type.\",\n                    \"default\": \"False\",\n                    \"edit_mode\": EditMode.INLINE,\n                },\n            ],\n        ),\n        *LCToolsAgentComponent._base_inputs,\n        # removed memory inputs from agent component\n        # *memory_inputs,\n        BoolInput(\n            name=\"add_current_date_tool\",\n            display_name=\"Current Date\",\n            advanced=True,\n            info=\"If true, will add a tool to the agent that returns the current date.\",\n            value=True,\n        ),\n    ]\n    outputs = [\n        Output(name=\"response\", display_name=\"Response\", method=\"message_response\"),\n    ]\n\n    async def get_agent_requirements(self):\n        \"\"\"Get the agent requirements for the agent.\"\"\"\n        llm_model, display_name = await self.get_llm()\n        if llm_model is None:\n            msg = \"No language model selected. Please choose a model to proceed.\"\n            raise ValueError(msg)\n        self.model_name = get_model_name(llm_model, display_name=display_name)\n\n        # Get memory data\n        self.chat_history = await self.get_memory_data()\n        if isinstance(self.chat_history, Message):\n            self.chat_history = [self.chat_history]\n\n        # Add current date tool if enabled\n        if self.add_current_date_tool:\n            if not isinstance(self.tools, list):  # type: ignore[has-type]\n                self.tools = []\n            current_date_tool = (await CurrentDateComponent(**self.get_base_args()).to_toolkit()).pop(0)\n            if not isinstance(current_date_tool, StructuredTool):\n                msg = \"CurrentDateComponent must be converted to a StructuredTool\"\n                raise TypeError(msg)\n            self.tools.append(current_date_tool)\n        return llm_model, self.chat_history, self.tools\n\n    async def message_response(self) -> Message:\n        try:\n            llm_model, self.chat_history, self.tools = await self.get_agent_requirements()\n            # Set up and run agent\n            self.set(\n                llm=llm_model,\n                tools=self.tools or [],\n                chat_history=self.chat_history,\n                input_value=self.input_value,\n                system_prompt=self.system_prompt,\n            )\n            agent = self.create_agent_runnable()\n            result = await self.run_agent(agent)\n\n            # Store result for potential JSON output\n            self._agent_result = result\n\n        except (ValueError, TypeError, KeyError) as e:\n            await logger.aerror(f\"{type(e).__name__}: {e!s}\")\n            raise\n        except ExceptionWithMessageError as e:\n            await logger.aerror(f\"ExceptionWithMessageError occurred: {e}\")\n            raise\n        # Avoid catching blind Exception; let truly unexpected exceptions propagate\n        except Exception as e:\n            await logger.aerror(f\"Unexpected error: {e!s}\")\n            raise\n        else:\n            return result\n\n    def _preprocess_schema(self, schema):\n        \"\"\"Preprocess schema to ensure correct data types for build_model_from_schema.\"\"\"\n        processed_schema = []\n        for field in schema:\n            processed_field = {\n                \"name\": str(field.get(\"name\", \"field\")),\n                \"type\": str(field.get(\"type\", \"str\")),\n                \"description\": str(field.get(\"description\", \"\")),\n                \"multiple\": field.get(\"multiple\", False),\n            }\n            # Ensure multiple is handled correctly\n            if isinstance(processed_field[\"multiple\"], str):\n                processed_field[\"multiple\"] = processed_field[\"multiple\"].lower() in [\n                    \"true\",\n                    \"1\",\n                    \"t\",\n                    \"y\",\n                    \"yes\",\n                ]\n            processed_schema.append(processed_field)\n        return processed_schema\n\n    async def build_structured_output_base(self, content: str):\n        \"\"\"Build structured output with optional BaseModel validation.\"\"\"\n        json_pattern = r\"\\{.*\\}\"\n        schema_error_msg = \"Try setting an output schema\"\n\n        # Try to parse content as JSON first\n        json_data = None\n        try:\n            json_data = json.loads(content)\n        except json.JSONDecodeError:\n            json_match = re.search(json_pattern, content, re.DOTALL)\n            if json_match:\n                try:\n                    json_data = json.loads(json_match.group())\n                except json.JSONDecodeError:\n                    return {\"content\": content, \"error\": schema_error_msg}\n            else:\n                return {\"content\": content, \"error\": schema_error_msg}\n\n        # If no output schema provided, return parsed JSON without validation\n        if not hasattr(self, \"output_schema\") or not self.output_schema or len(self.output_schema) == 0:\n            return json_data\n\n        # Use BaseModel validation with schema\n        try:\n            processed_schema = self._preprocess_schema(self.output_schema)\n            output_model = build_model_from_schema(processed_schema)\n\n            # Validate against the schema\n            if isinstance(json_data, list):\n                # Multiple objects\n                validated_objects = []\n                for item in json_data:\n                    try:\n                        validated_obj = output_model.model_validate(item)\n                        validated_objects.append(validated_obj.model_dump())\n                    except ValidationError as e:\n                        await logger.aerror(f\"Validation error for item: {e}\")\n                        # Include invalid items with error info\n                        validated_objects.append({\"data\": item, \"validation_error\": str(e)})\n                return validated_objects\n\n            # Single object\n            try:\n                validated_obj = output_model.model_validate(json_data)\n                return [validated_obj.model_dump()]  # Return as list for consistency\n            except ValidationError as e:\n                await logger.aerror(f\"Validation error: {e}\")\n                return [{\"data\": json_data, \"validation_error\": str(e)}]\n\n        except (TypeError, ValueError) as e:\n            await logger.aerror(f\"Error building structured output: {e}\")\n            # Fallback to parsed JSON without validation\n            return json_data\n\n    async def json_response(self) -> Data:\n        \"\"\"Convert agent response to structured JSON Data output with schema validation.\"\"\"\n        # Always use structured chat agent for JSON response mode for better JSON formatting\n        try:\n            system_components = []\n\n            # 1. Agent Instructions (system_prompt)\n            agent_instructions = getattr(self, \"system_prompt\", \"\") or \"\"\n            if agent_instructions:\n                system_components.append(f\"{agent_instructions}\")\n\n            # 2. Format Instructions\n            format_instructions = getattr(self, \"format_instructions\", \"\") or \"\"\n            if format_instructions:\n                system_components.append(f\"Format instructions: {format_instructions}\")\n\n            # 3. Schema Information from BaseModel\n            if hasattr(self, \"output_schema\") and self.output_schema and len(self.output_schema) > 0:\n                try:\n                    processed_schema = self._preprocess_schema(self.output_schema)\n                    output_model = build_model_from_schema(processed_schema)\n                    schema_dict = output_model.model_json_schema()\n                    schema_info = (\n                        \"You are given some text that may include format instructions, \"\n                        \"explanations, or other content alongside a JSON schema.\\n\\n\"\n                        \"Your task:\\n\"\n                        \"- Extract only the JSON schema.\\n\"\n                        \"- Return it as valid JSON.\\n\"\n                        \"- Do not include format instructions, explanations, or extra text.\\n\\n\"\n                        \"Input:\\n\"\n                        f\"{json.dumps(schema_dict, indent=2)}\\n\\n\"\n                        \"Output (only JSON schema):\"\n                    )\n                    system_components.append(schema_info)\n                except (ValidationError, ValueError, TypeError, KeyError) as e:\n                    await logger.aerror(f\"Could not build schema for prompt: {e}\", exc_info=True)\n\n            # Combine all components\n            combined_instructions = \"\\n\\n\".join(system_components) if system_components else \"\"\n            llm_model, self.chat_history, self.tools = await self.get_agent_requirements()\n            self.set(\n                llm=llm_model,\n                tools=self.tools or [],\n                chat_history=self.chat_history,\n                input_value=self.input_value,\n                system_prompt=combined_instructions,\n            )\n\n            # Create and run structured chat agent\n            try:\n                structured_agent = self.create_agent_runnable()\n            except (NotImplementedError, ValueError, TypeError) as e:\n                await logger.aerror(f\"Error with structured chat agent: {e}\")\n                raise\n            try:\n                result = await self.run_agent(structured_agent)\n            except (\n                ExceptionWithMessageError,\n                ValueError,\n                TypeError,\n                RuntimeError,\n            ) as e:\n                await logger.aerror(f\"Error with structured agent result: {e}\")\n                raise\n            # Extract content from structured agent result\n            if hasattr(result, \"content\"):\n                content = result.content\n            elif hasattr(result, \"text\"):\n                content = result.text\n            else:\n                content = str(result)\n\n        except (\n            ExceptionWithMessageError,\n            ValueError,\n            TypeError,\n            NotImplementedError,\n            AttributeError,\n        ) as e:\n            await logger.aerror(f\"Error with structured chat agent: {e}\")\n            # Fallback to regular agent\n            content_str = \"No content returned from agent\"\n            return Data(data={\"content\": content_str, \"error\": str(e)})\n\n        # Process with structured output validation\n        try:\n            structured_output = await self.build_structured_output_base(content)\n\n            # Handle different output formats\n            if isinstance(structured_output, list) and structured_output:\n                if len(structured_output) == 1:\n                    return Data(data=structured_output[0])\n                return Data(data={\"results\": structured_output})\n            if isinstance(structured_output, dict):\n                return Data(data=structured_output)\n            return Data(data={\"content\": content})\n\n        except (ValueError, TypeError) as e:\n            await logger.aerror(f\"Error in structured output processing: {e}\")\n            return Data(data={\"content\": content, \"error\": str(e)})\n\n    async def get_memory_data(self):\n        # TODO: This is a temporary fix to avoid message duplication. We should develop a function for this.\n        messages = (\n            await MemoryComponent(**self.get_base_args())\n            .set(\n                session_id=self.graph.session_id,\n                order=\"Ascending\",\n                n_messages=self.n_messages,\n            )\n            .retrieve_messages()\n        )\n        return [\n            message for message in messages if getattr(message, \"id\", None) != getattr(self.input_value, \"id\", None)\n        ]\n\n    async def get_llm(self):\n        if not isinstance(self.agent_llm, str):\n            return self.agent_llm, None\n\n        try:\n            provider_info = MODEL_PROVIDERS_DICT.get(self.agent_llm)\n            if not provider_info:\n                msg = f\"Invalid model provider: {self.agent_llm}\"\n                raise ValueError(msg)\n\n            component_class = provider_info.get(\"component_class\")\n            display_name = component_class.display_name\n            inputs = provider_info.get(\"inputs\")\n            prefix = provider_info.get(\"prefix\", \"\")\n\n            return self._build_llm_model(component_class, inputs, prefix), display_name\n\n        except (AttributeError, ValueError, TypeError, RuntimeError) as e:\n            await logger.aerror(f\"Error building {self.agent_llm} language model: {e!s}\")\n            msg = f\"Failed to initialize language model: {e!s}\"\n            raise ValueError(msg) from e\n\n    def _build_llm_model(self, component, inputs, prefix=\"\"):\n        model_kwargs = {}\n        for input_ in inputs:\n            if hasattr(self, f\"{prefix}{input_.name}\"):\n                model_kwargs[input_.name] = getattr(self, f\"{prefix}{input_.name}\")\n        return component.set(**model_kwargs).build_model()\n\n    def set_component_params(self, component):\n        provider_info = MODEL_PROVIDERS_DICT.get(self.agent_llm)\n        if provider_info:\n            inputs = provider_info.get(\"inputs\")\n            prefix = provider_info.get(\"prefix\")\n            # Filter out json_mode and only use attributes that exist on this component\n            model_kwargs = {}\n            for input_ in inputs:\n                if hasattr(self, f\"{prefix}{input_.name}\"):\n                    model_kwargs[input_.name] = getattr(self, f\"{prefix}{input_.name}\")\n\n            return component.set(**model_kwargs)\n        return component\n\n    def delete_fields(self, build_config: dotdict, fields: dict | list[str]) -> None:\n        \"\"\"Delete specified fields from build_config.\"\"\"\n        for field in fields:\n            build_config.pop(field, None)\n\n    def update_input_types(self, build_config: dotdict) -> dotdict:\n        \"\"\"Update input types for all fields in build_config.\"\"\"\n        for key, value in build_config.items():\n            if isinstance(value, dict):\n                if value.get(\"input_types\") is None:\n                    build_config[key][\"input_types\"] = []\n            elif hasattr(value, \"input_types\") and value.input_types is None:\n                value.input_types = []\n        return build_config\n\n    async def update_build_config(\n        self, build_config: dotdict, field_value: str, field_name: str | None = None\n    ) -> dotdict:\n        # Iterate over all providers in the MODEL_PROVIDERS_DICT\n        # Existing logic for updating build_config\n        if field_name in (\"agent_llm\",):\n            build_config[\"agent_llm\"][\"value\"] = field_value\n            provider_info = MODEL_PROVIDERS_DICT.get(field_value)\n            if provider_info:\n                component_class = provider_info.get(\"component_class\")\n                if component_class and hasattr(component_class, \"update_build_config\"):\n                    # Call the component class's update_build_config method\n                    build_config = await update_component_build_config(\n                        component_class, build_config, field_value, \"model_name\"\n                    )\n\n            provider_configs: dict[str, tuple[dict, list[dict]]] = {\n                provider: (\n                    MODEL_PROVIDERS_DICT[provider][\"fields\"],\n                    [\n                        MODEL_PROVIDERS_DICT[other_provider][\"fields\"]\n                        for other_provider in MODEL_PROVIDERS_DICT\n                        if other_provider != provider\n                    ],\n                )\n                for provider in MODEL_PROVIDERS_DICT\n            }\n            if field_value in provider_configs:\n                fields_to_add, fields_to_delete = provider_configs[field_value]\n\n                # Delete fields from other providers\n                for fields in fields_to_delete:\n                    self.delete_fields(build_config, fields)\n\n                # Add provider-specific fields\n                if field_value == \"OpenAI\" and not any(field in build_config for field in fields_to_add):\n                    build_config.update(fields_to_add)\n                else:\n                    build_config.update(fields_to_add)\n                # Reset input types for agent_llm\n                build_config[\"agent_llm\"][\"input_types\"] = []\n                build_config[\"agent_llm\"][\"display_name\"] = \"Model Provider\"\n            elif field_value == \"connect_other_models\":\n                # Delete all provider fields\n                self.delete_fields(build_config, ALL_PROVIDER_FIELDS)\n                # # Update with custom component\n                custom_component = DropdownInput(\n                    name=\"agent_llm\",\n                    display_name=\"Language Model\",\n                    info=\"The provider of the language model that the agent will use to generate responses.\",\n                    options=[*MODEL_PROVIDERS_LIST],\n                    real_time_refresh=True,\n                    refresh_button=False,\n                    input_types=[\"LanguageModel\"],\n                    placeholder=\"Awaiting model input.\",\n                    options_metadata=[MODELS_METADATA[key] for key in MODEL_PROVIDERS_LIST],\n                    external_options={\n                        \"fields\": {\n                            \"data\": {\n                                \"node\": {\n                                    \"name\": \"connect_other_models\",\n                                    \"display_name\": \"Connect other models\",\n                                    \"icon\": \"CornerDownLeft\",\n                                },\n                            }\n                        },\n                    },\n                )\n                build_config.update({\"agent_llm\": custom_component.to_dict()})\n            # Update input types for all fields\n            build_config = self.update_input_types(build_config)\n\n            # Validate required keys\n            default_keys = [\n                \"code\",\n                \"_type\",\n                \"agent_llm\",\n                \"tools\",\n                \"input_value\",\n                \"add_current_date_tool\",\n                \"system_prompt\",\n                \"agent_description\",\n                \"max_iterations\",\n                \"handle_parsing_errors\",\n                \"verbose\",\n            ]\n            missing_keys = [key for key in default_keys if key not in build_config]\n            if missing_keys:\n                msg = f\"Missing required keys in build_config: {missing_keys}\"\n                raise ValueError(msg)\n        if (\n            isinstance(self.agent_llm, str)\n            and self.agent_llm in MODEL_PROVIDERS_DICT\n            and field_name in MODEL_DYNAMIC_UPDATE_FIELDS\n        ):\n            provider_info = MODEL_PROVIDERS_DICT.get(self.agent_llm)\n            if provider_info:\n                component_class = provider_info.get(\"component_class\")\n                component_class = self.set_component_params(component_class)\n                prefix = provider_info.get(\"prefix\")\n                if component_class and hasattr(component_class, \"update_build_config\"):\n                    # Call each component class's update_build_config method\n                    # remove the prefix from the field_name\n                    if isinstance(field_name, str) and isinstance(prefix, str):\n                        field_name = field_name.replace(prefix, \"\")\n                    build_config = await update_component_build_config(\n                        component_class, build_config, field_value, \"model_name\"\n                    )\n        return dotdict({k: v.to_dict() if hasattr(v, \"to_dict\") else v for k, v in build_config.items()})\n\n    async def _get_tools(self) -> list[Tool]:\n        component_toolkit = _get_component_toolkit()\n        tools_names = self._build_tools_names()\n        agent_description = self.get_tool_description()\n        # TODO: Agent Description Depreciated Feature to be removed\n        description = f\"{agent_description}{tools_names}\"\n        tools = component_toolkit(component=self).get_tools(\n            tool_name=\"Call_Agent\",\n            tool_description=description,\n            callbacks=self.get_langchain_callbacks(),\n        )\n        if hasattr(self, \"tools_metadata\"):\n            tools = component_toolkit(component=self, metadata=self.tools_metadata).update_tools_metadata(tools=tools)\n        return tools\n"
              },
              "format_instructions": {
                "_input_type": "MultilineInput",
                "advanced": true,
                "copy_field": false,
                "display_name": "Output Format Instructions",
                "dynamic": false,
                "info": "Generic Template for structured output formatting. Valid only with Structured response.",
                "input_types": [
                  "Message"
                ],
                "list": false,
                "list_add_label": "Add More",
                "load_from_db": false,
                "multiline": true,
                "name": "format_instructions",
                "placeholder": "",
                "required": false,
                "show": true,
                "title_case": false,
                "tool_mode": false,
                "trace_as_input": true,
                "trace_as_metadata": true,
                "type": "str",
                "value": "You are an AI that extracts structured JSON objects from unstructured text. Use a predefined schema with expected types (str, int, float, bool, dict). Extract ALL relevant instances that match the schema - if multiple patterns exist, capture them all. Fill missing or ambiguous values with defaults: null for missing values. Remove exact duplicates but keep variations that have different field values. Always return valid JSON in the expected format, never throw errors. If multiple objects can be extracted, return them all in the structured format."
              },
              "handle_parsing_errors": {
                "_input_type": "BoolInput",
                "advanced": true,
                "display_name": "Handle Parse Errors",
                "dynamic": false,
                "info": "Should the Agent fix errors when reading user input for better processing?",
                "list": false,
                "list_add_label": "Add More",
                "name": "handle_parsing_errors",
                "placeholder": "",
                "required": false,
                "show": true,
                "title_case": false,
                "tool_mode": false,
                "trace_as_metadata": true,
                "type": "bool",
                "value": true
              },
              "input_value": {
                "_input_type": "MessageTextInput",
                "advanced": false,
                "display_name": "Input",
                "dynamic": false,
                "info": "The input provided by the user for the agent to process.",
                "input_types": [
                  "Message"
                ],
                "list": false,
                "list_add_label": "Add More",
                "load_from_db": false,
                "name": "input_value",
                "placeholder": "",
                "required": false,
                "show": true,
                "title_case": false,
                "tool_mode": true,
                "trace_as_input": true,
                "trace_as_metadata": true,
                "type": "str",
                "value": ""
              },
              "max_iterations": {
                "_input_type": "IntInput",
                "advanced": true,
                "display_name": "Max Iterations",
                "dynamic": false,
                "info": "The maximum number of attempts the agent can make to complete its task before it stops.",
                "list": false,
                "list_add_label": "Add More",
                "name": "max_iterations",
                "placeholder": "",
                "required": false,
                "show": true,
                "title_case": false,
                "tool_mode": false,
                "trace_as_metadata": true,
                "type": "int",
                "value": 15
              },
              "max_retries": {
                "_input_type": "IntInput",
                "advanced": true,
                "display_name": "Max Retries",
                "dynamic": false,
                "info": "The maximum number of retries to make when generating.",
                "list": false,
                "list_add_label": "Add More",
                "name": "max_retries",
                "placeholder": "",
                "required": false,
                "show": true,
                "title_case": false,
                "tool_mode": false,
                "trace_as_metadata": true,
                "type": "int",
                "value": 5
              },
              "max_tokens": {
                "_input_type": "IntInput",
                "advanced": true,
                "display_name": "Max Tokens",
                "dynamic": false,
                "info": "The maximum number of tokens to generate. Set to 0 for unlimited tokens.",
                "list": false,
                "list_add_label": "Add More",
                "name": "max_tokens",
                "placeholder": "",
                "range_spec": {
                  "max": 128000,
                  "min": 0,
                  "step": 0.1,
                  "step_type": "float"
                },
                "required": false,
                "show": true,
                "title_case": false,
                "tool_mode": false,
                "trace_as_metadata": true,
                "type": "int",
                "value": ""
              },
              "model_kwargs": {
                "_input_type": "DictInput",
                "advanced": true,
                "display_name": "Model Kwargs",
                "dynamic": false,
                "info": "Additional keyword arguments to pass to the model.",
                "list": false,
                "list_add_label": "Add More",
                "name": "model_kwargs",
                "placeholder": "",
                "required": false,
                "show": true,
                "title_case": false,
                "tool_mode": false,
                "trace_as_input": true,
                "type": "dict",
                "value": {}
              },
              "model_name": {
                "_input_type": "DropdownInput",
                "advanced": false,
                "combobox": true,
                "dialog_inputs": {},
                "display_name": "Model Name",
                "dynamic": false,
                "info": "To see the model names, first choose a provider. Then, enter your API key and click the refresh button next to the model name.",
                "name": "model_name",
                "options": [
                  "gpt-4o-mini",
                  "gpt-4o",
                  "gpt-4.1",
                  "gpt-4.1-mini",
                  "gpt-4.1-nano",
                  "gpt-4-turbo",
                  "gpt-4-turbo-preview",
                  "gpt-4",
                  "gpt-3.5-turbo",
                  "gpt-5",
                  "gpt-5-mini",
                  "gpt-5-nano",
                  "gpt-5-chat-latest",
                  "o1",
                  "o3-mini",
                  "o3",
                  "o3-pro",
                  "o4-mini",
                  "o4-mini-high"
                ],
                "options_metadata": [],
                "placeholder": "",
                "real_time_refresh": false,
                "required": false,
                "show": true,
                "title_case": false,
                "toggle": false,
                "tool_mode": false,
                "trace_as_metadata": true,
                "type": "str",
                "value": "gpt-4.1"
              },
              "n_messages": {
                "_input_type": "IntInput",
                "advanced": true,
                "display_name": "Number of Chat History Messages",
                "dynamic": false,
                "info": "Number of chat history messages to retrieve.",
                "list": false,
                "list_add_label": "Add More",
                "name": "n_messages",
                "placeholder": "",
                "required": false,
                "show": true,
                "title_case": false,
                "tool_mode": false,
                "trace_as_metadata": true,
                "type": "int",
                "value": 100
              },
              "openai_api_base": {
                "_input_type": "StrInput",
                "advanced": true,
                "display_name": "OpenAI API Base",
                "dynamic": false,
                "info": "The base URL of the OpenAI API. Defaults to https://api.openai.com/v1. You can change this to use other APIs like JinaChat, LocalAI and Prem.",
                "list": false,
                "list_add_label": "Add More",
                "load_from_db": false,
                "name": "openai_api_base",
                "placeholder": "",
                "required": false,
                "show": true,
                "title_case": false,
                "tool_mode": false,
                "trace_as_metadata": true,
                "type": "str",
                "value": ""
              },
              "output_schema": {
                "_input_type": "TableInput",
                "advanced": true,
                "display_name": "Output Schema",
                "dynamic": false,
                "info": "Schema Validation: Define the structure and data types for structured output. No validation if no output schema.",
                "is_list": true,
                "list_add_label": "Add More",
                "name": "output_schema",
                "placeholder": "",
                "required": false,
                "show": true,
                "table_icon": "Table",
                "table_schema": {
                  "columns": [
                    {
                      "default": "field",
                      "description": "Specify the name of the output field.",
                      "disable_edit": false,
                      "display_name": "Name",
                      "edit_mode": "inline",
                      "filterable": true,
                      "formatter": "text",
                      "hidden": false,
                      "name": "name",
                      "sortable": true,
                      "type": "str"
                    },
                    {
                      "default": "description of field",
                      "description": "Describe the purpose of the output field.",
                      "disable_edit": false,
                      "display_name": "Description",
                      "edit_mode": "popover",
                      "filterable": true,
                      "formatter": "text",
                      "hidden": false,
                      "name": "description",
                      "sortable": true,
                      "type": "str"
                    },
                    {
                      "default": "str",
                      "description": "Indicate the data type of the output field (e.g., str, int, float, bool, dict).",
                      "disable_edit": false,
                      "display_name": "Type",
                      "edit_mode": "inline",
                      "filterable": true,
                      "formatter": "text",
                      "hidden": false,
                      "name": "type",
                      "options": [
                        "str",
                        "int",
                        "float",
                        "bool",
                        "dict"
                      ],
                      "sortable": true,
                      "type": "str"
                    },
                    {
                      "default": false,
                      "description": "Set to True if this output field should be a list of the specified type.",
                      "disable_edit": false,
                      "display_name": "As List",
                      "edit_mode": "inline",
                      "filterable": true,
                      "formatter": "boolean",
                      "hidden": false,
                      "name": "multiple",
                      "sortable": true,
                      "type": "boolean"
                    }
                  ]
                },
                "title_case": false,
                "tool_mode": false,
                "trace_as_metadata": true,
                "trigger_icon": "Table",
                "trigger_text": "Open table",
                "type": "table",
                "value": []
              },
              "seed": {
                "_input_type": "IntInput",
                "advanced": true,
                "display_name": "Seed",
                "dynamic": false,
                "info": "The seed controls the reproducibility of the job.",
                "list": false,
                "list_add_label": "Add More",
                "name": "seed",
                "placeholder": "",
                "required": false,
                "show": true,
                "title_case": false,
                "tool_mode": false,
                "trace_as_metadata": true,
                "type": "int",
                "value": 1
              },
              "system_prompt": {
                "_input_type": "MultilineInput",
                "advanced": false,
                "copy_field": false,
                "display_name": "Agent Instructions",
                "dynamic": false,
                "info": "System Prompt: Initial instructions and context provided to guide the agent's behavior.",
                "input_types": [
                  "Message"
                ],
                "list": false,
                "list_add_label": "Add More",
                "load_from_db": false,
                "multiline": true,
                "name": "system_prompt",
                "placeholder": "",
                "required": false,
                "show": true,
                "title_case": false,
                "tool_mode": false,
                "trace_as_input": true,
                "trace_as_metadata": true,
                "type": "str",
                "value": "You are a helpful assistant that can use tools to answer questions and perform tasks."
              },
              "temperature": {
                "_input_type": "SliderInput",
                "advanced": true,
                "display_name": "Temperature",
                "dynamic": false,
                "info": "",
                "max_label": "",
                "max_label_icon": "",
                "min_label": "",
                "min_label_icon": "",
                "name": "temperature",
                "placeholder": "",
                "range_spec": {
                  "max": 1,
                  "min": 0,
                  "step": 0.01,
                  "step_type": "float"
                },
                "required": false,
                "show": true,
                "slider_buttons": false,
                "slider_buttons_options": [],
                "slider_input": false,
                "title_case": false,
                "tool_mode": false,
                "type": "slider",
                "value": 0.1
              },
              "timeout": {
                "_input_type": "IntInput",
                "advanced": true,
                "display_name": "Timeout",
                "dynamic": false,
                "info": "The timeout for requests to OpenAI completion API.",
                "list": false,
                "list_add_label": "Add More",
                "name": "timeout",
                "placeholder": "",
                "required": false,
                "show": true,
                "title_case": false,
                "tool_mode": false,
                "trace_as_metadata": true,
                "type": "int",
                "value": 700
              },
              "tools": {
                "_input_type": "HandleInput",
                "advanced": false,
                "display_name": "Tools",
                "dynamic": false,
                "info": "These are the tools that the agent can use to help with tasks.",
                "input_types": [
                  "Tool"
                ],
                "list": true,
                "list_add_label": "Add More",
                "name": "tools",
                "placeholder": "",
                "required": false,
                "show": true,
                "title_case": false,
                "trace_as_metadata": true,
                "type": "other",
                "value": ""
              },
              "verbose": {
                "_input_type": "BoolInput",
                "advanced": true,
                "display_name": "Verbose",
                "dynamic": false,
                "info": "",
                "list": false,
                "list_add_label": "Add More",
                "name": "verbose",
                "placeholder": "",
                "required": false,
                "show": true,
                "title_case": false,
                "tool_mode": false,
                "trace_as_metadata": true,
                "type": "bool",
                "value": true
              }
            },
            "tool_mode": false
          },
          "showNode": true,
          "type": "Agent"
        },
        "dragging": false,
        "id": "Agent-rpeeh",
        "measured": {
          "height": 594,
          "width": 320
        },
        "position": {
          "x": 1260.684187419134,
          "y": 453.54283602809056
        },
        "selected": false,
        "type": "genericNode"
      }
    ],
    "viewport": {
      "x": -241.57114311371276,
      "y": -33.37213562537306,
      "zoom": 0.5057342270778734
    }
  },
  "description": "Researches companies, extracts key business data, and presents structured information for efficient analysis. ",
  "endpoint_name": null,
  "id": "b8fa39d0-e814-4e2c-ad35-f57f75abbc0a",
  "is_component": false,
  "last_tested_version": "1.4.3",
  "name": "Market Research",
  "tags": [
    "assistants",
    "agents"
  ]
}<|MERGE_RESOLUTION|>--- conflicted
+++ resolved
@@ -2099,10 +2099,6 @@
                   {
                     "icon": "OpenAI"
                   }
-<<<<<<< HEAD
-
-=======
->>>>>>> 938542bf
                 ],
                 "placeholder": "",
                 "real_time_refresh": true,
@@ -2111,20 +2107,6 @@
                 "title_case": false,
                 "toggle": false,
                 "tool_mode": false,
-<<<<<<< HEAD
-                        "external_options" : {
-                  "fields": {
-                      "data": {
-                          "node": {
-                              "name": "connect_other_models",
-                              "display_name": "Connect other models",
-                              "icon": "CornerDownLeft"
-                          }
-                      }
-                  }
-                },
-=======
->>>>>>> 938542bf
                 "trace_as_metadata": true,
                 "type": "str",
                 "value": "OpenAI"

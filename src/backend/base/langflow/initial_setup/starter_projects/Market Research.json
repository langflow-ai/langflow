--- conflicted
+++ resolved
@@ -195,7 +195,19 @@
             "icon": "MessagesSquare",
             "legacy": false,
             "lf_version": "1.2.0",
-            "metadata": {},
+            "metadata": {
+              "code_hash": "5f2d98ee19db",
+              "dependencies": {
+                "dependencies": [
+                  {
+                    "name": "langflow",
+                    "version": null
+                  }
+                ],
+                "total_dependencies": 1
+              },
+              "module": "langflow.components.input_output.chat.ChatInput"
+            },
             "output_types": [],
             "outputs": [
               {
@@ -430,9 +442,6 @@
             "icon": "MessagesSquare",
             "legacy": false,
             "lf_version": "1.2.0",
-<<<<<<< HEAD
-            "metadata": {},
-=======
             "metadata": {
               "code_hash": "765fdf2ed814",
               "dependencies": {
@@ -454,7 +463,6 @@
               },
               "module": "langflow.components.input_output.chat_output.ChatOutput"
             },
->>>>>>> a97032ab
             "output_types": [],
             "outputs": [
               {
@@ -709,7 +717,27 @@
             "icon": "braces",
             "legacy": false,
             "lf_version": "1.2.0",
-            "metadata": {},
+            "metadata": {
+              "code_hash": "9e70464cbdb6",
+              "dependencies": {
+                "dependencies": [
+                  {
+                    "name": "pydantic",
+                    "version": "2.10.6"
+                  },
+                  {
+                    "name": "trustcall",
+                    "version": "0.0.39"
+                  },
+                  {
+                    "name": "langflow",
+                    "version": null
+                  }
+                ],
+                "total_dependencies": 3
+              },
+              "module": "langflow.components.processing.structured_output.StructuredOutputComponent"
+            },
             "minimized": false,
             "output_types": [],
             "outputs": [
@@ -1057,7 +1085,23 @@
             "icon": "TavilyIcon",
             "legacy": false,
             "lf_version": "1.2.0",
-            "metadata": {},
+            "metadata": {
+              "code_hash": "4c76fb76d395",
+              "dependencies": {
+                "dependencies": [
+                  {
+                    "name": "httpx",
+                    "version": "0.28.1"
+                  },
+                  {
+                    "name": "langflow",
+                    "version": null
+                  }
+                ],
+                "total_dependencies": 2
+              },
+              "module": "langflow.components.tavily.tavily_search.TavilySearchComponent"
+            },
             "minimized": false,
             "output_types": [],
             "outputs": [
@@ -1931,7 +1975,27 @@
             "icon": "bot",
             "key": "Agent",
             "legacy": false,
-            "metadata": {},
+            "metadata": {
+              "code_hash": "6e76cf95a2a2",
+              "dependencies": {
+                "dependencies": [
+                  {
+                    "name": "langchain_core",
+                    "version": "0.3.75"
+                  },
+                  {
+                    "name": "pydantic",
+                    "version": "2.10.6"
+                  },
+                  {
+                    "name": "langflow",
+                    "version": null
+                  }
+                ],
+                "total_dependencies": 3
+              },
+              "module": "langflow.components.agents.agent.AgentComponent"
+            },
             "minimized": false,
             "output_types": [],
             "outputs": [

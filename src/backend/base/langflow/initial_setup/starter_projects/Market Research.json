{
  "data": {
    "edges": [
      {
        "animated": false,
        "className": "",
        "data": {
          "sourceHandle": {
            "dataType": "TavilySearchComponent",
            "id": "TavilySearchComponent-Qr49d",
            "name": "component_as_tool",
            "output_types": [
              "Tool"
            ]
          },
          "targetHandle": {
            "fieldName": "tools",
            "id": "Agent-itWPM",
            "inputTypes": [
              "Tool"
            ],
            "type": "other"
          }
        },
        "id": "reactflow__edge-TavilySearchComponent-Qr49d{œdataTypeœ:œTavilySearchComponentœ,œidœ:œTavilySearchComponent-Qr49dœ,œnameœ:œcomponent_as_toolœ,œoutput_typesœ:[œToolœ]}-Agent-itWPM{œfieldNameœ:œtoolsœ,œidœ:œAgent-itWPMœ,œinputTypesœ:[œToolœ],œtypeœ:œotherœ}",
        "selected": false,
        "source": "TavilySearchComponent-Qr49d",
        "sourceHandle": "{œdataTypeœ: œTavilySearchComponentœ, œidœ: œTavilySearchComponent-Qr49dœ, œnameœ: œcomponent_as_toolœ, œoutput_typesœ: [œToolœ]}",
        "target": "Agent-itWPM",
        "targetHandle": "{œfieldNameœ: œtoolsœ, œidœ: œAgent-itWPMœ, œinputTypesœ: [œToolœ], œtypeœ: œotherœ}"
      },
      {
        "animated": false,
        "className": "",
        "data": {
          "sourceHandle": {
            "dataType": "ChatInput",
            "id": "ChatInput-HZJ7v",
            "name": "message",
            "output_types": [
              "Message"
            ]
          },
          "targetHandle": {
            "fieldName": "input_value",
            "id": "Agent-itWPM",
            "inputTypes": [
              "Message"
            ],
            "type": "str"
          }
        },
        "id": "reactflow__edge-ChatInput-HZJ7v{œdataTypeœ:œChatInputœ,œidœ:œChatInput-HZJ7vœ,œnameœ:œmessageœ,œoutput_typesœ:[œMessageœ]}-Agent-itWPM{œfieldNameœ:œinput_valueœ,œidœ:œAgent-itWPMœ,œinputTypesœ:[œMessageœ],œtypeœ:œstrœ}",
        "selected": false,
        "source": "ChatInput-HZJ7v",
        "sourceHandle": "{œdataTypeœ: œChatInputœ, œidœ: œChatInput-HZJ7vœ, œnameœ: œmessageœ, œoutput_typesœ: [œMessageœ]}",
        "target": "Agent-itWPM",
        "targetHandle": "{œfieldNameœ: œinput_valueœ, œidœ: œAgent-itWPMœ, œinputTypesœ: [œMessageœ], œtypeœ: œstrœ}"
      },
      {
        "animated": false,
        "className": "",
        "data": {
          "sourceHandle": {
            "dataType": "ParserComponent",
            "id": "ParserComponent-UdtQa",
            "name": "parsed_text",
            "output_types": [
              "Message"
            ]
          },
          "targetHandle": {
            "fieldName": "input_value",
            "id": "ChatOutput-knwv2",
            "inputTypes": [
              "Data",
              "DataFrame",
              "Message"
            ],
            "type": "str"
          }
        },
        "id": "reactflow__edge-ParserComponent-UdtQa{œdataTypeœ:œParserComponentœ,œidœ:œParserComponent-UdtQaœ,œnameœ:œparsed_textœ,œoutput_typesœ:[œMessageœ]}-ChatOutput-knwv2{œfieldNameœ:œinput_valueœ,œidœ:œChatOutput-knwv2œ,œinputTypesœ:[œDataœ,œDataFrameœ,œMessageœ],œtypeœ:œstrœ}",
        "selected": false,
        "source": "ParserComponent-UdtQa",
        "sourceHandle": "{œdataTypeœ: œParserComponentœ, œidœ: œParserComponent-UdtQaœ, œnameœ: œparsed_textœ, œoutput_typesœ: [œMessageœ]}",
        "target": "ChatOutput-knwv2",
        "targetHandle": "{œfieldNameœ: œinput_valueœ, œidœ: œChatOutput-knwv2œ, œinputTypesœ: [œDataœ, œDataFrameœ, œMessageœ], œtypeœ: œstrœ}"
      },
      {
        "animated": false,
        "className": "",
        "data": {
          "sourceHandle": {
            "dataType": "Agent",
            "id": "Agent-itWPM",
            "name": "response",
            "output_types": [
              "Message"
            ]
          },
          "targetHandle": {
            "fieldName": "input_value",
            "id": "StructuredOutput-RcXaf",
            "inputTypes": [
              "Message"
            ],
            "type": "str"
          }
        },
        "id": "reactflow__edge-Agent-itWPM{œdataTypeœ:œAgentœ,œidœ:œAgent-itWPMœ,œnameœ:œresponseœ,œoutput_typesœ:[œMessageœ]}-StructuredOutput-RcXaf{œfieldNameœ:œinput_valueœ,œidœ:œStructuredOutput-RcXafœ,œinputTypesœ:[œMessageœ],œtypeœ:œstrœ}",
        "selected": false,
        "source": "Agent-itWPM",
        "sourceHandle": "{œdataTypeœ: œAgentœ, œidœ: œAgent-itWPMœ, œnameœ: œresponseœ, œoutput_typesœ: [œMessageœ]}",
        "target": "StructuredOutput-RcXaf",
        "targetHandle": "{œfieldNameœ: œinput_valueœ, œidœ: œStructuredOutput-RcXafœ, œinputTypesœ: [œMessageœ], œtypeœ: œstrœ}"
      },
      {
        "animated": false,
        "className": "",
        "data": {
          "sourceHandle": {
            "dataType": "StructuredOutput",
            "id": "StructuredOutput-RcXaf",
            "name": "dataframe_output",
            "output_types": [
              "DataFrame"
            ]
          },
          "targetHandle": {
            "fieldName": "input_data",
            "id": "ParserComponent-UdtQa",
            "inputTypes": [
              "DataFrame",
              "Data"
            ],
            "type": "other"
          }
        },
        "id": "reactflow__edge-StructuredOutput-RcXaf{œdataTypeœ:œStructuredOutputœ,œidœ:œStructuredOutput-RcXafœ,œnameœ:œdataframe_outputœ,œoutput_typesœ:[œDataFrameœ]}-ParserComponent-UdtQa{œfieldNameœ:œinput_dataœ,œidœ:œParserComponent-UdtQaœ,œinputTypesœ:[œDataFrameœ,œDataœ],œtypeœ:œotherœ}",
        "selected": false,
        "source": "StructuredOutput-RcXaf",
        "sourceHandle": "{œdataTypeœ: œStructuredOutputœ, œidœ: œStructuredOutput-RcXafœ, œnameœ: œdataframe_outputœ, œoutput_typesœ: [œDataFrameœ]}",
        "target": "ParserComponent-UdtQa",
        "targetHandle": "{œfieldNameœ: œinput_dataœ, œidœ: œParserComponent-UdtQaœ, œinputTypesœ: [œDataFrameœ, œDataœ], œtypeœ: œotherœ}"
      },
      {
        "className": "",
        "data": {
          "sourceHandle": {
            "dataType": "LanguageModelComponent",
            "id": "LanguageModelComponent-tz30K",
            "name": "model_output",
            "output_types": [
              "LanguageModel"
            ]
          },
          "targetHandle": {
            "fieldName": "llm",
            "id": "StructuredOutput-RcXaf",
            "inputTypes": [
              "LanguageModel"
            ],
            "type": "other"
          }
        },
        "id": "xy-edge__LanguageModelComponent-tz30K{œdataTypeœ:œLanguageModelComponentœ,œidœ:œLanguageModelComponent-tz30Kœ,œnameœ:œmodel_outputœ,œoutput_typesœ:[œLanguageModelœ]}-StructuredOutput-RcXaf{œfieldNameœ:œllmœ,œidœ:œStructuredOutput-RcXafœ,œinputTypesœ:[œLanguageModelœ],œtypeœ:œotherœ}",
        "source": "LanguageModelComponent-tz30K",
        "sourceHandle": "{œdataTypeœ: œLanguageModelComponentœ, œidœ: œLanguageModelComponent-tz30Kœ, œnameœ: œmodel_outputœ, œoutput_typesœ: [œLanguageModelœ]}",
        "target": "StructuredOutput-RcXaf",
        "targetHandle": "{œfieldNameœ: œllmœ, œidœ: œStructuredOutput-RcXafœ, œinputTypesœ: [œLanguageModelœ], œtypeœ: œotherœ}"
      }
    ],
    "nodes": [
      {
        "data": {
          "description": "Get chat inputs from the Playground.",
          "display_name": "Chat Input",
          "id": "ChatInput-HZJ7v",
          "node": {
            "base_classes": [
              "Message"
            ],
            "beta": false,
            "conditional_paths": [],
            "custom_fields": {},
            "description": "Get chat inputs from the Playground.",
            "display_name": "Chat Input",
            "documentation": "",
            "edited": false,
            "field_order": [
              "input_value",
              "should_store_message",
              "sender",
              "sender_name",
              "session_id",
              "files",
              "background_color",
              "chat_icon",
              "text_color"
            ],
            "frozen": false,
            "icon": "MessagesSquare",
            "legacy": false,
            "lf_version": "1.6.0",
            "metadata": {
              "code_hash": "0014a5b41817",
              "dependencies": {
                "dependencies": [
                  {
                    "name": "lfx",
                    "version": null
                  }
                ],
                "total_dependencies": 1
              },
              "module": "lfx.components.input_output.chat.ChatInput"
            },
            "output_types": [],
            "outputs": [
              {
                "allows_loop": false,
                "cache": true,
                "display_name": "Chat Message",
                "group_outputs": false,
                "method": "message_response",
                "name": "message",
                "selected": "Message",
                "tool_mode": true,
                "types": [
                  "Message"
                ],
                "value": "__UNDEFINED__"
              }
            ],
            "pinned": false,
            "template": {
              "_type": "Component",
              "code": {
                "advanced": true,
                "dynamic": true,
                "fileTypes": [],
                "file_path": "",
                "info": "",
                "list": false,
                "load_from_db": false,
                "multiline": true,
                "name": "code",
                "password": false,
                "placeholder": "",
                "required": true,
                "show": true,
                "title_case": false,
                "type": "code",
                "value": "from lfx.base.data.utils import IMG_FILE_TYPES, TEXT_FILE_TYPES\nfrom lfx.base.io.chat import ChatComponent\nfrom lfx.inputs.inputs import BoolInput\nfrom lfx.io import (\n    DropdownInput,\n    FileInput,\n    MessageTextInput,\n    MultilineInput,\n    Output,\n)\nfrom lfx.schema.message import Message\nfrom lfx.utils.constants import (\n    MESSAGE_SENDER_AI,\n    MESSAGE_SENDER_NAME_USER,\n    MESSAGE_SENDER_USER,\n)\n\n\nclass ChatInput(ChatComponent):\n    display_name = \"Chat Input\"\n    description = \"Get chat inputs from the Playground.\"\n    documentation: str = \"https://docs.langflow.org/components-io#chat-input\"\n    icon = \"MessagesSquare\"\n    name = \"ChatInput\"\n    minimized = True\n\n    inputs = [\n        MultilineInput(\n            name=\"input_value\",\n            display_name=\"Input Text\",\n            value=\"\",\n            info=\"Message to be passed as input.\",\n            input_types=[],\n        ),\n        BoolInput(\n            name=\"should_store_message\",\n            display_name=\"Store Messages\",\n            info=\"Store the message in the history.\",\n            value=True,\n            advanced=True,\n        ),\n        DropdownInput(\n            name=\"sender\",\n            display_name=\"Sender Type\",\n            options=[MESSAGE_SENDER_AI, MESSAGE_SENDER_USER],\n            value=MESSAGE_SENDER_USER,\n            info=\"Type of sender.\",\n            advanced=True,\n        ),\n        MessageTextInput(\n            name=\"sender_name\",\n            display_name=\"Sender Name\",\n            info=\"Name of the sender.\",\n            value=MESSAGE_SENDER_NAME_USER,\n            advanced=True,\n        ),\n        MessageTextInput(\n            name=\"session_id\",\n            display_name=\"Session ID\",\n            info=\"The session ID of the chat. If empty, the current session ID parameter will be used.\",\n            advanced=True,\n        ),\n        MessageTextInput(\n            name=\"context_id\",\n            display_name=\"Context ID\",\n            info=\"The context ID of the chat. Adds an extra layer to the local memory.\",\n            value=\"\",\n            advanced=True,\n        ),\n        FileInput(\n            name=\"files\",\n            display_name=\"Files\",\n            file_types=TEXT_FILE_TYPES + IMG_FILE_TYPES,\n            info=\"Files to be sent with the message.\",\n            advanced=True,\n            is_list=True,\n            temp_file=True,\n        ),\n    ]\n    outputs = [\n        Output(display_name=\"Chat Message\", name=\"message\", method=\"message_response\"),\n    ]\n\n    async def message_response(self) -> Message:\n        # Ensure files is a list and filter out empty/None values\n        files = self.files if self.files else []\n        if files and not isinstance(files, list):\n            files = [files]\n        # Filter out None/empty values\n        files = [f for f in files if f is not None and f != \"\"]\n\n        message = await Message.create(\n            text=self.input_value,\n            sender=self.sender,\n            sender_name=self.sender_name,\n            session_id=self.session_id,\n            context_id=self.context_id,\n            files=files,\n        )\n        if self.session_id and isinstance(message, Message) and self.should_store_message:\n            stored_message = await self.send_message(\n                message,\n            )\n            self.message.value = stored_message\n            message = stored_message\n\n        self.status = message\n        return message\n"
              },
              "context_id": {
                "_input_type": "MessageTextInput",
                "advanced": true,
                "display_name": "Context ID",
                "dynamic": false,
                "info": "The context ID of the chat. Adds an extra layer to the local memory.",
                "input_types": [
                  "Message"
                ],
                "list": false,
                "list_add_label": "Add More",
                "load_from_db": false,
                "name": "context_id",
                "placeholder": "",
                "required": false,
                "show": true,
                "title_case": false,
                "tool_mode": false,
                "trace_as_input": true,
                "trace_as_metadata": true,
                "type": "str",
                "value": ""
              },
              "files": {
                "_input_type": "FileInput",
                "advanced": true,
                "display_name": "Files",
                "dynamic": false,
                "fileTypes": [
                  "csv",
                  "json",
                  "pdf",
                  "txt",
                  "md",
                  "mdx",
                  "yaml",
                  "yml",
                  "xml",
                  "html",
                  "htm",
                  "docx",
                  "py",
                  "sh",
                  "sql",
                  "js",
                  "ts",
                  "tsx",
                  "jpg",
                  "jpeg",
                  "png",
                  "bmp",
                  "image"
                ],
                "file_path": "",
                "info": "Files to be sent with the message.",
                "list": true,
                "name": "files",
                "placeholder": "",
                "required": false,
                "show": true,
                "temp_file": true,
                "title_case": false,
                "trace_as_metadata": true,
                "type": "file",
                "value": ""
              },
              "input_value": {
                "_input_type": "MultilineInput",
                "advanced": false,
                "display_name": "Input Text",
                "dynamic": false,
                "info": "Message to be passed as input.",
                "input_types": [],
                "list": false,
                "load_from_db": false,
                "multiline": true,
                "name": "input_value",
                "placeholder": "",
                "required": false,
                "show": true,
                "title_case": false,
                "trace_as_input": true,
                "trace_as_metadata": true,
                "type": "str",
                "value": "Amazon"
              },
              "sender": {
                "_input_type": "DropdownInput",
                "advanced": true,
                "combobox": false,
                "display_name": "Sender Type",
                "dynamic": false,
                "info": "Type of sender.",
                "name": "sender",
                "options": [
                  "Machine",
                  "User"
                ],
                "placeholder": "",
                "required": false,
                "show": true,
                "title_case": false,
                "trace_as_metadata": true,
                "type": "str",
                "value": "User"
              },
              "sender_name": {
                "_input_type": "MessageTextInput",
                "advanced": true,
                "display_name": "Sender Name",
                "dynamic": false,
                "info": "Name of the sender.",
                "input_types": [
                  "Message"
                ],
                "list": false,
                "load_from_db": false,
                "name": "sender_name",
                "placeholder": "",
                "required": false,
                "show": true,
                "title_case": false,
                "trace_as_input": true,
                "trace_as_metadata": true,
                "type": "str",
                "value": "User"
              },
              "session_id": {
                "_input_type": "MessageTextInput",
                "advanced": true,
                "display_name": "Session ID",
                "dynamic": false,
                "info": "The session ID of the chat. If empty, the current session ID parameter will be used.",
                "input_types": [
                  "Message"
                ],
                "list": false,
                "load_from_db": false,
                "name": "session_id",
                "placeholder": "",
                "required": false,
                "show": true,
                "title_case": false,
                "trace_as_input": true,
                "trace_as_metadata": true,
                "type": "str",
                "value": ""
              },
              "should_store_message": {
                "_input_type": "BoolInput",
                "advanced": true,
                "display_name": "Store Messages",
                "dynamic": false,
                "info": "Store the message in the history.",
                "list": false,
                "name": "should_store_message",
                "placeholder": "",
                "required": false,
                "show": true,
                "title_case": false,
                "trace_as_metadata": true,
                "type": "bool",
                "value": true
              }
            }
          },
          "selected_output": "message",
          "type": "ChatInput"
        },
        "dragging": false,
        "height": 234,
        "id": "ChatInput-HZJ7v",
        "measured": {
          "height": 234,
          "width": 320
        },
        "position": {
          "x": 472.38251755471583,
          "y": 889.8398446936101
        },
        "positionAbsolute": {
          "x": 472.38251755471583,
          "y": 889.8398446936101
        },
        "selected": false,
        "type": "genericNode",
        "width": 320
      },
      {
        "data": {
          "description": "Display a chat message in the Playground.",
          "display_name": "Chat Output",
          "id": "ChatOutput-knwv2",
          "node": {
            "base_classes": [
              "Message"
            ],
            "beta": false,
            "conditional_paths": [],
            "custom_fields": {},
            "description": "Display a chat message in the Playground.",
            "display_name": "Chat Output",
            "documentation": "",
            "edited": false,
            "field_order": [
              "input_value",
              "should_store_message",
              "sender",
              "sender_name",
              "session_id",
              "data_template",
              "background_color",
              "chat_icon",
              "text_color"
            ],
            "frozen": false,
            "icon": "MessagesSquare",
            "legacy": false,
            "lf_version": "1.6.0",
            "metadata": {
              "code_hash": "4848ad3e35d5",
              "dependencies": {
                "dependencies": [
                  {
                    "name": "orjson",
                    "version": "3.10.15"
                  },
                  {
                    "name": "fastapi",
                    "version": "0.119.1"
                  },
                  {
                    "name": "lfx",
                    "version": null
                  }
                ],
                "total_dependencies": 3
              },
              "module": "lfx.components.input_output.chat_output.ChatOutput"
            },
            "output_types": [],
            "outputs": [
              {
                "allows_loop": false,
                "cache": true,
                "display_name": "Output Message",
                "group_outputs": false,
                "method": "message_response",
                "name": "message",
                "selected": "Message",
                "tool_mode": true,
                "types": [
                  "Message"
                ],
                "value": "__UNDEFINED__"
              }
            ],
            "pinned": false,
            "template": {
              "_type": "Component",
              "clean_data": {
                "_input_type": "BoolInput",
                "advanced": true,
                "display_name": "Basic Clean Data",
                "dynamic": false,
                "info": "Whether to clean data before converting to string.",
                "list": false,
                "list_add_label": "Add More",
                "name": "clean_data",
                "placeholder": "",
                "required": false,
                "show": true,
                "title_case": false,
                "tool_mode": false,
                "trace_as_metadata": true,
                "type": "bool",
                "value": true
              },
              "code": {
                "advanced": true,
                "dynamic": true,
                "fileTypes": [],
                "file_path": "",
                "info": "",
                "list": false,
                "load_from_db": false,
                "multiline": true,
                "name": "code",
                "password": false,
                "placeholder": "",
                "required": true,
                "show": true,
                "title_case": false,
                "type": "code",
                "value": "from collections.abc import Generator\nfrom typing import Any\n\nimport orjson\nfrom fastapi.encoders import jsonable_encoder\n\nfrom lfx.base.io.chat import ChatComponent\nfrom lfx.helpers.data import safe_convert\nfrom lfx.inputs.inputs import BoolInput, DropdownInput, HandleInput, MessageTextInput\nfrom lfx.schema.data import Data\nfrom lfx.schema.dataframe import DataFrame\nfrom lfx.schema.message import Message\nfrom lfx.schema.properties import Source\nfrom lfx.template.field.base import Output\nfrom lfx.utils.constants import (\n    MESSAGE_SENDER_AI,\n    MESSAGE_SENDER_NAME_AI,\n    MESSAGE_SENDER_USER,\n)\n\n\nclass ChatOutput(ChatComponent):\n    display_name = \"Chat Output\"\n    description = \"Display a chat message in the Playground.\"\n    documentation: str = \"https://docs.langflow.org/components-io#chat-output\"\n    icon = \"MessagesSquare\"\n    name = \"ChatOutput\"\n    minimized = True\n\n    inputs = [\n        HandleInput(\n            name=\"input_value\",\n            display_name=\"Inputs\",\n            info=\"Message to be passed as output.\",\n            input_types=[\"Data\", \"DataFrame\", \"Message\"],\n            required=True,\n        ),\n        BoolInput(\n            name=\"should_store_message\",\n            display_name=\"Store Messages\",\n            info=\"Store the message in the history.\",\n            value=True,\n            advanced=True,\n        ),\n        DropdownInput(\n            name=\"sender\",\n            display_name=\"Sender Type\",\n            options=[MESSAGE_SENDER_AI, MESSAGE_SENDER_USER],\n            value=MESSAGE_SENDER_AI,\n            advanced=True,\n            info=\"Type of sender.\",\n        ),\n        MessageTextInput(\n            name=\"sender_name\",\n            display_name=\"Sender Name\",\n            info=\"Name of the sender.\",\n            value=MESSAGE_SENDER_NAME_AI,\n            advanced=True,\n        ),\n        MessageTextInput(\n            name=\"session_id\",\n            display_name=\"Session ID\",\n            info=\"The session ID of the chat. If empty, the current session ID parameter will be used.\",\n            advanced=True,\n        ),\n        MessageTextInput(\n            name=\"context_id\",\n            display_name=\"Context ID\",\n            info=\"The context ID of the chat. Adds an extra layer to the local memory.\",\n            value=\"\",\n            advanced=True,\n        ),\n        MessageTextInput(\n            name=\"data_template\",\n            display_name=\"Data Template\",\n            value=\"{text}\",\n            advanced=True,\n            info=\"Template to convert Data to Text. If left empty, it will be dynamically set to the Data's text key.\",\n        ),\n        BoolInput(\n            name=\"clean_data\",\n            display_name=\"Basic Clean Data\",\n            value=True,\n            advanced=True,\n            info=\"Whether to clean data before converting to string.\",\n        ),\n    ]\n    outputs = [\n        Output(\n            display_name=\"Output Message\",\n            name=\"message\",\n            method=\"message_response\",\n        ),\n    ]\n\n    def _build_source(self, id_: str | None, display_name: str | None, source: str | None) -> Source:\n        source_dict = {}\n        if id_:\n            source_dict[\"id\"] = id_\n        if display_name:\n            source_dict[\"display_name\"] = display_name\n        if source:\n            # Handle case where source is a ChatOpenAI object\n            if hasattr(source, \"model_name\"):\n                source_dict[\"source\"] = source.model_name\n            elif hasattr(source, \"model\"):\n                source_dict[\"source\"] = str(source.model)\n            else:\n                source_dict[\"source\"] = str(source)\n        return Source(**source_dict)\n\n    async def message_response(self) -> Message:\n        # First convert the input to string if needed\n        text = self.convert_to_string()\n\n        # Get source properties\n        source, _, display_name, source_id = self.get_properties_from_source_component()\n\n        # Create or use existing Message object\n        if isinstance(self.input_value, Message):\n            message = self.input_value\n            # Update message properties\n            message.text = text\n        else:\n            message = Message(text=text)\n\n        # Set message properties\n        message.sender = self.sender\n        message.sender_name = self.sender_name\n        message.session_id = self.session_id\n        message.context_id = self.context_id\n        message.flow_id = self.graph.flow_id if hasattr(self, \"graph\") else None\n        message.properties.source = self._build_source(source_id, display_name, source)\n\n        # Store message if needed\n        if self.session_id and self.should_store_message:\n            stored_message = await self.send_message(message)\n            self.message.value = stored_message\n            message = stored_message\n\n        self.status = message\n        return message\n\n    def _serialize_data(self, data: Data) -> str:\n        \"\"\"Serialize Data object to JSON string.\"\"\"\n        # Convert data.data to JSON-serializable format\n        serializable_data = jsonable_encoder(data.data)\n        # Serialize with orjson, enabling pretty printing with indentation\n        json_bytes = orjson.dumps(serializable_data, option=orjson.OPT_INDENT_2)\n        # Convert bytes to string and wrap in Markdown code blocks\n        return \"```json\\n\" + json_bytes.decode(\"utf-8\") + \"\\n```\"\n\n    def _validate_input(self) -> None:\n        \"\"\"Validate the input data and raise ValueError if invalid.\"\"\"\n        if self.input_value is None:\n            msg = \"Input data cannot be None\"\n            raise ValueError(msg)\n        if isinstance(self.input_value, list) and not all(\n            isinstance(item, Message | Data | DataFrame | str) for item in self.input_value\n        ):\n            invalid_types = [\n                type(item).__name__\n                for item in self.input_value\n                if not isinstance(item, Message | Data | DataFrame | str)\n            ]\n            msg = f\"Expected Data or DataFrame or Message or str, got {invalid_types}\"\n            raise TypeError(msg)\n        if not isinstance(\n            self.input_value,\n            Message | Data | DataFrame | str | list | Generator | type(None),\n        ):\n            type_name = type(self.input_value).__name__\n            msg = f\"Expected Data or DataFrame or Message or str, Generator or None, got {type_name}\"\n            raise TypeError(msg)\n\n    def convert_to_string(self) -> str | Generator[Any, None, None]:\n        \"\"\"Convert input data to string with proper error handling.\"\"\"\n        self._validate_input()\n        if isinstance(self.input_value, list):\n            clean_data: bool = getattr(self, \"clean_data\", False)\n            return \"\\n\".join([safe_convert(item, clean_data=clean_data) for item in self.input_value])\n        if isinstance(self.input_value, Generator):\n            return self.input_value\n        return safe_convert(self.input_value)\n"
              },
              "context_id": {
                "_input_type": "MessageTextInput",
                "advanced": true,
                "display_name": "Context ID",
                "dynamic": false,
                "info": "The context ID of the chat. Adds an extra layer to the local memory.",
                "input_types": [
                  "Message"
                ],
                "list": false,
                "list_add_label": "Add More",
                "load_from_db": false,
                "name": "context_id",
                "placeholder": "",
                "required": false,
                "show": true,
                "title_case": false,
                "tool_mode": false,
                "trace_as_input": true,
                "trace_as_metadata": true,
                "type": "str",
                "value": ""
              },
              "data_template": {
                "_input_type": "MessageTextInput",
                "advanced": true,
                "display_name": "Data Template",
                "dynamic": false,
                "info": "Template to convert Data to Text. If left empty, it will be dynamically set to the Data's text key.",
                "input_types": [
                  "Message"
                ],
                "list": false,
                "load_from_db": false,
                "name": "data_template",
                "placeholder": "",
                "required": false,
                "show": true,
                "title_case": false,
                "tool_mode": false,
                "trace_as_input": true,
                "trace_as_metadata": true,
                "type": "str",
                "value": "{text}"
              },
              "input_value": {
                "_input_type": "MessageInput",
                "advanced": false,
                "display_name": "Inputs",
                "dynamic": false,
                "info": "Message to be passed as output.",
                "input_types": [
                  "Data",
                  "DataFrame",
                  "Message"
                ],
                "list": false,
                "load_from_db": false,
                "name": "input_value",
                "placeholder": "",
                "required": true,
                "show": true,
                "title_case": false,
                "trace_as_input": true,
                "trace_as_metadata": true,
                "type": "str",
                "value": ""
              },
              "sender": {
                "_input_type": "DropdownInput",
                "advanced": true,
                "combobox": false,
                "display_name": "Sender Type",
                "dynamic": false,
                "info": "Type of sender.",
                "name": "sender",
                "options": [
                  "Machine",
                  "User"
                ],
                "placeholder": "",
                "required": false,
                "show": true,
                "title_case": false,
                "tool_mode": false,
                "trace_as_metadata": true,
                "type": "str",
                "value": "Machine"
              },
              "sender_name": {
                "_input_type": "MessageTextInput",
                "advanced": true,
                "display_name": "Sender Name",
                "dynamic": false,
                "info": "Name of the sender.",
                "input_types": [
                  "Message"
                ],
                "list": false,
                "load_from_db": false,
                "name": "sender_name",
                "placeholder": "",
                "required": false,
                "show": true,
                "title_case": false,
                "tool_mode": false,
                "trace_as_input": true,
                "trace_as_metadata": true,
                "type": "str",
                "value": "AI"
              },
              "session_id": {
                "_input_type": "MessageTextInput",
                "advanced": true,
                "display_name": "Session ID",
                "dynamic": false,
                "info": "The session ID of the chat. If empty, the current session ID parameter will be used.",
                "input_types": [
                  "Message"
                ],
                "list": false,
                "load_from_db": false,
                "name": "session_id",
                "placeholder": "",
                "required": false,
                "show": true,
                "title_case": false,
                "tool_mode": false,
                "trace_as_input": true,
                "trace_as_metadata": true,
                "type": "str",
                "value": ""
              },
              "should_store_message": {
                "_input_type": "BoolInput",
                "advanced": true,
                "display_name": "Store Messages",
                "dynamic": false,
                "info": "Store the message in the history.",
                "list": false,
                "name": "should_store_message",
                "placeholder": "",
                "required": false,
                "show": true,
                "title_case": false,
                "trace_as_metadata": true,
                "type": "bool",
                "value": true
              }
            },
            "tool_mode": false
          },
          "type": "ChatOutput"
        },
        "dragging": false,
        "height": 234,
        "id": "ChatOutput-knwv2",
        "measured": {
          "height": 234,
          "width": 320
        },
        "position": {
          "x": 2518.282039019285,
          "y": 855.3686932779933
        },
        "positionAbsolute": {
          "x": 2518.282039019285,
          "y": 855.3686932779933
        },
        "selected": false,
        "type": "genericNode",
        "width": 320
      },
      {
        "data": {
          "id": "note-A3mH9",
          "node": {
            "description": "# Market Research\nThis flow helps you gather comprehensive information about companies for sales and business intelligence purposes.\n\n## Prerequisites\n\n- **[Tavily API Key](https://docs.tavily.com/welcome)**\n- **[OpenAI API Key](https://platform.openai.com/)**\n\n## Quickstart\n\n1. Add your **OpenAI API key** to the **OpenAI** model and **Agent** components.\n2. Add your **Tavily API key** to the **Tavily Search** component.\n3. In the **Chat Input**, enter a company name you want to research.\n4. Open the **Playground** and research the company. The **Structured Output** component transforms the raw LLM response into structured data, and the **Parser** component presents the data as text for the **Chat output** component to present.",
            "display_name": "",
            "documentation": "",
            "template": {
              "backgroundColor": "emerald"
            }
          },
          "type": "note"
        },
        "dragging": false,
        "height": 671,
        "id": "note-A3mH9",
        "measured": {
          "height": 671,
          "width": 659
        },
        "position": {
          "x": -226.74339309333172,
          "y": 683.3969749619654
        },
        "positionAbsolute": {
          "x": 244.92297036777086,
          "y": 340.99805740871204
        },
        "resizing": false,
        "selected": false,
        "style": {
          "height": 324,
          "width": 324
        },
        "type": "noteNode",
        "width": 659
      },
      {
        "data": {
          "description": "**Tavily AI** is a search engine optimized for LLMs and RAG,         aimed at efficient, quick, and persistent search results.",
          "display_name": "Tavily AI Search",
          "id": "TavilySearchComponent-Qr49d",
          "node": {
            "base_classes": [
              "Data",
              "Message"
            ],
            "beta": false,
            "conditional_paths": [],
            "custom_fields": {},
            "description": "**Tavily Search** is a search engine optimized for LLMs and RAG,         aimed at efficient, quick, and persistent search results.",
            "display_name": "Tavily AI Search",
            "documentation": "",
            "edited": false,
            "field_order": [
              "api_key",
              "query",
              "search_depth",
              "topic",
              "time_range",
              "max_results",
              "include_images",
              "include_answer"
            ],
            "frozen": false,
            "icon": "TavilyIcon",
            "last_updated": "2025-10-27T22:00:40.375Z",
            "legacy": false,
            "lf_version": "1.6.0",
            "metadata": {
              "code_hash": "e602eaec8316",
              "dependencies": {
                "dependencies": [
                  {
                    "name": "httpx",
                    "version": "0.28.1"
                  },
                  {
                    "name": "lfx",
                    "version": null
                  }
                ],
                "total_dependencies": 2
              },
              "module": "lfx.components.tavily.tavily_search.TavilySearchComponent"
            },
            "minimized": false,
            "output_types": [],
            "outputs": [
              {
                "allows_loop": false,
                "cache": true,
                "display_name": "Toolset",
                "group_outputs": false,
                "hidden": null,
                "method": "to_toolkit",
                "name": "component_as_tool",
                "options": null,
                "required_inputs": null,
                "selected": "Tool",
                "tool_mode": true,
                "types": [
                  "Tool"
                ],
                "value": "__UNDEFINED__"
              }
            ],
            "pinned": false,
            "template": {
              "_type": "Component",
              "api_key": {
                "_input_type": "SecretStrInput",
                "advanced": false,
                "display_name": "Tavily API Key",
                "dynamic": false,
                "info": "Your Tavily API Key.",
                "input_types": [],
                "load_from_db": true,
                "name": "api_key",
                "password": true,
                "placeholder": "",
                "required": true,
                "show": true,
                "title_case": false,
                "type": "str",
                "value": "TAVILY_API_KEY"
              },
              "chunks_per_source": {
                "_input_type": "IntInput",
                "advanced": true,
                "display_name": "Chunks Per Source",
                "dynamic": false,
                "info": "The number of content chunks to retrieve from each source (1-3). Only works with advanced search.",
                "list": false,
                "list_add_label": "Add More",
                "name": "chunks_per_source",
                "placeholder": "",
                "required": false,
                "show": true,
                "title_case": false,
                "tool_mode": false,
                "trace_as_metadata": true,
                "type": "int",
                "value": 3
              },
              "code": {
                "advanced": true,
                "dynamic": true,
                "fileTypes": [],
                "file_path": "",
                "info": "",
                "list": false,
                "load_from_db": false,
                "multiline": true,
                "name": "code",
                "password": false,
                "placeholder": "",
                "required": true,
                "show": true,
                "title_case": false,
                "type": "code",
                "value": "import httpx\n\nfrom lfx.custom.custom_component.component import Component\nfrom lfx.inputs.inputs import BoolInput, DropdownInput, IntInput, MessageTextInput, SecretStrInput\nfrom lfx.log.logger import logger\nfrom lfx.schema.data import Data\nfrom lfx.schema.dataframe import DataFrame\nfrom lfx.template.field.base import Output\n\n\nclass TavilySearchComponent(Component):\n    display_name = \"Tavily Search API\"\n    description = \"\"\"**Tavily Search** is a search engine optimized for LLMs and RAG, \\\n        aimed at efficient, quick, and persistent search results.\"\"\"\n    icon = \"TavilyIcon\"\n\n    inputs = [\n        SecretStrInput(\n            name=\"api_key\",\n            display_name=\"Tavily API Key\",\n            required=True,\n            info=\"Your Tavily API Key.\",\n        ),\n        MessageTextInput(\n            name=\"query\",\n            display_name=\"Search Query\",\n            info=\"The search query you want to execute with Tavily.\",\n            tool_mode=True,\n        ),\n        DropdownInput(\n            name=\"search_depth\",\n            display_name=\"Search Depth\",\n            info=\"The depth of the search.\",\n            options=[\"basic\", \"advanced\"],\n            value=\"advanced\",\n            advanced=True,\n        ),\n        IntInput(\n            name=\"chunks_per_source\",\n            display_name=\"Chunks Per Source\",\n            info=(\"The number of content chunks to retrieve from each source (1-3). Only works with advanced search.\"),\n            value=3,\n            advanced=True,\n        ),\n        DropdownInput(\n            name=\"topic\",\n            display_name=\"Search Topic\",\n            info=\"The category of the search.\",\n            options=[\"general\", \"news\"],\n            value=\"general\",\n            advanced=True,\n        ),\n        IntInput(\n            name=\"days\",\n            display_name=\"Days\",\n            info=\"Number of days back from current date to include. Only available with news topic.\",\n            value=7,\n            advanced=True,\n        ),\n        IntInput(\n            name=\"max_results\",\n            display_name=\"Max Results\",\n            info=\"The maximum number of search results to return.\",\n            value=5,\n            advanced=True,\n        ),\n        BoolInput(\n            name=\"include_answer\",\n            display_name=\"Include Answer\",\n            info=\"Include a short answer to original query.\",\n            value=True,\n            advanced=True,\n        ),\n        DropdownInput(\n            name=\"time_range\",\n            display_name=\"Time Range\",\n            info=\"The time range back from the current date to filter results.\",\n            options=[\"day\", \"week\", \"month\", \"year\"],\n            value=None,  # Default to None to make it optional\n            advanced=True,\n        ),\n        BoolInput(\n            name=\"include_images\",\n            display_name=\"Include Images\",\n            info=\"Include a list of query-related images in the response.\",\n            value=True,\n            advanced=True,\n        ),\n        MessageTextInput(\n            name=\"include_domains\",\n            display_name=\"Include Domains\",\n            info=\"Comma-separated list of domains to include in the search results.\",\n            advanced=True,\n        ),\n        MessageTextInput(\n            name=\"exclude_domains\",\n            display_name=\"Exclude Domains\",\n            info=\"Comma-separated list of domains to exclude from the search results.\",\n            advanced=True,\n        ),\n        BoolInput(\n            name=\"include_raw_content\",\n            display_name=\"Include Raw Content\",\n            info=\"Include the cleaned and parsed HTML content of each search result.\",\n            value=False,\n            advanced=True,\n        ),\n    ]\n\n    outputs = [\n        Output(display_name=\"DataFrame\", name=\"dataframe\", method=\"fetch_content_dataframe\"),\n    ]\n\n    def fetch_content(self) -> list[Data]:\n        try:\n            # Only process domains if they're provided\n            include_domains = None\n            exclude_domains = None\n\n            if self.include_domains:\n                include_domains = [domain.strip() for domain in self.include_domains.split(\",\") if domain.strip()]\n\n            if self.exclude_domains:\n                exclude_domains = [domain.strip() for domain in self.exclude_domains.split(\",\") if domain.strip()]\n\n            url = \"https://api.tavily.com/search\"\n            headers = {\n                \"content-type\": \"application/json\",\n                \"accept\": \"application/json\",\n            }\n\n            payload = {\n                \"api_key\": self.api_key,\n                \"query\": self.query,\n                \"search_depth\": self.search_depth,\n                \"topic\": self.topic,\n                \"max_results\": self.max_results,\n                \"include_images\": self.include_images,\n                \"include_answer\": self.include_answer,\n                \"include_raw_content\": self.include_raw_content,\n                \"days\": self.days,\n                \"time_range\": self.time_range,\n            }\n\n            # Only add domains to payload if they exist and have values\n            if include_domains:\n                payload[\"include_domains\"] = include_domains\n            if exclude_domains:\n                payload[\"exclude_domains\"] = exclude_domains\n\n            # Add conditional parameters only if they should be included\n            if self.search_depth == \"advanced\" and self.chunks_per_source:\n                payload[\"chunks_per_source\"] = self.chunks_per_source\n\n            if self.topic == \"news\" and self.days:\n                payload[\"days\"] = int(self.days)  # Ensure days is an integer\n\n            # Add time_range if it's set\n            if hasattr(self, \"time_range\") and self.time_range:\n                payload[\"time_range\"] = self.time_range\n\n            # Add timeout handling\n            with httpx.Client(timeout=90.0) as client:\n                response = client.post(url, json=payload, headers=headers)\n\n            response.raise_for_status()\n            search_results = response.json()\n\n            data_results = []\n\n            if self.include_answer and search_results.get(\"answer\"):\n                data_results.append(Data(text=search_results[\"answer\"]))\n\n            for result in search_results.get(\"results\", []):\n                content = result.get(\"content\", \"\")\n                result_data = {\n                    \"title\": result.get(\"title\"),\n                    \"url\": result.get(\"url\"),\n                    \"content\": content,\n                    \"score\": result.get(\"score\"),\n                }\n                if self.include_raw_content:\n                    result_data[\"raw_content\"] = result.get(\"raw_content\")\n\n                data_results.append(Data(text=content, data=result_data))\n\n            if self.include_images and search_results.get(\"images\"):\n                data_results.append(Data(text=\"Images found\", data={\"images\": search_results[\"images\"]}))\n\n        except httpx.TimeoutException:\n            error_message = \"Request timed out (90s). Please try again or adjust parameters.\"\n            logger.error(error_message)\n            return [Data(text=error_message, data={\"error\": error_message})]\n        except httpx.HTTPStatusError as exc:\n            error_message = f\"HTTP error occurred: {exc.response.status_code} - {exc.response.text}\"\n            logger.error(error_message)\n            return [Data(text=error_message, data={\"error\": error_message})]\n        except httpx.RequestError as exc:\n            error_message = f\"Request error occurred: {exc}\"\n            logger.error(error_message)\n            return [Data(text=error_message, data={\"error\": error_message})]\n        except ValueError as exc:\n            error_message = f\"Invalid response format: {exc}\"\n            logger.error(error_message)\n            return [Data(text=error_message, data={\"error\": error_message})]\n        else:\n            self.status = data_results\n            return data_results\n\n    def fetch_content_dataframe(self) -> DataFrame:\n        data = self.fetch_content()\n        return DataFrame(data)\n"
              },
              "days": {
                "_input_type": "IntInput",
                "advanced": true,
                "display_name": "Days",
                "dynamic": false,
                "info": "Number of days back from current date to include. Only available with news topic.",
                "list": false,
                "list_add_label": "Add More",
                "name": "days",
                "placeholder": "",
                "required": false,
                "show": true,
                "title_case": false,
                "tool_mode": false,
                "trace_as_metadata": true,
                "type": "int",
                "value": 7
              },
              "exclude_domains": {
                "_input_type": "MessageTextInput",
                "advanced": true,
                "display_name": "Exclude Domains",
                "dynamic": false,
                "info": "Comma-separated list of domains to exclude from the search results.",
                "input_types": [
                  "Message"
                ],
                "list": false,
                "list_add_label": "Add More",
                "load_from_db": false,
                "name": "exclude_domains",
                "placeholder": "",
                "required": false,
                "show": true,
                "title_case": false,
                "tool_mode": false,
                "trace_as_input": true,
                "trace_as_metadata": true,
                "type": "str",
                "value": ""
              },
              "include_answer": {
                "_input_type": "BoolInput",
                "advanced": true,
                "display_name": "Include Answer",
                "dynamic": false,
                "info": "Include a short answer to original query.",
                "list": false,
                "list_add_label": "Add More",
                "name": "include_answer",
                "placeholder": "",
                "required": false,
                "show": true,
                "title_case": false,
                "tool_mode": false,
                "trace_as_metadata": true,
                "type": "bool",
                "value": true
              },
              "include_domains": {
                "_input_type": "MessageTextInput",
                "advanced": true,
                "display_name": "Include Domains",
                "dynamic": false,
                "info": "Comma-separated list of domains to include in the search results.",
                "input_types": [
                  "Message"
                ],
                "list": false,
                "list_add_label": "Add More",
                "load_from_db": false,
                "name": "include_domains",
                "placeholder": "",
                "required": false,
                "show": true,
                "title_case": false,
                "tool_mode": false,
                "trace_as_input": true,
                "trace_as_metadata": true,
                "type": "str",
                "value": ""
              },
              "include_images": {
                "_input_type": "BoolInput",
                "advanced": true,
                "display_name": "Include Images",
                "dynamic": false,
                "info": "Include a list of query-related images in the response.",
                "list": false,
                "list_add_label": "Add More",
                "name": "include_images",
                "placeholder": "",
                "required": false,
                "show": true,
                "title_case": false,
                "tool_mode": false,
                "trace_as_metadata": true,
                "type": "bool",
                "value": true
              },
              "include_raw_content": {
                "_input_type": "BoolInput",
                "advanced": true,
                "display_name": "Include Raw Content",
                "dynamic": false,
                "info": "Include the cleaned and parsed HTML content of each search result.",
                "list": false,
                "list_add_label": "Add More",
                "name": "include_raw_content",
                "placeholder": "",
                "required": false,
                "show": true,
                "title_case": false,
                "tool_mode": false,
                "trace_as_metadata": true,
                "type": "bool",
                "value": false
              },
              "max_results": {
                "_input_type": "IntInput",
                "advanced": true,
                "display_name": "Max Results",
                "dynamic": false,
                "info": "The maximum number of search results to return.",
                "list": false,
                "list_add_label": "Add More",
                "name": "max_results",
                "placeholder": "",
                "required": false,
                "show": true,
                "title_case": false,
                "tool_mode": false,
                "trace_as_metadata": true,
                "type": "int",
                "value": 5
              },
              "query": {
                "_input_type": "MessageTextInput",
                "advanced": false,
                "display_name": "Search Query",
                "dynamic": false,
                "info": "The search query you want to execute with Tavily.",
                "input_types": [
                  "Message"
                ],
                "list": false,
                "list_add_label": "Add More",
                "load_from_db": false,
                "name": "query",
                "placeholder": "",
                "required": false,
                "show": true,
                "title_case": false,
                "tool_mode": true,
                "trace_as_input": true,
                "trace_as_metadata": true,
                "type": "str",
                "value": ""
              },
              "search_depth": {
                "_input_type": "DropdownInput",
                "advanced": true,
                "combobox": false,
                "dialog_inputs": {},
                "display_name": "Search Depth",
                "dynamic": false,
                "info": "The depth of the search.",
                "name": "search_depth",
                "options": [
                  "basic",
                  "advanced"
                ],
                "options_metadata": [],
                "placeholder": "",
                "required": false,
                "show": true,
                "title_case": false,
                "tool_mode": false,
                "trace_as_metadata": true,
                "type": "str",
                "value": "advanced"
              },
              "time_range": {
                "_input_type": "DropdownInput",
                "advanced": true,
                "combobox": false,
                "dialog_inputs": {},
                "display_name": "Time Range",
                "dynamic": false,
                "info": "The time range back from the current date to filter results.",
                "name": "time_range",
                "options": [
                  "day",
                  "week",
                  "month",
                  "year"
                ],
                "options_metadata": [],
                "placeholder": "",
                "required": false,
                "show": true,
                "title_case": false,
                "tool_mode": false,
                "trace_as_metadata": true,
                "type": "str"
              },
              "tools_metadata": {
                "_input_type": "ToolsInput",
                "advanced": false,
                "display_name": "Actions",
                "dynamic": false,
                "info": "Modify tool names and descriptions to help agents understand when to use each tool.",
                "is_list": true,
                "list_add_label": "Add More",
                "name": "tools_metadata",
                "placeholder": "",
                "real_time_refresh": true,
                "required": false,
                "show": true,
                "title_case": false,
                "tool_mode": false,
                "trace_as_metadata": true,
                "type": "tools",
                "value": [
                  {
                    "args": {
                      "query": {
                        "default": "",
                        "description": "The search query you want to execute with Tavily.",
                        "title": "Query",
                        "type": "string"
                      }
                    },
                    "description": "TavilySearchComponent. fetch_content_dataframe - **Tavily Search** is a search engine optimized for LLMs and RAG,         aimed at efficient, quick, and persistent search results.",
                    "display_description": "TavilySearchComponent. fetch_content_dataframe - **Tavily Search** is a search engine optimized for LLMs and RAG,         aimed at efficient, quick, and persistent search results.",
                    "display_name": "fetch_content_dataframe",
                    "name": "fetch_content_dataframe",
                    "readonly": false,
                    "status": true,
                    "tags": [
                      "fetch_content_dataframe"
                    ]
                  }
                ]
              },
              "topic": {
                "_input_type": "DropdownInput",
                "advanced": true,
                "combobox": false,
                "dialog_inputs": {},
                "display_name": "Search Topic",
                "dynamic": false,
                "info": "The category of the search.",
                "name": "topic",
                "options": [
                  "general",
                  "news"
                ],
                "options_metadata": [],
                "placeholder": "",
                "required": false,
                "show": true,
                "title_case": false,
                "tool_mode": false,
                "trace_as_metadata": true,
                "type": "str",
                "value": "general"
              }
            },
            "tool_mode": true
          },
          "selected_output": "component_as_tool",
          "showNode": true,
          "type": "TavilySearchComponent"
        },
        "dragging": false,
        "id": "TavilySearchComponent-Qr49d",
        "measured": {
          "height": 316,
          "width": 320
        },
        "position": {
          "x": 868.5433981701304,
          "y": 653.9732314682851
        },
        "selected": false,
        "type": "genericNode"
      },
      {
        "data": {
          "id": "Agent-itWPM",
          "node": {
            "base_classes": [
              "Message"
            ],
            "beta": false,
            "category": "agents",
            "conditional_paths": [],
            "custom_fields": {},
            "description": "Define the agent's instructions, then enter a task to complete using tools.",
            "display_name": "Agent",
            "documentation": "",
            "edited": false,
            "field_order": [
              "agent_llm",
              "max_tokens",
              "model_kwargs",
              "json_mode",
              "model_name",
              "openai_api_base",
              "api_key",
              "temperature",
              "seed",
              "max_retries",
              "timeout",
              "system_prompt",
              "n_messages",
              "tools",
              "input_value",
              "handle_parsing_errors",
              "verbose",
              "max_iterations",
              "agent_description",
              "add_current_date_tool"
            ],
            "frozen": false,
            "icon": "bot",
            "key": "Agent",
            "last_updated": "2025-10-27T22:00:40.376Z",
            "legacy": false,
            "lf_version": "1.6.0",
            "metadata": {
              "code_hash": "9db7f24c713f",
              "dependencies": {
                "dependencies": [
                  {
                    "name": "pydantic",
                    "version": "2.10.6"
                  },
                  {
                    "name": "langchain_core",
                    "version": "0.3.79"
                  },
                  {
                    "name": "lfx",
                    "version": null
                  }
                ],
                "total_dependencies": 3
              },
              "module": "lfx.components.agents.agent.AgentComponent"
            },
            "minimized": false,
            "output_types": [],
            "outputs": [
              {
                "allows_loop": false,
                "cache": true,
                "display_name": "Response",
                "group_outputs": false,
                "method": "message_response",
                "name": "response",
                "options": null,
                "required_inputs": null,
                "selected": "Message",
                "tool_mode": true,
                "types": [
                  "Message"
                ],
                "value": "__UNDEFINED__"
              }
            ],
            "pinned": false,
            "score": 1.1732828199964098e-19,
            "template": {
              "_type": "Component",
              "add_current_date_tool": {
                "_input_type": "BoolInput",
                "advanced": true,
                "display_name": "Current Date",
                "dynamic": false,
                "info": "If true, will add a tool to the agent that returns the current date.",
                "list": false,
                "list_add_label": "Add More",
                "name": "add_current_date_tool",
                "placeholder": "",
                "required": false,
                "show": true,
                "title_case": false,
                "tool_mode": false,
                "trace_as_metadata": true,
                "type": "bool",
                "value": true
              },
              "agent_description": {
                "_input_type": "MultilineInput",
                "advanced": true,
                "copy_field": false,
                "display_name": "Agent Description [Deprecated]",
                "dynamic": false,
                "info": "The description of the agent. This is only used when in Tool Mode. Defaults to 'A helpful assistant with access to the following tools:' and tools are added dynamically. This feature is deprecated and will be removed in future versions.",
                "input_types": [
                  "Message"
                ],
                "list": false,
                "list_add_label": "Add More",
                "load_from_db": false,
                "multiline": true,
                "name": "agent_description",
                "placeholder": "",
                "required": false,
                "show": true,
                "title_case": false,
                "tool_mode": false,
                "trace_as_input": true,
                "trace_as_metadata": true,
                "type": "str",
                "value": "A helpful assistant with access to the following tools:"
              },
              "api_key": {
                "_input_type": "SecretStrInput",
                "advanced": true,
                "display_name": "API Key",
                "dynamic": false,
                "info": "Model Provider API key",
                "input_types": [],
                "load_from_db": true,
                "name": "api_key",
                "password": true,
                "placeholder": "",
                "real_time_refresh": true,
                "required": false,
                "show": true,
                "title_case": false,
                "type": "str",
                "value": ""
              },
              "code": {
                "advanced": true,
                "dynamic": true,
                "fileTypes": [],
                "file_path": "",
                "info": "",
                "list": false,
                "load_from_db": false,
                "multiline": true,
                "name": "code",
                "password": false,
                "placeholder": "",
                "required": true,
                "show": true,
                "title_case": false,
                "type": "code",
                "value": "from __future__ import annotations\n\nimport json\nimport re\nfrom typing import TYPE_CHECKING\n\nfrom pydantic import ValidationError\n\nif TYPE_CHECKING:\n    from langchain_core.tools import Tool\n\nfrom lfx.base.agents.agent import LCToolsAgentComponent\nfrom lfx.base.agents.events import ExceptionWithMessageError\nfrom lfx.base.models.unified_models import get_language_model_options, get_llm\nfrom lfx.components.helpers.current_date import CurrentDateComponent\nfrom lfx.components.helpers.memory import MemoryComponent\nfrom lfx.components.langchain_utilities.tool_calling import ToolCallingAgentComponent\nfrom lfx.custom.custom_component.component import get_component_toolkit\nfrom lfx.helpers.base_model import build_model_from_schema\nfrom lfx.inputs.inputs import BoolInput, ModelInput\nfrom lfx.io import IntInput, MessageTextInput, MultilineInput, Output, SecretStrInput, TableInput\nfrom lfx.log.logger import logger\nfrom lfx.schema.data import Data\nfrom lfx.schema.dotdict import dotdict\nfrom lfx.schema.message import Message\nfrom lfx.schema.table import EditMode\n\n\ndef set_advanced_true(component_input):\n    component_input.advanced = True\n    return component_input\n\n\n# Compute model options once at module level\n_MODEL_OPTIONS = get_language_model_options()\n_PROVIDERS = [provider[\"provider\"] for provider in _MODEL_OPTIONS]\n\n\nclass AgentComponent(ToolCallingAgentComponent):\n    display_name: str = \"Agent\"\n    description: str = \"Define the agent's instructions, then enter a task to complete using tools.\"\n    documentation: str = \"https://docs.langflow.org/agents\"\n    icon = \"bot\"\n    beta = False\n    name = \"Agent\"\n\n    memory_inputs = [set_advanced_true(component_input) for component_input in MemoryComponent().inputs]\n\n    inputs = [\n        ModelInput(\n            name=\"model\",\n            display_name=\"Language Model\",\n            options=_MODEL_OPTIONS,\n            providers=_PROVIDERS,\n            info=\"Select your model provider\",\n            real_time_refresh=True,\n            required=True,\n        ),\n        SecretStrInput(\n            name=\"api_key\",\n            display_name=\"API Key\",\n            info=\"Model Provider API key\",\n            real_time_refresh=True,\n            advanced=True,\n        ),\n        MultilineInput(\n            name=\"system_prompt\",\n            display_name=\"Agent Instructions\",\n            info=\"System Prompt: Initial instructions and context provided to guide the agent's behavior.\",\n            value=\"You are a helpful assistant that can use tools to answer questions and perform tasks.\",\n            advanced=False,\n        ),\n        MessageTextInput(\n            name=\"context_id\",\n            display_name=\"Context ID\",\n            info=\"The context ID of the chat. Adds an extra layer to the local memory.\",\n            value=\"\",\n            advanced=True,\n        ),\n        IntInput(\n            name=\"n_messages\",\n            display_name=\"Number of Chat History Messages\",\n            value=100,\n            info=\"Number of chat history messages to retrieve.\",\n            advanced=True,\n            show=True,\n        ),\n        MultilineInput(\n            name=\"format_instructions\",\n            display_name=\"Output Format Instructions\",\n            info=\"Generic Template for structured output formatting. Valid only with Structured response.\",\n            value=(\n                \"You are an AI that extracts structured JSON objects from unstructured text. \"\n                \"Use a predefined schema with expected types (str, int, float, bool, dict). \"\n                \"Extract ALL relevant instances that match the schema - if multiple patterns exist, capture them all. \"\n                \"Fill missing or ambiguous values with defaults: null for missing values. \"\n                \"Remove exact duplicates but keep variations that have different field values. \"\n                \"Always return valid JSON in the expected format, never throw errors. \"\n                \"If multiple objects can be extracted, return them all in the structured format.\"\n            ),\n            advanced=True,\n        ),\n        TableInput(\n            name=\"output_schema\",\n            display_name=\"Output Schema\",\n            info=(\n                \"Schema Validation: Define the structure and data types for structured output. \"\n                \"No validation if no output schema.\"\n            ),\n            advanced=True,\n            required=False,\n            value=[],\n            table_schema=[\n                {\n                    \"name\": \"name\",\n                    \"display_name\": \"Name\",\n                    \"type\": \"str\",\n                    \"description\": \"Specify the name of the output field.\",\n                    \"default\": \"field\",\n                    \"edit_mode\": EditMode.INLINE,\n                },\n                {\n                    \"name\": \"description\",\n                    \"display_name\": \"Description\",\n                    \"type\": \"str\",\n                    \"description\": \"Describe the purpose of the output field.\",\n                    \"default\": \"description of field\",\n                    \"edit_mode\": EditMode.POPOVER,\n                },\n                {\n                    \"name\": \"type\",\n                    \"display_name\": \"Type\",\n                    \"type\": \"str\",\n                    \"edit_mode\": EditMode.INLINE,\n                    \"description\": (\"Indicate the data type of the output field (e.g., str, int, float, bool, dict).\"),\n                    \"options\": [\"str\", \"int\", \"float\", \"bool\", \"dict\"],\n                    \"default\": \"str\",\n                },\n                {\n                    \"name\": \"multiple\",\n                    \"display_name\": \"As List\",\n                    \"type\": \"boolean\",\n                    \"description\": \"Set to True if this output field should be a list of the specified type.\",\n                    \"default\": \"False\",\n                    \"edit_mode\": EditMode.INLINE,\n                },\n            ],\n        ),\n        *LCToolsAgentComponent.get_base_inputs(),\n        # removed memory inputs from agent component\n        # *memory_inputs,\n        BoolInput(\n            name=\"add_current_date_tool\",\n            display_name=\"Current Date\",\n            advanced=True,\n            info=\"If true, will add a tool to the agent that returns the current date.\",\n            value=True,\n        ),\n    ]\n    outputs = [\n        Output(name=\"response\", display_name=\"Response\", method=\"message_response\"),\n    ]\n\n    async def get_agent_requirements(self):\n        \"\"\"Get the agent requirements for the agent.\"\"\"\n        from langchain_core.tools import StructuredTool\n\n        llm_model = get_llm(\n            model=self.model,\n            user_id=self.user_id,\n            api_key=self.api_key,\n        )\n        if llm_model is None:\n            msg = \"No language model selected. Please choose a model to proceed.\"\n            raise ValueError(msg)\n\n        # Get memory data\n        self.chat_history = await self.get_memory_data()\n        await logger.adebug(f\"Retrieved {len(self.chat_history)} chat history messages\")\n        if isinstance(self.chat_history, Message):\n            self.chat_history = [self.chat_history]\n\n        # Add current date tool if enabled\n        if self.add_current_date_tool:\n            if not isinstance(self.tools, list):  # type: ignore[has-type]\n                self.tools = []\n            current_date_tool = (await CurrentDateComponent(**self.get_base_args()).to_toolkit()).pop(0)\n\n            if not isinstance(current_date_tool, StructuredTool):\n                msg = \"CurrentDateComponent must be converted to a StructuredTool\"\n                raise TypeError(msg)\n            self.tools.append(current_date_tool)\n\n        # Set shared callbacks for tracing the tools used by the agent\n        self.set_tools_callbacks(self.tools, self._get_shared_callbacks())\n\n        return llm_model, self.chat_history, self.tools\n\n    async def message_response(self) -> Message:\n        try:\n            llm_model, self.chat_history, self.tools = await self.get_agent_requirements()\n            # Set up and run agent\n            self.set(\n                llm=llm_model,\n                tools=self.tools or [],\n                chat_history=self.chat_history,\n                input_value=self.input_value,\n                system_prompt=self.system_prompt,\n            )\n            agent = self.create_agent_runnable()\n            result = await self.run_agent(agent)\n\n            # Store result for potential JSON output\n            self._agent_result = result\n\n        except (ValueError, TypeError, KeyError) as e:\n            await logger.aerror(f\"{type(e).__name__}: {e!s}\")\n            raise\n        except ExceptionWithMessageError as e:\n            await logger.aerror(f\"ExceptionWithMessageError occurred: {e}\")\n            raise\n        # Avoid catching blind Exception; let truly unexpected exceptions propagate\n        except Exception as e:\n            await logger.aerror(f\"Unexpected error: {e!s}\")\n            raise\n        else:\n            return result\n\n    def _preprocess_schema(self, schema):\n        \"\"\"Preprocess schema to ensure correct data types for build_model_from_schema.\"\"\"\n        processed_schema = []\n        for field in schema:\n            processed_field = {\n                \"name\": str(field.get(\"name\", \"field\")),\n                \"type\": str(field.get(\"type\", \"str\")),\n                \"description\": str(field.get(\"description\", \"\")),\n                \"multiple\": field.get(\"multiple\", False),\n            }\n            # Ensure multiple is handled correctly\n            if isinstance(processed_field[\"multiple\"], str):\n                processed_field[\"multiple\"] = processed_field[\"multiple\"].lower() in [\n                    \"true\",\n                    \"1\",\n                    \"t\",\n                    \"y\",\n                    \"yes\",\n                ]\n            processed_schema.append(processed_field)\n        return processed_schema\n\n    async def build_structured_output_base(self, content: str):\n        \"\"\"Build structured output with optional BaseModel validation.\"\"\"\n        json_pattern = r\"\\{.*\\}\"\n        schema_error_msg = \"Try setting an output schema\"\n\n        # Try to parse content as JSON first\n        json_data = None\n        try:\n            json_data = json.loads(content)\n        except json.JSONDecodeError:\n            json_match = re.search(json_pattern, content, re.DOTALL)\n            if json_match:\n                try:\n                    json_data = json.loads(json_match.group())\n                except json.JSONDecodeError:\n                    return {\"content\": content, \"error\": schema_error_msg}\n            else:\n                return {\"content\": content, \"error\": schema_error_msg}\n\n        # If no output schema provided, return parsed JSON without validation\n        if not hasattr(self, \"output_schema\") or not self.output_schema or len(self.output_schema) == 0:\n            return json_data\n\n        # Use BaseModel validation with schema\n        try:\n            processed_schema = self._preprocess_schema(self.output_schema)\n            output_model = build_model_from_schema(processed_schema)\n\n            # Validate against the schema\n            if isinstance(json_data, list):\n                # Multiple objects\n                validated_objects = []\n                for item in json_data:\n                    try:\n                        validated_obj = output_model.model_validate(item)\n                        validated_objects.append(validated_obj.model_dump())\n                    except ValidationError as e:\n                        await logger.aerror(f\"Validation error for item: {e}\")\n                        # Include invalid items with error info\n                        validated_objects.append({\"data\": item, \"validation_error\": str(e)})\n                return validated_objects\n\n            # Single object\n            try:\n                validated_obj = output_model.model_validate(json_data)\n                return [validated_obj.model_dump()]  # Return as list for consistency\n            except ValidationError as e:\n                await logger.aerror(f\"Validation error: {e}\")\n                return [{\"data\": json_data, \"validation_error\": str(e)}]\n\n        except (TypeError, ValueError) as e:\n            await logger.aerror(f\"Error building structured output: {e}\")\n            # Fallback to parsed JSON without validation\n            return json_data\n\n    async def json_response(self) -> Data:\n        \"\"\"Convert agent response to structured JSON Data output with schema validation.\"\"\"\n        # Always use structured chat agent for JSON response mode for better JSON formatting\n        try:\n            system_components = []\n\n            # 1. Agent Instructions (system_prompt)\n            agent_instructions = getattr(self, \"system_prompt\", \"\") or \"\"\n            if agent_instructions:\n                system_components.append(f\"{agent_instructions}\")\n\n            # 2. Format Instructions\n            format_instructions = getattr(self, \"format_instructions\", \"\") or \"\"\n            if format_instructions:\n                system_components.append(f\"Format instructions: {format_instructions}\")\n\n            # 3. Schema Information from BaseModel\n            if hasattr(self, \"output_schema\") and self.output_schema and len(self.output_schema) > 0:\n                try:\n                    processed_schema = self._preprocess_schema(self.output_schema)\n                    output_model = build_model_from_schema(processed_schema)\n                    schema_dict = output_model.model_json_schema()\n                    schema_info = (\n                        \"You are given some text that may include format instructions, \"\n                        \"explanations, or other content alongside a JSON schema.\\n\\n\"\n                        \"Your task:\\n\"\n                        \"- Extract only the JSON schema.\\n\"\n                        \"- Return it as valid JSON.\\n\"\n                        \"- Do not include format instructions, explanations, or extra text.\\n\\n\"\n                        \"Input:\\n\"\n                        f\"{json.dumps(schema_dict, indent=2)}\\n\\n\"\n                        \"Output (only JSON schema):\"\n                    )\n                    system_components.append(schema_info)\n                except (ValidationError, ValueError, TypeError, KeyError) as e:\n                    await logger.aerror(f\"Could not build schema for prompt: {e}\", exc_info=True)\n\n            # Combine all components\n            combined_instructions = \"\\n\\n\".join(system_components) if system_components else \"\"\n            llm_model, self.chat_history, self.tools = await self.get_agent_requirements()\n            self.set(\n                llm=llm_model,\n                tools=self.tools or [],\n                chat_history=self.chat_history,\n                input_value=self.input_value,\n                system_prompt=combined_instructions,\n            )\n\n            # Create and run structured chat agent\n            try:\n                structured_agent = self.create_agent_runnable()\n            except (NotImplementedError, ValueError, TypeError) as e:\n                await logger.aerror(f\"Error with structured chat agent: {e}\")\n                raise\n            try:\n                result = await self.run_agent(structured_agent)\n            except (\n                ExceptionWithMessageError,\n                ValueError,\n                TypeError,\n                RuntimeError,\n            ) as e:\n                await logger.aerror(f\"Error with structured agent result: {e}\")\n                raise\n            # Extract content from structured agent result\n            if hasattr(result, \"content\"):\n                content = result.content\n            elif hasattr(result, \"text\"):\n                content = result.text\n            else:\n                content = str(result)\n\n        except (\n            ExceptionWithMessageError,\n            ValueError,\n            TypeError,\n            NotImplementedError,\n            AttributeError,\n        ) as e:\n            await logger.aerror(f\"Error with structured chat agent: {e}\")\n            # Fallback to regular agent\n            content_str = \"No content returned from agent\"\n            return Data(data={\"content\": content_str, \"error\": str(e)})\n\n        # Process with structured output validation\n        try:\n            structured_output = await self.build_structured_output_base(content)\n\n            # Handle different output formats\n            if isinstance(structured_output, list) and structured_output:\n                if len(structured_output) == 1:\n                    return Data(data=structured_output[0])\n                return Data(data={\"results\": structured_output})\n            if isinstance(structured_output, dict):\n                return Data(data=structured_output)\n            return Data(data={\"content\": content})\n\n        except (ValueError, TypeError) as e:\n            await logger.aerror(f\"Error in structured output processing: {e}\")\n            return Data(data={\"content\": content, \"error\": str(e)})\n\n    async def get_memory_data(self):\n        # TODO: This is a temporary fix to avoid message duplication. We should develop a function for this.\n        messages = (\n            await MemoryComponent(**self.get_base_args())\n            .set(\n                session_id=self.graph.session_id,\n                context_id=self.context_id,\n                order=\"Ascending\",\n                n_messages=self.n_messages,\n            )\n            .retrieve_messages()\n        )\n        return [\n            message for message in messages if getattr(message, \"id\", None) != getattr(self.input_value, \"id\", None)\n        ]\n\n    def update_input_types(self, build_config: dotdict) -> dotdict:\n        \"\"\"Update input types for all fields in build_config.\"\"\"\n        for key, value in build_config.items():\n            if isinstance(value, dict):\n                if value.get(\"input_types\") is None:\n                    build_config[key][\"input_types\"] = []\n            elif hasattr(value, \"input_types\") and value.input_types is None:\n                value.input_types = []\n        return build_config\n\n    async def update_build_config(\n        self,\n        build_config: dotdict,\n        field_value: list[dict],\n        field_name: str | None = None,\n    ) -> dotdict:\n        # Iterate over all providers in the MODEL_PROVIDERS_DICT\n        if field_name == \"model\":\n            self.log(str(field_value))\n            # Update input types for all fields\n            build_config = self.update_input_types(build_config)\n\n            # Validate required keys\n            default_keys = [\n                \"code\",\n                \"_type\",\n                \"model\",\n                \"tools\",\n                \"input_value\",\n                \"add_current_date_tool\",\n                \"system_prompt\",\n                \"agent_description\",\n                \"max_iterations\",\n                \"handle_parsing_errors\",\n                \"verbose\",\n            ]\n            missing_keys = [key for key in default_keys if key not in build_config]\n            if missing_keys:\n                msg = f\"Missing required keys in build_config: {missing_keys}\"\n                raise ValueError(msg)\n\n        return dotdict({k: v.to_dict() if hasattr(v, \"to_dict\") else v for k, v in build_config.items()})\n\n    async def _get_tools(self) -> list[Tool]:\n        component_toolkit = get_component_toolkit()\n        tools_names = self._build_tools_names()\n        agent_description = self.get_tool_description()\n        # TODO: Agent Description Depreciated Feature to be removed\n        description = f\"{agent_description}{tools_names}\"\n\n        tools = component_toolkit(component=self).get_tools(\n            tool_name=\"Call_Agent\",\n            tool_description=description,\n            # here we do not use the shared callbacks as we are exposing the agent as a tool\n            callbacks=self.get_langchain_callbacks(),\n        )\n        if hasattr(self, \"tools_metadata\"):\n            tools = component_toolkit(component=self, metadata=self.tools_metadata).update_tools_metadata(tools=tools)\n\n        return tools\n"
              },
              "context_id": {
                "_input_type": "MessageTextInput",
                "advanced": true,
                "display_name": "Context ID",
                "dynamic": false,
                "info": "The context ID of the chat. Adds an extra layer to the local memory.",
                "input_types": [
                  "Message"
                ],
                "list": false,
                "list_add_label": "Add More",
                "load_from_db": false,
                "name": "context_id",
                "placeholder": "",
                "required": false,
                "show": true,
                "title_case": false,
                "tool_mode": false,
                "trace_as_input": true,
                "trace_as_metadata": true,
                "type": "str",
                "value": ""
              },
              "format_instructions": {
                "_input_type": "MultilineInput",
                "advanced": true,
                "copy_field": false,
                "display_name": "Output Format Instructions",
                "dynamic": false,
                "info": "Generic Template for structured output formatting. Valid only with Structured response.",
                "input_types": [
                  "Message"
                ],
                "list": false,
                "list_add_label": "Add More",
                "load_from_db": false,
                "multiline": true,
                "name": "format_instructions",
                "placeholder": "",
                "required": false,
                "show": true,
                "title_case": false,
                "tool_mode": false,
                "trace_as_input": true,
                "trace_as_metadata": true,
                "type": "str",
                "value": "You are an AI that extracts structured JSON objects from unstructured text. Use a predefined schema with expected types (str, int, float, bool, dict). Extract ALL relevant instances that match the schema - if multiple patterns exist, capture them all. Fill missing or ambiguous values with defaults: null for missing values. Remove exact duplicates but keep variations that have different field values. Always return valid JSON in the expected format, never throw errors. If multiple objects can be extracted, return them all in the structured format."
              },
              "handle_parsing_errors": {
                "_input_type": "BoolInput",
                "advanced": true,
                "display_name": "Handle Parse Errors",
                "dynamic": false,
                "info": "Should the Agent fix errors when reading user input for better processing?",
                "list": false,
                "list_add_label": "Add More",
                "name": "handle_parsing_errors",
                "placeholder": "",
                "required": false,
                "show": true,
                "title_case": false,
                "tool_mode": false,
                "trace_as_metadata": true,
                "type": "bool",
                "value": true
              },
              "input_value": {
                "_input_type": "MessageTextInput",
                "advanced": false,
                "display_name": "Input",
                "dynamic": false,
                "info": "The input provided by the user for the agent to process.",
                "input_types": [
                  "Message"
                ],
                "list": false,
                "list_add_label": "Add More",
                "load_from_db": false,
                "name": "input_value",
                "placeholder": "",
                "required": false,
                "show": true,
                "title_case": false,
                "tool_mode": true,
                "trace_as_input": true,
                "trace_as_metadata": true,
                "type": "str",
                "value": ""
              },
              "max_iterations": {
                "_input_type": "IntInput",
                "advanced": true,
                "display_name": "Max Iterations",
                "dynamic": false,
                "info": "The maximum number of attempts the agent can make to complete its task before it stops.",
                "list": false,
                "list_add_label": "Add More",
                "name": "max_iterations",
                "placeholder": "",
                "required": false,
                "show": true,
                "title_case": false,
                "tool_mode": false,
                "trace_as_metadata": true,
                "type": "int",
                "value": 15
              },
              "model": {
                "_input_type": "ModelInput",
                "advanced": false,
                "display_name": "Language Model",
                "dynamic": false,
                "info": "Select your model provider",
                "list": false,
                "list_add_label": "Add More",
                "model_type": "language",
                "name": "model",
                "options": [
                  {
                    "category": "OpenAI",
                    "icon": "OpenAI",
                    "metadata": {
                      "api_key_param": "api_key",
                      "context_length": 128000,
                      "model_class": "ChatOpenAI",
                      "model_name_param": "model",
                      "reasoning_models": [
                        "gpt-5",
                        "gpt-5-mini",
                        "gpt-5-nano",
                        "gpt-5-chat-latest",
                        "o1",
                        "o3-mini",
                        "o3",
                        "o3-pro",
                        "o4-mini",
                        "o4-mini-high"
                      ]
                    },
                    "name": "gpt-4o-mini",
                    "provider": "OpenAI"
                  },
                  {
                    "category": "OpenAI",
                    "icon": "OpenAI",
                    "metadata": {
                      "api_key_param": "api_key",
                      "context_length": 128000,
                      "model_class": "ChatOpenAI",
                      "model_name_param": "model",
                      "reasoning_models": [
                        "gpt-5",
                        "gpt-5-mini",
                        "gpt-5-nano",
                        "gpt-5-chat-latest",
                        "o1",
                        "o3-mini",
                        "o3",
                        "o3-pro",
                        "o4-mini",
                        "o4-mini-high"
                      ]
                    },
                    "name": "gpt-4o",
                    "provider": "OpenAI"
                  },
                  {
                    "category": "OpenAI",
                    "icon": "OpenAI",
                    "metadata": {
                      "api_key_param": "api_key",
                      "context_length": 128000,
                      "model_class": "ChatOpenAI",
                      "model_name_param": "model",
                      "reasoning_models": [
                        "gpt-5",
                        "gpt-5-mini",
                        "gpt-5-nano",
                        "gpt-5-chat-latest",
                        "o1",
                        "o3-mini",
                        "o3",
                        "o3-pro",
                        "o4-mini",
                        "o4-mini-high"
                      ]
                    },
                    "name": "gpt-4.1",
                    "provider": "OpenAI"
                  },
                  {
                    "category": "OpenAI",
                    "icon": "OpenAI",
                    "metadata": {
                      "api_key_param": "api_key",
                      "context_length": 128000,
                      "model_class": "ChatOpenAI",
                      "model_name_param": "model",
                      "reasoning_models": [
                        "gpt-5",
                        "gpt-5-mini",
                        "gpt-5-nano",
                        "gpt-5-chat-latest",
                        "o1",
                        "o3-mini",
                        "o3",
                        "o3-pro",
                        "o4-mini",
                        "o4-mini-high"
                      ]
                    },
                    "name": "gpt-4.1-mini",
                    "provider": "OpenAI"
                  },
                  {
                    "category": "OpenAI",
                    "icon": "OpenAI",
                    "metadata": {
                      "api_key_param": "api_key",
                      "context_length": 128000,
                      "model_class": "ChatOpenAI",
                      "model_name_param": "model",
                      "reasoning_models": [
                        "gpt-5",
                        "gpt-5-mini",
                        "gpt-5-nano",
                        "gpt-5-chat-latest",
                        "o1",
                        "o3-mini",
                        "o3",
                        "o3-pro",
                        "o4-mini",
                        "o4-mini-high"
                      ]
                    },
                    "name": "gpt-4.1-nano",
                    "provider": "OpenAI"
                  },
                  {
                    "category": "OpenAI",
                    "icon": "OpenAI",
                    "metadata": {
                      "api_key_param": "api_key",
                      "context_length": 128000,
                      "model_class": "ChatOpenAI",
                      "model_name_param": "model",
                      "reasoning_models": [
                        "gpt-5",
                        "gpt-5-mini",
                        "gpt-5-nano",
                        "gpt-5-chat-latest",
                        "o1",
                        "o3-mini",
                        "o3",
                        "o3-pro",
                        "o4-mini",
                        "o4-mini-high"
                      ]
                    },
                    "name": "gpt-4-turbo",
                    "provider": "OpenAI"
                  },
                  {
                    "category": "OpenAI",
                    "icon": "OpenAI",
                    "metadata": {
                      "api_key_param": "api_key",
                      "context_length": 128000,
                      "model_class": "ChatOpenAI",
                      "model_name_param": "model",
                      "reasoning_models": [
                        "gpt-5",
                        "gpt-5-mini",
                        "gpt-5-nano",
                        "gpt-5-chat-latest",
                        "o1",
                        "o3-mini",
                        "o3",
                        "o3-pro",
                        "o4-mini",
                        "o4-mini-high"
                      ]
                    },
                    "name": "gpt-4-turbo-preview",
                    "provider": "OpenAI"
                  },
                  {
                    "category": "OpenAI",
                    "icon": "OpenAI",
                    "metadata": {
                      "api_key_param": "api_key",
                      "context_length": 128000,
                      "model_class": "ChatOpenAI",
                      "model_name_param": "model",
                      "reasoning_models": [
                        "gpt-5",
                        "gpt-5-mini",
                        "gpt-5-nano",
                        "gpt-5-chat-latest",
                        "o1",
                        "o3-mini",
                        "o3",
                        "o3-pro",
                        "o4-mini",
                        "o4-mini-high"
                      ]
                    },
                    "name": "gpt-4",
                    "provider": "OpenAI"
                  },
                  {
                    "category": "OpenAI",
                    "icon": "OpenAI",
                    "metadata": {
                      "api_key_param": "api_key",
                      "context_length": 128000,
                      "model_class": "ChatOpenAI",
                      "model_name_param": "model",
                      "reasoning_models": [
                        "gpt-5",
                        "gpt-5-mini",
                        "gpt-5-nano",
                        "gpt-5-chat-latest",
                        "o1",
                        "o3-mini",
                        "o3",
                        "o3-pro",
                        "o4-mini",
                        "o4-mini-high"
                      ]
                    },
                    "name": "gpt-3.5-turbo",
                    "provider": "OpenAI"
                  },
                  {
                    "category": "Anthropic",
                    "icon": "Anthropic",
                    "metadata": {
                      "api_key_param": "api_key",
                      "context_length": 200000,
                      "model_class": "ChatAnthropic",
                      "model_name_param": "model"
                    },
                    "name": "claude-sonnet-4-5-20250929",
                    "provider": "Anthropic"
                  },
                  {
                    "category": "Anthropic",
                    "icon": "Anthropic",
                    "metadata": {
                      "api_key_param": "api_key",
                      "context_length": 200000,
                      "model_class": "ChatAnthropic",
                      "model_name_param": "model"
                    },
                    "name": "claude-opus-4-1-20250805",
                    "provider": "Anthropic"
                  },
                  {
                    "category": "Anthropic",
                    "icon": "Anthropic",
                    "metadata": {
                      "api_key_param": "api_key",
                      "context_length": 200000,
                      "model_class": "ChatAnthropic",
                      "model_name_param": "model"
                    },
                    "name": "claude-opus-4-20250514",
                    "provider": "Anthropic"
                  },
                  {
                    "category": "Anthropic",
                    "icon": "Anthropic",
                    "metadata": {
                      "api_key_param": "api_key",
                      "context_length": 200000,
                      "model_class": "ChatAnthropic",
                      "model_name_param": "model"
                    },
                    "name": "claude-sonnet-4-20250514",
                    "provider": "Anthropic"
                  },
                  {
                    "category": "Anthropic",
                    "icon": "Anthropic",
                    "metadata": {
                      "api_key_param": "api_key",
                      "context_length": 200000,
                      "model_class": "ChatAnthropic",
                      "model_name_param": "model"
                    },
                    "name": "claude-3-7-sonnet-latest",
                    "provider": "Anthropic"
                  },
                  {
                    "category": "Anthropic",
                    "icon": "Anthropic",
                    "metadata": {
                      "api_key_param": "api_key",
                      "context_length": 200000,
                      "model_class": "ChatAnthropic",
                      "model_name_param": "model"
                    },
                    "name": "claude-3-5-sonnet-latest",
                    "provider": "Anthropic"
                  },
                  {
                    "category": "Anthropic",
                    "icon": "Anthropic",
                    "metadata": {
                      "api_key_param": "api_key",
                      "context_length": 200000,
                      "model_class": "ChatAnthropic",
                      "model_name_param": "model"
                    },
                    "name": "claude-3-5-haiku-latest",
                    "provider": "Anthropic"
                  },
                  {
                    "category": "Anthropic",
                    "icon": "Anthropic",
                    "metadata": {
                      "api_key_param": "api_key",
                      "context_length": 200000,
                      "model_class": "ChatAnthropic",
                      "model_name_param": "model"
                    },
                    "name": "claude-3-opus-latest",
                    "provider": "Anthropic"
                  },
                  {
                    "category": "Google",
                    "icon": "GoogleGenerativeAI",
                    "metadata": {
                      "api_key_param": "google_api_key",
                      "context_length": 32768,
                      "model_class": "ChatGoogleGenerativeAIFixed",
                      "model_name_param": "model"
                    },
                    "name": "gemini-1.5-pro",
                    "provider": "Google"
                  },
                  {
                    "category": "Google",
                    "icon": "GoogleGenerativeAI",
                    "metadata": {
                      "api_key_param": "google_api_key",
                      "context_length": 32768,
                      "model_class": "ChatGoogleGenerativeAIFixed",
                      "model_name_param": "model"
                    },
                    "name": "gemini-1.5-flash",
                    "provider": "Google"
                  },
                  {
                    "category": "Google",
                    "icon": "GoogleGenerativeAI",
                    "metadata": {
                      "api_key_param": "google_api_key",
                      "context_length": 32768,
                      "model_class": "ChatGoogleGenerativeAIFixed",
                      "model_name_param": "model"
                    },
                    "name": "gemini-1.5-flash-8b",
                    "provider": "Google"
                  },
                  {
                    "category": "Google",
                    "icon": "GoogleGenerativeAI",
                    "metadata": {
                      "api_key_param": "google_api_key",
                      "context_length": 32768,
                      "model_class": "ChatGoogleGenerativeAIFixed",
                      "model_name_param": "model"
                    },
                    "name": "gemini-2.5-pro",
                    "provider": "Google"
                  },
                  {
                    "category": "Google",
                    "icon": "GoogleGenerativeAI",
                    "metadata": {
                      "api_key_param": "google_api_key",
                      "context_length": 32768,
                      "model_class": "ChatGoogleGenerativeAIFixed",
                      "model_name_param": "model"
                    },
                    "name": "gemini-2.5-flash",
                    "provider": "Google"
                  },
                  {
                    "category": "Google",
                    "icon": "GoogleGenerativeAI",
                    "metadata": {
                      "api_key_param": "google_api_key",
                      "context_length": 32768,
                      "model_class": "ChatGoogleGenerativeAIFixed",
                      "model_name_param": "model"
                    },
                    "name": "gemini-2.5-flash-lite",
                    "provider": "Google"
                  },
                  {
                    "category": "Google",
                    "icon": "GoogleGenerativeAI",
                    "metadata": {
                      "api_key_param": "google_api_key",
                      "context_length": 32768,
                      "model_class": "ChatGoogleGenerativeAIFixed",
                      "model_name_param": "model"
                    },
                    "name": "gemini-2.0-flash-lite",
                    "provider": "Google"
                  },
                  {
                    "category": "Google",
                    "icon": "GoogleGenerativeAI",
                    "metadata": {
                      "api_key_param": "google_api_key",
                      "context_length": 32768,
                      "model_class": "ChatGoogleGenerativeAIFixed",
                      "model_name_param": "model"
                    },
                    "name": "gemini-2.0-flash",
                    "provider": "Google"
                  },
                  {
                    "category": "Google",
                    "icon": "GoogleGenerativeAI",
                    "metadata": {
                      "api_key_param": "google_api_key",
                      "context_length": 32768,
                      "model_class": "ChatGoogleGenerativeAIFixed",
                      "model_name_param": "model"
                    },
                    "name": "gemini-exp-1206",
                    "provider": "Google"
                  },
                  {
                    "category": "Google",
                    "icon": "GoogleGenerativeAI",
                    "metadata": {
                      "api_key_param": "google_api_key",
                      "context_length": 32768,
                      "model_class": "ChatGoogleGenerativeAIFixed",
                      "model_name_param": "model"
                    },
                    "name": "gemini-2.0-flash-thinking-exp-01-21",
                    "provider": "Google"
                  },
                  {
                    "category": "Google",
                    "icon": "GoogleGenerativeAI",
                    "metadata": {
                      "api_key_param": "google_api_key",
                      "context_length": 32768,
                      "model_class": "ChatGoogleGenerativeAIFixed",
                      "model_name_param": "model"
                    },
                    "name": "learnlm-1.5-pro-experimental",
                    "provider": "Google"
                  },
                  {
                    "category": "Google",
                    "icon": "GoogleGenerativeAI",
                    "metadata": {
                      "api_key_param": "google_api_key",
                      "context_length": 32768,
                      "model_class": "ChatGoogleGenerativeAIFixed",
                      "model_name_param": "model"
                    },
                    "name": "gemma-2-2b",
                    "provider": "Google"
                  },
                  {
                    "category": "Google",
                    "icon": "GoogleGenerativeAI",
                    "metadata": {
                      "api_key_param": "google_api_key",
                      "context_length": 32768,
                      "model_class": "ChatGoogleGenerativeAIFixed",
                      "model_name_param": "model"
                    },
                    "name": "gemma-2-9b",
                    "provider": "Google"
                  },
                  {
                    "category": "Google",
                    "icon": "GoogleGenerativeAI",
                    "metadata": {
                      "api_key_param": "google_api_key",
                      "context_length": 32768,
                      "model_class": "ChatGoogleGenerativeAIFixed",
                      "model_name_param": "model"
                    },
                    "name": "gemma-2-27b",
                    "provider": "Google"
                  },
                  {
                    "category": "Ollama",
                    "icon": "Ollama",
                    "metadata": {
                      "base_url_param": "base_url",
                      "context_length": 8192,
                      "model_class": "ChatOllama",
                      "model_name_param": "model"
                    },
                    "name": "ChatOllama",
                    "provider": "Ollama"
                  },
                  {
                    "category": "IBM WatsonX",
                    "icon": "WatsonxAI",
                    "metadata": {
                      "api_key_param": "apikey",
                      "context_length": 8192,
                      "model_class": "ChatWatsonx",
                      "model_name_param": "model_id",
                      "project_id_param": "project_id",
                      "url_param": "url"
                    },
                    "name": "ChatWatsonx",
                    "provider": "IBM WatsonX"
                  }
                ],
                "placeholder": "",
                "providers": [
                  "OpenAI",
                  "OpenAI",
                  "OpenAI",
                  "OpenAI",
                  "OpenAI",
                  "OpenAI",
                  "OpenAI",
                  "OpenAI",
                  "OpenAI",
                  "Anthropic",
                  "Anthropic",
                  "Anthropic",
                  "Anthropic",
                  "Anthropic",
                  "Anthropic",
                  "Anthropic",
                  "Anthropic",
                  "Google",
                  "Google",
                  "Google",
                  "Google",
                  "Google",
                  "Google",
                  "Google",
                  "Google",
                  "Google",
                  "Google",
                  "Google",
                  "Google",
                  "Google",
                  "Google",
                  "Ollama",
                  "IBM WatsonX"
                ],
                "real_time_refresh": true,
                "required": true,
                "show": true,
                "title_case": false,
                "tool_mode": false,
                "trace_as_input": true,
                "type": "model",
                "value": ""
              },
              "n_messages": {
                "_input_type": "IntInput",
                "advanced": true,
                "display_name": "Number of Chat History Messages",
                "dynamic": false,
                "info": "Number of chat history messages to retrieve.",
                "list": false,
                "list_add_label": "Add More",
                "name": "n_messages",
                "placeholder": "",
                "required": false,
                "show": true,
                "title_case": false,
                "tool_mode": false,
                "trace_as_metadata": true,
                "type": "int",
                "value": 100
              },
              "output_schema": {
                "_input_type": "TableInput",
                "advanced": true,
                "display_name": "Output Schema",
                "dynamic": false,
                "info": "Schema Validation: Define the structure and data types for structured output. No validation if no output schema.",
                "is_list": true,
                "list_add_label": "Add More",
                "name": "output_schema",
                "placeholder": "",
                "required": false,
                "show": true,
                "table_icon": "Table",
                "table_schema": [
                  {
                    "default": "field",
                    "description": "Specify the name of the output field.",
                    "display_name": "Name",
                    "edit_mode": "inline",
                    "name": "name",
                    "type": "str"
                  },
                  {
                    "default": "description of field",
                    "description": "Describe the purpose of the output field.",
                    "display_name": "Description",
                    "edit_mode": "popover",
                    "name": "description",
                    "type": "str"
                  },
                  {
                    "default": "str",
                    "description": "Indicate the data type of the output field (e.g., str, int, float, bool, dict).",
                    "display_name": "Type",
                    "edit_mode": "inline",
                    "name": "type",
                    "options": [
                      "str",
                      "int",
                      "float",
                      "bool",
                      "dict"
                    ],
                    "type": "str"
                  },
                  {
                    "default": "False",
                    "description": "Set to True if this output field should be a list of the specified type.",
                    "display_name": "As List",
                    "edit_mode": "inline",
                    "name": "multiple",
                    "type": "boolean"
                  }
                ],
                "title_case": false,
                "tool_mode": false,
                "trace_as_metadata": true,
                "trigger_icon": "Table",
                "trigger_text": "Open table",
                "type": "table",
                "value": []
              },
              "system_prompt": {
                "_input_type": "MultilineInput",
                "advanced": false,
                "copy_field": false,
                "display_name": "Agent Instructions",
                "dynamic": false,
                "info": "System Prompt: Initial instructions and context provided to guide the agent's behavior.",
                "input_types": [
                  "Message"
                ],
                "list": false,
                "list_add_label": "Add More",
                "load_from_db": false,
                "multiline": true,
                "name": "system_prompt",
                "placeholder": "",
                "required": false,
                "show": true,
                "title_case": false,
                "tool_mode": false,
                "trace_as_input": true,
                "trace_as_metadata": true,
                "type": "str",
                "value": "You are a helpful assistant that can use tools to answer questions and perform tasks."
              },
              "tools": {
                "_input_type": "HandleInput",
                "advanced": false,
                "display_name": "Tools",
                "dynamic": false,
                "info": "These are the tools that the agent can use to help with tasks.",
                "input_types": [
                  "Tool"
                ],
                "list": true,
                "list_add_label": "Add More",
                "name": "tools",
                "placeholder": "",
                "required": false,
                "show": true,
                "title_case": false,
                "trace_as_metadata": true,
                "type": "other",
                "value": ""
              },
              "verbose": {
                "_input_type": "BoolInput",
                "advanced": true,
                "display_name": "Verbose",
                "dynamic": false,
                "info": "",
                "list": false,
                "list_add_label": "Add More",
                "name": "verbose",
                "placeholder": "",
                "required": false,
                "show": true,
                "title_case": false,
                "tool_mode": false,
                "trace_as_metadata": true,
                "type": "bool",
                "value": true
              }
            },
            "tool_mode": false
          },
          "showNode": true,
          "type": "Agent"
        },
        "dragging": false,
        "id": "Agent-itWPM",
        "measured": {
          "height": 594,
          "width": 320
        },
        "position": {
          "x": 1260.684187419134,
          "y": 453.54283602809056
        },
        "selected": false,
        "type": "genericNode"
      },
      {
        "data": {
          "id": "ParserComponent-UdtQa",
          "node": {
            "base_classes": [
              "Message"
            ],
            "beta": false,
            "conditional_paths": [],
            "custom_fields": {},
            "description": "Extracts text using a template.",
            "display_name": "Parser",
            "documentation": "https://docs.langflow.org/components-processing#parser",
            "edited": false,
            "field_order": [
              "input_data",
              "mode",
              "pattern",
              "sep"
            ],
            "frozen": false,
            "icon": "braces",
            "legacy": false,
            "lf_version": "1.6.0",
            "metadata": {
              "code_hash": "bf19ee6feee3",
              "dependencies": {
                "dependencies": [
                  {
                    "name": "lfx",
                    "version": null
                  }
                ],
                "total_dependencies": 1
              },
              "module": "lfx.components.processing.parser.ParserComponent"
            },
            "minimized": false,
            "output_types": [],
            "outputs": [
              {
                "allows_loop": false,
                "cache": true,
                "display_name": "Parsed Text",
                "group_outputs": false,
                "method": "parse_combined_text",
                "name": "parsed_text",
                "selected": "Message",
                "tool_mode": true,
                "types": [
                  "Message"
                ],
                "value": "__UNDEFINED__"
              }
            ],
            "pinned": false,
            "template": {
              "_type": "Component",
              "code": {
                "advanced": true,
                "dynamic": true,
                "fileTypes": [],
                "file_path": "",
                "info": "",
                "list": false,
                "load_from_db": false,
                "multiline": true,
                "name": "code",
                "password": false,
                "placeholder": "",
                "required": true,
                "show": true,
                "title_case": false,
                "type": "code",
                "value": "from lfx.custom.custom_component.component import Component\nfrom lfx.helpers.data import safe_convert\nfrom lfx.inputs.inputs import BoolInput, HandleInput, MessageTextInput, MultilineInput, TabInput\nfrom lfx.schema.data import Data\nfrom lfx.schema.dataframe import DataFrame\nfrom lfx.schema.message import Message\nfrom lfx.template.field.base import Output\n\n\nclass ParserComponent(Component):\n    display_name = \"Parser\"\n    description = \"Extracts text using a template.\"\n    documentation: str = \"https://docs.langflow.org/components-processing#parser\"\n    icon = \"braces\"\n\n    inputs = [\n        HandleInput(\n            name=\"input_data\",\n            display_name=\"Data or DataFrame\",\n            input_types=[\"DataFrame\", \"Data\"],\n            info=\"Accepts either a DataFrame or a Data object.\",\n            required=True,\n        ),\n        TabInput(\n            name=\"mode\",\n            display_name=\"Mode\",\n            options=[\"Parser\", \"Stringify\"],\n            value=\"Parser\",\n            info=\"Convert into raw string instead of using a template.\",\n            real_time_refresh=True,\n        ),\n        MultilineInput(\n            name=\"pattern\",\n            display_name=\"Template\",\n            info=(\n                \"Use variables within curly brackets to extract column values for DataFrames \"\n                \"or key values for Data.\"\n                \"For example: `Name: {Name}, Age: {Age}, Country: {Country}`\"\n            ),\n            value=\"Text: {text}\",  # Example default\n            dynamic=True,\n            show=True,\n            required=True,\n        ),\n        MessageTextInput(\n            name=\"sep\",\n            display_name=\"Separator\",\n            advanced=True,\n            value=\"\\n\",\n            info=\"String used to separate rows/items.\",\n        ),\n    ]\n\n    outputs = [\n        Output(\n            display_name=\"Parsed Text\",\n            name=\"parsed_text\",\n            info=\"Formatted text output.\",\n            method=\"parse_combined_text\",\n        ),\n    ]\n\n    def update_build_config(self, build_config, field_value, field_name=None):\n        \"\"\"Dynamically hide/show `template` and enforce requirement based on `stringify`.\"\"\"\n        if field_name == \"mode\":\n            build_config[\"pattern\"][\"show\"] = self.mode == \"Parser\"\n            build_config[\"pattern\"][\"required\"] = self.mode == \"Parser\"\n            if field_value:\n                clean_data = BoolInput(\n                    name=\"clean_data\",\n                    display_name=\"Clean Data\",\n                    info=(\n                        \"Enable to clean the data by removing empty rows and lines \"\n                        \"in each cell of the DataFrame/ Data object.\"\n                    ),\n                    value=True,\n                    advanced=True,\n                    required=False,\n                )\n                build_config[\"clean_data\"] = clean_data.to_dict()\n            else:\n                build_config.pop(\"clean_data\", None)\n\n        return build_config\n\n    def _clean_args(self):\n        \"\"\"Prepare arguments based on input type.\"\"\"\n        input_data = self.input_data\n\n        match input_data:\n            case list() if all(isinstance(item, Data) for item in input_data):\n                msg = \"List of Data objects is not supported.\"\n                raise ValueError(msg)\n            case DataFrame():\n                return input_data, None\n            case Data():\n                return None, input_data\n            case dict() if \"data\" in input_data:\n                try:\n                    if \"columns\" in input_data:  # Likely a DataFrame\n                        return DataFrame.from_dict(input_data), None\n                    # Likely a Data object\n                    return None, Data(**input_data)\n                except (TypeError, ValueError, KeyError) as e:\n                    msg = f\"Invalid structured input provided: {e!s}\"\n                    raise ValueError(msg) from e\n            case _:\n                msg = f\"Unsupported input type: {type(input_data)}. Expected DataFrame or Data.\"\n                raise ValueError(msg)\n\n    def parse_combined_text(self) -> Message:\n        \"\"\"Parse all rows/items into a single text or convert input to string if `stringify` is enabled.\"\"\"\n        # Early return for stringify option\n        if self.mode == \"Stringify\":\n            return self.convert_to_string()\n\n        df, data = self._clean_args()\n\n        lines = []\n        if df is not None:\n            for _, row in df.iterrows():\n                formatted_text = self.pattern.format(**row.to_dict())\n                lines.append(formatted_text)\n        elif data is not None:\n            formatted_text = self.pattern.format(**data.data)\n            lines.append(formatted_text)\n\n        combined_text = self.sep.join(lines)\n        self.status = combined_text\n        return Message(text=combined_text)\n\n    def convert_to_string(self) -> Message:\n        \"\"\"Convert input data to string with proper error handling.\"\"\"\n        result = \"\"\n        if isinstance(self.input_data, list):\n            result = \"\\n\".join([safe_convert(item, clean_data=self.clean_data or False) for item in self.input_data])\n        else:\n            result = safe_convert(self.input_data or False)\n        self.log(f\"Converted to string with length: {len(result)}\")\n\n        message = Message(text=result)\n        self.status = message\n        return message\n"
              },
              "input_data": {
                "_input_type": "HandleInput",
                "advanced": false,
                "display_name": "Data or DataFrame",
                "dynamic": false,
                "info": "Accepts either a DataFrame or a Data object.",
                "input_types": [
                  "DataFrame",
                  "Data"
                ],
                "list": false,
                "list_add_label": "Add More",
                "name": "input_data",
                "placeholder": "",
                "required": true,
                "show": true,
                "title_case": false,
                "trace_as_metadata": true,
                "type": "other",
                "value": ""
              },
              "mode": {
                "_input_type": "TabInput",
                "advanced": false,
                "display_name": "Mode",
                "dynamic": false,
                "info": "Convert into raw string instead of using a template.",
                "name": "mode",
                "options": [
                  "Parser",
                  "Stringify"
                ],
                "placeholder": "",
                "real_time_refresh": true,
                "required": false,
                "show": true,
                "title_case": false,
                "tool_mode": false,
                "trace_as_metadata": true,
                "type": "tab",
                "value": "Parser"
              },
              "pattern": {
                "_input_type": "MultilineInput",
                "advanced": false,
                "copy_field": false,
                "display_name": "Template",
                "dynamic": true,
                "info": "Use variables within curly brackets to extract column values for DataFrames or key values for Data.For example: `Name: {Name}, Age: {Age}, Country: {Country}`",
                "input_types": [
                  "Message"
                ],
                "list": false,
                "list_add_label": "Add More",
                "load_from_db": false,
                "multiline": true,
                "name": "pattern",
                "placeholder": "",
                "required": true,
                "show": true,
                "title_case": false,
                "tool_mode": false,
                "trace_as_input": true,
                "trace_as_metadata": true,
                "type": "str",
                "value": "# Company Profile\n\n## Basic Information\n\n- **Domain:** {domain}\n- **LinkedIn URL:** {linkedinUrl}\n\n## Pricing and Plans\n- **Cheapest Plan:** {cheapestPlan}\n- **Has Free Trial:** {hasFreeTrial}\n- **Has Enterprise Plan:** {hasEnterprisePlan}\n\n## Technical Capabilities\n- **Has API:** {hasAPI}\n\n## Market and Target Audience\n- **Market:** {market}\n- **Target Industries:** {targetIndustries}\n\n## Pricing Structure\n{pricingTiers}\n\n## Key Features\n{KeyFeatures}"
              },
              "sep": {
                "_input_type": "MessageTextInput",
                "advanced": true,
                "display_name": "Separator",
                "dynamic": false,
                "info": "String used to separate rows/items.",
                "input_types": [
                  "Message"
                ],
                "list": false,
                "list_add_label": "Add More",
                "load_from_db": false,
                "name": "sep",
                "placeholder": "",
                "required": false,
                "show": true,
                "title_case": false,
                "tool_mode": false,
                "trace_as_input": true,
                "trace_as_metadata": true,
                "type": "str",
                "value": "\n"
              }
            },
            "tool_mode": false
          },
          "showNode": true,
          "type": "ParserComponent"
        },
        "dragging": false,
        "id": "ParserComponent-UdtQa",
        "measured": {
          "height": 329,
          "width": 320
        },
        "position": {
          "x": 2109.171649979737,
          "y": 774.5251266612232
        },
        "selected": false,
        "type": "genericNode"
      },
      {
        "data": {
          "id": "StructuredOutput-RcXaf",
          "node": {
            "base_classes": [
              "Data",
              "DataFrame"
            ],
            "beta": false,
            "conditional_paths": [],
            "custom_fields": {},
            "description": "Uses an LLM to generate structured data. Ideal for extraction and consistency.",
            "display_name": "Structured Output",
            "documentation": "https://docs.langflow.org/components-processing#structured-output",
            "edited": false,
            "field_order": [
              "llm",
              "input_value",
              "system_prompt",
              "schema_name",
              "output_schema"
            ],
            "frozen": false,
            "icon": "braces",
            "legacy": false,
            "lf_version": "1.6.0",
            "metadata": {
<<<<<<< HEAD
              "code_hash": "8239bcef45bd",
              "dependencies": {
                "dependencies": [
                  {
                    "name": "pydantic",
                    "version": "2.10.6"
                  },
                  {
                    "name": "trustcall",
                    "version": "0.0.39"
                  },
                  {
=======
              "code_hash": "17514953c7e8",
              "dependencies": {
                "dependencies": [
                  {
>>>>>>> 2af2c028
                    "name": "lfx",
                    "version": null
                  }
                ],
<<<<<<< HEAD
                "total_dependencies": 3
              },
              "module": "lfx.components.processing.structured_output.StructuredOutputComponent"
=======
                "total_dependencies": 1
              },
              "module": "lfx.components.processing.parser.ParserComponent"
>>>>>>> 2af2c028
            },
            "minimized": false,
            "output_types": [],
            "outputs": [
              {
                "allows_loop": false,
                "cache": true,
<<<<<<< HEAD
                "display_name": "Structured Output",
                "group_outputs": false,
                "method": "build_structured_output",
                "name": "structured_output",
                "selected": null,
                "tool_mode": true,
                "types": [
                  "Data"
                ],
                "value": "__UNDEFINED__"
              },
              {
                "allows_loop": false,
                "cache": true,
                "display_name": "Structured Output",
                "group_outputs": false,
                "method": "build_structured_dataframe",
                "name": "dataframe_output",
                "selected": "DataFrame",
                "tool_mode": true,
                "types": [
                  "DataFrame"
=======
                "display_name": "Parsed Text",
                "group_outputs": false,
                "method": "parse_combined_text",
                "name": "parsed_text",
                "selected": "Message",
                "tool_mode": true,
                "types": [
                  "Message"
>>>>>>> 2af2c028
                ],
                "value": "__UNDEFINED__"
              }
            ],
            "pinned": false,
            "template": {
              "_type": "Component",
<<<<<<< HEAD
              "api_key": {
                "_input_type": "SecretStrInput",
                "advanced": true,
                "display_name": "API Key",
                "dynamic": false,
                "info": "Model Provider API key",
                "input_types": [],
                "load_from_db": true,
                "name": "api_key",
                "password": true,
                "placeholder": "",
                "real_time_refresh": true,
                "required": false,
                "show": true,
                "title_case": false,
                "type": "str",
                "value": ""
              },
=======
>>>>>>> 2af2c028
              "code": {
                "advanced": true,
                "dynamic": true,
                "fileTypes": [],
                "file_path": "",
                "info": "",
                "list": false,
                "load_from_db": false,
                "multiline": true,
                "name": "code",
                "password": false,
                "placeholder": "",
                "required": true,
                "show": true,
                "title_case": false,
                "type": "code",
<<<<<<< HEAD
                "value": "from pydantic import BaseModel, Field, create_model\nfrom trustcall import create_extractor\n\nfrom lfx.base.models.chat_result import get_chat_result\nfrom lfx.base.models.unified_models import get_language_model_options, get_llm\nfrom lfx.custom.custom_component.component import Component\nfrom lfx.helpers.base_model import build_model_from_schema\nfrom lfx.io import (\n    MessageTextInput,\n    ModelInput,\n    MultilineInput,\n    Output,\n    SecretStrInput,\n    TableInput,\n)\nfrom lfx.log.logger import logger\nfrom lfx.schema.data import Data\nfrom lfx.schema.dataframe import DataFrame\nfrom lfx.schema.table import EditMode\n\n# Compute model options once at module level\n_MODEL_OPTIONS = get_language_model_options()\n_PROVIDERS = [provider[\"provider\"] for provider in _MODEL_OPTIONS]\n\n\nclass StructuredOutputComponent(Component):\n    display_name = \"Structured Output\"\n    description = \"Uses an LLM to generate structured data. Ideal for extraction and consistency.\"\n    documentation: str = \"https://docs.langflow.org/components-processing#structured-output\"\n    name = \"StructuredOutput\"\n    icon = \"braces\"\n\n    inputs = [\n        ModelInput(\n            name=\"model\",\n            display_name=\"Language Model\",\n            options=_MODEL_OPTIONS,\n            providers=_PROVIDERS,\n            info=\"Select your model provider\",\n            real_time_refresh=True,\n            required=True,\n        ),\n        SecretStrInput(\n            name=\"api_key\",\n            display_name=\"API Key\",\n            info=\"Model Provider API key\",\n            real_time_refresh=True,\n            advanced=True,\n        ),\n        MultilineInput(\n            name=\"input_value\",\n            display_name=\"Input Message\",\n            info=\"The input message to the language model.\",\n            tool_mode=True,\n            required=True,\n        ),\n        MultilineInput(\n            name=\"system_prompt\",\n            display_name=\"Format Instructions\",\n            info=\"The instructions to the language model for formatting the output.\",\n            value=(\n                \"You are an AI that extracts structured JSON objects from unstructured text. \"\n                \"Use a predefined schema with expected types (str, int, float, bool, dict). \"\n                \"Extract ALL relevant instances that match the schema - if multiple patterns exist, capture them all. \"\n                \"Fill missing or ambiguous values with defaults: null for missing values. \"\n                \"Remove exact duplicates but keep variations that have different field values. \"\n                \"Always return valid JSON in the expected format, never throw errors. \"\n                \"If multiple objects can be extracted, return them all in the structured format.\"\n            ),\n            required=True,\n            advanced=True,\n        ),\n        MessageTextInput(\n            name=\"schema_name\",\n            display_name=\"Schema Name\",\n            info=\"Provide a name for the output data schema.\",\n            advanced=True,\n        ),\n        TableInput(\n            name=\"output_schema\",\n            display_name=\"Output Schema\",\n            info=\"Define the structure and data types for the model's output.\",\n            required=True,\n            # TODO: remove deault value\n            table_schema=[\n                {\n                    \"name\": \"name\",\n                    \"display_name\": \"Name\",\n                    \"type\": \"str\",\n                    \"description\": \"Specify the name of the output field.\",\n                    \"default\": \"field\",\n                    \"edit_mode\": EditMode.INLINE,\n                },\n                {\n                    \"name\": \"description\",\n                    \"display_name\": \"Description\",\n                    \"type\": \"str\",\n                    \"description\": \"Describe the purpose of the output field.\",\n                    \"default\": \"description of field\",\n                    \"edit_mode\": EditMode.POPOVER,\n                },\n                {\n                    \"name\": \"type\",\n                    \"display_name\": \"Type\",\n                    \"type\": \"str\",\n                    \"edit_mode\": EditMode.INLINE,\n                    \"description\": (\"Indicate the data type of the output field (e.g., str, int, float, bool, dict).\"),\n                    \"options\": [\"str\", \"int\", \"float\", \"bool\", \"dict\"],\n                    \"default\": \"str\",\n                },\n                {\n                    \"name\": \"multiple\",\n                    \"display_name\": \"As List\",\n                    \"type\": \"boolean\",\n                    \"description\": \"Set to True if this output field should be a list of the specified type.\",\n                    \"default\": \"False\",\n                    \"edit_mode\": EditMode.INLINE,\n                },\n            ],\n            value=[\n                {\n                    \"name\": \"field\",\n                    \"description\": \"description of field\",\n                    \"type\": \"str\",\n                    \"multiple\": \"False\",\n                }\n            ],\n        ),\n    ]\n\n    outputs = [\n        Output(\n            name=\"structured_output\",\n            display_name=\"Structured Output\",\n            method=\"build_structured_output\",\n        ),\n        Output(\n            name=\"dataframe_output\",\n            display_name=\"Structured Output\",\n            method=\"build_structured_dataframe\",\n        ),\n    ]\n\n    def build_structured_output_base(self):\n        schema_name = self.schema_name or \"OutputModel\"\n\n        llm = get_llm(model=self.model, user_id=self.user_id, api_key=self.api_key)\n\n        if not hasattr(llm, \"with_structured_output\"):\n            msg = \"Language model does not support structured output.\"\n            raise TypeError(msg)\n        if not self.output_schema:\n            msg = \"Output schema cannot be empty\"\n            raise ValueError(msg)\n\n        output_model_ = build_model_from_schema(self.output_schema)\n        output_model = create_model(\n            schema_name,\n            __doc__=f\"A list of {schema_name}.\",\n            objects=(\n                list[output_model_],\n                Field(\n                    description=f\"A list of {schema_name}.\",  # type: ignore[valid-type]\n                    min_length=1,  # help ensure non-empty output\n                ),\n            ),\n        )\n        # Tracing config\n        config_dict = {\n            \"run_name\": self.display_name,\n            \"project_name\": self.get_project_name(),\n            \"callbacks\": self.get_langchain_callbacks(),\n        }\n        # Generate structured output using Trustcall first, then fallback to Langchain if it fails\n        result = self._extract_output_with_trustcall(llm, output_model, config_dict)\n        if result is None:\n            result = self._extract_output_with_langchain(llm, output_model, config_dict)\n\n        # OPTIMIZATION NOTE: Simplified processing based on trustcall response structure\n        # Handle non-dict responses (shouldn't happen with trustcall, but defensive)\n        if not isinstance(result, dict):\n            return result\n\n        # Extract first response and convert BaseModel to dict\n        responses = result.get(\"responses\", [])\n        if not responses:\n            return result\n\n        # Convert BaseModel to dict (creates the \"objects\" key)\n        first_response = responses[0]\n        structured_data = first_response\n        if isinstance(first_response, BaseModel):\n            structured_data = first_response.model_dump()\n        # Extract the objects array (guaranteed to exist due to our Pydantic model structure)\n        return structured_data.get(\"objects\", structured_data)\n\n    def build_structured_output(self) -> Data:\n        output = self.build_structured_output_base()\n        if not isinstance(output, list) or not output:\n            # handle empty or unexpected type case\n            msg = \"No structured output returned\"\n            raise ValueError(msg)\n        if len(output) == 1:\n            return Data(data=output[0])\n        if len(output) > 1:\n            # Multiple outputs - wrap them in a results container\n            return Data(data={\"results\": output})\n        return Data()\n\n    def build_structured_dataframe(self) -> DataFrame:\n        output = self.build_structured_output_base()\n        if not isinstance(output, list) or not output:\n            # handle empty or unexpected type case\n            msg = \"No structured output returned\"\n            raise ValueError(msg)\n        if len(output) == 1:\n            # For single dictionary, wrap in a list to create DataFrame with one row\n            return DataFrame([output[0]])\n        if len(output) > 1:\n            # Multiple outputs - convert to DataFrame directly\n            return DataFrame(output)\n        return DataFrame()\n\n    def _extract_output_with_trustcall(self, llm, schema: BaseModel, config_dict: dict) -> list[BaseModel] | None:\n        try:\n            llm_with_structured_output = create_extractor(llm, tools=[schema], tool_choice=schema.__name__)\n            result = get_chat_result(\n                runnable=llm_with_structured_output,\n                system_message=self.system_prompt,\n                input_value=self.input_value,\n                config=config_dict,\n            )\n        except Exception as e:  # noqa: BLE001\n            logger.warning(\n                f\"Trustcall extraction failed, falling back to Langchain: {e} \"\n                \"(Note: This may not be an error—some models or configurations do not support tool calling. \"\n                \"Falling back is normal in such cases.)\"\n            )\n            return None\n        return result or None  # langchain fallback is used if error occurs or the result is empty\n\n    def _extract_output_with_langchain(self, llm, schema: BaseModel, config_dict: dict) -> list[BaseModel] | None:\n        try:\n            llm_with_structured_output = llm.with_structured_output(schema)\n            result = get_chat_result(\n                runnable=llm_with_structured_output,\n                system_message=self.system_prompt,\n                input_value=self.input_value,\n                config=config_dict,\n            )\n            if isinstance(result, BaseModel):\n                result = result.model_dump()\n                result = result.get(\"objects\", result)\n        except Exception as fallback_error:\n            msg = (\n                f\"Model does not support tool calling (trustcall failed) \"\n                f\"and fallback with_structured_output also failed: {fallback_error}\"\n            )\n            raise ValueError(msg) from fallback_error\n\n        return result or None\n"
              },
              "input_value": {
                "_input_type": "MultilineInput",
                "advanced": false,
                "copy_field": false,
                "display_name": "Input Message",
                "dynamic": false,
                "info": "The input message to the language model.",
=======
                "value": "from lfx.custom.custom_component.component import Component\nfrom lfx.helpers.data import safe_convert\nfrom lfx.inputs.inputs import BoolInput, HandleInput, MessageTextInput, MultilineInput, TabInput\nfrom lfx.schema.data import Data\nfrom lfx.schema.dataframe import DataFrame\nfrom lfx.schema.message import Message\nfrom lfx.template.field.base import Output\n\n\nclass ParserComponent(Component):\n    display_name = \"Parser\"\n    description = \"Extracts text using a template.\"\n    documentation: str = \"https://docs.langflow.org/components-processing#parser\"\n    icon = \"braces\"\n\n    inputs = [\n        HandleInput(\n            name=\"input_data\",\n            display_name=\"Data or DataFrame\",\n            input_types=[\"DataFrame\", \"Data\"],\n            info=\"Accepts either a DataFrame or a Data object.\",\n            required=True,\n        ),\n        TabInput(\n            name=\"mode\",\n            display_name=\"Mode\",\n            options=[\"Parser\", \"Stringify\"],\n            value=\"Parser\",\n            info=\"Convert into raw string instead of using a template.\",\n            real_time_refresh=True,\n        ),\n        MultilineInput(\n            name=\"pattern\",\n            display_name=\"Template\",\n            info=(\n                \"Use variables within curly brackets to extract column values for DataFrames \"\n                \"or key values for Data.\"\n                \"For example: `Name: {Name}, Age: {Age}, Country: {Country}`\"\n            ),\n            value=\"Text: {text}\",  # Example default\n            dynamic=True,\n            show=True,\n            required=True,\n        ),\n        MessageTextInput(\n            name=\"sep\",\n            display_name=\"Separator\",\n            advanced=True,\n            value=\"\\n\",\n            info=\"String used to separate rows/items.\",\n        ),\n    ]\n\n    outputs = [\n        Output(\n            display_name=\"Parsed Text\",\n            name=\"parsed_text\",\n            info=\"Formatted text output.\",\n            method=\"parse_combined_text\",\n        ),\n    ]\n\n    def update_build_config(self, build_config, field_value, field_name=None):\n        \"\"\"Dynamically hide/show `template` and enforce requirement based on `stringify`.\"\"\"\n        if field_name == \"mode\":\n            build_config[\"pattern\"][\"show\"] = self.mode == \"Parser\"\n            build_config[\"pattern\"][\"required\"] = self.mode == \"Parser\"\n            if field_value:\n                clean_data = BoolInput(\n                    name=\"clean_data\",\n                    display_name=\"Clean Data\",\n                    info=(\n                        \"Enable to clean the data by removing empty rows and lines \"\n                        \"in each cell of the DataFrame/ Data object.\"\n                    ),\n                    value=True,\n                    advanced=True,\n                    required=False,\n                )\n                build_config[\"clean_data\"] = clean_data.to_dict()\n            else:\n                build_config.pop(\"clean_data\", None)\n\n        return build_config\n\n    def _clean_args(self):\n        \"\"\"Prepare arguments based on input type.\"\"\"\n        input_data = self.input_data\n\n        match input_data:\n            case list() if all(isinstance(item, Data) for item in input_data):\n                msg = \"List of Data objects is not supported.\"\n                raise ValueError(msg)\n            case DataFrame():\n                return input_data, None\n            case Data():\n                return None, input_data\n            case dict() if \"data\" in input_data:\n                try:\n                    if \"columns\" in input_data:  # Likely a DataFrame\n                        return DataFrame.from_dict(input_data), None\n                    # Likely a Data object\n                    return None, Data(**input_data)\n                except (TypeError, ValueError, KeyError) as e:\n                    msg = f\"Invalid structured input provided: {e!s}\"\n                    raise ValueError(msg) from e\n            case _:\n                msg = f\"Unsupported input type: {type(input_data)}. Expected DataFrame or Data.\"\n                raise ValueError(msg)\n\n    def parse_combined_text(self) -> Message:\n        \"\"\"Parse all rows/items into a single text or convert input to string if `stringify` is enabled.\"\"\"\n        # Early return for stringify option\n        if self.mode == \"Stringify\":\n            return self.convert_to_string()\n\n        df, data = self._clean_args()\n\n        lines = []\n        if df is not None:\n            for _, row in df.iterrows():\n                formatted_text = self.pattern.format(**row.to_dict())\n                lines.append(formatted_text)\n        elif data is not None:\n            # Use format_map with a dict that returns default_value for missing keys\n            class DefaultDict(dict):\n                def __missing__(self, key):\n                    return data.default_value or \"\"\n\n            formatted_text = self.pattern.format_map(DefaultDict(data.data))\n            lines.append(formatted_text)\n\n        combined_text = self.sep.join(lines)\n        self.status = combined_text\n        return Message(text=combined_text)\n\n    def convert_to_string(self) -> Message:\n        \"\"\"Convert input data to string with proper error handling.\"\"\"\n        result = \"\"\n        if isinstance(self.input_data, list):\n            result = \"\\n\".join([safe_convert(item, clean_data=self.clean_data or False) for item in self.input_data])\n        else:\n            result = safe_convert(self.input_data or False)\n        self.log(f\"Converted to string with length: {len(result)}\")\n\n        message = Message(text=result)\n        self.status = message\n        return message\n"
              },
              "input_data": {
                "_input_type": "HandleInput",
                "advanced": false,
                "display_name": "Data or DataFrame",
                "dynamic": false,
                "info": "Accepts either a DataFrame or a Data object.",
                "input_types": [
                  "DataFrame",
                  "Data"
                ],
                "list": false,
                "list_add_label": "Add More",
                "name": "input_data",
                "placeholder": "",
                "required": true,
                "show": true,
                "title_case": false,
                "trace_as_metadata": true,
                "type": "other",
                "value": ""
              },
              "mode": {
                "_input_type": "TabInput",
                "advanced": false,
                "display_name": "Mode",
                "dynamic": false,
                "info": "Convert into raw string instead of using a template.",
                "name": "mode",
                "options": [
                  "Parser",
                  "Stringify"
                ],
                "placeholder": "",
                "real_time_refresh": true,
                "required": false,
                "show": true,
                "title_case": false,
                "tool_mode": false,
                "trace_as_metadata": true,
                "type": "tab",
                "value": "Parser"
              },
              "pattern": {
                "_input_type": "MultilineInput",
                "advanced": false,
                "copy_field": false,
                "display_name": "Template",
                "dynamic": true,
                "info": "Use variables within curly brackets to extract column values for DataFrames or key values for Data.For example: `Name: {Name}, Age: {Age}, Country: {Country}`",
>>>>>>> 2af2c028
                "input_types": [
                  "Message"
                ],
                "list": false,
                "list_add_label": "Add More",
                "load_from_db": false,
                "multiline": true,
<<<<<<< HEAD
                "name": "input_value",
=======
                "name": "pattern",
>>>>>>> 2af2c028
                "placeholder": "",
                "required": true,
                "show": true,
                "title_case": false,
<<<<<<< HEAD
                "tool_mode": true,
                "trace_as_input": true,
                "trace_as_metadata": true,
                "type": "str",
                "value": ""
              },
              "model": {
                "_input_type": "ModelInput",
                "advanced": false,
                "display_name": "Language Model",
                "dynamic": false,
                "info": "Select your model provider",
                "list": false,
                "list_add_label": "Add More",
                "model_type": "language",
                "name": "model",
                "options": [
                  {
                    "category": "OpenAI",
                    "icon": "OpenAI",
                    "metadata": {
                      "api_key_param": "api_key",
                      "context_length": 128000,
                      "model_class": "ChatOpenAI",
                      "model_name_param": "model",
                      "reasoning_models": [
                        "gpt-5",
                        "gpt-5-mini",
                        "gpt-5-nano",
                        "gpt-5-chat-latest",
                        "o1",
                        "o3-mini",
                        "o3",
                        "o3-pro",
                        "o4-mini",
                        "o4-mini-high"
                      ]
                    },
                    "name": "gpt-4o-mini",
                    "provider": "OpenAI"
                  },
                  {
                    "category": "OpenAI",
                    "icon": "OpenAI",
                    "metadata": {
                      "api_key_param": "api_key",
                      "context_length": 128000,
                      "model_class": "ChatOpenAI",
                      "model_name_param": "model",
                      "reasoning_models": [
                        "gpt-5",
                        "gpt-5-mini",
                        "gpt-5-nano",
                        "gpt-5-chat-latest",
                        "o1",
                        "o3-mini",
                        "o3",
                        "o3-pro",
                        "o4-mini",
                        "o4-mini-high"
                      ]
                    },
                    "name": "gpt-4o",
                    "provider": "OpenAI"
                  },
                  {
                    "category": "OpenAI",
                    "icon": "OpenAI",
                    "metadata": {
                      "api_key_param": "api_key",
                      "context_length": 128000,
                      "model_class": "ChatOpenAI",
                      "model_name_param": "model",
                      "reasoning_models": [
                        "gpt-5",
                        "gpt-5-mini",
                        "gpt-5-nano",
                        "gpt-5-chat-latest",
                        "o1",
                        "o3-mini",
                        "o3",
                        "o3-pro",
                        "o4-mini",
                        "o4-mini-high"
                      ]
                    },
                    "name": "gpt-4.1",
                    "provider": "OpenAI"
                  },
                  {
                    "category": "OpenAI",
                    "icon": "OpenAI",
                    "metadata": {
                      "api_key_param": "api_key",
                      "context_length": 128000,
                      "model_class": "ChatOpenAI",
                      "model_name_param": "model",
                      "reasoning_models": [
                        "gpt-5",
                        "gpt-5-mini",
                        "gpt-5-nano",
                        "gpt-5-chat-latest",
                        "o1",
                        "o3-mini",
                        "o3",
                        "o3-pro",
                        "o4-mini",
                        "o4-mini-high"
                      ]
                    },
                    "name": "gpt-4.1-mini",
                    "provider": "OpenAI"
                  },
                  {
                    "category": "OpenAI",
                    "icon": "OpenAI",
                    "metadata": {
                      "api_key_param": "api_key",
                      "context_length": 128000,
                      "model_class": "ChatOpenAI",
                      "model_name_param": "model",
                      "reasoning_models": [
                        "gpt-5",
                        "gpt-5-mini",
                        "gpt-5-nano",
                        "gpt-5-chat-latest",
                        "o1",
                        "o3-mini",
                        "o3",
                        "o3-pro",
                        "o4-mini",
                        "o4-mini-high"
                      ]
                    },
                    "name": "gpt-4.1-nano",
                    "provider": "OpenAI"
                  },
                  {
                    "category": "OpenAI",
                    "icon": "OpenAI",
                    "metadata": {
                      "api_key_param": "api_key",
                      "context_length": 128000,
                      "model_class": "ChatOpenAI",
                      "model_name_param": "model",
                      "reasoning_models": [
                        "gpt-5",
                        "gpt-5-mini",
                        "gpt-5-nano",
                        "gpt-5-chat-latest",
                        "o1",
                        "o3-mini",
                        "o3",
                        "o3-pro",
                        "o4-mini",
                        "o4-mini-high"
                      ]
                    },
                    "name": "gpt-4-turbo",
                    "provider": "OpenAI"
                  },
                  {
                    "category": "OpenAI",
                    "icon": "OpenAI",
                    "metadata": {
                      "api_key_param": "api_key",
                      "context_length": 128000,
                      "model_class": "ChatOpenAI",
                      "model_name_param": "model",
                      "reasoning_models": [
                        "gpt-5",
                        "gpt-5-mini",
                        "gpt-5-nano",
                        "gpt-5-chat-latest",
                        "o1",
                        "o3-mini",
                        "o3",
                        "o3-pro",
                        "o4-mini",
                        "o4-mini-high"
                      ]
                    },
                    "name": "gpt-4-turbo-preview",
                    "provider": "OpenAI"
                  },
                  {
                    "category": "OpenAI",
                    "icon": "OpenAI",
                    "metadata": {
                      "api_key_param": "api_key",
                      "context_length": 128000,
                      "model_class": "ChatOpenAI",
                      "model_name_param": "model",
                      "reasoning_models": [
                        "gpt-5",
                        "gpt-5-mini",
                        "gpt-5-nano",
                        "gpt-5-chat-latest",
                        "o1",
                        "o3-mini",
                        "o3",
                        "o3-pro",
                        "o4-mini",
                        "o4-mini-high"
                      ]
                    },
                    "name": "gpt-4",
                    "provider": "OpenAI"
                  },
                  {
                    "category": "OpenAI",
                    "icon": "OpenAI",
                    "metadata": {
                      "api_key_param": "api_key",
                      "context_length": 128000,
                      "model_class": "ChatOpenAI",
                      "model_name_param": "model",
                      "reasoning_models": [
                        "gpt-5",
                        "gpt-5-mini",
                        "gpt-5-nano",
                        "gpt-5-chat-latest",
                        "o1",
                        "o3-mini",
                        "o3",
                        "o3-pro",
                        "o4-mini",
                        "o4-mini-high"
                      ]
                    },
                    "name": "gpt-3.5-turbo",
                    "provider": "OpenAI"
                  },
                  {
                    "category": "Anthropic",
                    "icon": "Anthropic",
                    "metadata": {
                      "api_key_param": "api_key",
                      "context_length": 200000,
                      "model_class": "ChatAnthropic",
                      "model_name_param": "model"
                    },
                    "name": "claude-sonnet-4-5-20250929",
                    "provider": "Anthropic"
                  },
                  {
                    "category": "Anthropic",
                    "icon": "Anthropic",
                    "metadata": {
                      "api_key_param": "api_key",
                      "context_length": 200000,
                      "model_class": "ChatAnthropic",
                      "model_name_param": "model"
                    },
                    "name": "claude-opus-4-1-20250805",
                    "provider": "Anthropic"
                  },
                  {
                    "category": "Anthropic",
                    "icon": "Anthropic",
                    "metadata": {
                      "api_key_param": "api_key",
                      "context_length": 200000,
                      "model_class": "ChatAnthropic",
                      "model_name_param": "model"
                    },
                    "name": "claude-opus-4-20250514",
                    "provider": "Anthropic"
                  },
                  {
                    "category": "Anthropic",
                    "icon": "Anthropic",
                    "metadata": {
                      "api_key_param": "api_key",
                      "context_length": 200000,
                      "model_class": "ChatAnthropic",
                      "model_name_param": "model"
                    },
                    "name": "claude-sonnet-4-20250514",
                    "provider": "Anthropic"
                  },
                  {
                    "category": "Anthropic",
                    "icon": "Anthropic",
                    "metadata": {
                      "api_key_param": "api_key",
                      "context_length": 200000,
                      "model_class": "ChatAnthropic",
                      "model_name_param": "model"
                    },
                    "name": "claude-3-7-sonnet-latest",
                    "provider": "Anthropic"
                  },
                  {
                    "category": "Anthropic",
                    "icon": "Anthropic",
                    "metadata": {
                      "api_key_param": "api_key",
                      "context_length": 200000,
                      "model_class": "ChatAnthropic",
                      "model_name_param": "model"
                    },
                    "name": "claude-3-5-sonnet-latest",
                    "provider": "Anthropic"
                  },
                  {
                    "category": "Anthropic",
                    "icon": "Anthropic",
                    "metadata": {
                      "api_key_param": "api_key",
                      "context_length": 200000,
                      "model_class": "ChatAnthropic",
                      "model_name_param": "model"
                    },
                    "name": "claude-3-5-haiku-latest",
                    "provider": "Anthropic"
                  },
                  {
                    "category": "Anthropic",
                    "icon": "Anthropic",
                    "metadata": {
                      "api_key_param": "api_key",
                      "context_length": 200000,
                      "model_class": "ChatAnthropic",
                      "model_name_param": "model"
                    },
                    "name": "claude-3-opus-latest",
                    "provider": "Anthropic"
                  },
                  {
                    "category": "Google",
                    "icon": "GoogleGenerativeAI",
                    "metadata": {
                      "api_key_param": "google_api_key",
                      "context_length": 32768,
                      "model_class": "ChatGoogleGenerativeAIFixed",
                      "model_name_param": "model"
                    },
                    "name": "gemini-1.5-pro",
                    "provider": "Google"
                  },
                  {
                    "category": "Google",
                    "icon": "GoogleGenerativeAI",
                    "metadata": {
                      "api_key_param": "google_api_key",
                      "context_length": 32768,
                      "model_class": "ChatGoogleGenerativeAIFixed",
                      "model_name_param": "model"
                    },
                    "name": "gemini-1.5-flash",
                    "provider": "Google"
                  },
                  {
                    "category": "Google",
                    "icon": "GoogleGenerativeAI",
                    "metadata": {
                      "api_key_param": "google_api_key",
                      "context_length": 32768,
                      "model_class": "ChatGoogleGenerativeAIFixed",
                      "model_name_param": "model"
                    },
                    "name": "gemini-1.5-flash-8b",
                    "provider": "Google"
                  },
                  {
                    "category": "Google",
                    "icon": "GoogleGenerativeAI",
                    "metadata": {
                      "api_key_param": "google_api_key",
                      "context_length": 32768,
                      "model_class": "ChatGoogleGenerativeAIFixed",
                      "model_name_param": "model"
                    },
                    "name": "gemini-2.5-pro",
                    "provider": "Google"
                  },
                  {
                    "category": "Google",
                    "icon": "GoogleGenerativeAI",
                    "metadata": {
                      "api_key_param": "google_api_key",
                      "context_length": 32768,
                      "model_class": "ChatGoogleGenerativeAIFixed",
                      "model_name_param": "model"
                    },
                    "name": "gemini-2.5-flash",
                    "provider": "Google"
                  },
                  {
                    "category": "Google",
                    "icon": "GoogleGenerativeAI",
                    "metadata": {
                      "api_key_param": "google_api_key",
                      "context_length": 32768,
                      "model_class": "ChatGoogleGenerativeAIFixed",
                      "model_name_param": "model"
                    },
                    "name": "gemini-2.5-flash-lite",
                    "provider": "Google"
                  },
=======
                "tool_mode": false,
                "trace_as_input": true,
                "trace_as_metadata": true,
                "type": "str",
                "value": "# Company Profile\n\n## Basic Information\n\n- **Domain:** {domain}\n- **LinkedIn URL:** {linkedinUrl}\n\n## Pricing and Plans\n- **Cheapest Plan:** {cheapestPlan}\n- **Has Free Trial:** {hasFreeTrial}\n- **Has Enterprise Plan:** {hasEnterprisePlan}\n\n## Technical Capabilities\n- **Has API:** {hasAPI}\n\n## Market and Target Audience\n- **Market:** {market}\n- **Target Industries:** {targetIndustries}\n\n## Pricing Structure\n{pricingTiers}\n\n## Key Features\n{KeyFeatures}"
              },
              "sep": {
                "_input_type": "MessageTextInput",
                "advanced": true,
                "display_name": "Separator",
                "dynamic": false,
                "info": "String used to separate rows/items.",
                "input_types": [
                  "Message"
                ],
                "list": false,
                "list_add_label": "Add More",
                "load_from_db": false,
                "name": "sep",
                "placeholder": "",
                "required": false,
                "show": true,
                "title_case": false,
                "tool_mode": false,
                "trace_as_input": true,
                "trace_as_metadata": true,
                "type": "str",
                "value": "\n"
              }
            },
            "tool_mode": false
          },
          "showNode": true,
          "type": "ParserComponent"
        },
        "dragging": false,
        "id": "ParserComponent-UdtQa",
        "measured": {
          "height": 329,
          "width": 320
        },
        "position": {
          "x": 2109.171649979737,
          "y": 774.5251266612232
        },
        "selected": false,
        "type": "genericNode"
      },
      {
        "data": {
          "id": "StructuredOutput-RcXaf",
          "node": {
            "base_classes": [
              "Data",
              "DataFrame"
            ],
            "beta": false,
            "conditional_paths": [],
            "custom_fields": {},
            "description": "Uses an LLM to generate structured data. Ideal for extraction and consistency.",
            "display_name": "Structured Output",
            "documentation": "https://docs.langflow.org/components-processing#structured-output",
            "edited": false,
            "field_order": [
              "llm",
              "input_value",
              "system_prompt",
              "schema_name",
              "output_schema"
            ],
            "frozen": false,
            "icon": "braces",
            "legacy": false,
            "lf_version": "1.6.0",
            "metadata": {
              "code_hash": "9ad8d8d8fc16",
              "dependencies": {
                "dependencies": [
>>>>>>> 2af2c028
                  {
                    "category": "Google",
                    "icon": "GoogleGenerativeAI",
                    "metadata": {
                      "api_key_param": "google_api_key",
                      "context_length": 32768,
                      "model_class": "ChatGoogleGenerativeAIFixed",
                      "model_name_param": "model"
                    },
                    "name": "gemini-2.0-flash-lite",
                    "provider": "Google"
                  },
                  {
                    "category": "Google",
                    "icon": "GoogleGenerativeAI",
                    "metadata": {
                      "api_key_param": "google_api_key",
                      "context_length": 32768,
                      "model_class": "ChatGoogleGenerativeAIFixed",
                      "model_name_param": "model"
                    },
                    "name": "gemini-2.0-flash",
                    "provider": "Google"
                  },
                  {
                    "category": "Google",
                    "icon": "GoogleGenerativeAI",
                    "metadata": {
                      "api_key_param": "google_api_key",
                      "context_length": 32768,
                      "model_class": "ChatGoogleGenerativeAIFixed",
                      "model_name_param": "model"
                    },
                    "name": "gemini-exp-1206",
                    "provider": "Google"
                  },
                  {
                    "category": "Google",
                    "icon": "GoogleGenerativeAI",
                    "metadata": {
                      "api_key_param": "google_api_key",
                      "context_length": 32768,
                      "model_class": "ChatGoogleGenerativeAIFixed",
                      "model_name_param": "model"
                    },
                    "name": "gemini-2.0-flash-thinking-exp-01-21",
                    "provider": "Google"
                  },
                  {
                    "category": "Google",
                    "icon": "GoogleGenerativeAI",
                    "metadata": {
                      "api_key_param": "google_api_key",
                      "context_length": 32768,
                      "model_class": "ChatGoogleGenerativeAIFixed",
                      "model_name_param": "model"
                    },
                    "name": "learnlm-1.5-pro-experimental",
                    "provider": "Google"
                  },
                  {
                    "category": "Google",
                    "icon": "GoogleGenerativeAI",
                    "metadata": {
                      "api_key_param": "google_api_key",
                      "context_length": 32768,
                      "model_class": "ChatGoogleGenerativeAIFixed",
                      "model_name_param": "model"
                    },
                    "name": "gemma-2-2b",
                    "provider": "Google"
                  },
                  {
                    "category": "Google",
                    "icon": "GoogleGenerativeAI",
                    "metadata": {
                      "api_key_param": "google_api_key",
                      "context_length": 32768,
                      "model_class": "ChatGoogleGenerativeAIFixed",
                      "model_name_param": "model"
                    },
                    "name": "gemma-2-9b",
                    "provider": "Google"
                  },
                  {
                    "category": "Google",
                    "icon": "GoogleGenerativeAI",
                    "metadata": {
                      "api_key_param": "google_api_key",
                      "context_length": 32768,
                      "model_class": "ChatGoogleGenerativeAIFixed",
                      "model_name_param": "model"
                    },
                    "name": "gemma-2-27b",
                    "provider": "Google"
                  },
                  {
                    "category": "Ollama",
                    "icon": "Ollama",
                    "metadata": {
                      "base_url_param": "base_url",
                      "context_length": 8192,
                      "model_class": "ChatOllama",
                      "model_name_param": "model"
                    },
                    "name": "ChatOllama",
                    "provider": "Ollama"
                  },
                  {
                    "category": "IBM WatsonX",
                    "icon": "WatsonxAI",
                    "metadata": {
                      "api_key_param": "apikey",
                      "context_length": 8192,
                      "model_class": "ChatWatsonx",
                      "model_name_param": "model_id",
                      "project_id_param": "project_id",
                      "url_param": "url"
                    },
                    "name": "ChatWatsonx",
                    "provider": "IBM WatsonX"
                  }
                ],
                "placeholder": "",
                "providers": [
                  "OpenAI",
                  "OpenAI",
                  "OpenAI",
                  "OpenAI",
                  "OpenAI",
                  "OpenAI",
                  "OpenAI",
                  "OpenAI",
                  "OpenAI",
                  "Anthropic",
                  "Anthropic",
                  "Anthropic",
                  "Anthropic",
                  "Anthropic",
                  "Anthropic",
                  "Anthropic",
                  "Anthropic",
                  "Google",
                  "Google",
                  "Google",
                  "Google",
                  "Google",
                  "Google",
                  "Google",
                  "Google",
                  "Google",
                  "Google",
                  "Google",
                  "Google",
                  "Google",
                  "Google",
                  "Ollama",
                  "IBM WatsonX"
                ],
                "real_time_refresh": true,
                "required": true,
                "show": true,
                "title_case": false,
                "tool_mode": false,
                "trace_as_input": true,
                "type": "model",
                "value": ""
              },
              "output_schema": {
                "_input_type": "TableInput",
                "advanced": false,
                "display_name": "Output Schema",
                "dynamic": false,
                "info": "Define the structure and data types for the model's output.",
                "is_list": true,
                "list_add_label": "Add More",
                "name": "output_schema",
                "placeholder": "",
                "required": true,
                "show": true,
                "table_icon": "Table",
                "table_schema": [
                  {
                    "default": "field",
                    "description": "Specify the name of the output field.",
                    "display_name": "Name",
                    "edit_mode": "inline",
                    "formatter": "text",
                    "name": "name",
                    "type": "str"
                  },
                  {
                    "default": "description of field",
                    "description": "Describe the purpose of the output field.",
                    "display_name": "Description",
                    "edit_mode": "popover",
                    "formatter": "text",
                    "name": "description",
                    "type": "str"
                  },
                  {
                    "default": "str",
                    "description": "Indicate the data type of the output field (e.g., str, int, float, bool, dict).",
                    "display_name": "Type",
                    "edit_mode": "inline",
                    "formatter": "text",
                    "name": "type",
                    "options": [
                      "str",
                      "int",
                      "float",
                      "bool",
                      "dict"
                    ],
                    "type": "str"
                  },
                  {
                    "default": "False",
                    "description": "Set to True if this output field should be a list of the specified type.",
                    "display_name": "As List",
                    "edit_mode": "inline",
                    "formatter": "text",
                    "name": "multiple",
                    "type": "boolean"
                  }
                ],
                "title_case": false,
                "tool_mode": false,
                "trace_as_metadata": true,
                "trigger_icon": "Table",
                "trigger_text": "Open table",
                "type": "table",
                "value": [
                  {
                    "description": "Primary company domain name",
                    "multiple": "False",
                    "name": "domain",
                    "type": "str"
                  },
                  {
                    "description": "Company's LinkedIn URL",
                    "multiple": "False",
                    "name": "linkedinUrl",
                    "type": "str"
                  },
                  {
                    "description": "Lowest priced plan in USD (number only)",
                    "multiple": "False",
                    "name": "cheapestPlan",
                    "type": "str"
                  },
                  {
                    "description": "Boolean indicating if they offer a free trial",
                    "multiple": "False",
                    "name": "hasFreeTrial",
                    "type": "bool"
                  },
                  {
                    "description": "Boolean indicating if they have enterprise options",
                    "multiple": "False",
                    "name": "hasEnterprisePlan",
                    "type": "bool"
                  },
                  {
                    "description": "Boolean indicating if they offer API access",
                    "multiple": "False",
                    "name": "hasAPI",
                    "type": "bool"
                  },
                  {
                    "description": "Either 'B2B' or 'B2C' or 'Both",
                    "multiple": "False",
                    "name": "market",
                    "type": "str"
                  },
                  {
                    "description": "List of available pricing tiers",
                    "multiple": "True",
                    "name": "pricingTiers",
                    "type": "str"
                  },
                  {
                    "description": "List of main features",
                    "multiple": "True",
                    "name": "KeyFeatures",
                    "type": "str"
                  },
                  {
                    "description": "List of target industries",
                    "multiple": "True",
                    "name": "targetIndustries",
                    "type": "str"
                  }
                ]
              },
              "schema_name": {
                "_input_type": "MessageTextInput",
                "advanced": true,
                "display_name": "Schema Name",
                "dynamic": false,
                "info": "Provide a name for the output data schema.",
                "input_types": [
                  "Message"
                ],
                "list": false,
                "list_add_label": "Add More",
                "load_from_db": false,
                "name": "schema_name",
                "placeholder": "",
                "required": false,
                "show": true,
                "title_case": false,
                "tool_mode": false,
                "trace_as_input": true,
                "trace_as_metadata": true,
                "type": "str",
                "value": ""
              },
              "system_prompt": {
                "_input_type": "MultilineInput",
                "advanced": true,
                "copy_field": false,
                "display_name": "Format Instructions",
                "dynamic": false,
                "info": "The instructions to the language model for formatting the output.",
                "input_types": [
                  "Message"
                ],
                "list": false,
                "list_add_label": "Add More",
                "load_from_db": false,
                "multiline": true,
                "name": "system_prompt",
                "placeholder": "",
                "required": true,
                "show": true,
                "title_case": false,
                "tool_mode": false,
                "trace_as_input": true,
                "trace_as_metadata": true,
                "type": "str",
                "value": "You are an AI that extracts structured JSON objects from unstructured text. Use a predefined schema with expected types (str, int, float, bool, dict). Extract ALL relevant instances that match the schema - if multiple patterns exist, capture them all. Fill missing or ambiguous values with defaults: null for missing values. Remove exact duplicates but keep variations that have different field values. Always return valid JSON in the expected format, never throw errors. If multiple objects can be extracted, return them all in the structured format."
              }
            },
            "tool_mode": false
          },
          "selected_output": "dataframe_output",
          "showNode": true,
          "type": "StructuredOutput"
        },
        "dragging": false,
        "id": "StructuredOutput-RcXaf",
        "measured": {
          "height": 349,
          "width": 320
        },
        "position": {
          "x": 1679.5971821337512,
          "y": 743.7160782364149
        },
        "selected": false,
        "type": "genericNode"
      },
      {
        "data": {
          "id": "LanguageModelComponent-tz30K",
          "node": {
            "base_classes": [
              "LanguageModel",
              "Message"
            ],
            "beta": false,
            "conditional_paths": [],
            "custom_fields": {},
            "description": "Runs a language model given a specified provider.",
            "display_name": "Language Model",
            "documentation": "https://docs.langflow.org/components-models",
            "edited": false,
            "field_order": [
              "model",
              "api_key",
              "input_value",
              "system_message",
              "stream",
              "temperature"
            ],
            "frozen": false,
            "icon": "brain-circuit",
            "legacy": false,
            "metadata": {
              "code_hash": "ce0b00e37a88",
              "dependencies": {
                "dependencies": [
                  {
                    "name": "langchain_anthropic",
                    "version": "0.3.14"
                  },
                  {
                    "name": "langchain_ibm",
                    "version": "0.3.19"
                  },
                  {
                    "name": "langchain_ollama",
                    "version": "0.2.1"
                  },
                  {
                    "name": "langchain_openai",
                    "version": "0.3.23"
                  },
                  {
                    "name": "lfx",
                    "version": null
                  }
                ],
                "total_dependencies": 5
              },
              "keywords": [
                "model",
                "llm",
                "language model",
                "large language model"
              ],
              "module": "lfx.components.models.language_model.LanguageModelComponent"
            },
            "minimized": false,
            "output_types": [],
            "outputs": [
              {
                "allows_loop": false,
                "cache": true,
                "display_name": "Model Response",
                "group_outputs": false,
                "method": "text_response",
                "name": "text_output",
                "tool_mode": true,
                "types": [
                  "Message"
                ],
                "value": "__UNDEFINED__"
              },
              {
                "allows_loop": false,
                "cache": true,
                "display_name": "Language Model",
                "group_outputs": false,
                "method": "build_model",
                "name": "model_output",
                "selected": "LanguageModel",
                "tool_mode": true,
                "types": [
                  "LanguageModel"
                ],
                "value": "__UNDEFINED__"
              }
            ],
            "pinned": false,
            "priority": 0,
            "template": {
              "_type": "Component",
              "api_key": {
                "_input_type": "SecretStrInput",
                "advanced": true,
                "display_name": "API Key",
                "dynamic": false,
                "info": "Model Provider API key",
                "input_types": [],
                "load_from_db": false,
                "name": "api_key",
                "password": true,
                "placeholder": "",
                "real_time_refresh": true,
                "required": false,
                "show": true,
                "title_case": false,
                "type": "str",
                "value": ""
              },
              "code": {
                "advanced": true,
                "dynamic": true,
                "fileTypes": [],
                "file_path": "",
                "info": "",
                "list": false,
                "load_from_db": false,
                "multiline": true,
                "name": "code",
                "password": false,
                "placeholder": "",
                "required": true,
                "show": true,
                "title_case": false,
                "type": "code",
                "value": "from lfx.base.models.model import LCModelComponent\nfrom lfx.base.models.unified_models import get_language_model_options, get_llm\nfrom lfx.field_typing import LanguageModel\nfrom lfx.field_typing.range_spec import RangeSpec\nfrom lfx.inputs.inputs import BoolInput\nfrom lfx.io import MessageInput, ModelInput, MultilineInput, SecretStrInput, SliderInput\n\n# Compute model options once at module level\n_MODEL_OPTIONS = get_language_model_options()\n_PROVIDERS = [provider[\"provider\"] for provider in _MODEL_OPTIONS]\n\n\nclass LanguageModelComponent(LCModelComponent):\n    display_name = \"Language Model\"\n    description = \"Runs a language model given a specified provider.\"\n    documentation: str = \"https://docs.langflow.org/components-models\"\n    icon = \"brain-circuit\"\n    category = \"models\"\n    priority = 0  # Set priority to 0 to make it appear first\n\n    inputs = [\n        ModelInput(\n            name=\"model\",\n            display_name=\"Language Model\",\n            options=_MODEL_OPTIONS,\n            providers=_PROVIDERS,\n            info=\"Select your model provider\",\n            real_time_refresh=True,\n        ),\n        SecretStrInput(\n            name=\"api_key\",\n            display_name=\"API Key\",\n            info=\"Model Provider API key\",\n            real_time_refresh=True,\n            advanced=True,\n        ),\n        MessageInput(\n            name=\"input_value\",\n            display_name=\"Input\",\n            info=\"The input text to send to the model\",\n        ),\n        MultilineInput(\n            name=\"system_message\",\n            display_name=\"System Message\",\n            info=\"A system message that helps set the behavior of the assistant\",\n            advanced=False,\n        ),\n        BoolInput(\n            name=\"stream\",\n            display_name=\"Stream\",\n            info=\"Whether to stream the response\",\n            value=False,\n            advanced=True,\n        ),\n        SliderInput(\n            name=\"temperature\",\n            display_name=\"Temperature\",\n            value=0.1,\n            info=\"Controls randomness in responses\",\n            range_spec=RangeSpec(min=0, max=1, step=0.01),\n            advanced=True,\n        ),\n    ]\n\n    def build_model(self) -> LanguageModel:\n        return get_llm(\n            model=self.model,\n            user_id=self.user_id,\n            api_key=self.api_key,\n            temperature=self.temperature,\n            stream=self.stream,\n        )\n"
              },
              "input_value": {
                "_input_type": "MessageInput",
                "advanced": false,
                "display_name": "Input",
                "dynamic": false,
                "info": "The input text to send to the model",
                "input_types": [
                  "Message"
                ],
                "list": false,
                "list_add_label": "Add More",
                "load_from_db": false,
                "name": "input_value",
                "placeholder": "",
                "required": false,
                "show": true,
                "title_case": false,
                "tool_mode": false,
                "trace_as_input": true,
                "trace_as_metadata": true,
                "type": "str",
                "value": ""
              },
              "model": {
                "_input_type": "ModelInput",
                "advanced": false,
                "display_name": "Language Model",
                "dynamic": false,
                "info": "Select your model provider",
                "list": false,
                "list_add_label": "Add More",
                "model_type": "language",
                "name": "model",
                "options": [
                  {
                    "category": "OpenAI",
                    "icon": "OpenAI",
                    "metadata": {
                      "api_key_param": "api_key",
                      "context_length": 128000,
                      "model_class": "ChatOpenAI",
                      "model_name_param": "model",
                      "reasoning_models": [
                        "gpt-5",
                        "gpt-5-mini",
                        "gpt-5-nano",
                        "gpt-5-chat-latest",
                        "o1",
                        "o3-mini",
                        "o3",
                        "o3-pro",
                        "o4-mini",
                        "o4-mini-high"
                      ]
                    },
                    "name": "gpt-4o-mini",
                    "provider": "OpenAI"
                  },
                  {
                    "category": "OpenAI",
                    "icon": "OpenAI",
                    "metadata": {
                      "api_key_param": "api_key",
                      "context_length": 128000,
                      "model_class": "ChatOpenAI",
                      "model_name_param": "model",
                      "reasoning_models": [
                        "gpt-5",
                        "gpt-5-mini",
                        "gpt-5-nano",
                        "gpt-5-chat-latest",
                        "o1",
                        "o3-mini",
                        "o3",
                        "o3-pro",
                        "o4-mini",
                        "o4-mini-high"
                      ]
                    },
                    "name": "gpt-4o",
                    "provider": "OpenAI"
                  },
                  {
                    "category": "OpenAI",
                    "icon": "OpenAI",
                    "metadata": {
                      "api_key_param": "api_key",
                      "context_length": 128000,
                      "model_class": "ChatOpenAI",
                      "model_name_param": "model",
                      "reasoning_models": [
                        "gpt-5",
                        "gpt-5-mini",
                        "gpt-5-nano",
                        "gpt-5-chat-latest",
                        "o1",
                        "o3-mini",
                        "o3",
                        "o3-pro",
                        "o4-mini",
                        "o4-mini-high"
                      ]
                    },
                    "name": "gpt-4.1",
                    "provider": "OpenAI"
                  },
                  {
                    "category": "OpenAI",
                    "icon": "OpenAI",
                    "metadata": {
                      "api_key_param": "api_key",
                      "context_length": 128000,
                      "model_class": "ChatOpenAI",
                      "model_name_param": "model",
                      "reasoning_models": [
                        "gpt-5",
                        "gpt-5-mini",
                        "gpt-5-nano",
                        "gpt-5-chat-latest",
                        "o1",
                        "o3-mini",
                        "o3",
                        "o3-pro",
                        "o4-mini",
                        "o4-mini-high"
                      ]
                    },
                    "name": "gpt-4.1-mini",
                    "provider": "OpenAI"
                  },
                  {
                    "category": "OpenAI",
                    "icon": "OpenAI",
                    "metadata": {
                      "api_key_param": "api_key",
                      "context_length": 128000,
                      "model_class": "ChatOpenAI",
                      "model_name_param": "model",
                      "reasoning_models": [
                        "gpt-5",
                        "gpt-5-mini",
                        "gpt-5-nano",
                        "gpt-5-chat-latest",
                        "o1",
                        "o3-mini",
                        "o3",
                        "o3-pro",
                        "o4-mini",
                        "o4-mini-high"
                      ]
                    },
                    "name": "gpt-4.1-nano",
                    "provider": "OpenAI"
                  },
                  {
                    "category": "OpenAI",
                    "icon": "OpenAI",
                    "metadata": {
                      "api_key_param": "api_key",
                      "context_length": 128000,
                      "model_class": "ChatOpenAI",
                      "model_name_param": "model",
                      "reasoning_models": [
                        "gpt-5",
                        "gpt-5-mini",
                        "gpt-5-nano",
                        "gpt-5-chat-latest",
                        "o1",
                        "o3-mini",
                        "o3",
                        "o3-pro",
                        "o4-mini",
                        "o4-mini-high"
                      ]
                    },
                    "name": "gpt-4-turbo",
                    "provider": "OpenAI"
                  },
                  {
                    "category": "OpenAI",
                    "icon": "OpenAI",
                    "metadata": {
                      "api_key_param": "api_key",
                      "context_length": 128000,
                      "model_class": "ChatOpenAI",
                      "model_name_param": "model",
                      "reasoning_models": [
                        "gpt-5",
                        "gpt-5-mini",
                        "gpt-5-nano",
                        "gpt-5-chat-latest",
                        "o1",
                        "o3-mini",
                        "o3",
                        "o3-pro",
                        "o4-mini",
                        "o4-mini-high"
                      ]
                    },
                    "name": "gpt-4-turbo-preview",
                    "provider": "OpenAI"
                  },
                  {
                    "category": "OpenAI",
                    "icon": "OpenAI",
                    "metadata": {
                      "api_key_param": "api_key",
                      "context_length": 128000,
                      "model_class": "ChatOpenAI",
                      "model_name_param": "model",
                      "reasoning_models": [
                        "gpt-5",
                        "gpt-5-mini",
                        "gpt-5-nano",
                        "gpt-5-chat-latest",
                        "o1",
                        "o3-mini",
                        "o3",
                        "o3-pro",
                        "o4-mini",
                        "o4-mini-high"
                      ]
                    },
                    "name": "gpt-4",
                    "provider": "OpenAI"
                  },
                  {
                    "category": "OpenAI",
                    "icon": "OpenAI",
                    "metadata": {
                      "api_key_param": "api_key",
                      "context_length": 128000,
                      "model_class": "ChatOpenAI",
                      "model_name_param": "model",
                      "reasoning_models": [
                        "gpt-5",
                        "gpt-5-mini",
                        "gpt-5-nano",
                        "gpt-5-chat-latest",
                        "o1",
                        "o3-mini",
                        "o3",
                        "o3-pro",
                        "o4-mini",
                        "o4-mini-high"
                      ]
                    },
                    "name": "gpt-3.5-turbo",
                    "provider": "OpenAI"
                  },
                  {
                    "category": "Anthropic",
                    "icon": "Anthropic",
                    "metadata": {
                      "api_key_param": "api_key",
                      "context_length": 200000,
                      "model_class": "ChatAnthropic",
                      "model_name_param": "model"
                    },
                    "name": "claude-sonnet-4-5-20250929",
                    "provider": "Anthropic"
                  },
                  {
                    "category": "Anthropic",
                    "icon": "Anthropic",
                    "metadata": {
                      "api_key_param": "api_key",
                      "context_length": 200000,
                      "model_class": "ChatAnthropic",
                      "model_name_param": "model"
                    },
                    "name": "claude-opus-4-1-20250805",
                    "provider": "Anthropic"
                  },
                  {
                    "category": "Anthropic",
                    "icon": "Anthropic",
                    "metadata": {
                      "api_key_param": "api_key",
                      "context_length": 200000,
                      "model_class": "ChatAnthropic",
                      "model_name_param": "model"
                    },
                    "name": "claude-opus-4-20250514",
                    "provider": "Anthropic"
                  },
                  {
                    "category": "Anthropic",
                    "icon": "Anthropic",
                    "metadata": {
                      "api_key_param": "api_key",
                      "context_length": 200000,
                      "model_class": "ChatAnthropic",
                      "model_name_param": "model"
                    },
                    "name": "claude-sonnet-4-20250514",
                    "provider": "Anthropic"
                  },
                  {
                    "category": "Anthropic",
                    "icon": "Anthropic",
                    "metadata": {
                      "api_key_param": "api_key",
                      "context_length": 200000,
                      "model_class": "ChatAnthropic",
                      "model_name_param": "model"
                    },
                    "name": "claude-3-7-sonnet-latest",
                    "provider": "Anthropic"
                  },
                  {
                    "category": "Anthropic",
                    "icon": "Anthropic",
                    "metadata": {
                      "api_key_param": "api_key",
                      "context_length": 200000,
                      "model_class": "ChatAnthropic",
                      "model_name_param": "model"
                    },
                    "name": "claude-3-5-sonnet-latest",
                    "provider": "Anthropic"
                  },
                  {
                    "category": "Anthropic",
                    "icon": "Anthropic",
                    "metadata": {
                      "api_key_param": "api_key",
                      "context_length": 200000,
                      "model_class": "ChatAnthropic",
                      "model_name_param": "model"
                    },
                    "name": "claude-3-5-haiku-latest",
                    "provider": "Anthropic"
                  },
                  {
                    "category": "Anthropic",
                    "icon": "Anthropic",
                    "metadata": {
                      "api_key_param": "api_key",
                      "context_length": 200000,
                      "model_class": "ChatAnthropic",
                      "model_name_param": "model"
                    },
                    "name": "claude-3-opus-latest",
                    "provider": "Anthropic"
                  },
                  {
                    "category": "Google",
                    "icon": "GoogleGenerativeAI",
                    "metadata": {
                      "api_key_param": "google_api_key",
                      "context_length": 32768,
                      "model_class": "ChatGoogleGenerativeAIFixed",
                      "model_name_param": "model"
                    },
                    "name": "gemini-1.5-pro",
                    "provider": "Google"
                  },
                  {
                    "category": "Google",
                    "icon": "GoogleGenerativeAI",
                    "metadata": {
                      "api_key_param": "google_api_key",
                      "context_length": 32768,
                      "model_class": "ChatGoogleGenerativeAIFixed",
                      "model_name_param": "model"
                    },
                    "name": "gemini-1.5-flash",
                    "provider": "Google"
                  },
                  {
                    "category": "Google",
                    "icon": "GoogleGenerativeAI",
                    "metadata": {
                      "api_key_param": "google_api_key",
                      "context_length": 32768,
                      "model_class": "ChatGoogleGenerativeAIFixed",
                      "model_name_param": "model"
                    },
                    "name": "gemini-1.5-flash-8b",
                    "provider": "Google"
                  },
                  {
                    "category": "Google",
                    "icon": "GoogleGenerativeAI",
                    "metadata": {
                      "api_key_param": "google_api_key",
                      "context_length": 32768,
                      "model_class": "ChatGoogleGenerativeAIFixed",
                      "model_name_param": "model"
                    },
                    "name": "gemini-2.5-pro",
                    "provider": "Google"
                  },
                  {
                    "category": "Google",
                    "icon": "GoogleGenerativeAI",
                    "metadata": {
                      "api_key_param": "google_api_key",
                      "context_length": 32768,
                      "model_class": "ChatGoogleGenerativeAIFixed",
                      "model_name_param": "model"
                    },
                    "name": "gemini-2.5-flash",
                    "provider": "Google"
                  },
                  {
                    "category": "Google",
                    "icon": "GoogleGenerativeAI",
                    "metadata": {
                      "api_key_param": "google_api_key",
                      "context_length": 32768,
                      "model_class": "ChatGoogleGenerativeAIFixed",
                      "model_name_param": "model"
                    },
                    "name": "gemini-2.5-flash-lite",
                    "provider": "Google"
                  },
                  {
                    "category": "Google",
                    "icon": "GoogleGenerativeAI",
                    "metadata": {
                      "api_key_param": "google_api_key",
                      "context_length": 32768,
                      "model_class": "ChatGoogleGenerativeAIFixed",
                      "model_name_param": "model"
                    },
                    "name": "gemini-2.0-flash-lite",
                    "provider": "Google"
                  },
                  {
                    "category": "Google",
                    "icon": "GoogleGenerativeAI",
                    "metadata": {
                      "api_key_param": "google_api_key",
                      "context_length": 32768,
                      "model_class": "ChatGoogleGenerativeAIFixed",
                      "model_name_param": "model"
                    },
                    "name": "gemini-2.0-flash",
                    "provider": "Google"
                  },
                  {
                    "category": "Google",
                    "icon": "GoogleGenerativeAI",
                    "metadata": {
                      "api_key_param": "google_api_key",
                      "context_length": 32768,
                      "model_class": "ChatGoogleGenerativeAIFixed",
                      "model_name_param": "model"
                    },
                    "name": "gemini-exp-1206",
                    "provider": "Google"
                  },
                  {
                    "category": "Google",
                    "icon": "GoogleGenerativeAI",
                    "metadata": {
                      "api_key_param": "google_api_key",
                      "context_length": 32768,
                      "model_class": "ChatGoogleGenerativeAIFixed",
                      "model_name_param": "model"
                    },
                    "name": "gemini-2.0-flash-thinking-exp-01-21",
                    "provider": "Google"
                  },
                  {
                    "category": "Google",
                    "icon": "GoogleGenerativeAI",
                    "metadata": {
                      "api_key_param": "google_api_key",
                      "context_length": 32768,
                      "model_class": "ChatGoogleGenerativeAIFixed",
                      "model_name_param": "model"
                    },
                    "name": "learnlm-1.5-pro-experimental",
                    "provider": "Google"
                  },
                  {
                    "category": "Google",
                    "icon": "GoogleGenerativeAI",
                    "metadata": {
                      "api_key_param": "google_api_key",
                      "context_length": 32768,
                      "model_class": "ChatGoogleGenerativeAIFixed",
                      "model_name_param": "model"
                    },
                    "name": "gemma-2-2b",
                    "provider": "Google"
                  },
                  {
                    "category": "Google",
                    "icon": "GoogleGenerativeAI",
                    "metadata": {
                      "api_key_param": "google_api_key",
                      "context_length": 32768,
                      "model_class": "ChatGoogleGenerativeAIFixed",
                      "model_name_param": "model"
                    },
                    "name": "gemma-2-9b",
                    "provider": "Google"
                  },
                  {
                    "category": "Google",
                    "icon": "GoogleGenerativeAI",
                    "metadata": {
                      "api_key_param": "google_api_key",
                      "context_length": 32768,
                      "model_class": "ChatGoogleGenerativeAIFixed",
                      "model_name_param": "model"
                    },
                    "name": "gemma-2-27b",
                    "provider": "Google"
                  },
                  {
                    "category": "Ollama",
                    "icon": "Ollama",
                    "metadata": {
                      "base_url_param": "base_url",
                      "context_length": 8192,
                      "model_class": "ChatOllama",
                      "model_name_param": "model"
                    },
                    "name": "ChatOllama",
                    "provider": "Ollama"
                  },
                  {
                    "category": "IBM WatsonX",
                    "icon": "WatsonxAI",
                    "metadata": {
                      "api_key_param": "apikey",
                      "context_length": 8192,
                      "model_class": "ChatWatsonx",
                      "model_name_param": "model_id",
                      "project_id_param": "project_id",
                      "url_param": "url"
                    },
                    "name": "ChatWatsonx",
                    "provider": "IBM WatsonX"
                  }
                ],
                "placeholder": "",
                "providers": [
                  "OpenAI",
                  "OpenAI",
                  "OpenAI",
                  "OpenAI",
                  "OpenAI",
                  "OpenAI",
                  "OpenAI",
                  "OpenAI",
                  "OpenAI",
                  "Anthropic",
                  "Anthropic",
                  "Anthropic",
                  "Anthropic",
                  "Anthropic",
                  "Anthropic",
                  "Anthropic",
                  "Anthropic",
                  "Google",
                  "Google",
                  "Google",
                  "Google",
                  "Google",
                  "Google",
                  "Google",
                  "Google",
                  "Google",
                  "Google",
                  "Google",
                  "Google",
                  "Google",
                  "Google",
                  "Ollama",
                  "IBM WatsonX"
                ],
                "real_time_refresh": true,
                "required": false,
                "show": true,
                "title_case": false,
                "tool_mode": false,
                "trace_as_input": true,
                "type": "model",
                "value": ""
              },
              "stream": {
                "_input_type": "BoolInput",
                "advanced": true,
                "display_name": "Stream",
                "dynamic": false,
                "info": "Whether to stream the response",
                "list": false,
                "list_add_label": "Add More",
                "name": "stream",
                "placeholder": "",
                "required": false,
                "show": true,
                "title_case": false,
                "tool_mode": false,
                "trace_as_metadata": true,
                "type": "bool",
                "value": false
              },
              "system_message": {
                "_input_type": "MultilineInput",
                "advanced": false,
                "copy_field": false,
                "display_name": "System Message",
                "dynamic": false,
                "info": "A system message that helps set the behavior of the assistant",
                "input_types": [
                  "Message"
                ],
                "list": false,
                "list_add_label": "Add More",
                "load_from_db": false,
                "multiline": true,
                "name": "system_message",
                "placeholder": "",
                "required": false,
                "show": true,
                "title_case": false,
                "tool_mode": false,
                "trace_as_input": true,
                "trace_as_metadata": true,
                "type": "str",
                "value": ""
              },
              "temperature": {
                "_input_type": "SliderInput",
                "advanced": true,
                "display_name": "Temperature",
                "dynamic": false,
                "info": "Controls randomness in responses",
                "max_label": "",
                "max_label_icon": "",
                "min_label": "",
                "min_label_icon": "",
                "name": "temperature",
                "placeholder": "",
                "range_spec": {
                  "max": 1,
                  "min": 0,
                  "step": 0.01,
                  "step_type": "float"
                },
                "required": false,
                "show": true,
                "slider_buttons": false,
                "slider_buttons_options": [],
                "slider_input": false,
                "title_case": false,
                "tool_mode": false,
                "type": "slider",
                "value": 0.1
              }
            },
            "tool_mode": false
          },
          "selected_output": "model_output",
          "showNode": true,
          "type": "LanguageModelComponent"
        },
        "dragging": false,
        "id": "LanguageModelComponent-tz30K",
        "measured": {
          "height": 369,
          "width": 320
        },
        "position": {
          "x": 1258.9992309026463,
          "y": 1107.1804148207395
        },
        "selected": false,
        "type": "genericNode"
      }
    ],
    "viewport": {
      "x": 19.313725707398817,
      "y": -177.81029468419,
      "zoom": 0.5327138077850524
    }
  },
  "description": "Researches companies, extracts key business data, and presents structured information for efficient analysis. ",
  "endpoint_name": null,
  "id": "92143f04-5af3-4290-a4ff-827ce794b9a3",
  "is_component": false,
  "last_tested_version": "1.6.4",
  "name": "Market Research",
  "tags": [
    "assistants",
    "agents"
  ]
}<|MERGE_RESOLUTION|>--- conflicted
+++ resolved
@@ -2198,7 +2198,7 @@
             "legacy": false,
             "lf_version": "1.6.0",
             "metadata": {
-              "code_hash": "bf19ee6feee3",
+              "code_hash": "17514953c7e8",
               "dependencies": {
                 "dependencies": [
                   {
@@ -2247,7 +2247,7 @@
                 "show": true,
                 "title_case": false,
                 "type": "code",
-                "value": "from lfx.custom.custom_component.component import Component\nfrom lfx.helpers.data import safe_convert\nfrom lfx.inputs.inputs import BoolInput, HandleInput, MessageTextInput, MultilineInput, TabInput\nfrom lfx.schema.data import Data\nfrom lfx.schema.dataframe import DataFrame\nfrom lfx.schema.message import Message\nfrom lfx.template.field.base import Output\n\n\nclass ParserComponent(Component):\n    display_name = \"Parser\"\n    description = \"Extracts text using a template.\"\n    documentation: str = \"https://docs.langflow.org/components-processing#parser\"\n    icon = \"braces\"\n\n    inputs = [\n        HandleInput(\n            name=\"input_data\",\n            display_name=\"Data or DataFrame\",\n            input_types=[\"DataFrame\", \"Data\"],\n            info=\"Accepts either a DataFrame or a Data object.\",\n            required=True,\n        ),\n        TabInput(\n            name=\"mode\",\n            display_name=\"Mode\",\n            options=[\"Parser\", \"Stringify\"],\n            value=\"Parser\",\n            info=\"Convert into raw string instead of using a template.\",\n            real_time_refresh=True,\n        ),\n        MultilineInput(\n            name=\"pattern\",\n            display_name=\"Template\",\n            info=(\n                \"Use variables within curly brackets to extract column values for DataFrames \"\n                \"or key values for Data.\"\n                \"For example: `Name: {Name}, Age: {Age}, Country: {Country}`\"\n            ),\n            value=\"Text: {text}\",  # Example default\n            dynamic=True,\n            show=True,\n            required=True,\n        ),\n        MessageTextInput(\n            name=\"sep\",\n            display_name=\"Separator\",\n            advanced=True,\n            value=\"\\n\",\n            info=\"String used to separate rows/items.\",\n        ),\n    ]\n\n    outputs = [\n        Output(\n            display_name=\"Parsed Text\",\n            name=\"parsed_text\",\n            info=\"Formatted text output.\",\n            method=\"parse_combined_text\",\n        ),\n    ]\n\n    def update_build_config(self, build_config, field_value, field_name=None):\n        \"\"\"Dynamically hide/show `template` and enforce requirement based on `stringify`.\"\"\"\n        if field_name == \"mode\":\n            build_config[\"pattern\"][\"show\"] = self.mode == \"Parser\"\n            build_config[\"pattern\"][\"required\"] = self.mode == \"Parser\"\n            if field_value:\n                clean_data = BoolInput(\n                    name=\"clean_data\",\n                    display_name=\"Clean Data\",\n                    info=(\n                        \"Enable to clean the data by removing empty rows and lines \"\n                        \"in each cell of the DataFrame/ Data object.\"\n                    ),\n                    value=True,\n                    advanced=True,\n                    required=False,\n                )\n                build_config[\"clean_data\"] = clean_data.to_dict()\n            else:\n                build_config.pop(\"clean_data\", None)\n\n        return build_config\n\n    def _clean_args(self):\n        \"\"\"Prepare arguments based on input type.\"\"\"\n        input_data = self.input_data\n\n        match input_data:\n            case list() if all(isinstance(item, Data) for item in input_data):\n                msg = \"List of Data objects is not supported.\"\n                raise ValueError(msg)\n            case DataFrame():\n                return input_data, None\n            case Data():\n                return None, input_data\n            case dict() if \"data\" in input_data:\n                try:\n                    if \"columns\" in input_data:  # Likely a DataFrame\n                        return DataFrame.from_dict(input_data), None\n                    # Likely a Data object\n                    return None, Data(**input_data)\n                except (TypeError, ValueError, KeyError) as e:\n                    msg = f\"Invalid structured input provided: {e!s}\"\n                    raise ValueError(msg) from e\n            case _:\n                msg = f\"Unsupported input type: {type(input_data)}. Expected DataFrame or Data.\"\n                raise ValueError(msg)\n\n    def parse_combined_text(self) -> Message:\n        \"\"\"Parse all rows/items into a single text or convert input to string if `stringify` is enabled.\"\"\"\n        # Early return for stringify option\n        if self.mode == \"Stringify\":\n            return self.convert_to_string()\n\n        df, data = self._clean_args()\n\n        lines = []\n        if df is not None:\n            for _, row in df.iterrows():\n                formatted_text = self.pattern.format(**row.to_dict())\n                lines.append(formatted_text)\n        elif data is not None:\n            formatted_text = self.pattern.format(**data.data)\n            lines.append(formatted_text)\n\n        combined_text = self.sep.join(lines)\n        self.status = combined_text\n        return Message(text=combined_text)\n\n    def convert_to_string(self) -> Message:\n        \"\"\"Convert input data to string with proper error handling.\"\"\"\n        result = \"\"\n        if isinstance(self.input_data, list):\n            result = \"\\n\".join([safe_convert(item, clean_data=self.clean_data or False) for item in self.input_data])\n        else:\n            result = safe_convert(self.input_data or False)\n        self.log(f\"Converted to string with length: {len(result)}\")\n\n        message = Message(text=result)\n        self.status = message\n        return message\n"
+                "value": "from lfx.custom.custom_component.component import Component\nfrom lfx.helpers.data import safe_convert\nfrom lfx.inputs.inputs import BoolInput, HandleInput, MessageTextInput, MultilineInput, TabInput\nfrom lfx.schema.data import Data\nfrom lfx.schema.dataframe import DataFrame\nfrom lfx.schema.message import Message\nfrom lfx.template.field.base import Output\n\n\nclass ParserComponent(Component):\n    display_name = \"Parser\"\n    description = \"Extracts text using a template.\"\n    documentation: str = \"https://docs.langflow.org/components-processing#parser\"\n    icon = \"braces\"\n\n    inputs = [\n        HandleInput(\n            name=\"input_data\",\n            display_name=\"Data or DataFrame\",\n            input_types=[\"DataFrame\", \"Data\"],\n            info=\"Accepts either a DataFrame or a Data object.\",\n            required=True,\n        ),\n        TabInput(\n            name=\"mode\",\n            display_name=\"Mode\",\n            options=[\"Parser\", \"Stringify\"],\n            value=\"Parser\",\n            info=\"Convert into raw string instead of using a template.\",\n            real_time_refresh=True,\n        ),\n        MultilineInput(\n            name=\"pattern\",\n            display_name=\"Template\",\n            info=(\n                \"Use variables within curly brackets to extract column values for DataFrames \"\n                \"or key values for Data.\"\n                \"For example: `Name: {Name}, Age: {Age}, Country: {Country}`\"\n            ),\n            value=\"Text: {text}\",  # Example default\n            dynamic=True,\n            show=True,\n            required=True,\n        ),\n        MessageTextInput(\n            name=\"sep\",\n            display_name=\"Separator\",\n            advanced=True,\n            value=\"\\n\",\n            info=\"String used to separate rows/items.\",\n        ),\n    ]\n\n    outputs = [\n        Output(\n            display_name=\"Parsed Text\",\n            name=\"parsed_text\",\n            info=\"Formatted text output.\",\n            method=\"parse_combined_text\",\n        ),\n    ]\n\n    def update_build_config(self, build_config, field_value, field_name=None):\n        \"\"\"Dynamically hide/show `template` and enforce requirement based on `stringify`.\"\"\"\n        if field_name == \"mode\":\n            build_config[\"pattern\"][\"show\"] = self.mode == \"Parser\"\n            build_config[\"pattern\"][\"required\"] = self.mode == \"Parser\"\n            if field_value:\n                clean_data = BoolInput(\n                    name=\"clean_data\",\n                    display_name=\"Clean Data\",\n                    info=(\n                        \"Enable to clean the data by removing empty rows and lines \"\n                        \"in each cell of the DataFrame/ Data object.\"\n                    ),\n                    value=True,\n                    advanced=True,\n                    required=False,\n                )\n                build_config[\"clean_data\"] = clean_data.to_dict()\n            else:\n                build_config.pop(\"clean_data\", None)\n\n        return build_config\n\n    def _clean_args(self):\n        \"\"\"Prepare arguments based on input type.\"\"\"\n        input_data = self.input_data\n\n        match input_data:\n            case list() if all(isinstance(item, Data) for item in input_data):\n                msg = \"List of Data objects is not supported.\"\n                raise ValueError(msg)\n            case DataFrame():\n                return input_data, None\n            case Data():\n                return None, input_data\n            case dict() if \"data\" in input_data:\n                try:\n                    if \"columns\" in input_data:  # Likely a DataFrame\n                        return DataFrame.from_dict(input_data), None\n                    # Likely a Data object\n                    return None, Data(**input_data)\n                except (TypeError, ValueError, KeyError) as e:\n                    msg = f\"Invalid structured input provided: {e!s}\"\n                    raise ValueError(msg) from e\n            case _:\n                msg = f\"Unsupported input type: {type(input_data)}. Expected DataFrame or Data.\"\n                raise ValueError(msg)\n\n    def parse_combined_text(self) -> Message:\n        \"\"\"Parse all rows/items into a single text or convert input to string if `stringify` is enabled.\"\"\"\n        # Early return for stringify option\n        if self.mode == \"Stringify\":\n            return self.convert_to_string()\n\n        df, data = self._clean_args()\n\n        lines = []\n        if df is not None:\n            for _, row in df.iterrows():\n                formatted_text = self.pattern.format(**row.to_dict())\n                lines.append(formatted_text)\n        elif data is not None:\n            # Use format_map with a dict that returns default_value for missing keys\n            class DefaultDict(dict):\n                def __missing__(self, key):\n                    return data.default_value or \"\"\n\n            formatted_text = self.pattern.format_map(DefaultDict(data.data))\n            lines.append(formatted_text)\n\n        combined_text = self.sep.join(lines)\n        self.status = combined_text\n        return Message(text=combined_text)\n\n    def convert_to_string(self) -> Message:\n        \"\"\"Convert input data to string with proper error handling.\"\"\"\n        result = \"\"\n        if isinstance(self.input_data, list):\n            result = \"\\n\".join([safe_convert(item, clean_data=self.clean_data or False) for item in self.input_data])\n        else:\n            result = safe_convert(self.input_data or False)\n        self.log(f\"Converted to string with length: {len(result)}\")\n\n        message = Message(text=result)\n        self.status = message\n        return message\n"
               },
               "input_data": {
                 "_input_type": "HandleInput",
@@ -2385,7 +2385,6 @@
             "legacy": false,
             "lf_version": "1.6.0",
             "metadata": {
-<<<<<<< HEAD
               "code_hash": "8239bcef45bd",
               "dependencies": {
                 "dependencies": [
@@ -2398,25 +2397,13 @@
                     "version": "0.0.39"
                   },
                   {
-=======
-              "code_hash": "17514953c7e8",
-              "dependencies": {
-                "dependencies": [
-                  {
->>>>>>> 2af2c028
                     "name": "lfx",
                     "version": null
                   }
                 ],
-<<<<<<< HEAD
                 "total_dependencies": 3
               },
               "module": "lfx.components.processing.structured_output.StructuredOutputComponent"
-=======
-                "total_dependencies": 1
-              },
-              "module": "lfx.components.processing.parser.ParserComponent"
->>>>>>> 2af2c028
             },
             "minimized": false,
             "output_types": [],
@@ -2424,7 +2411,6 @@
               {
                 "allows_loop": false,
                 "cache": true,
-<<<<<<< HEAD
                 "display_name": "Structured Output",
                 "group_outputs": false,
                 "method": "build_structured_output",
@@ -2447,16 +2433,6 @@
                 "tool_mode": true,
                 "types": [
                   "DataFrame"
-=======
-                "display_name": "Parsed Text",
-                "group_outputs": false,
-                "method": "parse_combined_text",
-                "name": "parsed_text",
-                "selected": "Message",
-                "tool_mode": true,
-                "types": [
-                  "Message"
->>>>>>> 2af2c028
                 ],
                 "value": "__UNDEFINED__"
               }
@@ -2464,7 +2440,6 @@
             "pinned": false,
             "template": {
               "_type": "Component",
-<<<<<<< HEAD
               "api_key": {
                 "_input_type": "SecretStrInput",
                 "advanced": true,
@@ -2483,8 +2458,6 @@
                 "type": "str",
                 "value": ""
               },
-=======
->>>>>>> 2af2c028
               "code": {
                 "advanced": true,
                 "dynamic": true,
@@ -2501,7 +2474,6 @@
                 "show": true,
                 "title_case": false,
                 "type": "code",
-<<<<<<< HEAD
                 "value": "from pydantic import BaseModel, Field, create_model\nfrom trustcall import create_extractor\n\nfrom lfx.base.models.chat_result import get_chat_result\nfrom lfx.base.models.unified_models import get_language_model_options, get_llm\nfrom lfx.custom.custom_component.component import Component\nfrom lfx.helpers.base_model import build_model_from_schema\nfrom lfx.io import (\n    MessageTextInput,\n    ModelInput,\n    MultilineInput,\n    Output,\n    SecretStrInput,\n    TableInput,\n)\nfrom lfx.log.logger import logger\nfrom lfx.schema.data import Data\nfrom lfx.schema.dataframe import DataFrame\nfrom lfx.schema.table import EditMode\n\n# Compute model options once at module level\n_MODEL_OPTIONS = get_language_model_options()\n_PROVIDERS = [provider[\"provider\"] for provider in _MODEL_OPTIONS]\n\n\nclass StructuredOutputComponent(Component):\n    display_name = \"Structured Output\"\n    description = \"Uses an LLM to generate structured data. Ideal for extraction and consistency.\"\n    documentation: str = \"https://docs.langflow.org/components-processing#structured-output\"\n    name = \"StructuredOutput\"\n    icon = \"braces\"\n\n    inputs = [\n        ModelInput(\n            name=\"model\",\n            display_name=\"Language Model\",\n            options=_MODEL_OPTIONS,\n            providers=_PROVIDERS,\n            info=\"Select your model provider\",\n            real_time_refresh=True,\n            required=True,\n        ),\n        SecretStrInput(\n            name=\"api_key\",\n            display_name=\"API Key\",\n            info=\"Model Provider API key\",\n            real_time_refresh=True,\n            advanced=True,\n        ),\n        MultilineInput(\n            name=\"input_value\",\n            display_name=\"Input Message\",\n            info=\"The input message to the language model.\",\n            tool_mode=True,\n            required=True,\n        ),\n        MultilineInput(\n            name=\"system_prompt\",\n            display_name=\"Format Instructions\",\n            info=\"The instructions to the language model for formatting the output.\",\n            value=(\n                \"You are an AI that extracts structured JSON objects from unstructured text. \"\n                \"Use a predefined schema with expected types (str, int, float, bool, dict). \"\n                \"Extract ALL relevant instances that match the schema - if multiple patterns exist, capture them all. \"\n                \"Fill missing or ambiguous values with defaults: null for missing values. \"\n                \"Remove exact duplicates but keep variations that have different field values. \"\n                \"Always return valid JSON in the expected format, never throw errors. \"\n                \"If multiple objects can be extracted, return them all in the structured format.\"\n            ),\n            required=True,\n            advanced=True,\n        ),\n        MessageTextInput(\n            name=\"schema_name\",\n            display_name=\"Schema Name\",\n            info=\"Provide a name for the output data schema.\",\n            advanced=True,\n        ),\n        TableInput(\n            name=\"output_schema\",\n            display_name=\"Output Schema\",\n            info=\"Define the structure and data types for the model's output.\",\n            required=True,\n            # TODO: remove deault value\n            table_schema=[\n                {\n                    \"name\": \"name\",\n                    \"display_name\": \"Name\",\n                    \"type\": \"str\",\n                    \"description\": \"Specify the name of the output field.\",\n                    \"default\": \"field\",\n                    \"edit_mode\": EditMode.INLINE,\n                },\n                {\n                    \"name\": \"description\",\n                    \"display_name\": \"Description\",\n                    \"type\": \"str\",\n                    \"description\": \"Describe the purpose of the output field.\",\n                    \"default\": \"description of field\",\n                    \"edit_mode\": EditMode.POPOVER,\n                },\n                {\n                    \"name\": \"type\",\n                    \"display_name\": \"Type\",\n                    \"type\": \"str\",\n                    \"edit_mode\": EditMode.INLINE,\n                    \"description\": (\"Indicate the data type of the output field (e.g., str, int, float, bool, dict).\"),\n                    \"options\": [\"str\", \"int\", \"float\", \"bool\", \"dict\"],\n                    \"default\": \"str\",\n                },\n                {\n                    \"name\": \"multiple\",\n                    \"display_name\": \"As List\",\n                    \"type\": \"boolean\",\n                    \"description\": \"Set to True if this output field should be a list of the specified type.\",\n                    \"default\": \"False\",\n                    \"edit_mode\": EditMode.INLINE,\n                },\n            ],\n            value=[\n                {\n                    \"name\": \"field\",\n                    \"description\": \"description of field\",\n                    \"type\": \"str\",\n                    \"multiple\": \"False\",\n                }\n            ],\n        ),\n    ]\n\n    outputs = [\n        Output(\n            name=\"structured_output\",\n            display_name=\"Structured Output\",\n            method=\"build_structured_output\",\n        ),\n        Output(\n            name=\"dataframe_output\",\n            display_name=\"Structured Output\",\n            method=\"build_structured_dataframe\",\n        ),\n    ]\n\n    def build_structured_output_base(self):\n        schema_name = self.schema_name or \"OutputModel\"\n\n        llm = get_llm(model=self.model, user_id=self.user_id, api_key=self.api_key)\n\n        if not hasattr(llm, \"with_structured_output\"):\n            msg = \"Language model does not support structured output.\"\n            raise TypeError(msg)\n        if not self.output_schema:\n            msg = \"Output schema cannot be empty\"\n            raise ValueError(msg)\n\n        output_model_ = build_model_from_schema(self.output_schema)\n        output_model = create_model(\n            schema_name,\n            __doc__=f\"A list of {schema_name}.\",\n            objects=(\n                list[output_model_],\n                Field(\n                    description=f\"A list of {schema_name}.\",  # type: ignore[valid-type]\n                    min_length=1,  # help ensure non-empty output\n                ),\n            ),\n        )\n        # Tracing config\n        config_dict = {\n            \"run_name\": self.display_name,\n            \"project_name\": self.get_project_name(),\n            \"callbacks\": self.get_langchain_callbacks(),\n        }\n        # Generate structured output using Trustcall first, then fallback to Langchain if it fails\n        result = self._extract_output_with_trustcall(llm, output_model, config_dict)\n        if result is None:\n            result = self._extract_output_with_langchain(llm, output_model, config_dict)\n\n        # OPTIMIZATION NOTE: Simplified processing based on trustcall response structure\n        # Handle non-dict responses (shouldn't happen with trustcall, but defensive)\n        if not isinstance(result, dict):\n            return result\n\n        # Extract first response and convert BaseModel to dict\n        responses = result.get(\"responses\", [])\n        if not responses:\n            return result\n\n        # Convert BaseModel to dict (creates the \"objects\" key)\n        first_response = responses[0]\n        structured_data = first_response\n        if isinstance(first_response, BaseModel):\n            structured_data = first_response.model_dump()\n        # Extract the objects array (guaranteed to exist due to our Pydantic model structure)\n        return structured_data.get(\"objects\", structured_data)\n\n    def build_structured_output(self) -> Data:\n        output = self.build_structured_output_base()\n        if not isinstance(output, list) or not output:\n            # handle empty or unexpected type case\n            msg = \"No structured output returned\"\n            raise ValueError(msg)\n        if len(output) == 1:\n            return Data(data=output[0])\n        if len(output) > 1:\n            # Multiple outputs - wrap them in a results container\n            return Data(data={\"results\": output})\n        return Data()\n\n    def build_structured_dataframe(self) -> DataFrame:\n        output = self.build_structured_output_base()\n        if not isinstance(output, list) or not output:\n            # handle empty or unexpected type case\n            msg = \"No structured output returned\"\n            raise ValueError(msg)\n        if len(output) == 1:\n            # For single dictionary, wrap in a list to create DataFrame with one row\n            return DataFrame([output[0]])\n        if len(output) > 1:\n            # Multiple outputs - convert to DataFrame directly\n            return DataFrame(output)\n        return DataFrame()\n\n    def _extract_output_with_trustcall(self, llm, schema: BaseModel, config_dict: dict) -> list[BaseModel] | None:\n        try:\n            llm_with_structured_output = create_extractor(llm, tools=[schema], tool_choice=schema.__name__)\n            result = get_chat_result(\n                runnable=llm_with_structured_output,\n                system_message=self.system_prompt,\n                input_value=self.input_value,\n                config=config_dict,\n            )\n        except Exception as e:  # noqa: BLE001\n            logger.warning(\n                f\"Trustcall extraction failed, falling back to Langchain: {e} \"\n                \"(Note: This may not be an error—some models or configurations do not support tool calling. \"\n                \"Falling back is normal in such cases.)\"\n            )\n            return None\n        return result or None  # langchain fallback is used if error occurs or the result is empty\n\n    def _extract_output_with_langchain(self, llm, schema: BaseModel, config_dict: dict) -> list[BaseModel] | None:\n        try:\n            llm_with_structured_output = llm.with_structured_output(schema)\n            result = get_chat_result(\n                runnable=llm_with_structured_output,\n                system_message=self.system_prompt,\n                input_value=self.input_value,\n                config=config_dict,\n            )\n            if isinstance(result, BaseModel):\n                result = result.model_dump()\n                result = result.get(\"objects\", result)\n        except Exception as fallback_error:\n            msg = (\n                f\"Model does not support tool calling (trustcall failed) \"\n                f\"and fallback with_structured_output also failed: {fallback_error}\"\n            )\n            raise ValueError(msg) from fallback_error\n\n        return result or None\n"
               },
               "input_value": {
@@ -2511,59 +2483,6 @@
                 "display_name": "Input Message",
                 "dynamic": false,
                 "info": "The input message to the language model.",
-=======
-                "value": "from lfx.custom.custom_component.component import Component\nfrom lfx.helpers.data import safe_convert\nfrom lfx.inputs.inputs import BoolInput, HandleInput, MessageTextInput, MultilineInput, TabInput\nfrom lfx.schema.data import Data\nfrom lfx.schema.dataframe import DataFrame\nfrom lfx.schema.message import Message\nfrom lfx.template.field.base import Output\n\n\nclass ParserComponent(Component):\n    display_name = \"Parser\"\n    description = \"Extracts text using a template.\"\n    documentation: str = \"https://docs.langflow.org/components-processing#parser\"\n    icon = \"braces\"\n\n    inputs = [\n        HandleInput(\n            name=\"input_data\",\n            display_name=\"Data or DataFrame\",\n            input_types=[\"DataFrame\", \"Data\"],\n            info=\"Accepts either a DataFrame or a Data object.\",\n            required=True,\n        ),\n        TabInput(\n            name=\"mode\",\n            display_name=\"Mode\",\n            options=[\"Parser\", \"Stringify\"],\n            value=\"Parser\",\n            info=\"Convert into raw string instead of using a template.\",\n            real_time_refresh=True,\n        ),\n        MultilineInput(\n            name=\"pattern\",\n            display_name=\"Template\",\n            info=(\n                \"Use variables within curly brackets to extract column values for DataFrames \"\n                \"or key values for Data.\"\n                \"For example: `Name: {Name}, Age: {Age}, Country: {Country}`\"\n            ),\n            value=\"Text: {text}\",  # Example default\n            dynamic=True,\n            show=True,\n            required=True,\n        ),\n        MessageTextInput(\n            name=\"sep\",\n            display_name=\"Separator\",\n            advanced=True,\n            value=\"\\n\",\n            info=\"String used to separate rows/items.\",\n        ),\n    ]\n\n    outputs = [\n        Output(\n            display_name=\"Parsed Text\",\n            name=\"parsed_text\",\n            info=\"Formatted text output.\",\n            method=\"parse_combined_text\",\n        ),\n    ]\n\n    def update_build_config(self, build_config, field_value, field_name=None):\n        \"\"\"Dynamically hide/show `template` and enforce requirement based on `stringify`.\"\"\"\n        if field_name == \"mode\":\n            build_config[\"pattern\"][\"show\"] = self.mode == \"Parser\"\n            build_config[\"pattern\"][\"required\"] = self.mode == \"Parser\"\n            if field_value:\n                clean_data = BoolInput(\n                    name=\"clean_data\",\n                    display_name=\"Clean Data\",\n                    info=(\n                        \"Enable to clean the data by removing empty rows and lines \"\n                        \"in each cell of the DataFrame/ Data object.\"\n                    ),\n                    value=True,\n                    advanced=True,\n                    required=False,\n                )\n                build_config[\"clean_data\"] = clean_data.to_dict()\n            else:\n                build_config.pop(\"clean_data\", None)\n\n        return build_config\n\n    def _clean_args(self):\n        \"\"\"Prepare arguments based on input type.\"\"\"\n        input_data = self.input_data\n\n        match input_data:\n            case list() if all(isinstance(item, Data) for item in input_data):\n                msg = \"List of Data objects is not supported.\"\n                raise ValueError(msg)\n            case DataFrame():\n                return input_data, None\n            case Data():\n                return None, input_data\n            case dict() if \"data\" in input_data:\n                try:\n                    if \"columns\" in input_data:  # Likely a DataFrame\n                        return DataFrame.from_dict(input_data), None\n                    # Likely a Data object\n                    return None, Data(**input_data)\n                except (TypeError, ValueError, KeyError) as e:\n                    msg = f\"Invalid structured input provided: {e!s}\"\n                    raise ValueError(msg) from e\n            case _:\n                msg = f\"Unsupported input type: {type(input_data)}. Expected DataFrame or Data.\"\n                raise ValueError(msg)\n\n    def parse_combined_text(self) -> Message:\n        \"\"\"Parse all rows/items into a single text or convert input to string if `stringify` is enabled.\"\"\"\n        # Early return for stringify option\n        if self.mode == \"Stringify\":\n            return self.convert_to_string()\n\n        df, data = self._clean_args()\n\n        lines = []\n        if df is not None:\n            for _, row in df.iterrows():\n                formatted_text = self.pattern.format(**row.to_dict())\n                lines.append(formatted_text)\n        elif data is not None:\n            # Use format_map with a dict that returns default_value for missing keys\n            class DefaultDict(dict):\n                def __missing__(self, key):\n                    return data.default_value or \"\"\n\n            formatted_text = self.pattern.format_map(DefaultDict(data.data))\n            lines.append(formatted_text)\n\n        combined_text = self.sep.join(lines)\n        self.status = combined_text\n        return Message(text=combined_text)\n\n    def convert_to_string(self) -> Message:\n        \"\"\"Convert input data to string with proper error handling.\"\"\"\n        result = \"\"\n        if isinstance(self.input_data, list):\n            result = \"\\n\".join([safe_convert(item, clean_data=self.clean_data or False) for item in self.input_data])\n        else:\n            result = safe_convert(self.input_data or False)\n        self.log(f\"Converted to string with length: {len(result)}\")\n\n        message = Message(text=result)\n        self.status = message\n        return message\n"
-              },
-              "input_data": {
-                "_input_type": "HandleInput",
-                "advanced": false,
-                "display_name": "Data or DataFrame",
-                "dynamic": false,
-                "info": "Accepts either a DataFrame or a Data object.",
-                "input_types": [
-                  "DataFrame",
-                  "Data"
-                ],
-                "list": false,
-                "list_add_label": "Add More",
-                "name": "input_data",
-                "placeholder": "",
-                "required": true,
-                "show": true,
-                "title_case": false,
-                "trace_as_metadata": true,
-                "type": "other",
-                "value": ""
-              },
-              "mode": {
-                "_input_type": "TabInput",
-                "advanced": false,
-                "display_name": "Mode",
-                "dynamic": false,
-                "info": "Convert into raw string instead of using a template.",
-                "name": "mode",
-                "options": [
-                  "Parser",
-                  "Stringify"
-                ],
-                "placeholder": "",
-                "real_time_refresh": true,
-                "required": false,
-                "show": true,
-                "title_case": false,
-                "tool_mode": false,
-                "trace_as_metadata": true,
-                "type": "tab",
-                "value": "Parser"
-              },
-              "pattern": {
-                "_input_type": "MultilineInput",
-                "advanced": false,
-                "copy_field": false,
-                "display_name": "Template",
-                "dynamic": true,
-                "info": "Use variables within curly brackets to extract column values for DataFrames or key values for Data.For example: `Name: {Name}, Age: {Age}, Country: {Country}`",
->>>>>>> 2af2c028
                 "input_types": [
                   "Message"
                 ],
@@ -2571,16 +2490,11 @@
                 "list_add_label": "Add More",
                 "load_from_db": false,
                 "multiline": true,
-<<<<<<< HEAD
                 "name": "input_value",
-=======
-                "name": "pattern",
->>>>>>> 2af2c028
                 "placeholder": "",
                 "required": true,
                 "show": true,
                 "title_case": false,
-<<<<<<< HEAD
                 "tool_mode": true,
                 "trace_as_input": true,
                 "trace_as_metadata": true,
@@ -2982,86 +2896,6 @@
                     "name": "gemini-2.5-flash-lite",
                     "provider": "Google"
                   },
-=======
-                "tool_mode": false,
-                "trace_as_input": true,
-                "trace_as_metadata": true,
-                "type": "str",
-                "value": "# Company Profile\n\n## Basic Information\n\n- **Domain:** {domain}\n- **LinkedIn URL:** {linkedinUrl}\n\n## Pricing and Plans\n- **Cheapest Plan:** {cheapestPlan}\n- **Has Free Trial:** {hasFreeTrial}\n- **Has Enterprise Plan:** {hasEnterprisePlan}\n\n## Technical Capabilities\n- **Has API:** {hasAPI}\n\n## Market and Target Audience\n- **Market:** {market}\n- **Target Industries:** {targetIndustries}\n\n## Pricing Structure\n{pricingTiers}\n\n## Key Features\n{KeyFeatures}"
-              },
-              "sep": {
-                "_input_type": "MessageTextInput",
-                "advanced": true,
-                "display_name": "Separator",
-                "dynamic": false,
-                "info": "String used to separate rows/items.",
-                "input_types": [
-                  "Message"
-                ],
-                "list": false,
-                "list_add_label": "Add More",
-                "load_from_db": false,
-                "name": "sep",
-                "placeholder": "",
-                "required": false,
-                "show": true,
-                "title_case": false,
-                "tool_mode": false,
-                "trace_as_input": true,
-                "trace_as_metadata": true,
-                "type": "str",
-                "value": "\n"
-              }
-            },
-            "tool_mode": false
-          },
-          "showNode": true,
-          "type": "ParserComponent"
-        },
-        "dragging": false,
-        "id": "ParserComponent-UdtQa",
-        "measured": {
-          "height": 329,
-          "width": 320
-        },
-        "position": {
-          "x": 2109.171649979737,
-          "y": 774.5251266612232
-        },
-        "selected": false,
-        "type": "genericNode"
-      },
-      {
-        "data": {
-          "id": "StructuredOutput-RcXaf",
-          "node": {
-            "base_classes": [
-              "Data",
-              "DataFrame"
-            ],
-            "beta": false,
-            "conditional_paths": [],
-            "custom_fields": {},
-            "description": "Uses an LLM to generate structured data. Ideal for extraction and consistency.",
-            "display_name": "Structured Output",
-            "documentation": "https://docs.langflow.org/components-processing#structured-output",
-            "edited": false,
-            "field_order": [
-              "llm",
-              "input_value",
-              "system_prompt",
-              "schema_name",
-              "output_schema"
-            ],
-            "frozen": false,
-            "icon": "braces",
-            "legacy": false,
-            "lf_version": "1.6.0",
-            "metadata": {
-              "code_hash": "9ad8d8d8fc16",
-              "dependencies": {
-                "dependencies": [
->>>>>>> 2af2c028
                   {
                     "category": "Google",
                     "icon": "GoogleGenerativeAI",

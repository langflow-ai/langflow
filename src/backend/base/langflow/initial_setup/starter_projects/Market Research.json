{
  "data": {
    "edges": [
      {
        "animated": false,
        "className": "",
        "data": {
          "sourceHandle": {
            "dataType": "TavilySearchComponent",
            "id": "TavilySearchComponent-3WTYa",
            "name": "component_as_tool",
            "output_types": [
              "Tool"
            ]
          },
          "targetHandle": {
            "fieldName": "tools",
            "id": "Agent-Hz2it",
            "inputTypes": [
              "Tool"
            ],
            "type": "other"
          }
        },
        "id": "reactflow__edge-TavilySearchComponent-3WTYa{œdataTypeœ:œTavilySearchComponentœ,œidœ:œTavilySearchComponent-3WTYaœ,œnameœ:œcomponent_as_toolœ,œoutput_typesœ:[œToolœ]}-Agent-Hz2it{œfieldNameœ:œtoolsœ,œidœ:œAgent-Hz2itœ,œinputTypesœ:[œToolœ],œtypeœ:œotherœ}",
        "selected": false,
        "source": "TavilySearchComponent-3WTYa",
        "sourceHandle": "{œdataTypeœ: œTavilySearchComponentœ, œidœ: œTavilySearchComponent-3WTYaœ, œnameœ: œcomponent_as_toolœ, œoutput_typesœ: [œToolœ]}",
        "target": "Agent-Hz2it",
        "targetHandle": "{œfieldNameœ: œtoolsœ, œidœ: œAgent-Hz2itœ, œinputTypesœ: [œToolœ], œtypeœ: œotherœ}"
      },
      {
        "animated": false,
        "className": "",
        "data": {
          "sourceHandle": {
            "dataType": "ChatInput",
            "id": "ChatInput-OSw5o",
            "name": "message",
            "output_types": [
              "Message"
            ]
          },
          "targetHandle": {
            "fieldName": "input_value",
            "id": "Agent-Hz2it",
            "inputTypes": [
              "Message"
            ],
            "type": "str"
          }
        },
        "id": "reactflow__edge-ChatInput-OSw5o{œdataTypeœ:œChatInputœ,œidœ:œChatInput-OSw5oœ,œnameœ:œmessageœ,œoutput_typesœ:[œMessageœ]}-Agent-Hz2it{œfieldNameœ:œinput_valueœ,œidœ:œAgent-Hz2itœ,œinputTypesœ:[œMessageœ],œtypeœ:œstrœ}",
        "selected": false,
        "source": "ChatInput-OSw5o",
        "sourceHandle": "{œdataTypeœ: œChatInputœ, œidœ: œChatInput-OSw5oœ, œnameœ: œmessageœ, œoutput_typesœ: [œMessageœ]}",
        "target": "Agent-Hz2it",
        "targetHandle": "{œfieldNameœ: œinput_valueœ, œidœ: œAgent-Hz2itœ, œinputTypesœ: [œMessageœ], œtypeœ: œstrœ}"
      },
      {
        "animated": false,
        "className": "",
        "data": {
          "sourceHandle": {
            "dataType": "ParserComponent",
            "id": "ParserComponent-8lfAE",
            "name": "parsed_text",
            "output_types": [
              "Message"
            ]
          },
          "targetHandle": {
            "fieldName": "input_value",
            "id": "ChatOutput-tjFWM",
            "inputTypes": [
              "Data",
              "DataFrame",
              "Message"
            ],
            "type": "str"
          }
        },
        "id": "xy-edge__ParserComponent-8lfAE{œdataTypeœ:œParserComponentœ,œidœ:œParserComponent-8lfAEœ,œnameœ:œparsed_textœ,œoutput_typesœ:[œMessageœ]}-ChatOutput-tjFWM{œfieldNameœ:œinput_valueœ,œidœ:œChatOutput-tjFWMœ,œinputTypesœ:[œDataœ,œDataFrameœ,œMessageœ],œtypeœ:œstrœ}",
        "selected": false,
        "source": "ParserComponent-8lfAE",
        "sourceHandle": "{œdataTypeœ: œParserComponentœ, œidœ: œParserComponent-8lfAEœ, œnameœ: œparsed_textœ, œoutput_typesœ: [œMessageœ]}",
        "target": "ChatOutput-tjFWM",
        "targetHandle": "{œfieldNameœ: œinput_valueœ, œidœ: œChatOutput-tjFWMœ, œinputTypesœ: [œDataœ, œDataFrameœ, œMessageœ], œtypeœ: œstrœ}"
      },
      {
        "animated": false,
        "className": "",
        "data": {
          "sourceHandle": {
            "dataType": "Agent",
            "id": "Agent-Hz2it",
            "name": "response",
            "output_types": [
              "Message"
            ]
          },
          "targetHandle": {
            "fieldName": "input_value",
            "id": "StructuredOutput-zfjb9",
            "inputTypes": [
              "Message"
            ],
            "type": "str"
          }
        },
        "id": "xy-edge__Agent-Hz2it{œdataTypeœ:œAgentœ,œidœ:œAgent-Hz2itœ,œnameœ:œresponseœ,œoutput_typesœ:[œMessageœ]}-StructuredOutput-zfjb9{œfieldNameœ:œinput_valueœ,œidœ:œStructuredOutput-zfjb9œ,œinputTypesœ:[œMessageœ],œtypeœ:œstrœ}",
        "selected": false,
        "source": "Agent-Hz2it",
        "sourceHandle": "{œdataTypeœ: œAgentœ, œidœ: œAgent-Hz2itœ, œnameœ: œresponseœ, œoutput_typesœ: [œMessageœ]}",
        "target": "StructuredOutput-zfjb9",
        "targetHandle": "{œfieldNameœ: œinput_valueœ, œidœ: œStructuredOutput-zfjb9œ, œinputTypesœ: [œMessageœ], œtypeœ: œstrœ}"
      },
      {
        "animated": false,
        "className": "",
        "data": {
          "sourceHandle": {
            "dataType": "StructuredOutput",
            "id": "StructuredOutput-zfjb9",
            "name": "dataframe_output",
            "output_types": [
              "DataFrame"
            ]
          },
          "targetHandle": {
            "fieldName": "input_data",
            "id": "ParserComponent-8lfAE",
            "inputTypes": [
              "DataFrame",
              "Data"
            ],
            "type": "other"
          }
        },
        "id": "xy-edge__StructuredOutput-zfjb9{œdataTypeœ:œStructuredOutputœ,œidœ:œStructuredOutput-zfjb9œ,œnameœ:œdataframe_outputœ,œoutput_typesœ:[œDataFrameœ]}-ParserComponent-8lfAE{œfieldNameœ:œinput_dataœ,œidœ:œParserComponent-8lfAEœ,œinputTypesœ:[œDataFrameœ,œDataœ],œtypeœ:œotherœ}",
        "selected": false,
        "source": "StructuredOutput-zfjb9",
        "sourceHandle": "{œdataTypeœ: œStructuredOutputœ, œidœ: œStructuredOutput-zfjb9œ, œnameœ: œdataframe_outputœ, œoutput_typesœ: [œDataFrameœ]}",
        "target": "ParserComponent-8lfAE",
        "targetHandle": "{œfieldNameœ: œinput_dataœ, œidœ: œParserComponent-8lfAEœ, œinputTypesœ: [œDataFrameœ, œDataœ], œtypeœ: œotherœ}"
      }
    ],
    "nodes": [
      {
        "data": {
          "description": "Get chat inputs from the Playground.",
          "display_name": "Chat Input",
          "id": "ChatInput-OSw5o",
          "node": {
            "base_classes": [
              "Message"
            ],
            "beta": false,
            "conditional_paths": [],
            "custom_fields": {},
            "description": "Get chat inputs from the Playground.",
            "display_name": "Chat Input",
            "documentation": "",
            "edited": false,
            "field_order": [
              "input_value",
              "should_store_message",
              "sender",
              "sender_name",
              "session_id",
              "files",
              "background_color",
              "chat_icon",
              "text_color"
            ],
            "frozen": false,
            "icon": "MessagesSquare",
            "legacy": false,
            "lf_version": "1.6.0",
            "metadata": {
              "code_hash": "7a26c54d89ed",
              "dependencies": {
                "dependencies": [
                  {
                    "name": "lfx",
                    "version": null
                  }
                ],
                "total_dependencies": 1
              },
              "module": "lfx.components.input_output.chat.ChatInput"
            },
            "output_types": [],
            "outputs": [
              {
                "allows_loop": false,
                "cache": true,
                "display_name": "Chat Message",
                "group_outputs": false,
                "method": "message_response",
                "name": "message",
                "selected": "Message",
                "tool_mode": true,
                "types": [
                  "Message"
                ],
                "value": "__UNDEFINED__"
              }
            ],
            "pinned": false,
            "template": {
              "_type": "Component",
              "code": {
                "advanced": true,
                "dynamic": true,
                "fileTypes": [],
                "file_path": "",
                "info": "",
                "list": false,
                "load_from_db": false,
                "multiline": true,
                "name": "code",
                "password": false,
                "placeholder": "",
                "required": true,
                "show": true,
                "title_case": false,
                "type": "code",
                "value": "from lfx.base.data.utils import IMG_FILE_TYPES, TEXT_FILE_TYPES\nfrom lfx.base.io.chat import ChatComponent\nfrom lfx.inputs.inputs import BoolInput\nfrom lfx.io import (\n    DropdownInput,\n    FileInput,\n    MessageTextInput,\n    MultilineInput,\n    Output,\n)\nfrom lfx.schema.message import Message\nfrom lfx.utils.constants import (\n    MESSAGE_SENDER_AI,\n    MESSAGE_SENDER_NAME_USER,\n    MESSAGE_SENDER_USER,\n)\n\n\nclass ChatInput(ChatComponent):\n    display_name = \"Chat Input\"\n    description = \"Get chat inputs from the Playground.\"\n    documentation: str = \"https://docs.langflow.org/chat-input-and-output\"\n    icon = \"MessagesSquare\"\n    name = \"ChatInput\"\n    minimized = True\n\n    inputs = [\n        MultilineInput(\n            name=\"input_value\",\n            display_name=\"Input Text\",\n            value=\"\",\n            info=\"Message to be passed as input.\",\n            input_types=[],\n        ),\n        BoolInput(\n            name=\"should_store_message\",\n            display_name=\"Store Messages\",\n            info=\"Store the message in the history.\",\n            value=True,\n            advanced=True,\n        ),\n        DropdownInput(\n            name=\"sender\",\n            display_name=\"Sender Type\",\n            options=[MESSAGE_SENDER_AI, MESSAGE_SENDER_USER],\n            value=MESSAGE_SENDER_USER,\n            info=\"Type of sender.\",\n            advanced=True,\n        ),\n        MessageTextInput(\n            name=\"sender_name\",\n            display_name=\"Sender Name\",\n            info=\"Name of the sender.\",\n            value=MESSAGE_SENDER_NAME_USER,\n            advanced=True,\n        ),\n        MessageTextInput(\n            name=\"session_id\",\n            display_name=\"Session ID\",\n            info=\"The session ID of the chat. If empty, the current session ID parameter will be used.\",\n            advanced=True,\n        ),\n        MessageTextInput(\n            name=\"context_id\",\n            display_name=\"Context ID\",\n            info=\"The context ID of the chat. Adds an extra layer to the local memory.\",\n            value=\"\",\n            advanced=True,\n        ),\n        FileInput(\n            name=\"files\",\n            display_name=\"Files\",\n            file_types=TEXT_FILE_TYPES + IMG_FILE_TYPES,\n            info=\"Files to be sent with the message.\",\n            advanced=True,\n            is_list=True,\n            temp_file=True,\n        ),\n    ]\n    outputs = [\n        Output(display_name=\"Chat Message\", name=\"message\", method=\"message_response\"),\n    ]\n\n    async def message_response(self) -> Message:\n        # Ensure files is a list and filter out empty/None values\n        files = self.files if self.files else []\n        if files and not isinstance(files, list):\n            files = [files]\n        # Filter out None/empty values\n        files = [f for f in files if f is not None and f != \"\"]\n\n        session_id = self.session_id or self.graph.session_id or \"\"\n        message = await Message.create(\n            text=self.input_value,\n            sender=self.sender,\n            sender_name=self.sender_name,\n            session_id=session_id,\n            context_id=self.context_id,\n            files=files,\n        )\n        if session_id and isinstance(message, Message) and self.should_store_message:\n            stored_message = await self.send_message(\n                message,\n            )\n            self.message.value = stored_message\n            message = stored_message\n\n        self.status = message\n        return message\n"
              },
              "context_id": {
                "_input_type": "MessageTextInput",
                "advanced": true,
                "display_name": "Context ID",
                "dynamic": false,
                "info": "The context ID of the chat. Adds an extra layer to the local memory.",
                "input_types": [
                  "Message"
                ],
                "list": false,
                "list_add_label": "Add More",
                "load_from_db": false,
                "name": "context_id",
                "placeholder": "",
                "required": false,
                "show": true,
                "title_case": false,
                "tool_mode": false,
                "trace_as_input": true,
                "trace_as_metadata": true,
                "type": "str",
                "value": ""
              },
              "files": {
                "_input_type": "FileInput",
                "advanced": true,
                "display_name": "Files",
                "dynamic": false,
                "fileTypes": [
                  "csv",
                  "json",
                  "pdf",
                  "txt",
                  "md",
                  "mdx",
                  "yaml",
                  "yml",
                  "xml",
                  "html",
                  "htm",
                  "docx",
                  "py",
                  "sh",
                  "sql",
                  "js",
                  "ts",
                  "tsx",
                  "jpg",
                  "jpeg",
                  "png",
                  "bmp",
                  "image"
                ],
                "file_path": "",
                "info": "Files to be sent with the message.",
                "list": true,
                "name": "files",
                "placeholder": "",
                "required": false,
                "show": true,
                "temp_file": true,
                "title_case": false,
                "trace_as_metadata": true,
                "type": "file",
                "value": ""
              },
              "input_value": {
                "_input_type": "MultilineInput",
                "advanced": false,
                "display_name": "Input Text",
                "dynamic": false,
                "info": "Message to be passed as input.",
                "input_types": [],
                "list": false,
                "load_from_db": false,
                "multiline": true,
                "name": "input_value",
                "placeholder": "",
                "required": false,
                "show": true,
                "title_case": false,
                "trace_as_input": true,
                "trace_as_metadata": true,
                "type": "str",
                "value": "Amazon"
              },
              "sender": {
                "_input_type": "DropdownInput",
                "advanced": true,
                "combobox": false,
                "display_name": "Sender Type",
                "dynamic": false,
                "info": "Type of sender.",
                "name": "sender",
                "options": [
                  "Machine",
                  "User"
                ],
                "placeholder": "",
                "required": false,
                "show": true,
                "title_case": false,
                "trace_as_metadata": true,
                "type": "str",
                "value": "User"
              },
              "sender_name": {
                "_input_type": "MessageTextInput",
                "advanced": true,
                "display_name": "Sender Name",
                "dynamic": false,
                "info": "Name of the sender.",
                "input_types": [
                  "Message"
                ],
                "list": false,
                "load_from_db": false,
                "name": "sender_name",
                "placeholder": "",
                "required": false,
                "show": true,
                "title_case": false,
                "trace_as_input": true,
                "trace_as_metadata": true,
                "type": "str",
                "value": "User"
              },
              "session_id": {
                "_input_type": "MessageTextInput",
                "advanced": true,
                "display_name": "Session ID",
                "dynamic": false,
                "info": "The session ID of the chat. If empty, the current session ID parameter will be used.",
                "input_types": [
                  "Message"
                ],
                "list": false,
                "load_from_db": false,
                "name": "session_id",
                "placeholder": "",
                "required": false,
                "show": true,
                "title_case": false,
                "trace_as_input": true,
                "trace_as_metadata": true,
                "type": "str",
                "value": ""
              },
              "should_store_message": {
                "_input_type": "BoolInput",
                "advanced": true,
                "display_name": "Store Messages",
                "dynamic": false,
                "info": "Store the message in the history.",
                "list": false,
                "name": "should_store_message",
                "placeholder": "",
                "required": false,
                "show": true,
                "title_case": false,
                "trace_as_metadata": true,
                "type": "bool",
                "value": true
              }
            }
          },
          "selected_output": "message",
          "type": "ChatInput"
        },
        "dragging": false,
        "id": "ChatInput-OSw5o",
        "measured": {
          "height": 234,
          "width": 320
        },
        "position": {
          "x": 472.38251755471583,
          "y": 889.8398446936101
        },
        "positionAbsolute": {
          "x": 472.38251755471583,
          "y": 889.8398446936101
        },
        "selected": false,
        "type": "genericNode"
      },
      {
        "data": {
          "description": "Display a chat message in the Playground.",
          "display_name": "Chat Output",
          "id": "ChatOutput-tjFWM",
          "node": {
            "base_classes": [
              "Message"
            ],
            "beta": false,
            "conditional_paths": [],
            "custom_fields": {},
            "description": "Display a chat message in the Playground.",
            "display_name": "Chat Output",
            "documentation": "",
            "edited": false,
            "field_order": [
              "input_value",
              "should_store_message",
              "sender",
              "sender_name",
              "session_id",
              "data_template",
              "background_color",
              "chat_icon",
              "text_color"
            ],
            "frozen": false,
            "icon": "MessagesSquare",
            "legacy": false,
            "lf_version": "1.6.0",
            "metadata": {
              "code_hash": "8c87e536cca4",
              "dependencies": {
                "dependencies": [
                  {
                    "name": "orjson",
                    "version": "3.10.15"
                  },
                  {
                    "name": "fastapi",
                    "version": "0.123.0"
                  },
                  {
                    "name": "lfx",
                    "version": null
                  }
                ],
                "total_dependencies": 3
              },
              "module": "lfx.components.input_output.chat_output.ChatOutput"
            },
            "output_types": [],
            "outputs": [
              {
                "allows_loop": false,
                "cache": true,
                "display_name": "Output Message",
                "group_outputs": false,
                "method": "message_response",
                "name": "message",
                "selected": "Message",
                "tool_mode": true,
                "types": [
                  "Message"
                ],
                "value": "__UNDEFINED__"
              }
            ],
            "pinned": false,
            "template": {
              "_type": "Component",
              "clean_data": {
                "_input_type": "BoolInput",
                "advanced": true,
                "display_name": "Basic Clean Data",
                "dynamic": false,
                "info": "Whether to clean data before converting to string.",
                "list": false,
                "list_add_label": "Add More",
                "name": "clean_data",
                "placeholder": "",
                "required": false,
                "show": true,
                "title_case": false,
                "tool_mode": false,
                "trace_as_metadata": true,
                "type": "bool",
                "value": true
              },
              "code": {
                "advanced": true,
                "dynamic": true,
                "fileTypes": [],
                "file_path": "",
                "info": "",
                "list": false,
                "load_from_db": false,
                "multiline": true,
                "name": "code",
                "password": false,
                "placeholder": "",
                "required": true,
                "show": true,
                "title_case": false,
                "type": "code",
                "value": "from collections.abc import Generator\nfrom typing import Any\n\nimport orjson\nfrom fastapi.encoders import jsonable_encoder\n\nfrom lfx.base.io.chat import ChatComponent\nfrom lfx.helpers.data import safe_convert\nfrom lfx.inputs.inputs import BoolInput, DropdownInput, HandleInput, MessageTextInput\nfrom lfx.schema.data import Data\nfrom lfx.schema.dataframe import DataFrame\nfrom lfx.schema.message import Message\nfrom lfx.schema.properties import Source\nfrom lfx.template.field.base import Output\nfrom lfx.utils.constants import (\n    MESSAGE_SENDER_AI,\n    MESSAGE_SENDER_NAME_AI,\n    MESSAGE_SENDER_USER,\n)\n\n\nclass ChatOutput(ChatComponent):\n    display_name = \"Chat Output\"\n    description = \"Display a chat message in the Playground.\"\n    documentation: str = \"https://docs.langflow.org/chat-input-and-output\"\n    icon = \"MessagesSquare\"\n    name = \"ChatOutput\"\n    minimized = True\n\n    inputs = [\n        HandleInput(\n            name=\"input_value\",\n            display_name=\"Inputs\",\n            info=\"Message to be passed as output.\",\n            input_types=[\"Data\", \"DataFrame\", \"Message\"],\n            required=True,\n        ),\n        BoolInput(\n            name=\"should_store_message\",\n            display_name=\"Store Messages\",\n            info=\"Store the message in the history.\",\n            value=True,\n            advanced=True,\n        ),\n        DropdownInput(\n            name=\"sender\",\n            display_name=\"Sender Type\",\n            options=[MESSAGE_SENDER_AI, MESSAGE_SENDER_USER],\n            value=MESSAGE_SENDER_AI,\n            advanced=True,\n            info=\"Type of sender.\",\n        ),\n        MessageTextInput(\n            name=\"sender_name\",\n            display_name=\"Sender Name\",\n            info=\"Name of the sender.\",\n            value=MESSAGE_SENDER_NAME_AI,\n            advanced=True,\n        ),\n        MessageTextInput(\n            name=\"session_id\",\n            display_name=\"Session ID\",\n            info=\"The session ID of the chat. If empty, the current session ID parameter will be used.\",\n            advanced=True,\n        ),\n        MessageTextInput(\n            name=\"context_id\",\n            display_name=\"Context ID\",\n            info=\"The context ID of the chat. Adds an extra layer to the local memory.\",\n            value=\"\",\n            advanced=True,\n        ),\n        MessageTextInput(\n            name=\"data_template\",\n            display_name=\"Data Template\",\n            value=\"{text}\",\n            advanced=True,\n            info=\"Template to convert Data to Text. If left empty, it will be dynamically set to the Data's text key.\",\n        ),\n        BoolInput(\n            name=\"clean_data\",\n            display_name=\"Basic Clean Data\",\n            value=True,\n            advanced=True,\n            info=\"Whether to clean data before converting to string.\",\n        ),\n    ]\n    outputs = [\n        Output(\n            display_name=\"Output Message\",\n            name=\"message\",\n            method=\"message_response\",\n        ),\n    ]\n\n    def _build_source(self, id_: str | None, display_name: str | None, source: str | None) -> Source:\n        source_dict = {}\n        if id_:\n            source_dict[\"id\"] = id_\n        if display_name:\n            source_dict[\"display_name\"] = display_name\n        if source:\n            # Handle case where source is a ChatOpenAI object\n            if hasattr(source, \"model_name\"):\n                source_dict[\"source\"] = source.model_name\n            elif hasattr(source, \"model\"):\n                source_dict[\"source\"] = str(source.model)\n            else:\n                source_dict[\"source\"] = str(source)\n        return Source(**source_dict)\n\n    async def message_response(self) -> Message:\n        # First convert the input to string if needed\n        text = self.convert_to_string()\n\n        # Get source properties\n        source, _, display_name, source_id = self.get_properties_from_source_component()\n\n        # Create or use existing Message object\n        if isinstance(self.input_value, Message) and not self.is_connected_to_chat_input():\n            message = self.input_value\n            # Update message properties\n            message.text = text\n            # Preserve existing session_id from the incoming message if it exists\n            existing_session_id = message.session_id\n        else:\n            message = Message(text=text)\n            existing_session_id = None\n\n        # Set message properties\n        message.sender = self.sender\n        message.sender_name = self.sender_name\n        # Preserve session_id from incoming message, or use component/graph session_id\n        message.session_id = (\n            self.session_id or existing_session_id or (self.graph.session_id if hasattr(self, \"graph\") else None) or \"\"\n        )\n        message.context_id = self.context_id\n        message.flow_id = self.graph.flow_id if hasattr(self, \"graph\") else None\n        message.properties.source = self._build_source(source_id, display_name, source)\n\n        # Store message if needed\n        if message.session_id and self.should_store_message:\n            stored_message = await self.send_message(message)\n            self.message.value = stored_message\n            message = stored_message\n\n        self.status = message\n        return message\n\n    def _serialize_data(self, data: Data) -> str:\n        \"\"\"Serialize Data object to JSON string.\"\"\"\n        # Convert data.data to JSON-serializable format\n        serializable_data = jsonable_encoder(data.data)\n        # Serialize with orjson, enabling pretty printing with indentation\n        json_bytes = orjson.dumps(serializable_data, option=orjson.OPT_INDENT_2)\n        # Convert bytes to string and wrap in Markdown code blocks\n        return \"```json\\n\" + json_bytes.decode(\"utf-8\") + \"\\n```\"\n\n    def _validate_input(self) -> None:\n        \"\"\"Validate the input data and raise ValueError if invalid.\"\"\"\n        if self.input_value is None:\n            msg = \"Input data cannot be None\"\n            raise ValueError(msg)\n        if isinstance(self.input_value, list) and not all(\n            isinstance(item, Message | Data | DataFrame | str) for item in self.input_value\n        ):\n            invalid_types = [\n                type(item).__name__\n                for item in self.input_value\n                if not isinstance(item, Message | Data | DataFrame | str)\n            ]\n            msg = f\"Expected Data or DataFrame or Message or str, got {invalid_types}\"\n            raise TypeError(msg)\n        if not isinstance(\n            self.input_value,\n            Message | Data | DataFrame | str | list | Generator | type(None),\n        ):\n            type_name = type(self.input_value).__name__\n            msg = f\"Expected Data or DataFrame or Message or str, Generator or None, got {type_name}\"\n            raise TypeError(msg)\n\n    def convert_to_string(self) -> str | Generator[Any, None, None]:\n        \"\"\"Convert input data to string with proper error handling.\"\"\"\n        self._validate_input()\n        if isinstance(self.input_value, list):\n            clean_data: bool = getattr(self, \"clean_data\", False)\n            return \"\\n\".join([safe_convert(item, clean_data=clean_data) for item in self.input_value])\n        if isinstance(self.input_value, Generator):\n            return self.input_value\n        return safe_convert(self.input_value)\n"
              },
              "context_id": {
                "_input_type": "MessageTextInput",
                "advanced": true,
                "display_name": "Context ID",
                "dynamic": false,
                "info": "The context ID of the chat. Adds an extra layer to the local memory.",
                "input_types": [
                  "Message"
                ],
                "list": false,
                "list_add_label": "Add More",
                "load_from_db": false,
                "name": "context_id",
                "placeholder": "",
                "required": false,
                "show": true,
                "title_case": false,
                "tool_mode": false,
                "trace_as_input": true,
                "trace_as_metadata": true,
                "type": "str",
                "value": ""
              },
              "data_template": {
                "_input_type": "MessageTextInput",
                "advanced": true,
                "display_name": "Data Template",
                "dynamic": false,
                "info": "Template to convert Data to Text. If left empty, it will be dynamically set to the Data's text key.",
                "input_types": [
                  "Message"
                ],
                "list": false,
                "load_from_db": false,
                "name": "data_template",
                "placeholder": "",
                "required": false,
                "show": true,
                "title_case": false,
                "tool_mode": false,
                "trace_as_input": true,
                "trace_as_metadata": true,
                "type": "str",
                "value": "{text}"
              },
              "input_value": {
                "_input_type": "MessageInput",
                "advanced": false,
                "display_name": "Inputs",
                "dynamic": false,
                "info": "Message to be passed as output.",
                "input_types": [
                  "Data",
                  "DataFrame",
                  "Message"
                ],
                "list": false,
                "load_from_db": false,
                "name": "input_value",
                "placeholder": "",
                "required": true,
                "show": true,
                "title_case": false,
                "trace_as_input": true,
                "trace_as_metadata": true,
                "type": "str",
                "value": ""
              },
              "sender": {
                "_input_type": "DropdownInput",
                "advanced": true,
                "combobox": false,
                "display_name": "Sender Type",
                "dynamic": false,
                "info": "Type of sender.",
                "name": "sender",
                "options": [
                  "Machine",
                  "User"
                ],
                "placeholder": "",
                "required": false,
                "show": true,
                "title_case": false,
                "tool_mode": false,
                "trace_as_metadata": true,
                "type": "str",
                "value": "Machine"
              },
              "sender_name": {
                "_input_type": "MessageTextInput",
                "advanced": true,
                "display_name": "Sender Name",
                "dynamic": false,
                "info": "Name of the sender.",
                "input_types": [
                  "Message"
                ],
                "list": false,
                "load_from_db": false,
                "name": "sender_name",
                "placeholder": "",
                "required": false,
                "show": true,
                "title_case": false,
                "tool_mode": false,
                "trace_as_input": true,
                "trace_as_metadata": true,
                "type": "str",
                "value": "AI"
              },
              "session_id": {
                "_input_type": "MessageTextInput",
                "advanced": true,
                "display_name": "Session ID",
                "dynamic": false,
                "info": "The session ID of the chat. If empty, the current session ID parameter will be used.",
                "input_types": [
                  "Message"
                ],
                "list": false,
                "load_from_db": false,
                "name": "session_id",
                "placeholder": "",
                "required": false,
                "show": true,
                "title_case": false,
                "tool_mode": false,
                "trace_as_input": true,
                "trace_as_metadata": true,
                "type": "str",
                "value": ""
              },
              "should_store_message": {
                "_input_type": "BoolInput",
                "advanced": true,
                "display_name": "Store Messages",
                "dynamic": false,
                "info": "Store the message in the history.",
                "list": false,
                "name": "should_store_message",
                "placeholder": "",
                "required": false,
                "show": true,
                "title_case": false,
                "trace_as_metadata": true,
                "type": "bool",
                "value": true
              }
            },
            "tool_mode": false
          },
          "type": "ChatOutput"
        },
        "dragging": false,
        "id": "ChatOutput-tjFWM",
        "measured": {
          "height": 234,
          "width": 320
        },
        "position": {
          "x": 2518.282039019285,
          "y": 855.3686932779933
        },
        "positionAbsolute": {
          "x": 2518.282039019285,
          "y": 855.3686932779933
        },
        "selected": false,
        "type": "genericNode"
      },
      {
        "data": {
          "id": "note-goubF",
          "node": {
            "description": "# Market Research\nThis flow helps you gather comprehensive information about companies for sales and business intelligence purposes.\n\n## Prerequisites\n\n- **[Tavily API Key](https://docs.tavily.com/welcome)**\n- **[OpenAI API Key](https://platform.openai.com/)**\n\n## Quickstart\n\n1. Add your **OpenAI API key** to the **OpenAI** model and **Agent** components.\n2. Add your **Tavily API key** to the **Tavily Search** component.\n3. In the **Chat Input**, enter a company name you want to research.\n4. Open the **Playground** and research the company. The **Structured Output** component transforms the raw LLM response into structured data, and the **Parser** component presents the data as text for the **Chat output** component to present.",
            "display_name": "",
            "documentation": "",
            "template": {
              "backgroundColor": "emerald"
            }
          },
          "type": "note"
        },
        "dragging": false,
        "height": 671,
        "id": "note-goubF",
        "measured": {
          "height": 671,
          "width": 659
        },
        "position": {
          "x": -226.74339309333172,
          "y": 683.3969749619654
        },
        "positionAbsolute": {
          "x": 244.92297036777086,
          "y": 340.99805740871204
        },
        "resizing": false,
        "selected": false,
        "style": {
          "height": 324,
          "width": 324
        },
        "type": "noteNode",
        "width": 659
      },
      {
        "data": {
          "description": "**Tavily AI** is a search engine optimized for LLMs and RAG,         aimed at efficient, quick, and persistent search results.",
          "display_name": "Tavily AI Search",
          "id": "TavilySearchComponent-3WTYa",
          "node": {
            "base_classes": [
              "Data",
              "Message"
            ],
            "beta": false,
            "conditional_paths": [],
            "custom_fields": {},
            "description": "**Tavily Search** is a search engine optimized for LLMs and RAG,         aimed at efficient, quick, and persistent search results.",
            "display_name": "Tavily AI Search",
            "documentation": "",
            "edited": false,
            "field_order": [
              "api_key",
              "query",
              "search_depth",
              "topic",
              "time_range",
              "max_results",
              "include_images",
              "include_answer"
            ],
            "frozen": false,
            "icon": "TavilyIcon",
            "last_updated": "2025-09-29T15:47:37.204Z",
            "legacy": false,
            "lf_version": "1.6.0",
            "metadata": {
              "code_hash": "e602eaec8316",
              "dependencies": {
                "dependencies": [
                  {
                    "name": "httpx",
                    "version": "0.28.1"
                  },
                  {
                    "name": "lfx",
                    "version": null
                  }
                ],
                "total_dependencies": 2
              },
              "module": "lfx.components.tavily.tavily_search.TavilySearchComponent"
            },
            "minimized": false,
            "output_types": [],
            "outputs": [
              {
                "allows_loop": false,
                "cache": true,
                "display_name": "Toolset",
                "group_outputs": false,
                "hidden": null,
                "method": "to_toolkit",
                "name": "component_as_tool",
                "options": null,
                "required_inputs": null,
                "selected": "Tool",
                "tool_mode": true,
                "types": [
                  "Tool"
                ],
                "value": "__UNDEFINED__"
              }
            ],
            "pinned": false,
            "template": {
              "_type": "Component",
              "api_key": {
                "_input_type": "SecretStrInput",
                "advanced": false,
                "display_name": "Tavily API Key",
                "dynamic": false,
                "info": "Your Tavily API Key.",
                "input_types": [],
                "load_from_db": true,
                "name": "api_key",
                "password": true,
                "placeholder": "",
                "required": true,
                "show": true,
                "title_case": false,
                "type": "str",
                "value": "TAVILY_API_KEY"
              },
              "chunks_per_source": {
                "_input_type": "IntInput",
                "advanced": true,
                "display_name": "Chunks Per Source",
                "dynamic": false,
                "info": "The number of content chunks to retrieve from each source (1-3). Only works with advanced search.",
                "list": false,
                "list_add_label": "Add More",
                "name": "chunks_per_source",
                "placeholder": "",
                "required": false,
                "show": true,
                "title_case": false,
                "tool_mode": false,
                "trace_as_metadata": true,
                "type": "int",
                "value": 3
              },
              "code": {
                "advanced": true,
                "dynamic": true,
                "fileTypes": [],
                "file_path": "",
                "info": "",
                "list": false,
                "load_from_db": false,
                "multiline": true,
                "name": "code",
                "password": false,
                "placeholder": "",
                "required": true,
                "show": true,
                "title_case": false,
                "type": "code",
                "value": "import httpx\n\nfrom lfx.custom.custom_component.component import Component\nfrom lfx.inputs.inputs import BoolInput, DropdownInput, IntInput, MessageTextInput, SecretStrInput\nfrom lfx.log.logger import logger\nfrom lfx.schema.data import Data\nfrom lfx.schema.dataframe import DataFrame\nfrom lfx.template.field.base import Output\n\n\nclass TavilySearchComponent(Component):\n    display_name = \"Tavily Search API\"\n    description = \"\"\"**Tavily Search** is a search engine optimized for LLMs and RAG, \\\n        aimed at efficient, quick, and persistent search results.\"\"\"\n    icon = \"TavilyIcon\"\n\n    inputs = [\n        SecretStrInput(\n            name=\"api_key\",\n            display_name=\"Tavily API Key\",\n            required=True,\n            info=\"Your Tavily API Key.\",\n        ),\n        MessageTextInput(\n            name=\"query\",\n            display_name=\"Search Query\",\n            info=\"The search query you want to execute with Tavily.\",\n            tool_mode=True,\n        ),\n        DropdownInput(\n            name=\"search_depth\",\n            display_name=\"Search Depth\",\n            info=\"The depth of the search.\",\n            options=[\"basic\", \"advanced\"],\n            value=\"advanced\",\n            advanced=True,\n        ),\n        IntInput(\n            name=\"chunks_per_source\",\n            display_name=\"Chunks Per Source\",\n            info=(\"The number of content chunks to retrieve from each source (1-3). Only works with advanced search.\"),\n            value=3,\n            advanced=True,\n        ),\n        DropdownInput(\n            name=\"topic\",\n            display_name=\"Search Topic\",\n            info=\"The category of the search.\",\n            options=[\"general\", \"news\"],\n            value=\"general\",\n            advanced=True,\n        ),\n        IntInput(\n            name=\"days\",\n            display_name=\"Days\",\n            info=\"Number of days back from current date to include. Only available with news topic.\",\n            value=7,\n            advanced=True,\n        ),\n        IntInput(\n            name=\"max_results\",\n            display_name=\"Max Results\",\n            info=\"The maximum number of search results to return.\",\n            value=5,\n            advanced=True,\n        ),\n        BoolInput(\n            name=\"include_answer\",\n            display_name=\"Include Answer\",\n            info=\"Include a short answer to original query.\",\n            value=True,\n            advanced=True,\n        ),\n        DropdownInput(\n            name=\"time_range\",\n            display_name=\"Time Range\",\n            info=\"The time range back from the current date to filter results.\",\n            options=[\"day\", \"week\", \"month\", \"year\"],\n            value=None,  # Default to None to make it optional\n            advanced=True,\n        ),\n        BoolInput(\n            name=\"include_images\",\n            display_name=\"Include Images\",\n            info=\"Include a list of query-related images in the response.\",\n            value=True,\n            advanced=True,\n        ),\n        MessageTextInput(\n            name=\"include_domains\",\n            display_name=\"Include Domains\",\n            info=\"Comma-separated list of domains to include in the search results.\",\n            advanced=True,\n        ),\n        MessageTextInput(\n            name=\"exclude_domains\",\n            display_name=\"Exclude Domains\",\n            info=\"Comma-separated list of domains to exclude from the search results.\",\n            advanced=True,\n        ),\n        BoolInput(\n            name=\"include_raw_content\",\n            display_name=\"Include Raw Content\",\n            info=\"Include the cleaned and parsed HTML content of each search result.\",\n            value=False,\n            advanced=True,\n        ),\n    ]\n\n    outputs = [\n        Output(display_name=\"DataFrame\", name=\"dataframe\", method=\"fetch_content_dataframe\"),\n    ]\n\n    def fetch_content(self) -> list[Data]:\n        try:\n            # Only process domains if they're provided\n            include_domains = None\n            exclude_domains = None\n\n            if self.include_domains:\n                include_domains = [domain.strip() for domain in self.include_domains.split(\",\") if domain.strip()]\n\n            if self.exclude_domains:\n                exclude_domains = [domain.strip() for domain in self.exclude_domains.split(\",\") if domain.strip()]\n\n            url = \"https://api.tavily.com/search\"\n            headers = {\n                \"content-type\": \"application/json\",\n                \"accept\": \"application/json\",\n            }\n\n            payload = {\n                \"api_key\": self.api_key,\n                \"query\": self.query,\n                \"search_depth\": self.search_depth,\n                \"topic\": self.topic,\n                \"max_results\": self.max_results,\n                \"include_images\": self.include_images,\n                \"include_answer\": self.include_answer,\n                \"include_raw_content\": self.include_raw_content,\n                \"days\": self.days,\n                \"time_range\": self.time_range,\n            }\n\n            # Only add domains to payload if they exist and have values\n            if include_domains:\n                payload[\"include_domains\"] = include_domains\n            if exclude_domains:\n                payload[\"exclude_domains\"] = exclude_domains\n\n            # Add conditional parameters only if they should be included\n            if self.search_depth == \"advanced\" and self.chunks_per_source:\n                payload[\"chunks_per_source\"] = self.chunks_per_source\n\n            if self.topic == \"news\" and self.days:\n                payload[\"days\"] = int(self.days)  # Ensure days is an integer\n\n            # Add time_range if it's set\n            if hasattr(self, \"time_range\") and self.time_range:\n                payload[\"time_range\"] = self.time_range\n\n            # Add timeout handling\n            with httpx.Client(timeout=90.0) as client:\n                response = client.post(url, json=payload, headers=headers)\n\n            response.raise_for_status()\n            search_results = response.json()\n\n            data_results = []\n\n            if self.include_answer and search_results.get(\"answer\"):\n                data_results.append(Data(text=search_results[\"answer\"]))\n\n            for result in search_results.get(\"results\", []):\n                content = result.get(\"content\", \"\")\n                result_data = {\n                    \"title\": result.get(\"title\"),\n                    \"url\": result.get(\"url\"),\n                    \"content\": content,\n                    \"score\": result.get(\"score\"),\n                }\n                if self.include_raw_content:\n                    result_data[\"raw_content\"] = result.get(\"raw_content\")\n\n                data_results.append(Data(text=content, data=result_data))\n\n            if self.include_images and search_results.get(\"images\"):\n                data_results.append(Data(text=\"Images found\", data={\"images\": search_results[\"images\"]}))\n\n        except httpx.TimeoutException:\n            error_message = \"Request timed out (90s). Please try again or adjust parameters.\"\n            logger.error(error_message)\n            return [Data(text=error_message, data={\"error\": error_message})]\n        except httpx.HTTPStatusError as exc:\n            error_message = f\"HTTP error occurred: {exc.response.status_code} - {exc.response.text}\"\n            logger.error(error_message)\n            return [Data(text=error_message, data={\"error\": error_message})]\n        except httpx.RequestError as exc:\n            error_message = f\"Request error occurred: {exc}\"\n            logger.error(error_message)\n            return [Data(text=error_message, data={\"error\": error_message})]\n        except ValueError as exc:\n            error_message = f\"Invalid response format: {exc}\"\n            logger.error(error_message)\n            return [Data(text=error_message, data={\"error\": error_message})]\n        else:\n            self.status = data_results\n            return data_results\n\n    def fetch_content_dataframe(self) -> DataFrame:\n        data = self.fetch_content()\n        return DataFrame(data)\n"
              },
              "days": {
                "_input_type": "IntInput",
                "advanced": true,
                "display_name": "Days",
                "dynamic": false,
                "info": "Number of days back from current date to include. Only available with news topic.",
                "list": false,
                "list_add_label": "Add More",
                "name": "days",
                "placeholder": "",
                "required": false,
                "show": true,
                "title_case": false,
                "tool_mode": false,
                "trace_as_metadata": true,
                "type": "int",
                "value": 7
              },
              "exclude_domains": {
                "_input_type": "MessageTextInput",
                "advanced": true,
                "display_name": "Exclude Domains",
                "dynamic": false,
                "info": "Comma-separated list of domains to exclude from the search results.",
                "input_types": [
                  "Message"
                ],
                "list": false,
                "list_add_label": "Add More",
                "load_from_db": false,
                "name": "exclude_domains",
                "placeholder": "",
                "required": false,
                "show": true,
                "title_case": false,
                "tool_mode": false,
                "trace_as_input": true,
                "trace_as_metadata": true,
                "type": "str",
                "value": ""
              },
              "include_answer": {
                "_input_type": "BoolInput",
                "advanced": true,
                "display_name": "Include Answer",
                "dynamic": false,
                "info": "Include a short answer to original query.",
                "list": false,
                "list_add_label": "Add More",
                "name": "include_answer",
                "placeholder": "",
                "required": false,
                "show": true,
                "title_case": false,
                "tool_mode": false,
                "trace_as_metadata": true,
                "type": "bool",
                "value": true
              },
              "include_domains": {
                "_input_type": "MessageTextInput",
                "advanced": true,
                "display_name": "Include Domains",
                "dynamic": false,
                "info": "Comma-separated list of domains to include in the search results.",
                "input_types": [
                  "Message"
                ],
                "list": false,
                "list_add_label": "Add More",
                "load_from_db": false,
                "name": "include_domains",
                "placeholder": "",
                "required": false,
                "show": true,
                "title_case": false,
                "tool_mode": false,
                "trace_as_input": true,
                "trace_as_metadata": true,
                "type": "str",
                "value": ""
              },
              "include_images": {
                "_input_type": "BoolInput",
                "advanced": true,
                "display_name": "Include Images",
                "dynamic": false,
                "info": "Include a list of query-related images in the response.",
                "list": false,
                "list_add_label": "Add More",
                "name": "include_images",
                "placeholder": "",
                "required": false,
                "show": true,
                "title_case": false,
                "tool_mode": false,
                "trace_as_metadata": true,
                "type": "bool",
                "value": true
              },
              "include_raw_content": {
                "_input_type": "BoolInput",
                "advanced": true,
                "display_name": "Include Raw Content",
                "dynamic": false,
                "info": "Include the cleaned and parsed HTML content of each search result.",
                "list": false,
                "list_add_label": "Add More",
                "name": "include_raw_content",
                "placeholder": "",
                "required": false,
                "show": true,
                "title_case": false,
                "tool_mode": false,
                "trace_as_metadata": true,
                "type": "bool",
                "value": false
              },
              "max_results": {
                "_input_type": "IntInput",
                "advanced": true,
                "display_name": "Max Results",
                "dynamic": false,
                "info": "The maximum number of search results to return.",
                "list": false,
                "list_add_label": "Add More",
                "name": "max_results",
                "placeholder": "",
                "required": false,
                "show": true,
                "title_case": false,
                "tool_mode": false,
                "trace_as_metadata": true,
                "type": "int",
                "value": 5
              },
              "query": {
                "_input_type": "MessageTextInput",
                "advanced": false,
                "display_name": "Search Query",
                "dynamic": false,
                "info": "The search query you want to execute with Tavily.",
                "input_types": [
                  "Message"
                ],
                "list": false,
                "list_add_label": "Add More",
                "load_from_db": false,
                "name": "query",
                "placeholder": "",
                "required": false,
                "show": true,
                "title_case": false,
                "tool_mode": true,
                "trace_as_input": true,
                "trace_as_metadata": true,
                "type": "str",
                "value": ""
              },
              "search_depth": {
                "_input_type": "DropdownInput",
                "advanced": true,
                "combobox": false,
                "dialog_inputs": {},
                "display_name": "Search Depth",
                "dynamic": false,
                "info": "The depth of the search.",
                "name": "search_depth",
                "options": [
                  "basic",
                  "advanced"
                ],
                "options_metadata": [],
                "placeholder": "",
                "required": false,
                "show": true,
                "title_case": false,
                "tool_mode": false,
                "trace_as_metadata": true,
                "type": "str",
                "value": "advanced"
              },
              "time_range": {
                "_input_type": "DropdownInput",
                "advanced": true,
                "combobox": false,
                "dialog_inputs": {},
                "display_name": "Time Range",
                "dynamic": false,
                "info": "The time range back from the current date to filter results.",
                "name": "time_range",
                "options": [
                  "day",
                  "week",
                  "month",
                  "year"
                ],
                "options_metadata": [],
                "placeholder": "",
                "required": false,
                "show": true,
                "title_case": false,
                "tool_mode": false,
                "trace_as_metadata": true,
                "type": "str"
              },
              "tools_metadata": {
                "_input_type": "ToolsInput",
                "advanced": false,
                "display_name": "Actions",
                "dynamic": false,
                "info": "Modify tool names and descriptions to help agents understand when to use each tool.",
                "is_list": true,
                "list_add_label": "Add More",
                "name": "tools_metadata",
                "placeholder": "",
                "real_time_refresh": true,
                "required": false,
                "show": true,
                "title_case": false,
                "tool_mode": false,
                "trace_as_metadata": true,
                "type": "tools",
                "value": [
                  {
                    "args": {
                      "query": {
                        "default": "",
                        "description": "The search query you want to execute with Tavily.",
                        "title": "Query",
                        "type": "string"
                      }
                    },
                    "description": "TavilySearchComponent. fetch_content_dataframe - **Tavily Search** is a search engine optimized for LLMs and RAG,         aimed at efficient, quick, and persistent search results.",
                    "display_description": "TavilySearchComponent. fetch_content_dataframe - **Tavily Search** is a search engine optimized for LLMs and RAG,         aimed at efficient, quick, and persistent search results.",
                    "display_name": "fetch_content_dataframe",
                    "name": "fetch_content_dataframe",
                    "readonly": false,
                    "status": true,
                    "tags": [
                      "fetch_content_dataframe"
                    ]
                  }
                ]
              },
              "topic": {
                "_input_type": "DropdownInput",
                "advanced": true,
                "combobox": false,
                "dialog_inputs": {},
                "display_name": "Search Topic",
                "dynamic": false,
                "info": "The category of the search.",
                "name": "topic",
                "options": [
                  "general",
                  "news"
                ],
                "options_metadata": [],
                "placeholder": "",
                "required": false,
                "show": true,
                "title_case": false,
                "tool_mode": false,
                "trace_as_metadata": true,
                "type": "str",
                "value": "general"
              }
            },
            "tool_mode": true
          },
          "selected_output": "component_as_tool",
          "showNode": true,
          "type": "TavilySearchComponent"
        },
        "dragging": false,
        "id": "TavilySearchComponent-3WTYa",
        "measured": {
          "height": 316,
          "width": 320
        },
        "position": {
          "x": 868.5433981701304,
          "y": 653.9732314682851
        },
        "selected": false,
        "type": "genericNode"
      },
      {
        "data": {
          "id": "Agent-Hz2it",
          "node": {
            "base_classes": [
              "Message"
            ],
            "beta": false,
            "conditional_paths": [],
            "custom_fields": {},
            "description": "Define the agent's instructions, then enter a task to complete using tools.",
            "display_name": "Agent",
            "documentation": "https://docs.langflow.org/agents",
            "edited": false,
            "field_order": [
              "model",
              "api_key",
              "system_prompt",
              "context_id",
              "n_messages",
              "format_instructions",
              "output_schema",
              "tools",
              "input_value",
              "handle_parsing_errors",
              "verbose",
              "max_iterations",
              "agent_description",
              "add_current_date_tool"
            ],
            "frozen": false,
            "icon": "bot",
            "last_updated": "2025-12-11T21:41:48.407Z",
            "legacy": false,
            "metadata": {
              "code_hash": "bdc309bc2d2a",
              "dependencies": {
                "dependencies": [
                  {
                    "name": "pydantic",
                    "version": "2.11.10"
                  },
                  {
                    "name": "lfx",
                    "version": null
                  },
                  {
                    "name": "langchain_core",
                    "version": "0.3.80"
                  }
                ],
                "total_dependencies": 3
              },
              "module": "lfx.components.models_and_agents.agent.AgentComponent"
            },
            "minimized": false,
            "output_types": [],
            "outputs": [
              {
                "allows_loop": false,
                "cache": true,
                "display_name": "Response",
                "group_outputs": false,
                "method": "message_response",
                "name": "response",
                "selected": "Message",
                "tool_mode": true,
                "types": [
                  "Message"
                ],
                "value": "__UNDEFINED__"
              }
            ],
            "pinned": false,
            "template": {
              "_type": "Component",
              "add_current_date_tool": {
                "_input_type": "BoolInput",
                "advanced": true,
                "display_name": "Current Date",
                "dynamic": false,
                "info": "If true, will add a tool to the agent that returns the current date.",
                "input_types": [],
                "list": false,
                "list_add_label": "Add More",
                "name": "add_current_date_tool",
                "override_skip": false,
                "placeholder": "",
                "required": false,
                "show": true,
                "title_case": false,
                "tool_mode": false,
                "trace_as_metadata": true,
                "track_in_telemetry": true,
                "type": "bool",
                "value": true
              },
              "agent_description": {
                "_input_type": "MultilineInput",
                "advanced": true,
                "ai_enabled": false,
                "copy_field": false,
                "display_name": "Agent Description [Deprecated]",
                "dynamic": false,
                "info": "The description of the agent. This is only used when in Tool Mode. Defaults to 'A helpful assistant with access to the following tools:' and tools are added dynamically. This feature is deprecated and will be removed in future versions.",
                "input_types": [
                  "Message"
                ],
                "list": false,
                "list_add_label": "Add More",
                "load_from_db": false,
                "multiline": true,
                "name": "agent_description",
                "override_skip": false,
                "placeholder": "",
                "required": false,
                "show": true,
                "title_case": false,
                "tool_mode": false,
                "trace_as_input": true,
                "trace_as_metadata": true,
                "track_in_telemetry": false,
                "type": "str",
                "value": "A helpful assistant with access to the following tools:"
              },
              "api_key": {
                "_input_type": "SecretStrInput",
                "advanced": true,
                "display_name": "API Key",
                "dynamic": false,
                "info": "Model Provider API key",
                "input_types": [],
                "load_from_db": false,
                "name": "api_key",
                "override_skip": false,
                "password": true,
                "placeholder": "",
                "real_time_refresh": true,
                "required": false,
                "show": true,
                "title_case": false,
                "track_in_telemetry": false,
                "type": "str",
                "value": ""
              },
              "code": {
                "advanced": true,
                "dynamic": true,
                "fileTypes": [],
                "file_path": "",
                "info": "",
                "list": false,
                "load_from_db": false,
                "multiline": true,
                "name": "code",
                "password": false,
                "placeholder": "",
                "required": true,
                "show": true,
                "title_case": false,
                "type": "code",
<<<<<<< HEAD
                "value": "from lfx.base.models.model import LCModelComponent\nfrom lfx.base.models.unified_models import (\n    get_language_model_options,\n    get_llm,\n    update_model_options_in_build_config,\n)\nfrom lfx.base.models.watsonx_constants import IBM_WATSONX_URLS\nfrom lfx.field_typing import LanguageModel\nfrom lfx.field_typing.range_spec import RangeSpec\nfrom lfx.inputs.inputs import BoolInput, DropdownInput, StrInput\nfrom lfx.io import MessageInput, ModelInput, MultilineInput, SecretStrInput, SliderInput\n\nDEFAULT_OLLAMA_URL = \"http://localhost:11434\"\n\n\nclass LanguageModelComponent(LCModelComponent):\n    display_name = \"Language Model\"\n    description = \"Runs a language model given a specified provider.\"\n    documentation: str = \"https://docs.langflow.org/components-models\"\n    icon = \"brain-circuit\"\n    category = \"models\"\n    priority = 0  # Set priority to 0 to make it appear first\n\n    inputs = [\n        ModelInput(\n            name=\"model\",\n            display_name=\"Language Model\",\n            info=\"Select your model provider\",\n            real_time_refresh=True,\n            required=True,\n        ),\n        SecretStrInput(\n            name=\"api_key\",\n            display_name=\"API Key\",\n            info=\"Model Provider API key\",\n            required=False,\n            show=True,\n            real_time_refresh=True,\n            advanced=True,\n        ),\n        DropdownInput(\n            name=\"base_url_ibm_watsonx\",\n            display_name=\"watsonx API Endpoint\",\n            info=\"The base URL of the API (IBM watsonx.ai only)\",\n            options=IBM_WATSONX_URLS,\n            value=IBM_WATSONX_URLS[0],\n            show=False,\n            real_time_refresh=True,\n        ),\n        StrInput(\n            name=\"project_id\",\n            display_name=\"watsonx Project ID\",\n            info=\"The project ID associated with the foundation model (IBM watsonx.ai only)\",\n            show=False,\n            required=False,\n        ),\n        MessageInput(\n            name=\"ollama_base_url\",\n            display_name=\"Ollama API URL\",\n            info=f\"Endpoint of the Ollama API (Ollama only). Defaults to {DEFAULT_OLLAMA_URL}\",\n            value=DEFAULT_OLLAMA_URL,\n            show=False,\n            real_time_refresh=True,\n            load_from_db=True,\n        ),\n        MessageInput(\n            name=\"input_value\",\n            display_name=\"Input\",\n            info=\"The input text to send to the model\",\n        ),\n        MultilineInput(\n            name=\"system_message\",\n            display_name=\"System Message\",\n            info=\"A system message that helps set the behavior of the assistant\",\n            advanced=False,\n        ),\n        BoolInput(\n            name=\"stream\",\n            display_name=\"Stream\",\n            info=\"Whether to stream the response\",\n            value=False,\n            advanced=True,\n        ),\n        SliderInput(\n            name=\"temperature\",\n            display_name=\"Temperature\",\n            value=0.1,\n            info=\"Controls randomness in responses\",\n            range_spec=RangeSpec(min=0, max=1, step=0.01),\n            advanced=True,\n        ),\n    ]\n\n    def build_model(self) -> LanguageModel:\n        return get_llm(\n            model=self.model,\n            user_id=self.user_id,\n            api_key=self.api_key,\n            temperature=self.temperature,\n            stream=self.stream,\n        )\n\n    def update_build_config(self, build_config: dict, field_value: str, field_name: str | None = None):\n        \"\"\"Dynamically update build config with user-filtered model options.\"\"\"\n        return update_model_options_in_build_config(\n            component=self,\n            build_config=build_config,\n            cache_key_prefix=\"language_model_options\",\n            get_options_func=get_language_model_options,\n            field_name=field_name,\n            field_value=field_value,\n        )\n"
=======
                "value": "from __future__ import annotations\n\nimport json\nimport re\nfrom typing import TYPE_CHECKING\n\nfrom pydantic import ValidationError\n\nfrom lfx.components.models_and_agents.memory import MemoryComponent\n\nif TYPE_CHECKING:\n    from langchain_core.tools import Tool\n\nfrom lfx.base.agents.agent import LCToolsAgentComponent\nfrom lfx.base.agents.events import ExceptionWithMessageError\nfrom lfx.base.models.unified_models import (\n    get_language_model_options,\n    get_llm,\n    update_model_options_in_build_config,\n)\nfrom lfx.components.helpers import CurrentDateComponent\nfrom lfx.components.langchain_utilities.tool_calling import ToolCallingAgentComponent\nfrom lfx.custom.custom_component.component import get_component_toolkit\nfrom lfx.helpers.base_model import build_model_from_schema\nfrom lfx.inputs.inputs import BoolInput, ModelInput\nfrom lfx.io import IntInput, MessageTextInput, MultilineInput, Output, SecretStrInput, TableInput\nfrom lfx.log.logger import logger\nfrom lfx.schema.data import Data\nfrom lfx.schema.dotdict import dotdict\nfrom lfx.schema.message import Message\nfrom lfx.schema.table import EditMode\n\n\ndef set_advanced_true(component_input):\n    component_input.advanced = True\n    return component_input\n\n\nclass AgentComponent(ToolCallingAgentComponent):\n    display_name: str = \"Agent\"\n    description: str = \"Define the agent's instructions, then enter a task to complete using tools.\"\n    documentation: str = \"https://docs.langflow.org/agents\"\n    icon = \"bot\"\n    beta = False\n    name = \"Agent\"\n\n    memory_inputs = [set_advanced_true(component_input) for component_input in MemoryComponent().inputs]\n\n    inputs = [\n        ModelInput(\n            name=\"model\",\n            display_name=\"Language Model\",\n            info=\"Select your model provider\",\n            real_time_refresh=True,\n            required=True,\n        ),\n        SecretStrInput(\n            name=\"api_key\",\n            display_name=\"API Key\",\n            info=\"Model Provider API key\",\n            real_time_refresh=True,\n            advanced=True,\n        ),\n        MultilineInput(\n            name=\"system_prompt\",\n            display_name=\"Agent Instructions\",\n            info=\"System Prompt: Initial instructions and context provided to guide the agent's behavior.\",\n            value=\"You are a helpful assistant that can use tools to answer questions and perform tasks.\",\n            advanced=False,\n        ),\n        MessageTextInput(\n            name=\"context_id\",\n            display_name=\"Context ID\",\n            info=\"The context ID of the chat. Adds an extra layer to the local memory.\",\n            value=\"\",\n            advanced=True,\n        ),\n        IntInput(\n            name=\"n_messages\",\n            display_name=\"Number of Chat History Messages\",\n            value=100,\n            info=\"Number of chat history messages to retrieve.\",\n            advanced=True,\n            show=True,\n        ),\n        MultilineInput(\n            name=\"format_instructions\",\n            display_name=\"Output Format Instructions\",\n            info=\"Generic Template for structured output formatting. Valid only with Structured response.\",\n            value=(\n                \"You are an AI that extracts structured JSON objects from unstructured text. \"\n                \"Use a predefined schema with expected types (str, int, float, bool, dict). \"\n                \"Extract ALL relevant instances that match the schema - if multiple patterns exist, capture them all. \"\n                \"Fill missing or ambiguous values with defaults: null for missing values. \"\n                \"Remove exact duplicates but keep variations that have different field values. \"\n                \"Always return valid JSON in the expected format, never throw errors. \"\n                \"If multiple objects can be extracted, return them all in the structured format.\"\n            ),\n            advanced=True,\n        ),\n        TableInput(\n            name=\"output_schema\",\n            display_name=\"Output Schema\",\n            info=(\n                \"Schema Validation: Define the structure and data types for structured output. \"\n                \"No validation if no output schema.\"\n            ),\n            advanced=True,\n            required=False,\n            value=[],\n            table_schema=[\n                {\n                    \"name\": \"name\",\n                    \"display_name\": \"Name\",\n                    \"type\": \"str\",\n                    \"description\": \"Specify the name of the output field.\",\n                    \"default\": \"field\",\n                    \"edit_mode\": EditMode.INLINE,\n                },\n                {\n                    \"name\": \"description\",\n                    \"display_name\": \"Description\",\n                    \"type\": \"str\",\n                    \"description\": \"Describe the purpose of the output field.\",\n                    \"default\": \"description of field\",\n                    \"edit_mode\": EditMode.POPOVER,\n                },\n                {\n                    \"name\": \"type\",\n                    \"display_name\": \"Type\",\n                    \"type\": \"str\",\n                    \"edit_mode\": EditMode.INLINE,\n                    \"description\": (\"Indicate the data type of the output field (e.g., str, int, float, bool, dict).\"),\n                    \"options\": [\"str\", \"int\", \"float\", \"bool\", \"dict\"],\n                    \"default\": \"str\",\n                },\n                {\n                    \"name\": \"multiple\",\n                    \"display_name\": \"As List\",\n                    \"type\": \"boolean\",\n                    \"description\": \"Set to True if this output field should be a list of the specified type.\",\n                    \"default\": \"False\",\n                    \"edit_mode\": EditMode.INLINE,\n                },\n            ],\n        ),\n        *LCToolsAgentComponent.get_base_inputs(),\n        # removed memory inputs from agent component\n        # *memory_inputs,\n        BoolInput(\n            name=\"add_current_date_tool\",\n            display_name=\"Current Date\",\n            advanced=True,\n            info=\"If true, will add a tool to the agent that returns the current date.\",\n            value=True,\n        ),\n    ]\n    outputs = [\n        Output(name=\"response\", display_name=\"Response\", method=\"message_response\"),\n    ]\n\n    async def get_agent_requirements(self):\n        \"\"\"Get the agent requirements for the agent.\"\"\"\n        from langchain_core.tools import StructuredTool\n\n        llm_model = get_llm(\n            model=self.model,\n            user_id=self.user_id,\n            api_key=self.api_key,\n        )\n        if llm_model is None:\n            msg = \"No language model selected. Please choose a model to proceed.\"\n            raise ValueError(msg)\n\n        # Get memory data\n        self.chat_history = await self.get_memory_data()\n        await logger.adebug(f\"Retrieved {len(self.chat_history)} chat history messages\")\n        if isinstance(self.chat_history, Message):\n            self.chat_history = [self.chat_history]\n\n        # Add current date tool if enabled\n        if self.add_current_date_tool:\n            if not isinstance(self.tools, list):  # type: ignore[has-type]\n                self.tools = []\n            current_date_tool = (await CurrentDateComponent(**self.get_base_args()).to_toolkit()).pop(0)\n\n            if not isinstance(current_date_tool, StructuredTool):\n                msg = \"CurrentDateComponent must be converted to a StructuredTool\"\n                raise TypeError(msg)\n            self.tools.append(current_date_tool)\n\n        # Set shared callbacks for tracing the tools used by the agent\n        self.set_tools_callbacks(self.tools, self._get_shared_callbacks())\n\n        return llm_model, self.chat_history, self.tools\n\n    async def message_response(self) -> Message:\n        try:\n            llm_model, self.chat_history, self.tools = await self.get_agent_requirements()\n            # Set up and run agent\n            self.set(\n                llm=llm_model,\n                tools=self.tools or [],\n                chat_history=self.chat_history,\n                input_value=self.input_value,\n                system_prompt=self.system_prompt,\n            )\n            agent = self.create_agent_runnable()\n            result = await self.run_agent(agent)\n\n            # Store result for potential JSON output\n            self._agent_result = result\n\n        except (ValueError, TypeError, KeyError) as e:\n            await logger.aerror(f\"{type(e).__name__}: {e!s}\")\n            raise\n        except ExceptionWithMessageError as e:\n            await logger.aerror(f\"ExceptionWithMessageError occurred: {e}\")\n            raise\n        # Avoid catching blind Exception; let truly unexpected exceptions propagate\n        except Exception as e:\n            await logger.aerror(f\"Unexpected error: {e!s}\")\n            raise\n        else:\n            return result\n\n    def _preprocess_schema(self, schema):\n        \"\"\"Preprocess schema to ensure correct data types for build_model_from_schema.\"\"\"\n        processed_schema = []\n        for field in schema:\n            processed_field = {\n                \"name\": str(field.get(\"name\", \"field\")),\n                \"type\": str(field.get(\"type\", \"str\")),\n                \"description\": str(field.get(\"description\", \"\")),\n                \"multiple\": field.get(\"multiple\", False),\n            }\n            # Ensure multiple is handled correctly\n            if isinstance(processed_field[\"multiple\"], str):\n                processed_field[\"multiple\"] = processed_field[\"multiple\"].lower() in [\n                    \"true\",\n                    \"1\",\n                    \"t\",\n                    \"y\",\n                    \"yes\",\n                ]\n            processed_schema.append(processed_field)\n        return processed_schema\n\n    async def build_structured_output_base(self, content: str):\n        \"\"\"Build structured output with optional BaseModel validation.\"\"\"\n        json_pattern = r\"\\{.*\\}\"\n        schema_error_msg = \"Try setting an output schema\"\n\n        # Try to parse content as JSON first\n        json_data = None\n        try:\n            json_data = json.loads(content)\n        except json.JSONDecodeError:\n            json_match = re.search(json_pattern, content, re.DOTALL)\n            if json_match:\n                try:\n                    json_data = json.loads(json_match.group())\n                except json.JSONDecodeError:\n                    return {\"content\": content, \"error\": schema_error_msg}\n            else:\n                return {\"content\": content, \"error\": schema_error_msg}\n\n        # If no output schema provided, return parsed JSON without validation\n        if not hasattr(self, \"output_schema\") or not self.output_schema or len(self.output_schema) == 0:\n            return json_data\n\n        # Use BaseModel validation with schema\n        try:\n            processed_schema = self._preprocess_schema(self.output_schema)\n            output_model = build_model_from_schema(processed_schema)\n\n            # Validate against the schema\n            if isinstance(json_data, list):\n                # Multiple objects\n                validated_objects = []\n                for item in json_data:\n                    try:\n                        validated_obj = output_model.model_validate(item)\n                        validated_objects.append(validated_obj.model_dump())\n                    except ValidationError as e:\n                        await logger.aerror(f\"Validation error for item: {e}\")\n                        # Include invalid items with error info\n                        validated_objects.append({\"data\": item, \"validation_error\": str(e)})\n                return validated_objects\n\n            # Single object\n            try:\n                validated_obj = output_model.model_validate(json_data)\n                return [validated_obj.model_dump()]  # Return as list for consistency\n            except ValidationError as e:\n                await logger.aerror(f\"Validation error: {e}\")\n                return [{\"data\": json_data, \"validation_error\": str(e)}]\n\n        except (TypeError, ValueError) as e:\n            await logger.aerror(f\"Error building structured output: {e}\")\n            # Fallback to parsed JSON without validation\n            return json_data\n\n    async def json_response(self) -> Data:\n        \"\"\"Convert agent response to structured JSON Data output with schema validation.\"\"\"\n        # Always use structured chat agent for JSON response mode for better JSON formatting\n        try:\n            system_components = []\n\n            # 1. Agent Instructions (system_prompt)\n            agent_instructions = getattr(self, \"system_prompt\", \"\") or \"\"\n            if agent_instructions:\n                system_components.append(f\"{agent_instructions}\")\n\n            # 2. Format Instructions\n            format_instructions = getattr(self, \"format_instructions\", \"\") or \"\"\n            if format_instructions:\n                system_components.append(f\"Format instructions: {format_instructions}\")\n\n            # 3. Schema Information from BaseModel\n            if hasattr(self, \"output_schema\") and self.output_schema and len(self.output_schema) > 0:\n                try:\n                    processed_schema = self._preprocess_schema(self.output_schema)\n                    output_model = build_model_from_schema(processed_schema)\n                    schema_dict = output_model.model_json_schema()\n                    schema_info = (\n                        \"You are given some text that may include format instructions, \"\n                        \"explanations, or other content alongside a JSON schema.\\n\\n\"\n                        \"Your task:\\n\"\n                        \"- Extract only the JSON schema.\\n\"\n                        \"- Return it as valid JSON.\\n\"\n                        \"- Do not include format instructions, explanations, or extra text.\\n\\n\"\n                        \"Input:\\n\"\n                        f\"{json.dumps(schema_dict, indent=2)}\\n\\n\"\n                        \"Output (only JSON schema):\"\n                    )\n                    system_components.append(schema_info)\n                except (ValidationError, ValueError, TypeError, KeyError) as e:\n                    await logger.aerror(f\"Could not build schema for prompt: {e}\", exc_info=True)\n\n            # Combine all components\n            combined_instructions = \"\\n\\n\".join(system_components) if system_components else \"\"\n            llm_model, self.chat_history, self.tools = await self.get_agent_requirements()\n            self.set(\n                llm=llm_model,\n                tools=self.tools or [],\n                chat_history=self.chat_history,\n                input_value=self.input_value,\n                system_prompt=combined_instructions,\n            )\n\n            # Create and run structured chat agent\n            try:\n                structured_agent = self.create_agent_runnable()\n            except (NotImplementedError, ValueError, TypeError) as e:\n                await logger.aerror(f\"Error with structured chat agent: {e}\")\n                raise\n            try:\n                result = await self.run_agent(structured_agent)\n            except (\n                ExceptionWithMessageError,\n                ValueError,\n                TypeError,\n                RuntimeError,\n            ) as e:\n                await logger.aerror(f\"Error with structured agent result: {e}\")\n                raise\n            # Extract content from structured agent result\n            if hasattr(result, \"content\"):\n                content = result.content\n            elif hasattr(result, \"text\"):\n                content = result.text\n            else:\n                content = str(result)\n\n        except (\n            ExceptionWithMessageError,\n            ValueError,\n            TypeError,\n            NotImplementedError,\n            AttributeError,\n        ) as e:\n            await logger.aerror(f\"Error with structured chat agent: {e}\")\n            # Fallback to regular agent\n            content_str = \"No content returned from agent\"\n            return Data(data={\"content\": content_str, \"error\": str(e)})\n\n        # Process with structured output validation\n        try:\n            structured_output = await self.build_structured_output_base(content)\n\n            # Handle different output formats\n            if isinstance(structured_output, list) and structured_output:\n                if len(structured_output) == 1:\n                    return Data(data=structured_output[0])\n                return Data(data={\"results\": structured_output})\n            if isinstance(structured_output, dict):\n                return Data(data=structured_output)\n            return Data(data={\"content\": content})\n\n        except (ValueError, TypeError) as e:\n            await logger.aerror(f\"Error in structured output processing: {e}\")\n            return Data(data={\"content\": content, \"error\": str(e)})\n\n    async def get_memory_data(self):\n        # TODO: This is a temporary fix to avoid message duplication. We should develop a function for this.\n        messages = (\n            await MemoryComponent(**self.get_base_args())\n            .set(\n                session_id=self.graph.session_id,\n                context_id=self.context_id,\n                order=\"Ascending\",\n                n_messages=self.n_messages,\n            )\n            .retrieve_messages()\n        )\n        return [\n            message for message in messages if getattr(message, \"id\", None) != getattr(self.input_value, \"id\", None)\n        ]\n\n    def update_input_types(self, build_config: dotdict) -> dotdict:\n        \"\"\"Update input types for all fields in build_config.\"\"\"\n        for key, value in build_config.items():\n            if isinstance(value, dict):\n                if value.get(\"input_types\") is None:\n                    build_config[key][\"input_types\"] = []\n            elif hasattr(value, \"input_types\") and value.input_types is None:\n                value.input_types = []\n        return build_config\n\n    async def update_build_config(\n        self,\n        build_config: dotdict,\n        field_value: list[dict],\n        field_name: str | None = None,\n    ) -> dotdict:\n        # Update model options with caching (for all field changes)\n        # Agents require tool calling, so filter for only tool-calling capable models\n        def get_tool_calling_model_options(user_id=None):\n            return get_language_model_options(user_id=user_id, tool_calling=True)\n\n        build_config = update_model_options_in_build_config(\n            component=self,\n            build_config=dict(build_config),\n            cache_key_prefix=\"language_model_options_tool_calling\",\n            get_options_func=get_tool_calling_model_options,\n            field_name=field_name,\n            field_value=field_value,\n        )\n        build_config = dotdict(build_config)\n\n        # Iterate over all providers in the MODEL_PROVIDERS_DICT\n        if field_name == \"model\":\n            self.log(str(field_value))\n            # Update input types for all fields\n            build_config = self.update_input_types(build_config)\n\n            # Validate required keys\n            default_keys = [\n                \"code\",\n                \"_type\",\n                \"model\",\n                \"tools\",\n                \"input_value\",\n                \"add_current_date_tool\",\n                \"system_prompt\",\n                \"agent_description\",\n                \"max_iterations\",\n                \"handle_parsing_errors\",\n                \"verbose\",\n            ]\n            missing_keys = [key for key in default_keys if key not in build_config]\n            if missing_keys:\n                msg = f\"Missing required keys in build_config: {missing_keys}\"\n                raise ValueError(msg)\n        return dotdict({k: v.to_dict() if hasattr(v, \"to_dict\") else v for k, v in build_config.items()})\n\n    async def _get_tools(self) -> list[Tool]:\n        component_toolkit = get_component_toolkit()\n        tools_names = self._build_tools_names()\n        agent_description = self.get_tool_description()\n        # TODO: Agent Description Depreciated Feature to be removed\n        description = f\"{agent_description}{tools_names}\"\n\n        tools = component_toolkit(component=self).get_tools(\n            tool_name=\"Call_Agent\",\n            tool_description=description,\n            # here we do not use the shared callbacks as we are exposing the agent as a tool\n            callbacks=self.get_langchain_callbacks(),\n        )\n        if hasattr(self, \"tools_metadata\"):\n            tools = component_toolkit(component=self, metadata=self.tools_metadata).update_tools_metadata(tools=tools)\n\n        return tools\n"
>>>>>>> 315f1ab0
              },
              "context_id": {
                "_input_type": "MessageTextInput",
                "advanced": true,
                "display_name": "Context ID",
                "dynamic": false,
                "info": "The context ID of the chat. Adds an extra layer to the local memory.",
                "input_types": [
                  "Message"
                ],
                "list": false,
                "list_add_label": "Add More",
                "load_from_db": false,
                "name": "context_id",
                "override_skip": false,
                "placeholder": "",
                "required": false,
                "show": true,
                "title_case": false,
                "tool_mode": false,
                "trace_as_input": true,
                "trace_as_metadata": true,
                "track_in_telemetry": false,
                "type": "str",
                "value": ""
              },
              "format_instructions": {
                "_input_type": "MultilineInput",
                "advanced": true,
                "ai_enabled": false,
                "copy_field": false,
                "display_name": "Output Format Instructions",
                "dynamic": false,
                "info": "Generic Template for structured output formatting. Valid only with Structured response.",
                "input_types": [
                  "Message"
                ],
                "list": false,
                "list_add_label": "Add More",
                "load_from_db": false,
                "multiline": true,
                "name": "format_instructions",
                "override_skip": false,
                "placeholder": "",
                "required": false,
                "show": true,
                "title_case": false,
                "tool_mode": false,
                "trace_as_input": true,
                "trace_as_metadata": true,
                "track_in_telemetry": false,
                "type": "str",
                "value": "You are an AI that extracts structured JSON objects from unstructured text. Use a predefined schema with expected types (str, int, float, bool, dict). Extract ALL relevant instances that match the schema - if multiple patterns exist, capture them all. Fill missing or ambiguous values with defaults: null for missing values. Remove exact duplicates but keep variations that have different field values. Always return valid JSON in the expected format, never throw errors. If multiple objects can be extracted, return them all in the structured format."
              },
              "handle_parsing_errors": {
                "_input_type": "BoolInput",
                "advanced": true,
                "display_name": "Handle Parse Errors",
                "dynamic": false,
                "info": "Should the Agent fix errors when reading user input for better processing?",
                "input_types": [],
                "list": false,
                "list_add_label": "Add More",
                "name": "handle_parsing_errors",
                "override_skip": false,
                "placeholder": "",
                "required": false,
                "show": true,
                "title_case": false,
                "tool_mode": false,
                "trace_as_metadata": true,
                "track_in_telemetry": true,
                "type": "bool",
                "value": true
              },
              "input_value": {
                "_input_type": "MessageInput",
                "advanced": false,
                "display_name": "Input",
                "dynamic": false,
                "info": "The input provided by the user for the agent to process.",
                "input_types": [
                  "Message"
                ],
                "list": false,
                "list_add_label": "Add More",
                "load_from_db": false,
                "name": "input_value",
                "override_skip": false,
                "placeholder": "",
                "required": false,
                "show": true,
                "title_case": false,
                "tool_mode": true,
                "trace_as_input": true,
                "trace_as_metadata": true,
                "track_in_telemetry": false,
                "type": "str",
                "value": ""
              },
              "max_iterations": {
                "_input_type": "IntInput",
                "advanced": true,
                "display_name": "Max Iterations",
                "dynamic": false,
                "info": "The maximum number of attempts the agent can make to complete its task before it stops.",
                "input_types": [],
                "list": false,
                "list_add_label": "Add More",
                "name": "max_iterations",
                "override_skip": false,
                "placeholder": "",
                "required": false,
                "show": true,
                "title_case": false,
                "tool_mode": false,
                "trace_as_metadata": true,
                "track_in_telemetry": true,
                "type": "int",
                "value": 15
              },
              "model": {
                "_input_type": "ModelInput",
                "advanced": false,
                "display_name": "Language Model",
                "dynamic": false,
                "external_options": {
                  "fields": {
                    "data": {
                      "node": {
                        "display_name": "Connect other models",
                        "icon": "CornerDownLeft",
                        "name": "connect_other_models"
                      }
                    }
                  }
                },
                "info": "Select your model provider",
                "input_types": [],
                "list": false,
                "list_add_label": "Add More",
                "model_type": "language",
                "name": "model",
                "options": [],
                "override_skip": false,
                "placeholder": "Setup Provider",
                "real_time_refresh": true,
                "refresh_button": true,
                "required": true,
                "show": true,
                "title_case": false,
                "tool_mode": false,
                "trace_as_input": true,
                "track_in_telemetry": false,
                "type": "model",
                "value": []
              },
              "n_messages": {
                "_input_type": "IntInput",
                "advanced": true,
                "display_name": "Number of Chat History Messages",
                "dynamic": false,
                "info": "Number of chat history messages to retrieve.",
                "input_types": [],
                "list": false,
                "list_add_label": "Add More",
                "name": "n_messages",
                "override_skip": false,
                "placeholder": "",
                "required": false,
                "show": true,
                "title_case": false,
                "tool_mode": false,
<<<<<<< HEAD
                "type": "slider",
                "value": 0.1
              }
            },
            "tool_mode": false
          },
          "selected_output": "model_output",
          "showNode": true,
          "type": "LanguageModelComponent"
        },
        "dragging": false,
        "id": "LanguageModelComponent-Enuj5",
        "measured": {
          "height": 451,
          "width": 320
        },
        "position": {
          "x": 1238.9336326592597,
          "y": 1187.129728383852
        },
        "selected": false,
        "type": "genericNode"
      },
      {
        "data": {
          "id": "Agent-Hz2it",
          "node": {
            "base_classes": [
              "Message"
            ],
            "beta": false,
            "category": "agents",
            "conditional_paths": [],
            "custom_fields": {},
            "description": "Define the agent's instructions, then enter a task to complete using tools.",
            "display_name": "Agent",
            "documentation": "",
            "edited": false,
            "field_order": [
              "agent_llm",
              "max_tokens",
              "model_kwargs",
              "json_mode",
              "model_name",
              "openai_api_base",
              "api_key",
              "temperature",
              "seed",
              "max_retries",
              "timeout",
              "system_prompt",
              "n_messages",
              "tools",
              "input_value",
              "handle_parsing_errors",
              "verbose",
              "max_iterations",
              "agent_description",
              "add_current_date_tool"
            ],
            "frozen": false,
            "icon": "bot",
            "key": "Agent",
            "last_updated": "2025-09-29T15:47:37.204Z",
            "legacy": false,
            "lf_version": "1.6.0",
            "metadata": {
              "code_hash": "1834a4d901fa",
              "dependencies": {
                "dependencies": [
                  {
                    "name": "pydantic",
                    "version": "2.11.10"
                  },
                  {
                    "name": "lfx",
                    "version": null
                  },
                  {
                    "name": "langchain_core",
                    "version": "0.3.80"
                  }
                ],
                "total_dependencies": 3
              },
              "module": "lfx.components.models_and_agents.agent.AgentComponent"
            },
            "minimized": false,
            "output_types": [],
            "outputs": [
              {
                "allows_loop": false,
                "cache": true,
                "display_name": "Response",
                "group_outputs": false,
                "method": "message_response",
                "name": "response",
                "options": null,
                "required_inputs": null,
                "selected": "Message",
                "tool_mode": true,
                "types": [
                  "Message"
                ],
                "value": "__UNDEFINED__"
              }
            ],
            "pinned": false,
            "score": 1.1732828199964098e-19,
            "template": {
              "_type": "Component",
              "add_current_date_tool": {
                "_input_type": "BoolInput",
                "advanced": true,
                "display_name": "Current Date",
                "dynamic": false,
                "info": "If true, will add a tool to the agent that returns the current date.",
                "list": false,
                "list_add_label": "Add More",
                "name": "add_current_date_tool",
                "placeholder": "",
                "required": false,
                "show": true,
                "title_case": false,
                "tool_mode": false,
                "trace_as_metadata": true,
                "type": "bool",
                "value": true
              },
              "agent_description": {
                "_input_type": "MultilineInput",
                "advanced": true,
                "copy_field": false,
                "display_name": "Agent Description [Deprecated]",
                "dynamic": false,
                "info": "The description of the agent. This is only used when in Tool Mode. Defaults to 'A helpful assistant with access to the following tools:' and tools are added dynamically. This feature is deprecated and will be removed in future versions.",
                "input_types": [
                  "Message"
                ],
                "list": false,
                "list_add_label": "Add More",
                "load_from_db": false,
                "multiline": true,
                "name": "agent_description",
                "placeholder": "",
                "required": false,
                "show": true,
                "title_case": false,
                "tool_mode": false,
                "trace_as_input": true,
                "trace_as_metadata": true,
                "type": "str",
                "value": "A helpful assistant with access to the following tools:"
              },
              "api_key": {
                "_input_type": "SecretStrInput",
                "advanced": false,
                "display_name": "API Key",
                "dynamic": false,
                "info": "Model Provider API key",
                "input_types": [],
                "load_from_db": true,
                "name": "api_key",
                "password": true,
                "placeholder": "",
                "real_time_refresh": true,
                "required": false,
                "show": true,
                "title_case": false,
                "type": "str",
                "value": "OPENAI_API_KEY"
              },
              "code": {
                "advanced": true,
                "dynamic": true,
                "fileTypes": [],
                "file_path": "",
                "info": "",
                "list": false,
                "load_from_db": false,
                "multiline": true,
                "name": "code",
                "password": false,
                "placeholder": "",
                "required": true,
                "show": true,
                "title_case": false,
                "type": "code",
                "value": "from __future__ import annotations\n\nimport json\nimport re\nfrom typing import TYPE_CHECKING\n\nfrom pydantic import ValidationError\n\nfrom lfx.components.models_and_agents.memory import MemoryComponent\n\nif TYPE_CHECKING:\n    from langchain_core.tools import Tool\n\nfrom lfx.base.agents.agent import LCToolsAgentComponent\nfrom lfx.base.agents.events import ExceptionWithMessageError\nfrom lfx.base.models.unified_models import (\n    get_language_model_options,\n    get_llm,\n    update_model_options_in_build_config,\n)\nfrom lfx.components.helpers import CurrentDateComponent\nfrom lfx.components.langchain_utilities.tool_calling import ToolCallingAgentComponent\nfrom lfx.custom.custom_component.component import get_component_toolkit\nfrom lfx.helpers.base_model import build_model_from_schema\nfrom lfx.inputs.inputs import BoolInput, ModelInput\nfrom lfx.io import IntInput, MessageTextInput, MultilineInput, Output, SecretStrInput, TableInput\nfrom lfx.log.logger import logger\nfrom lfx.schema.data import Data\nfrom lfx.schema.dotdict import dotdict\nfrom lfx.schema.message import Message\nfrom lfx.schema.table import EditMode\n\n\ndef set_advanced_true(component_input):\n    component_input.advanced = True\n    return component_input\n\n\nclass AgentComponent(ToolCallingAgentComponent):\n    display_name: str = \"Agent\"\n    description: str = \"Define the agent's instructions, then enter a task to complete using tools.\"\n    documentation: str = \"https://docs.langflow.org/agents\"\n    icon = \"bot\"\n    beta = False\n    name = \"Agent\"\n\n    memory_inputs = [set_advanced_true(component_input) for component_input in MemoryComponent().inputs]\n\n    inputs = [\n        ModelInput(\n            name=\"model\",\n            display_name=\"Language Model\",\n            info=\"Select your model provider\",\n            real_time_refresh=True,\n            required=True,\n        ),\n        SecretStrInput(\n            name=\"api_key\",\n            display_name=\"API Key\",\n            info=\"Model Provider API key\",\n            real_time_refresh=True,\n            advanced=True,\n        ),\n        MultilineInput(\n            name=\"system_prompt\",\n            display_name=\"Agent Instructions\",\n            info=\"System Prompt: Initial instructions and context provided to guide the agent's behavior.\",\n            value=\"You are a helpful assistant that can use tools to answer questions and perform tasks.\",\n            advanced=False,\n        ),\n        MessageTextInput(\n            name=\"context_id\",\n            display_name=\"Context ID\",\n            info=\"The context ID of the chat. Adds an extra layer to the local memory.\",\n            value=\"\",\n            advanced=True,\n        ),\n        IntInput(\n            name=\"n_messages\",\n            display_name=\"Number of Chat History Messages\",\n            value=100,\n            info=\"Number of chat history messages to retrieve.\",\n            advanced=True,\n            show=True,\n        ),\n        MultilineInput(\n            name=\"format_instructions\",\n            display_name=\"Output Format Instructions\",\n            info=\"Generic Template for structured output formatting. Valid only with Structured response.\",\n            value=(\n                \"You are an AI that extracts structured JSON objects from unstructured text. \"\n                \"Use a predefined schema with expected types (str, int, float, bool, dict). \"\n                \"Extract ALL relevant instances that match the schema - if multiple patterns exist, capture them all. \"\n                \"Fill missing or ambiguous values with defaults: null for missing values. \"\n                \"Remove exact duplicates but keep variations that have different field values. \"\n                \"Always return valid JSON in the expected format, never throw errors. \"\n                \"If multiple objects can be extracted, return them all in the structured format.\"\n            ),\n            advanced=True,\n        ),\n        TableInput(\n            name=\"output_schema\",\n            display_name=\"Output Schema\",\n            info=(\n                \"Schema Validation: Define the structure and data types for structured output. \"\n                \"No validation if no output schema.\"\n            ),\n            advanced=True,\n            required=False,\n            value=[],\n            table_schema=[\n                {\n                    \"name\": \"name\",\n                    \"display_name\": \"Name\",\n                    \"type\": \"str\",\n                    \"description\": \"Specify the name of the output field.\",\n                    \"default\": \"field\",\n                    \"edit_mode\": EditMode.INLINE,\n                },\n                {\n                    \"name\": \"description\",\n                    \"display_name\": \"Description\",\n                    \"type\": \"str\",\n                    \"description\": \"Describe the purpose of the output field.\",\n                    \"default\": \"description of field\",\n                    \"edit_mode\": EditMode.POPOVER,\n                },\n                {\n                    \"name\": \"type\",\n                    \"display_name\": \"Type\",\n                    \"type\": \"str\",\n                    \"edit_mode\": EditMode.INLINE,\n                    \"description\": (\"Indicate the data type of the output field (e.g., str, int, float, bool, dict).\"),\n                    \"options\": [\"str\", \"int\", \"float\", \"bool\", \"dict\"],\n                    \"default\": \"str\",\n                },\n                {\n                    \"name\": \"multiple\",\n                    \"display_name\": \"As List\",\n                    \"type\": \"boolean\",\n                    \"description\": \"Set to True if this output field should be a list of the specified type.\",\n                    \"default\": \"False\",\n                    \"edit_mode\": EditMode.INLINE,\n                },\n            ],\n        ),\n        *LCToolsAgentComponent.get_base_inputs(),\n        # removed memory inputs from agent component\n        # *memory_inputs,\n        BoolInput(\n            name=\"add_current_date_tool\",\n            display_name=\"Current Date\",\n            advanced=True,\n            info=\"If true, will add a tool to the agent that returns the current date.\",\n            value=True,\n        ),\n    ]\n    outputs = [\n        Output(name=\"response\", display_name=\"Response\", method=\"message_response\"),\n    ]\n\n    async def get_agent_requirements(self):\n        \"\"\"Get the agent requirements for the agent.\"\"\"\n        from langchain_core.tools import StructuredTool\n\n        llm_model = get_llm(\n            model=self.model,\n            user_id=self.user_id,\n            api_key=self.api_key,\n        )\n        if llm_model is None:\n            msg = \"No language model selected. Please choose a model to proceed.\"\n            raise ValueError(msg)\n\n        # Get memory data\n        self.chat_history = await self.get_memory_data()\n        await logger.adebug(f\"Retrieved {len(self.chat_history)} chat history messages\")\n        if isinstance(self.chat_history, Message):\n            self.chat_history = [self.chat_history]\n\n        # Add current date tool if enabled\n        if self.add_current_date_tool:\n            if not isinstance(self.tools, list):  # type: ignore[has-type]\n                self.tools = []\n            current_date_tool = (await CurrentDateComponent(**self.get_base_args()).to_toolkit()).pop(0)\n\n            if not isinstance(current_date_tool, StructuredTool):\n                msg = \"CurrentDateComponent must be converted to a StructuredTool\"\n                raise TypeError(msg)\n            self.tools.append(current_date_tool)\n\n        # Set shared callbacks for tracing the tools used by the agent\n        self.set_tools_callbacks(self.tools, self._get_shared_callbacks())\n\n        return llm_model, self.chat_history, self.tools\n\n    async def message_response(self) -> Message:\n        try:\n            llm_model, self.chat_history, self.tools = await self.get_agent_requirements()\n            # Set up and run agent\n            self.set(\n                llm=llm_model,\n                tools=self.tools or [],\n                chat_history=self.chat_history,\n                input_value=self.input_value,\n                system_prompt=self.system_prompt,\n            )\n            agent = self.create_agent_runnable()\n            result = await self.run_agent(agent)\n\n            # Store result for potential JSON output\n            self._agent_result = result\n\n        except (ValueError, TypeError, KeyError) as e:\n            await logger.aerror(f\"{type(e).__name__}: {e!s}\")\n            raise\n        except ExceptionWithMessageError as e:\n            await logger.aerror(f\"ExceptionWithMessageError occurred: {e}\")\n            raise\n        # Avoid catching blind Exception; let truly unexpected exceptions propagate\n        except Exception as e:\n            await logger.aerror(f\"Unexpected error: {e!s}\")\n            raise\n        else:\n            return result\n\n    def _preprocess_schema(self, schema):\n        \"\"\"Preprocess schema to ensure correct data types for build_model_from_schema.\"\"\"\n        processed_schema = []\n        for field in schema:\n            processed_field = {\n                \"name\": str(field.get(\"name\", \"field\")),\n                \"type\": str(field.get(\"type\", \"str\")),\n                \"description\": str(field.get(\"description\", \"\")),\n                \"multiple\": field.get(\"multiple\", False),\n            }\n            # Ensure multiple is handled correctly\n            if isinstance(processed_field[\"multiple\"], str):\n                processed_field[\"multiple\"] = processed_field[\"multiple\"].lower() in [\n                    \"true\",\n                    \"1\",\n                    \"t\",\n                    \"y\",\n                    \"yes\",\n                ]\n            processed_schema.append(processed_field)\n        return processed_schema\n\n    async def build_structured_output_base(self, content: str):\n        \"\"\"Build structured output with optional BaseModel validation.\"\"\"\n        json_pattern = r\"\\{.*\\}\"\n        schema_error_msg = \"Try setting an output schema\"\n\n        # Try to parse content as JSON first\n        json_data = None\n        try:\n            json_data = json.loads(content)\n        except json.JSONDecodeError:\n            json_match = re.search(json_pattern, content, re.DOTALL)\n            if json_match:\n                try:\n                    json_data = json.loads(json_match.group())\n                except json.JSONDecodeError:\n                    return {\"content\": content, \"error\": schema_error_msg}\n            else:\n                return {\"content\": content, \"error\": schema_error_msg}\n\n        # If no output schema provided, return parsed JSON without validation\n        if not hasattr(self, \"output_schema\") or not self.output_schema or len(self.output_schema) == 0:\n            return json_data\n\n        # Use BaseModel validation with schema\n        try:\n            processed_schema = self._preprocess_schema(self.output_schema)\n            output_model = build_model_from_schema(processed_schema)\n\n            # Validate against the schema\n            if isinstance(json_data, list):\n                # Multiple objects\n                validated_objects = []\n                for item in json_data:\n                    try:\n                        validated_obj = output_model.model_validate(item)\n                        validated_objects.append(validated_obj.model_dump())\n                    except ValidationError as e:\n                        await logger.aerror(f\"Validation error for item: {e}\")\n                        # Include invalid items with error info\n                        validated_objects.append({\"data\": item, \"validation_error\": str(e)})\n                return validated_objects\n\n            # Single object\n            try:\n                validated_obj = output_model.model_validate(json_data)\n                return [validated_obj.model_dump()]  # Return as list for consistency\n            except ValidationError as e:\n                await logger.aerror(f\"Validation error: {e}\")\n                return [{\"data\": json_data, \"validation_error\": str(e)}]\n\n        except (TypeError, ValueError) as e:\n            await logger.aerror(f\"Error building structured output: {e}\")\n            # Fallback to parsed JSON without validation\n            return json_data\n\n    async def json_response(self) -> Data:\n        \"\"\"Convert agent response to structured JSON Data output with schema validation.\"\"\"\n        # Always use structured chat agent for JSON response mode for better JSON formatting\n        try:\n            system_components = []\n\n            # 1. Agent Instructions (system_prompt)\n            agent_instructions = getattr(self, \"system_prompt\", \"\") or \"\"\n            if agent_instructions:\n                system_components.append(f\"{agent_instructions}\")\n\n            # 2. Format Instructions\n            format_instructions = getattr(self, \"format_instructions\", \"\") or \"\"\n            if format_instructions:\n                system_components.append(f\"Format instructions: {format_instructions}\")\n\n            # 3. Schema Information from BaseModel\n            if hasattr(self, \"output_schema\") and self.output_schema and len(self.output_schema) > 0:\n                try:\n                    processed_schema = self._preprocess_schema(self.output_schema)\n                    output_model = build_model_from_schema(processed_schema)\n                    schema_dict = output_model.model_json_schema()\n                    schema_info = (\n                        \"You are given some text that may include format instructions, \"\n                        \"explanations, or other content alongside a JSON schema.\\n\\n\"\n                        \"Your task:\\n\"\n                        \"- Extract only the JSON schema.\\n\"\n                        \"- Return it as valid JSON.\\n\"\n                        \"- Do not include format instructions, explanations, or extra text.\\n\\n\"\n                        \"Input:\\n\"\n                        f\"{json.dumps(schema_dict, indent=2)}\\n\\n\"\n                        \"Output (only JSON schema):\"\n                    )\n                    system_components.append(schema_info)\n                except (ValidationError, ValueError, TypeError, KeyError) as e:\n                    await logger.aerror(f\"Could not build schema for prompt: {e}\", exc_info=True)\n\n            # Combine all components\n            combined_instructions = \"\\n\\n\".join(system_components) if system_components else \"\"\n            llm_model, self.chat_history, self.tools = await self.get_agent_requirements()\n            self.set(\n                llm=llm_model,\n                tools=self.tools or [],\n                chat_history=self.chat_history,\n                input_value=self.input_value,\n                system_prompt=combined_instructions,\n            )\n\n            # Create and run structured chat agent\n            try:\n                structured_agent = self.create_agent_runnable()\n            except (NotImplementedError, ValueError, TypeError) as e:\n                await logger.aerror(f\"Error with structured chat agent: {e}\")\n                raise\n            try:\n                result = await self.run_agent(structured_agent)\n            except (\n                ExceptionWithMessageError,\n                ValueError,\n                TypeError,\n                RuntimeError,\n            ) as e:\n                await logger.aerror(f\"Error with structured agent result: {e}\")\n                raise\n            # Extract content from structured agent result\n            if hasattr(result, \"content\"):\n                content = result.content\n            elif hasattr(result, \"text\"):\n                content = result.text\n            else:\n                content = str(result)\n\n        except (\n            ExceptionWithMessageError,\n            ValueError,\n            TypeError,\n            NotImplementedError,\n            AttributeError,\n        ) as e:\n            await logger.aerror(f\"Error with structured chat agent: {e}\")\n            # Fallback to regular agent\n            content_str = \"No content returned from agent\"\n            return Data(data={\"content\": content_str, \"error\": str(e)})\n\n        # Process with structured output validation\n        try:\n            structured_output = await self.build_structured_output_base(content)\n\n            # Handle different output formats\n            if isinstance(structured_output, list) and structured_output:\n                if len(structured_output) == 1:\n                    return Data(data=structured_output[0])\n                return Data(data={\"results\": structured_output})\n            if isinstance(structured_output, dict):\n                return Data(data=structured_output)\n            return Data(data={\"content\": content})\n\n        except (ValueError, TypeError) as e:\n            await logger.aerror(f\"Error in structured output processing: {e}\")\n            return Data(data={\"content\": content, \"error\": str(e)})\n\n    async def get_memory_data(self):\n        # TODO: This is a temporary fix to avoid message duplication. We should develop a function for this.\n        messages = (\n            await MemoryComponent(**self.get_base_args())\n            .set(\n                session_id=self.graph.session_id,\n                context_id=self.context_id,\n                order=\"Ascending\",\n                n_messages=self.n_messages,\n            )\n            .retrieve_messages()\n        )\n        return [\n            message for message in messages if getattr(message, \"id\", None) != getattr(self.input_value, \"id\", None)\n        ]\n\n    def update_input_types(self, build_config: dotdict) -> dotdict:\n        \"\"\"Update input types for all fields in build_config.\"\"\"\n        for key, value in build_config.items():\n            if isinstance(value, dict):\n                if value.get(\"input_types\") is None:\n                    build_config[key][\"input_types\"] = []\n            elif hasattr(value, \"input_types\") and value.input_types is None:\n                value.input_types = []\n        return build_config\n\n    async def update_build_config(\n        self,\n        build_config: dotdict,\n        field_value: list[dict],\n        field_name: str | None = None,\n    ) -> dotdict:\n        # Update model options with caching (for all field changes)\n        # Agents require tool calling, so filter for only tool-calling capable models\n        def get_tool_calling_model_options(user_id=None):\n            return get_language_model_options(user_id=user_id, tool_calling=True)\n\n        build_config = update_model_options_in_build_config(\n            component=self,\n            build_config=dict(build_config),\n            cache_key_prefix=\"language_model_options_tool_calling\",\n            get_options_func=get_tool_calling_model_options,\n            field_name=field_name,\n            field_value=field_value,\n        )\n        build_config = dotdict(build_config)\n\n        # Iterate over all providers in the MODEL_PROVIDERS_DICT\n        if field_name == \"model\":\n            self.log(str(field_value))\n            # Update input types for all fields\n            build_config = self.update_input_types(build_config)\n\n            # Validate required keys\n            default_keys = [\n                \"code\",\n                \"_type\",\n                \"model\",\n                \"tools\",\n                \"input_value\",\n                \"add_current_date_tool\",\n                \"system_prompt\",\n                \"agent_description\",\n                \"max_iterations\",\n                \"handle_parsing_errors\",\n                \"verbose\",\n            ]\n            missing_keys = [key for key in default_keys if key not in build_config]\n            if missing_keys:\n                msg = f\"Missing required keys in build_config: {missing_keys}\"\n                raise ValueError(msg)\n\n        return dotdict({k: v.to_dict() if hasattr(v, \"to_dict\") else v for k, v in build_config.items()})\n\n    async def _get_tools(self) -> list[Tool]:\n        component_toolkit = get_component_toolkit()\n        tools_names = self._build_tools_names()\n        agent_description = self.get_tool_description()\n        # TODO: Agent Description Depreciated Feature to be removed\n        description = f\"{agent_description}{tools_names}\"\n\n        tools = component_toolkit(component=self).get_tools(\n            tool_name=\"Call_Agent\",\n            tool_description=description,\n            # here we do not use the shared callbacks as we are exposing the agent as a tool\n            callbacks=self.get_langchain_callbacks(),\n        )\n        if hasattr(self, \"tools_metadata\"):\n            tools = component_toolkit(component=self, metadata=self.tools_metadata).update_tools_metadata(tools=tools)\n\n        return tools\n"
              },
              "context_id": {
                "_input_type": "MessageTextInput",
                "advanced": true,
                "display_name": "Context ID",
                "dynamic": false,
                "info": "The context ID of the chat. Adds an extra layer to the local memory.",
                "input_types": [
                  "Message"
                ],
                "list": false,
                "list_add_label": "Add More",
                "load_from_db": false,
                "name": "context_id",
                "placeholder": "",
                "required": false,
                "show": true,
                "title_case": false,
                "tool_mode": false,
                "trace_as_input": true,
                "trace_as_metadata": true,
                "type": "str",
                "value": ""
              },
              "format_instructions": {
                "_input_type": "MultilineInput",
                "advanced": true,
                "copy_field": false,
                "display_name": "Output Format Instructions",
                "dynamic": false,
                "info": "Generic Template for structured output formatting. Valid only with Structured response.",
                "input_types": [
                  "Message"
                ],
                "list": false,
                "list_add_label": "Add More",
                "load_from_db": false,
                "multiline": true,
                "name": "format_instructions",
                "placeholder": "",
                "required": false,
                "show": true,
                "title_case": false,
                "tool_mode": false,
                "trace_as_input": true,
                "trace_as_metadata": true,
                "type": "str",
                "value": "You are an AI that extracts structured JSON objects from unstructured text. Use a predefined schema with expected types (str, int, float, bool, dict). Extract ALL relevant instances that match the schema - if multiple patterns exist, capture them all. Fill missing or ambiguous values with defaults: null for missing values. Remove exact duplicates but keep variations that have different field values. Always return valid JSON in the expected format, never throw errors. If multiple objects can be extracted, return them all in the structured format."
              },
              "handle_parsing_errors": {
                "_input_type": "BoolInput",
                "advanced": true,
                "display_name": "Handle Parse Errors",
                "dynamic": false,
                "info": "Should the Agent fix errors when reading user input for better processing?",
                "list": false,
                "list_add_label": "Add More",
                "name": "handle_parsing_errors",
                "placeholder": "",
                "required": false,
                "show": true,
                "title_case": false,
                "tool_mode": false,
                "trace_as_metadata": true,
                "type": "bool",
                "value": true
              },
              "input_value": {
                "_input_type": "MessageTextInput",
                "advanced": false,
                "display_name": "Input",
                "dynamic": false,
                "info": "The input provided by the user for the agent to process.",
                "input_types": [
                  "Message"
                ],
                "list": false,
                "list_add_label": "Add More",
                "load_from_db": false,
                "name": "input_value",
                "placeholder": "",
                "required": false,
                "show": true,
                "title_case": false,
                "tool_mode": true,
                "trace_as_input": true,
                "trace_as_metadata": true,
                "type": "str",
                "value": ""
              },
              "max_iterations": {
                "_input_type": "IntInput",
                "advanced": true,
                "display_name": "Max Iterations",
                "dynamic": false,
                "info": "The maximum number of attempts the agent can make to complete its task before it stops.",
                "list": false,
                "list_add_label": "Add More",
                "name": "max_iterations",
                "placeholder": "",
                "required": false,
                "show": true,
                "title_case": false,
                "tool_mode": false,
                "trace_as_metadata": true,
                "type": "int",
                "value": 15
              },
              "model": {
                "_input_type": "ModelInput",
                "advanced": false,
                "display_name": "Language Model",
                "dynamic": false,
                "external_options": {
                  "fields": {
                    "data": {
                      "node": {
                        "display_name": "Connect other models",
                        "icon": "CornerDownLeft",
                        "name": "connect_other_models"
                      }
                    }
                  }
                },
                "info": "Select your model provider",
                "input_types": [
                  "LanguageModel"
                ],
                "list": false,
                "list_add_label": "Add More",
                "model_type": "language",
                "name": "model",
                "override_skip": false,
                "placeholder": "Setup Provider",
                "real_time_refresh": true,
                "refresh_button": true,
                "required": true,
                "show": true,
                "title_case": false,
                "tool_mode": false,
                "trace_as_input": true,
                "track_in_telemetry": false,
                "type": "model",
                "value": ""
              },
              "n_messages": {
                "_input_type": "IntInput",
                "advanced": true,
                "display_name": "Number of Chat History Messages",
                "dynamic": false,
                "info": "Number of chat history messages to retrieve.",
                "list": false,
                "list_add_label": "Add More",
                "name": "n_messages",
                "placeholder": "",
                "required": false,
                "show": true,
                "title_case": false,
                "tool_mode": false,
                "trace_as_metadata": true,
=======
                "trace_as_metadata": true,
                "track_in_telemetry": true,
>>>>>>> 315f1ab0
                "type": "int",
                "value": 100
              },
              "output_schema": {
                "_input_type": "TableInput",
                "advanced": true,
                "display_name": "Output Schema",
                "dynamic": false,
                "info": "Schema Validation: Define the structure and data types for structured output. No validation if no output schema.",
                "input_types": [],
                "is_list": true,
                "list_add_label": "Add More",
                "name": "output_schema",
                "override_skip": false,
                "placeholder": "",
                "required": false,
                "show": true,
                "table_icon": "Table",
                "table_schema": [
                  {
                    "default": "field",
                    "description": "Specify the name of the output field.",
                    "display_name": "Name",
                    "edit_mode": "inline",
                    "name": "name",
                    "type": "str"
                  },
                  {
                    "default": "description of field",
                    "description": "Describe the purpose of the output field.",
                    "display_name": "Description",
                    "edit_mode": "popover",
                    "name": "description",
                    "type": "str"
                  },
                  {
                    "default": "str",
                    "description": "Indicate the data type of the output field (e.g., str, int, float, bool, dict).",
                    "display_name": "Type",
                    "edit_mode": "inline",
                    "name": "type",
                    "options": [
                      "str",
                      "int",
                      "float",
                      "bool",
                      "dict"
                    ],
                    "type": "str"
                  },
                  {
                    "default": "False",
                    "description": "Set to True if this output field should be a list of the specified type.",
                    "display_name": "As List",
                    "edit_mode": "inline",
                    "name": "multiple",
                    "type": "boolean"
                  }
                ],
                "title_case": false,
                "tool_mode": false,
                "trace_as_metadata": true,
                "track_in_telemetry": false,
                "trigger_icon": "Table",
                "trigger_text": "Open table",
                "type": "table",
                "value": []
              },
              "system_prompt": {
                "_input_type": "MultilineInput",
                "advanced": false,
                "ai_enabled": false,
                "copy_field": false,
                "display_name": "Agent Instructions",
                "dynamic": false,
                "info": "System Prompt: Initial instructions and context provided to guide the agent's behavior.",
                "input_types": [
                  "Message"
                ],
                "list": false,
                "list_add_label": "Add More",
                "load_from_db": false,
                "multiline": true,
                "name": "system_prompt",
                "override_skip": false,
                "placeholder": "",
                "required": false,
                "show": true,
                "title_case": false,
                "tool_mode": false,
                "trace_as_input": true,
                "trace_as_metadata": true,
                "track_in_telemetry": false,
                "type": "str",
                "value": "You are a helpful assistant that can use tools to answer questions and perform tasks."
              },
              "tools": {
                "_input_type": "HandleInput",
                "advanced": false,
                "display_name": "Tools",
                "dynamic": false,
                "info": "These are the tools that the agent can use to help with tasks.",
                "input_types": [
                  "Tool"
                ],
                "list": true,
                "list_add_label": "Add More",
                "name": "tools",
                "override_skip": false,
                "placeholder": "",
                "required": false,
                "show": true,
                "title_case": false,
                "trace_as_metadata": true,
                "track_in_telemetry": false,
                "type": "other",
                "value": ""
              },
              "verbose": {
                "_input_type": "BoolInput",
                "advanced": true,
                "display_name": "Verbose",
                "dynamic": false,
                "info": "",
                "input_types": [],
                "list": false,
                "list_add_label": "Add More",
                "name": "verbose",
                "override_skip": false,
                "placeholder": "",
                "required": false,
                "show": true,
                "title_case": false,
                "tool_mode": false,
                "trace_as_metadata": true,
                "track_in_telemetry": true,
                "type": "bool",
                "value": true
              }
            },
            "tool_mode": false
          },
          "showNode": true,
          "type": "Agent"
        },
        "dragging": false,
        "id": "Agent-Hz2it",
        "measured": {
          "height": 594,
          "width": 320
        },
        "position": {
          "x": 1260.684187419134,
          "y": 453.54283602809056
        },
        "selected": false,
        "type": "genericNode"
      },
      {
        "data": {
          "id": "ParserComponent-8lfAE",
          "node": {
            "base_classes": [
              "Message"
            ],
            "beta": false,
            "conditional_paths": [],
            "custom_fields": {},
            "description": "Extracts text using a template.",
            "display_name": "Parser",
            "documentation": "https://docs.langflow.org/components-processing#parser",
            "edited": false,
            "field_order": [
              "input_data",
              "mode",
              "pattern",
              "sep"
            ],
            "frozen": false,
            "icon": "braces",
            "legacy": false,
            "lf_version": "1.6.0",
            "metadata": {
              "code_hash": "3cda25c3f7b5",
              "dependencies": {
                "dependencies": [
                  {
                    "name": "lfx",
                    "version": null
                  }
                ],
                "total_dependencies": 1
              },
              "module": "lfx.components.processing.parser.ParserComponent"
            },
            "minimized": false,
            "output_types": [],
            "outputs": [
              {
                "allows_loop": false,
                "cache": true,
                "display_name": "Parsed Text",
                "group_outputs": false,
                "method": "parse_combined_text",
                "name": "parsed_text",
                "selected": "Message",
                "tool_mode": true,
                "types": [
                  "Message"
                ],
                "value": "__UNDEFINED__"
              }
            ],
            "pinned": false,
            "template": {
              "_type": "Component",
              "code": {
                "advanced": true,
                "dynamic": true,
                "fileTypes": [],
                "file_path": "",
                "info": "",
                "list": false,
                "load_from_db": false,
                "multiline": true,
                "name": "code",
                "password": false,
                "placeholder": "",
                "required": true,
                "show": true,
                "title_case": false,
                "type": "code",
                "value": "from lfx.custom.custom_component.component import Component\nfrom lfx.helpers.data import safe_convert\nfrom lfx.inputs.inputs import BoolInput, HandleInput, MessageTextInput, MultilineInput, TabInput\nfrom lfx.schema.data import Data\nfrom lfx.schema.dataframe import DataFrame\nfrom lfx.schema.message import Message\nfrom lfx.template.field.base import Output\n\n\nclass ParserComponent(Component):\n    display_name = \"Parser\"\n    description = \"Extracts text using a template.\"\n    documentation: str = \"https://docs.langflow.org/parser\"\n    icon = \"braces\"\n\n    inputs = [\n        HandleInput(\n            name=\"input_data\",\n            display_name=\"Data or DataFrame\",\n            input_types=[\"DataFrame\", \"Data\"],\n            info=\"Accepts either a DataFrame or a Data object.\",\n            required=True,\n        ),\n        TabInput(\n            name=\"mode\",\n            display_name=\"Mode\",\n            options=[\"Parser\", \"Stringify\"],\n            value=\"Parser\",\n            info=\"Convert into raw string instead of using a template.\",\n            real_time_refresh=True,\n        ),\n        MultilineInput(\n            name=\"pattern\",\n            display_name=\"Template\",\n            info=(\n                \"Use variables within curly brackets to extract column values for DataFrames \"\n                \"or key values for Data.\"\n                \"For example: `Name: {Name}, Age: {Age}, Country: {Country}`\"\n            ),\n            value=\"Text: {text}\",  # Example default\n            dynamic=True,\n            show=True,\n            required=True,\n        ),\n        MessageTextInput(\n            name=\"sep\",\n            display_name=\"Separator\",\n            advanced=True,\n            value=\"\\n\",\n            info=\"String used to separate rows/items.\",\n        ),\n    ]\n\n    outputs = [\n        Output(\n            display_name=\"Parsed Text\",\n            name=\"parsed_text\",\n            info=\"Formatted text output.\",\n            method=\"parse_combined_text\",\n        ),\n    ]\n\n    def update_build_config(self, build_config, field_value, field_name=None):\n        \"\"\"Dynamically hide/show `template` and enforce requirement based on `stringify`.\"\"\"\n        if field_name == \"mode\":\n            build_config[\"pattern\"][\"show\"] = self.mode == \"Parser\"\n            build_config[\"pattern\"][\"required\"] = self.mode == \"Parser\"\n            if field_value:\n                clean_data = BoolInput(\n                    name=\"clean_data\",\n                    display_name=\"Clean Data\",\n                    info=(\n                        \"Enable to clean the data by removing empty rows and lines \"\n                        \"in each cell of the DataFrame/ Data object.\"\n                    ),\n                    value=True,\n                    advanced=True,\n                    required=False,\n                )\n                build_config[\"clean_data\"] = clean_data.to_dict()\n            else:\n                build_config.pop(\"clean_data\", None)\n\n        return build_config\n\n    def _clean_args(self):\n        \"\"\"Prepare arguments based on input type.\"\"\"\n        input_data = self.input_data\n\n        match input_data:\n            case list() if all(isinstance(item, Data) for item in input_data):\n                msg = \"List of Data objects is not supported.\"\n                raise ValueError(msg)\n            case DataFrame():\n                return input_data, None\n            case Data():\n                return None, input_data\n            case dict() if \"data\" in input_data:\n                try:\n                    if \"columns\" in input_data:  # Likely a DataFrame\n                        return DataFrame.from_dict(input_data), None\n                    # Likely a Data object\n                    return None, Data(**input_data)\n                except (TypeError, ValueError, KeyError) as e:\n                    msg = f\"Invalid structured input provided: {e!s}\"\n                    raise ValueError(msg) from e\n            case _:\n                msg = f\"Unsupported input type: {type(input_data)}. Expected DataFrame or Data.\"\n                raise ValueError(msg)\n\n    def parse_combined_text(self) -> Message:\n        \"\"\"Parse all rows/items into a single text or convert input to string if `stringify` is enabled.\"\"\"\n        # Early return for stringify option\n        if self.mode == \"Stringify\":\n            return self.convert_to_string()\n\n        df, data = self._clean_args()\n\n        lines = []\n        if df is not None:\n            for _, row in df.iterrows():\n                formatted_text = self.pattern.format(**row.to_dict())\n                lines.append(formatted_text)\n        elif data is not None:\n            # Use format_map with a dict that returns default_value for missing keys\n            class DefaultDict(dict):\n                def __missing__(self, key):\n                    return data.default_value or \"\"\n\n            formatted_text = self.pattern.format_map(DefaultDict(data.data))\n            lines.append(formatted_text)\n\n        combined_text = self.sep.join(lines)\n        self.status = combined_text\n        return Message(text=combined_text)\n\n    def convert_to_string(self) -> Message:\n        \"\"\"Convert input data to string with proper error handling.\"\"\"\n        result = \"\"\n        if isinstance(self.input_data, list):\n            result = \"\\n\".join([safe_convert(item, clean_data=self.clean_data or False) for item in self.input_data])\n        else:\n            result = safe_convert(self.input_data or False)\n        self.log(f\"Converted to string with length: {len(result)}\")\n\n        message = Message(text=result)\n        self.status = message\n        return message\n"
              },
              "input_data": {
                "_input_type": "HandleInput",
                "advanced": false,
                "display_name": "Data or DataFrame",
                "dynamic": false,
                "info": "Accepts either a DataFrame or a Data object.",
                "input_types": [
                  "DataFrame",
                  "Data"
                ],
                "list": false,
                "list_add_label": "Add More",
                "name": "input_data",
                "placeholder": "",
                "required": true,
                "show": true,
                "title_case": false,
                "trace_as_metadata": true,
                "type": "other",
                "value": ""
              },
              "mode": {
                "_input_type": "TabInput",
                "advanced": false,
                "display_name": "Mode",
                "dynamic": false,
                "info": "Convert into raw string instead of using a template.",
                "name": "mode",
                "options": [
                  "Parser",
                  "Stringify"
                ],
                "placeholder": "",
                "real_time_refresh": true,
                "required": false,
                "show": true,
                "title_case": false,
                "tool_mode": false,
                "trace_as_metadata": true,
                "type": "tab",
                "value": "Parser"
              },
              "pattern": {
                "_input_type": "MultilineInput",
                "advanced": false,
                "copy_field": false,
                "display_name": "Template",
                "dynamic": true,
                "info": "Use variables within curly brackets to extract column values for DataFrames or key values for Data.For example: `Name: {Name}, Age: {Age}, Country: {Country}`",
                "input_types": [
                  "Message"
                ],
                "list": false,
                "list_add_label": "Add More",
                "load_from_db": false,
                "multiline": true,
                "name": "pattern",
                "placeholder": "",
                "required": true,
                "show": true,
                "title_case": false,
                "tool_mode": false,
                "trace_as_input": true,
                "trace_as_metadata": true,
                "type": "str",
                "value": "# Company Profile\n\n## Basic Information\n\n- **Domain:** {domain}\n- **LinkedIn URL:** {linkedinUrl}\n\n## Pricing and Plans\n- **Cheapest Plan:** {cheapestPlan}\n- **Has Free Trial:** {hasFreeTrial}\n- **Has Enterprise Plan:** {hasEnterprisePlan}\n\n## Technical Capabilities\n- **Has API:** {hasAPI}\n\n## Market and Target Audience\n- **Market:** {market}\n- **Target Industries:** {targetIndustries}\n\n## Pricing Structure\n{pricingTiers}\n\n## Key Features\n{KeyFeatures}"
              },
              "sep": {
                "_input_type": "MessageTextInput",
                "advanced": true,
                "display_name": "Separator",
                "dynamic": false,
                "info": "String used to separate rows/items.",
                "input_types": [
                  "Message"
                ],
                "list": false,
                "list_add_label": "Add More",
                "load_from_db": false,
                "name": "sep",
                "placeholder": "",
                "required": false,
                "show": true,
                "title_case": false,
                "tool_mode": false,
                "trace_as_input": true,
                "trace_as_metadata": true,
                "type": "str",
                "value": "\n"
              }
            },
            "tool_mode": false
          },
          "showNode": true,
          "type": "ParserComponent"
        },
        "dragging": false,
        "id": "ParserComponent-8lfAE",
        "measured": {
          "height": 329,
          "width": 320
        },
        "position": {
          "x": 2109.171649979737,
          "y": 774.5251266612232
        },
        "selected": true,
        "type": "genericNode"
      },
      {
        "data": {
          "id": "StructuredOutput-zfjb9",
          "node": {
            "base_classes": [
              "Data",
              "DataFrame"
            ],
            "beta": false,
            "conditional_paths": [],
            "custom_fields": {},
            "description": "Uses an LLM to generate structured data. Ideal for extraction and consistency.",
            "display_name": "Structured Output",
            "documentation": "https://docs.langflow.org/components-processing#structured-output",
            "edited": false,
            "field_order": [
              "llm",
              "input_value",
              "system_prompt",
              "schema_name",
              "output_schema"
            ],
            "frozen": false,
            "icon": "braces",
            "legacy": false,
            "lf_version": "1.6.0",
            "metadata": {
              "code_hash": "058ca1f51e9f",
              "dependencies": {
                "dependencies": [
                  {
                    "name": "pydantic",
                    "version": "2.11.10"
                  },
                  {
                    "name": "trustcall",
                    "version": "0.0.39"
                  },
                  {
                    "name": "lfx",
                    "version": null
                  }
                ],
                "total_dependencies": 3
              },
              "module": "lfx.components.llm_operations.structured_output.StructuredOutputComponent"
            },
            "minimized": false,
            "output_types": [],
            "outputs": [
              {
                "allows_loop": false,
                "cache": true,
                "display_name": "Structured Output",
                "group_outputs": false,
                "method": "build_structured_output",
                "name": "structured_output",
                "selected": null,
                "tool_mode": true,
                "types": [
                  "Data"
                ],
                "value": "__UNDEFINED__"
              },
              {
                "allows_loop": false,
                "cache": true,
                "display_name": "Structured Output",
                "group_outputs": false,
                "method": "build_structured_dataframe",
                "name": "dataframe_output",
                "selected": "DataFrame",
                "tool_mode": true,
                "types": [
                  "DataFrame"
                ],
                "value": "__UNDEFINED__"
              }
            ],
            "pinned": false,
            "template": {
              "_type": "Component",
              "api_key": {
                "_input_type": "SecretStrInput",
                "advanced": true,
                "display_name": "API Key",
                "dynamic": false,
                "info": "Model Provider API key",
                "input_types": [],
                "load_from_db": true,
                "name": "api_key",
                "override_skip": false,
                "password": true,
                "placeholder": "",
                "real_time_refresh": true,
                "required": false,
                "show": true,
                "title_case": false,
                "track_in_telemetry": false,
                "type": "str",
                "value": ""
              },
              "code": {
                "advanced": true,
                "dynamic": true,
                "fileTypes": [],
                "file_path": "",
                "info": "",
                "list": false,
                "load_from_db": false,
                "multiline": true,
                "name": "code",
                "password": false,
                "placeholder": "",
                "required": true,
                "show": true,
                "title_case": false,
                "type": "code",
                "value": "from pydantic import BaseModel, Field, create_model\nfrom trustcall import create_extractor\n\nfrom lfx.base.models.chat_result import get_chat_result\nfrom lfx.base.models.unified_models import (\n    get_language_model_options,\n    get_llm,\n    update_model_options_in_build_config,\n)\nfrom lfx.custom.custom_component.component import Component\nfrom lfx.helpers.base_model import build_model_from_schema\nfrom lfx.io import (\n    MessageTextInput,\n    ModelInput,\n    MultilineInput,\n    Output,\n    SecretStrInput,\n    TableInput,\n)\nfrom lfx.log.logger import logger\nfrom lfx.schema.data import Data\nfrom lfx.schema.dataframe import DataFrame\nfrom lfx.schema.table import EditMode\n\n\nclass StructuredOutputComponent(Component):\n    display_name = \"Structured Output\"\n    description = \"Uses an LLM to generate structured data. Ideal for extraction and consistency.\"\n    documentation: str = \"https://docs.langflow.org/structured-output\"\n    name = \"StructuredOutput\"\n    icon = \"braces\"\n\n    inputs = [\n        ModelInput(\n            name=\"model\",\n            display_name=\"Language Model\",\n            info=\"Select your model provider\",\n            real_time_refresh=True,\n            required=True,\n        ),\n        SecretStrInput(\n            name=\"api_key\",\n            display_name=\"API Key\",\n            info=\"Model Provider API key\",\n            real_time_refresh=True,\n            advanced=True,\n        ),\n        MultilineInput(\n            name=\"input_value\",\n            display_name=\"Input Message\",\n            info=\"The input message to the language model.\",\n            tool_mode=True,\n            required=True,\n        ),\n        MultilineInput(\n            name=\"system_prompt\",\n            display_name=\"Format Instructions\",\n            info=\"The instructions to the language model for formatting the output.\",\n            value=(\n                \"You are an AI that extracts structured JSON objects from unstructured text. \"\n                \"Use a predefined schema with expected types (str, int, float, bool, dict). \"\n                \"Extract ALL relevant instances that match the schema - if multiple patterns exist, capture them all. \"\n                \"Fill missing or ambiguous values with defaults: null for missing values. \"\n                \"Remove exact duplicates but keep variations that have different field values. \"\n                \"Always return valid JSON in the expected format, never throw errors. \"\n                \"If multiple objects can be extracted, return them all in the structured format.\"\n            ),\n            required=True,\n            advanced=True,\n        ),\n        MessageTextInput(\n            name=\"schema_name\",\n            display_name=\"Schema Name\",\n            info=\"Provide a name for the output data schema.\",\n            advanced=True,\n        ),\n        TableInput(\n            name=\"output_schema\",\n            display_name=\"Output Schema\",\n            info=\"Define the structure and data types for the model's output.\",\n            required=True,\n            # TODO: remove deault value\n            table_schema=[\n                {\n                    \"name\": \"name\",\n                    \"display_name\": \"Name\",\n                    \"type\": \"str\",\n                    \"description\": \"Specify the name of the output field.\",\n                    \"default\": \"field\",\n                    \"edit_mode\": EditMode.INLINE,\n                },\n                {\n                    \"name\": \"description\",\n                    \"display_name\": \"Description\",\n                    \"type\": \"str\",\n                    \"description\": \"Describe the purpose of the output field.\",\n                    \"default\": \"description of field\",\n                    \"edit_mode\": EditMode.POPOVER,\n                },\n                {\n                    \"name\": \"type\",\n                    \"display_name\": \"Type\",\n                    \"type\": \"str\",\n                    \"edit_mode\": EditMode.INLINE,\n                    \"description\": (\"Indicate the data type of the output field (e.g., str, int, float, bool, dict).\"),\n                    \"options\": [\"str\", \"int\", \"float\", \"bool\", \"dict\"],\n                    \"default\": \"str\",\n                },\n                {\n                    \"name\": \"multiple\",\n                    \"display_name\": \"As List\",\n                    \"type\": \"boolean\",\n                    \"description\": \"Set to True if this output field should be a list of the specified type.\",\n                    \"default\": \"False\",\n                    \"edit_mode\": EditMode.INLINE,\n                },\n            ],\n            value=[\n                {\n                    \"name\": \"field\",\n                    \"description\": \"description of field\",\n                    \"type\": \"str\",\n                    \"multiple\": \"False\",\n                }\n            ],\n        ),\n    ]\n\n    outputs = [\n        Output(\n            name=\"structured_output\",\n            display_name=\"Structured Output\",\n            method=\"build_structured_output\",\n        ),\n        Output(\n            name=\"dataframe_output\",\n            display_name=\"Structured Output\",\n            method=\"build_structured_dataframe\",\n        ),\n    ]\n\n    def update_build_config(self, build_config: dict, field_value: str, field_name: str | None = None):\n        \"\"\"Dynamically update build config with user-filtered model options.\"\"\"\n        return update_model_options_in_build_config(\n            component=self,\n            build_config=build_config,\n            cache_key_prefix=\"language_model_options\",\n            get_options_func=get_language_model_options,\n            field_name=field_name,\n            field_value=field_value,\n        )\n\n    def build_structured_output_base(self):\n        schema_name = self.schema_name or \"OutputModel\"\n\n        llm = get_llm(model=self.model, user_id=self.user_id, api_key=self.api_key)\n\n        if not hasattr(llm, \"with_structured_output\"):\n            msg = \"Language model does not support structured output.\"\n            raise TypeError(msg)\n        if not self.output_schema:\n            msg = \"Output schema cannot be empty\"\n            raise ValueError(msg)\n\n        output_model_ = build_model_from_schema(self.output_schema)\n        output_model = create_model(\n            schema_name,\n            __doc__=f\"A list of {schema_name}.\",\n            objects=(\n                list[output_model_],\n                Field(\n                    description=f\"A list of {schema_name}.\",  # type: ignore[valid-type]\n                    min_length=1,  # help ensure non-empty output\n                ),\n            ),\n        )\n        # Tracing config\n        config_dict = {\n            \"run_name\": self.display_name,\n            \"project_name\": self.get_project_name(),\n            \"callbacks\": self.get_langchain_callbacks(),\n        }\n        # Generate structured output using Trustcall first, then fallback to Langchain if it fails\n        result = self._extract_output_with_trustcall(llm, output_model, config_dict)\n        if result is None:\n            result = self._extract_output_with_langchain(llm, output_model, config_dict)\n\n        # OPTIMIZATION NOTE: Simplified processing based on trustcall response structure\n        # Handle non-dict responses (shouldn't happen with trustcall, but defensive)\n        if not isinstance(result, dict):\n            return result\n\n        # Extract first response and convert BaseModel to dict\n        responses = result.get(\"responses\", [])\n        if not responses:\n            return result\n\n        # Convert BaseModel to dict (creates the \"objects\" key)\n        first_response = responses[0]\n        structured_data = first_response\n        if isinstance(first_response, BaseModel):\n            structured_data = first_response.model_dump()\n        # Extract the objects array (guaranteed to exist due to our Pydantic model structure)\n        return structured_data.get(\"objects\", structured_data)\n\n    def build_structured_output(self) -> Data:\n        output = self.build_structured_output_base()\n        if not isinstance(output, list) or not output:\n            # handle empty or unexpected type case\n            msg = \"No structured output returned\"\n            raise ValueError(msg)\n        if len(output) == 1:\n            return Data(data=output[0])\n        if len(output) > 1:\n            # Multiple outputs - wrap them in a results container\n            return Data(data={\"results\": output})\n        return Data()\n\n    def build_structured_dataframe(self) -> DataFrame:\n        output = self.build_structured_output_base()\n        if not isinstance(output, list) or not output:\n            # handle empty or unexpected type case\n            msg = \"No structured output returned\"\n            raise ValueError(msg)\n        if len(output) == 1:\n            # For single dictionary, wrap in a list to create DataFrame with one row\n            return DataFrame([output[0]])\n        if len(output) > 1:\n            # Multiple outputs - convert to DataFrame directly\n            return DataFrame(output)\n        return DataFrame()\n\n    def _extract_output_with_trustcall(self, llm, schema: BaseModel, config_dict: dict) -> list[BaseModel] | None:\n        try:\n            llm_with_structured_output = create_extractor(llm, tools=[schema], tool_choice=schema.__name__)\n            result = get_chat_result(\n                runnable=llm_with_structured_output,\n                system_message=self.system_prompt,\n                input_value=self.input_value,\n                config=config_dict,\n            )\n        except Exception as e:  # noqa: BLE001\n            logger.warning(\n                f\"Trustcall extraction failed, falling back to Langchain: {e} \"\n                \"(Note: This may not be an error—some models or configurations do not support tool calling. \"\n                \"Falling back is normal in such cases.)\"\n            )\n            return None\n        return result or None  # langchain fallback is used if error occurs or the result is empty\n\n    def _extract_output_with_langchain(self, llm, schema: BaseModel, config_dict: dict) -> list[BaseModel] | None:\n        try:\n            llm_with_structured_output = llm.with_structured_output(schema)\n            result = get_chat_result(\n                runnable=llm_with_structured_output,\n                system_message=self.system_prompt,\n                input_value=self.input_value,\n                config=config_dict,\n            )\n            if isinstance(result, BaseModel):\n                result = result.model_dump()\n                result = result.get(\"objects\", result)\n        except Exception as fallback_error:\n            msg = (\n                f\"Model does not support tool calling (trustcall failed) \"\n                f\"and fallback with_structured_output also failed: {fallback_error}\"\n            )\n            raise ValueError(msg) from fallback_error\n\n        return result or None\n"
              },
              "input_value": {
                "_input_type": "MultilineInput",
                "advanced": false,
                "copy_field": false,
                "display_name": "Input Message",
                "dynamic": false,
                "info": "The input message to the language model.",
                "input_types": [
                  "Message"
                ],
                "list": false,
                "list_add_label": "Add More",
                "load_from_db": false,
                "multiline": true,
                "name": "input_value",
                "placeholder": "",
                "required": true,
                "show": true,
                "title_case": false,
                "tool_mode": true,
                "trace_as_input": true,
                "trace_as_metadata": true,
                "type": "str",
                "value": ""
              },
              "model": {
                "_input_type": "ModelInput",
                "advanced": false,
                "display_name": "Language Model",
                "dynamic": false,
                "external_options": {
                  "fields": {
                    "data": {
                      "node": {
                        "display_name": "Connect other models",
                        "icon": "CornerDownLeft",
                        "name": "connect_other_models"
                      }
                    }
                  }
                },
                "info": "Select your model provider",
<<<<<<< HEAD
                "input_types": [
                  "LanguageModel"
                ],
=======
                "input_types": [],
>>>>>>> 315f1ab0
                "list": false,
                "list_add_label": "Add More",
                "model_type": "language",
                "name": "model",
                "override_skip": false,
                "placeholder": "Setup Provider",
                "real_time_refresh": true,
                "refresh_button": true,
                "required": true,
                "show": true,
                "title_case": false,
                "tool_mode": false,
                "trace_as_input": true,
                "track_in_telemetry": false,
                "type": "model",
                "value": ""
              },
              "output_schema": {
                "_input_type": "TableInput",
                "advanced": false,
                "display_name": "Output Schema",
                "dynamic": false,
                "info": "Define the structure and data types for the model's output.",
                "is_list": true,
                "list_add_label": "Add More",
                "name": "output_schema",
                "placeholder": "",
                "required": true,
                "show": true,
                "table_icon": "Table",
                "table_schema": [
                  {
                    "default": "field",
                    "description": "Specify the name of the output field.",
                    "display_name": "Name",
                    "edit_mode": "inline",
                    "formatter": "text",
                    "name": "name",
                    "type": "str"
                  },
                  {
                    "default": "description of field",
                    "description": "Describe the purpose of the output field.",
                    "display_name": "Description",
                    "edit_mode": "popover",
                    "formatter": "text",
                    "name": "description",
                    "type": "str"
                  },
                  {
                    "default": "str",
                    "description": "Indicate the data type of the output field (e.g., str, int, float, bool, dict).",
                    "display_name": "Type",
                    "edit_mode": "inline",
                    "formatter": "text",
                    "name": "type",
                    "options": [
                      "str",
                      "int",
                      "float",
                      "bool",
                      "dict"
                    ],
                    "type": "str"
                  },
                  {
                    "default": "False",
                    "description": "Set to True if this output field should be a list of the specified type.",
                    "display_name": "As List",
                    "edit_mode": "inline",
                    "formatter": "text",
                    "name": "multiple",
                    "type": "boolean"
                  }
                ],
                "title_case": false,
                "tool_mode": false,
                "trace_as_metadata": true,
                "trigger_icon": "Table",
                "trigger_text": "Open table",
                "type": "table",
                "value": [
                  {
                    "description": "Primary company domain name",
                    "multiple": "False",
                    "name": "domain",
                    "type": "str"
                  },
                  {
                    "description": "Company's LinkedIn URL",
                    "multiple": "False",
                    "name": "linkedinUrl",
                    "type": "str"
                  },
                  {
                    "description": "Lowest priced plan in USD (number only)",
                    "multiple": "False",
                    "name": "cheapestPlan",
                    "type": "str"
                  },
                  {
                    "description": "Boolean indicating if they offer a free trial",
                    "multiple": "False",
                    "name": "hasFreeTrial",
                    "type": "bool"
                  },
                  {
                    "description": "Boolean indicating if they have enterprise options",
                    "multiple": "False",
                    "name": "hasEnterprisePlan",
                    "type": "bool"
                  },
                  {
                    "description": "Boolean indicating if they offer API access",
                    "multiple": "False",
                    "name": "hasAPI",
                    "type": "bool"
                  },
                  {
                    "description": "Either 'B2B' or 'B2C' or 'Both",
                    "multiple": "False",
                    "name": "market",
                    "type": "str"
                  },
                  {
                    "description": "List of available pricing tiers",
                    "multiple": "True",
                    "name": "pricingTiers",
                    "type": "str"
                  },
                  {
                    "description": "List of main features",
                    "multiple": "True",
                    "name": "KeyFeatures",
                    "type": "str"
                  },
                  {
                    "description": "List of target industries",
                    "multiple": "True",
                    "name": "targetIndustries",
                    "type": "str"
                  }
                ]
              },
              "schema_name": {
                "_input_type": "MessageTextInput",
                "advanced": true,
                "display_name": "Schema Name",
                "dynamic": false,
                "info": "Provide a name for the output data schema.",
                "input_types": [
                  "Message"
                ],
                "list": false,
                "list_add_label": "Add More",
                "load_from_db": false,
                "name": "schema_name",
                "placeholder": "",
                "required": false,
                "show": true,
                "title_case": false,
                "tool_mode": false,
                "trace_as_input": true,
                "trace_as_metadata": true,
                "type": "str",
                "value": ""
              },
              "system_prompt": {
                "_input_type": "MultilineInput",
                "advanced": true,
                "copy_field": false,
                "display_name": "Format Instructions",
                "dynamic": false,
                "info": "The instructions to the language model for formatting the output.",
                "input_types": [
                  "Message"
                ],
                "list": false,
                "list_add_label": "Add More",
                "load_from_db": false,
                "multiline": true,
                "name": "system_prompt",
                "placeholder": "",
                "required": true,
                "show": true,
                "title_case": false,
                "tool_mode": false,
                "trace_as_input": true,
                "trace_as_metadata": true,
                "type": "str",
                "value": "You are an AI that extracts structured JSON objects from unstructured text. Use a predefined schema with expected types (str, int, float, bool, dict). Extract ALL relevant instances that match the schema - if multiple patterns exist, capture them all. Fill missing or ambiguous values with defaults: null for missing values. Remove exact duplicates but keep variations that have different field values. Always return valid JSON in the expected format, never throw errors. If multiple objects can be extracted, return them all in the structured format."
              }
            },
            "tool_mode": false
          },
          "selected_output": "dataframe_output",
          "showNode": true,
          "type": "StructuredOutput"
        },
        "dragging": false,
        "id": "StructuredOutput-zfjb9",
        "measured": {
          "height": 349,
          "width": 320
        },
        "position": {
          "x": 1679.5971821337512,
          "y": 743.7160782364149
        },
        "selected": false,
        "type": "genericNode"
      }
    ],
    "viewport": {
      "x": -286.2250796857875,
      "y": -257.26691224713466,
      "zoom": 0.5812257189224358
    }
  },
  "description": "Researches companies, extracts key business data, and presents structured information for efficient analysis. ",
  "endpoint_name": null,
  "id": "3e7efab1-f6d9-4279-8a81-819f094f871b",
  "is_component": false,
  "last_tested_version": "1.6.0",
  "name": "Market Research",
  "tags": [
    "assistants",
    "agents"
  ]
}<|MERGE_RESOLUTION|>--- conflicted
+++ resolved
@@ -1305,11 +1305,7 @@
                 "show": true,
                 "title_case": false,
                 "type": "code",
-<<<<<<< HEAD
-                "value": "from lfx.base.models.model import LCModelComponent\nfrom lfx.base.models.unified_models import (\n    get_language_model_options,\n    get_llm,\n    update_model_options_in_build_config,\n)\nfrom lfx.base.models.watsonx_constants import IBM_WATSONX_URLS\nfrom lfx.field_typing import LanguageModel\nfrom lfx.field_typing.range_spec import RangeSpec\nfrom lfx.inputs.inputs import BoolInput, DropdownInput, StrInput\nfrom lfx.io import MessageInput, ModelInput, MultilineInput, SecretStrInput, SliderInput\n\nDEFAULT_OLLAMA_URL = \"http://localhost:11434\"\n\n\nclass LanguageModelComponent(LCModelComponent):\n    display_name = \"Language Model\"\n    description = \"Runs a language model given a specified provider.\"\n    documentation: str = \"https://docs.langflow.org/components-models\"\n    icon = \"brain-circuit\"\n    category = \"models\"\n    priority = 0  # Set priority to 0 to make it appear first\n\n    inputs = [\n        ModelInput(\n            name=\"model\",\n            display_name=\"Language Model\",\n            info=\"Select your model provider\",\n            real_time_refresh=True,\n            required=True,\n        ),\n        SecretStrInput(\n            name=\"api_key\",\n            display_name=\"API Key\",\n            info=\"Model Provider API key\",\n            required=False,\n            show=True,\n            real_time_refresh=True,\n            advanced=True,\n        ),\n        DropdownInput(\n            name=\"base_url_ibm_watsonx\",\n            display_name=\"watsonx API Endpoint\",\n            info=\"The base URL of the API (IBM watsonx.ai only)\",\n            options=IBM_WATSONX_URLS,\n            value=IBM_WATSONX_URLS[0],\n            show=False,\n            real_time_refresh=True,\n        ),\n        StrInput(\n            name=\"project_id\",\n            display_name=\"watsonx Project ID\",\n            info=\"The project ID associated with the foundation model (IBM watsonx.ai only)\",\n            show=False,\n            required=False,\n        ),\n        MessageInput(\n            name=\"ollama_base_url\",\n            display_name=\"Ollama API URL\",\n            info=f\"Endpoint of the Ollama API (Ollama only). Defaults to {DEFAULT_OLLAMA_URL}\",\n            value=DEFAULT_OLLAMA_URL,\n            show=False,\n            real_time_refresh=True,\n            load_from_db=True,\n        ),\n        MessageInput(\n            name=\"input_value\",\n            display_name=\"Input\",\n            info=\"The input text to send to the model\",\n        ),\n        MultilineInput(\n            name=\"system_message\",\n            display_name=\"System Message\",\n            info=\"A system message that helps set the behavior of the assistant\",\n            advanced=False,\n        ),\n        BoolInput(\n            name=\"stream\",\n            display_name=\"Stream\",\n            info=\"Whether to stream the response\",\n            value=False,\n            advanced=True,\n        ),\n        SliderInput(\n            name=\"temperature\",\n            display_name=\"Temperature\",\n            value=0.1,\n            info=\"Controls randomness in responses\",\n            range_spec=RangeSpec(min=0, max=1, step=0.01),\n            advanced=True,\n        ),\n    ]\n\n    def build_model(self) -> LanguageModel:\n        return get_llm(\n            model=self.model,\n            user_id=self.user_id,\n            api_key=self.api_key,\n            temperature=self.temperature,\n            stream=self.stream,\n        )\n\n    def update_build_config(self, build_config: dict, field_value: str, field_name: str | None = None):\n        \"\"\"Dynamically update build config with user-filtered model options.\"\"\"\n        return update_model_options_in_build_config(\n            component=self,\n            build_config=build_config,\n            cache_key_prefix=\"language_model_options\",\n            get_options_func=get_language_model_options,\n            field_name=field_name,\n            field_value=field_value,\n        )\n"
-=======
                 "value": "from __future__ import annotations\n\nimport json\nimport re\nfrom typing import TYPE_CHECKING\n\nfrom pydantic import ValidationError\n\nfrom lfx.components.models_and_agents.memory import MemoryComponent\n\nif TYPE_CHECKING:\n    from langchain_core.tools import Tool\n\nfrom lfx.base.agents.agent import LCToolsAgentComponent\nfrom lfx.base.agents.events import ExceptionWithMessageError\nfrom lfx.base.models.unified_models import (\n    get_language_model_options,\n    get_llm,\n    update_model_options_in_build_config,\n)\nfrom lfx.components.helpers import CurrentDateComponent\nfrom lfx.components.langchain_utilities.tool_calling import ToolCallingAgentComponent\nfrom lfx.custom.custom_component.component import get_component_toolkit\nfrom lfx.helpers.base_model import build_model_from_schema\nfrom lfx.inputs.inputs import BoolInput, ModelInput\nfrom lfx.io import IntInput, MessageTextInput, MultilineInput, Output, SecretStrInput, TableInput\nfrom lfx.log.logger import logger\nfrom lfx.schema.data import Data\nfrom lfx.schema.dotdict import dotdict\nfrom lfx.schema.message import Message\nfrom lfx.schema.table import EditMode\n\n\ndef set_advanced_true(component_input):\n    component_input.advanced = True\n    return component_input\n\n\nclass AgentComponent(ToolCallingAgentComponent):\n    display_name: str = \"Agent\"\n    description: str = \"Define the agent's instructions, then enter a task to complete using tools.\"\n    documentation: str = \"https://docs.langflow.org/agents\"\n    icon = \"bot\"\n    beta = False\n    name = \"Agent\"\n\n    memory_inputs = [set_advanced_true(component_input) for component_input in MemoryComponent().inputs]\n\n    inputs = [\n        ModelInput(\n            name=\"model\",\n            display_name=\"Language Model\",\n            info=\"Select your model provider\",\n            real_time_refresh=True,\n            required=True,\n        ),\n        SecretStrInput(\n            name=\"api_key\",\n            display_name=\"API Key\",\n            info=\"Model Provider API key\",\n            real_time_refresh=True,\n            advanced=True,\n        ),\n        MultilineInput(\n            name=\"system_prompt\",\n            display_name=\"Agent Instructions\",\n            info=\"System Prompt: Initial instructions and context provided to guide the agent's behavior.\",\n            value=\"You are a helpful assistant that can use tools to answer questions and perform tasks.\",\n            advanced=False,\n        ),\n        MessageTextInput(\n            name=\"context_id\",\n            display_name=\"Context ID\",\n            info=\"The context ID of the chat. Adds an extra layer to the local memory.\",\n            value=\"\",\n            advanced=True,\n        ),\n        IntInput(\n            name=\"n_messages\",\n            display_name=\"Number of Chat History Messages\",\n            value=100,\n            info=\"Number of chat history messages to retrieve.\",\n            advanced=True,\n            show=True,\n        ),\n        MultilineInput(\n            name=\"format_instructions\",\n            display_name=\"Output Format Instructions\",\n            info=\"Generic Template for structured output formatting. Valid only with Structured response.\",\n            value=(\n                \"You are an AI that extracts structured JSON objects from unstructured text. \"\n                \"Use a predefined schema with expected types (str, int, float, bool, dict). \"\n                \"Extract ALL relevant instances that match the schema - if multiple patterns exist, capture them all. \"\n                \"Fill missing or ambiguous values with defaults: null for missing values. \"\n                \"Remove exact duplicates but keep variations that have different field values. \"\n                \"Always return valid JSON in the expected format, never throw errors. \"\n                \"If multiple objects can be extracted, return them all in the structured format.\"\n            ),\n            advanced=True,\n        ),\n        TableInput(\n            name=\"output_schema\",\n            display_name=\"Output Schema\",\n            info=(\n                \"Schema Validation: Define the structure and data types for structured output. \"\n                \"No validation if no output schema.\"\n            ),\n            advanced=True,\n            required=False,\n            value=[],\n            table_schema=[\n                {\n                    \"name\": \"name\",\n                    \"display_name\": \"Name\",\n                    \"type\": \"str\",\n                    \"description\": \"Specify the name of the output field.\",\n                    \"default\": \"field\",\n                    \"edit_mode\": EditMode.INLINE,\n                },\n                {\n                    \"name\": \"description\",\n                    \"display_name\": \"Description\",\n                    \"type\": \"str\",\n                    \"description\": \"Describe the purpose of the output field.\",\n                    \"default\": \"description of field\",\n                    \"edit_mode\": EditMode.POPOVER,\n                },\n                {\n                    \"name\": \"type\",\n                    \"display_name\": \"Type\",\n                    \"type\": \"str\",\n                    \"edit_mode\": EditMode.INLINE,\n                    \"description\": (\"Indicate the data type of the output field (e.g., str, int, float, bool, dict).\"),\n                    \"options\": [\"str\", \"int\", \"float\", \"bool\", \"dict\"],\n                    \"default\": \"str\",\n                },\n                {\n                    \"name\": \"multiple\",\n                    \"display_name\": \"As List\",\n                    \"type\": \"boolean\",\n                    \"description\": \"Set to True if this output field should be a list of the specified type.\",\n                    \"default\": \"False\",\n                    \"edit_mode\": EditMode.INLINE,\n                },\n            ],\n        ),\n        *LCToolsAgentComponent.get_base_inputs(),\n        # removed memory inputs from agent component\n        # *memory_inputs,\n        BoolInput(\n            name=\"add_current_date_tool\",\n            display_name=\"Current Date\",\n            advanced=True,\n            info=\"If true, will add a tool to the agent that returns the current date.\",\n            value=True,\n        ),\n    ]\n    outputs = [\n        Output(name=\"response\", display_name=\"Response\", method=\"message_response\"),\n    ]\n\n    async def get_agent_requirements(self):\n        \"\"\"Get the agent requirements for the agent.\"\"\"\n        from langchain_core.tools import StructuredTool\n\n        llm_model = get_llm(\n            model=self.model,\n            user_id=self.user_id,\n            api_key=self.api_key,\n        )\n        if llm_model is None:\n            msg = \"No language model selected. Please choose a model to proceed.\"\n            raise ValueError(msg)\n\n        # Get memory data\n        self.chat_history = await self.get_memory_data()\n        await logger.adebug(f\"Retrieved {len(self.chat_history)} chat history messages\")\n        if isinstance(self.chat_history, Message):\n            self.chat_history = [self.chat_history]\n\n        # Add current date tool if enabled\n        if self.add_current_date_tool:\n            if not isinstance(self.tools, list):  # type: ignore[has-type]\n                self.tools = []\n            current_date_tool = (await CurrentDateComponent(**self.get_base_args()).to_toolkit()).pop(0)\n\n            if not isinstance(current_date_tool, StructuredTool):\n                msg = \"CurrentDateComponent must be converted to a StructuredTool\"\n                raise TypeError(msg)\n            self.tools.append(current_date_tool)\n\n        # Set shared callbacks for tracing the tools used by the agent\n        self.set_tools_callbacks(self.tools, self._get_shared_callbacks())\n\n        return llm_model, self.chat_history, self.tools\n\n    async def message_response(self) -> Message:\n        try:\n            llm_model, self.chat_history, self.tools = await self.get_agent_requirements()\n            # Set up and run agent\n            self.set(\n                llm=llm_model,\n                tools=self.tools or [],\n                chat_history=self.chat_history,\n                input_value=self.input_value,\n                system_prompt=self.system_prompt,\n            )\n            agent = self.create_agent_runnable()\n            result = await self.run_agent(agent)\n\n            # Store result for potential JSON output\n            self._agent_result = result\n\n        except (ValueError, TypeError, KeyError) as e:\n            await logger.aerror(f\"{type(e).__name__}: {e!s}\")\n            raise\n        except ExceptionWithMessageError as e:\n            await logger.aerror(f\"ExceptionWithMessageError occurred: {e}\")\n            raise\n        # Avoid catching blind Exception; let truly unexpected exceptions propagate\n        except Exception as e:\n            await logger.aerror(f\"Unexpected error: {e!s}\")\n            raise\n        else:\n            return result\n\n    def _preprocess_schema(self, schema):\n        \"\"\"Preprocess schema to ensure correct data types for build_model_from_schema.\"\"\"\n        processed_schema = []\n        for field in schema:\n            processed_field = {\n                \"name\": str(field.get(\"name\", \"field\")),\n                \"type\": str(field.get(\"type\", \"str\")),\n                \"description\": str(field.get(\"description\", \"\")),\n                \"multiple\": field.get(\"multiple\", False),\n            }\n            # Ensure multiple is handled correctly\n            if isinstance(processed_field[\"multiple\"], str):\n                processed_field[\"multiple\"] = processed_field[\"multiple\"].lower() in [\n                    \"true\",\n                    \"1\",\n                    \"t\",\n                    \"y\",\n                    \"yes\",\n                ]\n            processed_schema.append(processed_field)\n        return processed_schema\n\n    async def build_structured_output_base(self, content: str):\n        \"\"\"Build structured output with optional BaseModel validation.\"\"\"\n        json_pattern = r\"\\{.*\\}\"\n        schema_error_msg = \"Try setting an output schema\"\n\n        # Try to parse content as JSON first\n        json_data = None\n        try:\n            json_data = json.loads(content)\n        except json.JSONDecodeError:\n            json_match = re.search(json_pattern, content, re.DOTALL)\n            if json_match:\n                try:\n                    json_data = json.loads(json_match.group())\n                except json.JSONDecodeError:\n                    return {\"content\": content, \"error\": schema_error_msg}\n            else:\n                return {\"content\": content, \"error\": schema_error_msg}\n\n        # If no output schema provided, return parsed JSON without validation\n        if not hasattr(self, \"output_schema\") or not self.output_schema or len(self.output_schema) == 0:\n            return json_data\n\n        # Use BaseModel validation with schema\n        try:\n            processed_schema = self._preprocess_schema(self.output_schema)\n            output_model = build_model_from_schema(processed_schema)\n\n            # Validate against the schema\n            if isinstance(json_data, list):\n                # Multiple objects\n                validated_objects = []\n                for item in json_data:\n                    try:\n                        validated_obj = output_model.model_validate(item)\n                        validated_objects.append(validated_obj.model_dump())\n                    except ValidationError as e:\n                        await logger.aerror(f\"Validation error for item: {e}\")\n                        # Include invalid items with error info\n                        validated_objects.append({\"data\": item, \"validation_error\": str(e)})\n                return validated_objects\n\n            # Single object\n            try:\n                validated_obj = output_model.model_validate(json_data)\n                return [validated_obj.model_dump()]  # Return as list for consistency\n            except ValidationError as e:\n                await logger.aerror(f\"Validation error: {e}\")\n                return [{\"data\": json_data, \"validation_error\": str(e)}]\n\n        except (TypeError, ValueError) as e:\n            await logger.aerror(f\"Error building structured output: {e}\")\n            # Fallback to parsed JSON without validation\n            return json_data\n\n    async def json_response(self) -> Data:\n        \"\"\"Convert agent response to structured JSON Data output with schema validation.\"\"\"\n        # Always use structured chat agent for JSON response mode for better JSON formatting\n        try:\n            system_components = []\n\n            # 1. Agent Instructions (system_prompt)\n            agent_instructions = getattr(self, \"system_prompt\", \"\") or \"\"\n            if agent_instructions:\n                system_components.append(f\"{agent_instructions}\")\n\n            # 2. Format Instructions\n            format_instructions = getattr(self, \"format_instructions\", \"\") or \"\"\n            if format_instructions:\n                system_components.append(f\"Format instructions: {format_instructions}\")\n\n            # 3. Schema Information from BaseModel\n            if hasattr(self, \"output_schema\") and self.output_schema and len(self.output_schema) > 0:\n                try:\n                    processed_schema = self._preprocess_schema(self.output_schema)\n                    output_model = build_model_from_schema(processed_schema)\n                    schema_dict = output_model.model_json_schema()\n                    schema_info = (\n                        \"You are given some text that may include format instructions, \"\n                        \"explanations, or other content alongside a JSON schema.\\n\\n\"\n                        \"Your task:\\n\"\n                        \"- Extract only the JSON schema.\\n\"\n                        \"- Return it as valid JSON.\\n\"\n                        \"- Do not include format instructions, explanations, or extra text.\\n\\n\"\n                        \"Input:\\n\"\n                        f\"{json.dumps(schema_dict, indent=2)}\\n\\n\"\n                        \"Output (only JSON schema):\"\n                    )\n                    system_components.append(schema_info)\n                except (ValidationError, ValueError, TypeError, KeyError) as e:\n                    await logger.aerror(f\"Could not build schema for prompt: {e}\", exc_info=True)\n\n            # Combine all components\n            combined_instructions = \"\\n\\n\".join(system_components) if system_components else \"\"\n            llm_model, self.chat_history, self.tools = await self.get_agent_requirements()\n            self.set(\n                llm=llm_model,\n                tools=self.tools or [],\n                chat_history=self.chat_history,\n                input_value=self.input_value,\n                system_prompt=combined_instructions,\n            )\n\n            # Create and run structured chat agent\n            try:\n                structured_agent = self.create_agent_runnable()\n            except (NotImplementedError, ValueError, TypeError) as e:\n                await logger.aerror(f\"Error with structured chat agent: {e}\")\n                raise\n            try:\n                result = await self.run_agent(structured_agent)\n            except (\n                ExceptionWithMessageError,\n                ValueError,\n                TypeError,\n                RuntimeError,\n            ) as e:\n                await logger.aerror(f\"Error with structured agent result: {e}\")\n                raise\n            # Extract content from structured agent result\n            if hasattr(result, \"content\"):\n                content = result.content\n            elif hasattr(result, \"text\"):\n                content = result.text\n            else:\n                content = str(result)\n\n        except (\n            ExceptionWithMessageError,\n            ValueError,\n            TypeError,\n            NotImplementedError,\n            AttributeError,\n        ) as e:\n            await logger.aerror(f\"Error with structured chat agent: {e}\")\n            # Fallback to regular agent\n            content_str = \"No content returned from agent\"\n            return Data(data={\"content\": content_str, \"error\": str(e)})\n\n        # Process with structured output validation\n        try:\n            structured_output = await self.build_structured_output_base(content)\n\n            # Handle different output formats\n            if isinstance(structured_output, list) and structured_output:\n                if len(structured_output) == 1:\n                    return Data(data=structured_output[0])\n                return Data(data={\"results\": structured_output})\n            if isinstance(structured_output, dict):\n                return Data(data=structured_output)\n            return Data(data={\"content\": content})\n\n        except (ValueError, TypeError) as e:\n            await logger.aerror(f\"Error in structured output processing: {e}\")\n            return Data(data={\"content\": content, \"error\": str(e)})\n\n    async def get_memory_data(self):\n        # TODO: This is a temporary fix to avoid message duplication. We should develop a function for this.\n        messages = (\n            await MemoryComponent(**self.get_base_args())\n            .set(\n                session_id=self.graph.session_id,\n                context_id=self.context_id,\n                order=\"Ascending\",\n                n_messages=self.n_messages,\n            )\n            .retrieve_messages()\n        )\n        return [\n            message for message in messages if getattr(message, \"id\", None) != getattr(self.input_value, \"id\", None)\n        ]\n\n    def update_input_types(self, build_config: dotdict) -> dotdict:\n        \"\"\"Update input types for all fields in build_config.\"\"\"\n        for key, value in build_config.items():\n            if isinstance(value, dict):\n                if value.get(\"input_types\") is None:\n                    build_config[key][\"input_types\"] = []\n            elif hasattr(value, \"input_types\") and value.input_types is None:\n                value.input_types = []\n        return build_config\n\n    async def update_build_config(\n        self,\n        build_config: dotdict,\n        field_value: list[dict],\n        field_name: str | None = None,\n    ) -> dotdict:\n        # Update model options with caching (for all field changes)\n        # Agents require tool calling, so filter for only tool-calling capable models\n        def get_tool_calling_model_options(user_id=None):\n            return get_language_model_options(user_id=user_id, tool_calling=True)\n\n        build_config = update_model_options_in_build_config(\n            component=self,\n            build_config=dict(build_config),\n            cache_key_prefix=\"language_model_options_tool_calling\",\n            get_options_func=get_tool_calling_model_options,\n            field_name=field_name,\n            field_value=field_value,\n        )\n        build_config = dotdict(build_config)\n\n        # Iterate over all providers in the MODEL_PROVIDERS_DICT\n        if field_name == \"model\":\n            self.log(str(field_value))\n            # Update input types for all fields\n            build_config = self.update_input_types(build_config)\n\n            # Validate required keys\n            default_keys = [\n                \"code\",\n                \"_type\",\n                \"model\",\n                \"tools\",\n                \"input_value\",\n                \"add_current_date_tool\",\n                \"system_prompt\",\n                \"agent_description\",\n                \"max_iterations\",\n                \"handle_parsing_errors\",\n                \"verbose\",\n            ]\n            missing_keys = [key for key in default_keys if key not in build_config]\n            if missing_keys:\n                msg = f\"Missing required keys in build_config: {missing_keys}\"\n                raise ValueError(msg)\n        return dotdict({k: v.to_dict() if hasattr(v, \"to_dict\") else v for k, v in build_config.items()})\n\n    async def _get_tools(self) -> list[Tool]:\n        component_toolkit = get_component_toolkit()\n        tools_names = self._build_tools_names()\n        agent_description = self.get_tool_description()\n        # TODO: Agent Description Depreciated Feature to be removed\n        description = f\"{agent_description}{tools_names}\"\n\n        tools = component_toolkit(component=self).get_tools(\n            tool_name=\"Call_Agent\",\n            tool_description=description,\n            # here we do not use the shared callbacks as we are exposing the agent as a tool\n            callbacks=self.get_langchain_callbacks(),\n        )\n        if hasattr(self, \"tools_metadata\"):\n            tools = component_toolkit(component=self, metadata=self.tools_metadata).update_tools_metadata(tools=tools)\n\n        return tools\n"
->>>>>>> 315f1ab0
               },
               "context_id": {
                 "_input_type": "MessageTextInput",
@@ -1483,360 +1479,8 @@
                 "show": true,
                 "title_case": false,
                 "tool_mode": false,
-<<<<<<< HEAD
-                "type": "slider",
-                "value": 0.1
-              }
-            },
-            "tool_mode": false
-          },
-          "selected_output": "model_output",
-          "showNode": true,
-          "type": "LanguageModelComponent"
-        },
-        "dragging": false,
-        "id": "LanguageModelComponent-Enuj5",
-        "measured": {
-          "height": 451,
-          "width": 320
-        },
-        "position": {
-          "x": 1238.9336326592597,
-          "y": 1187.129728383852
-        },
-        "selected": false,
-        "type": "genericNode"
-      },
-      {
-        "data": {
-          "id": "Agent-Hz2it",
-          "node": {
-            "base_classes": [
-              "Message"
-            ],
-            "beta": false,
-            "category": "agents",
-            "conditional_paths": [],
-            "custom_fields": {},
-            "description": "Define the agent's instructions, then enter a task to complete using tools.",
-            "display_name": "Agent",
-            "documentation": "",
-            "edited": false,
-            "field_order": [
-              "agent_llm",
-              "max_tokens",
-              "model_kwargs",
-              "json_mode",
-              "model_name",
-              "openai_api_base",
-              "api_key",
-              "temperature",
-              "seed",
-              "max_retries",
-              "timeout",
-              "system_prompt",
-              "n_messages",
-              "tools",
-              "input_value",
-              "handle_parsing_errors",
-              "verbose",
-              "max_iterations",
-              "agent_description",
-              "add_current_date_tool"
-            ],
-            "frozen": false,
-            "icon": "bot",
-            "key": "Agent",
-            "last_updated": "2025-09-29T15:47:37.204Z",
-            "legacy": false,
-            "lf_version": "1.6.0",
-            "metadata": {
-              "code_hash": "1834a4d901fa",
-              "dependencies": {
-                "dependencies": [
-                  {
-                    "name": "pydantic",
-                    "version": "2.11.10"
-                  },
-                  {
-                    "name": "lfx",
-                    "version": null
-                  },
-                  {
-                    "name": "langchain_core",
-                    "version": "0.3.80"
-                  }
-                ],
-                "total_dependencies": 3
-              },
-              "module": "lfx.components.models_and_agents.agent.AgentComponent"
-            },
-            "minimized": false,
-            "output_types": [],
-            "outputs": [
-              {
-                "allows_loop": false,
-                "cache": true,
-                "display_name": "Response",
-                "group_outputs": false,
-                "method": "message_response",
-                "name": "response",
-                "options": null,
-                "required_inputs": null,
-                "selected": "Message",
-                "tool_mode": true,
-                "types": [
-                  "Message"
-                ],
-                "value": "__UNDEFINED__"
-              }
-            ],
-            "pinned": false,
-            "score": 1.1732828199964098e-19,
-            "template": {
-              "_type": "Component",
-              "add_current_date_tool": {
-                "_input_type": "BoolInput",
-                "advanced": true,
-                "display_name": "Current Date",
-                "dynamic": false,
-                "info": "If true, will add a tool to the agent that returns the current date.",
-                "list": false,
-                "list_add_label": "Add More",
-                "name": "add_current_date_tool",
-                "placeholder": "",
-                "required": false,
-                "show": true,
-                "title_case": false,
-                "tool_mode": false,
-                "trace_as_metadata": true,
-                "type": "bool",
-                "value": true
-              },
-              "agent_description": {
-                "_input_type": "MultilineInput",
-                "advanced": true,
-                "copy_field": false,
-                "display_name": "Agent Description [Deprecated]",
-                "dynamic": false,
-                "info": "The description of the agent. This is only used when in Tool Mode. Defaults to 'A helpful assistant with access to the following tools:' and tools are added dynamically. This feature is deprecated and will be removed in future versions.",
-                "input_types": [
-                  "Message"
-                ],
-                "list": false,
-                "list_add_label": "Add More",
-                "load_from_db": false,
-                "multiline": true,
-                "name": "agent_description",
-                "placeholder": "",
-                "required": false,
-                "show": true,
-                "title_case": false,
-                "tool_mode": false,
-                "trace_as_input": true,
-                "trace_as_metadata": true,
-                "type": "str",
-                "value": "A helpful assistant with access to the following tools:"
-              },
-              "api_key": {
-                "_input_type": "SecretStrInput",
-                "advanced": false,
-                "display_name": "API Key",
-                "dynamic": false,
-                "info": "Model Provider API key",
-                "input_types": [],
-                "load_from_db": true,
-                "name": "api_key",
-                "password": true,
-                "placeholder": "",
-                "real_time_refresh": true,
-                "required": false,
-                "show": true,
-                "title_case": false,
-                "type": "str",
-                "value": "OPENAI_API_KEY"
-              },
-              "code": {
-                "advanced": true,
-                "dynamic": true,
-                "fileTypes": [],
-                "file_path": "",
-                "info": "",
-                "list": false,
-                "load_from_db": false,
-                "multiline": true,
-                "name": "code",
-                "password": false,
-                "placeholder": "",
-                "required": true,
-                "show": true,
-                "title_case": false,
-                "type": "code",
-                "value": "from __future__ import annotations\n\nimport json\nimport re\nfrom typing import TYPE_CHECKING\n\nfrom pydantic import ValidationError\n\nfrom lfx.components.models_and_agents.memory import MemoryComponent\n\nif TYPE_CHECKING:\n    from langchain_core.tools import Tool\n\nfrom lfx.base.agents.agent import LCToolsAgentComponent\nfrom lfx.base.agents.events import ExceptionWithMessageError\nfrom lfx.base.models.unified_models import (\n    get_language_model_options,\n    get_llm,\n    update_model_options_in_build_config,\n)\nfrom lfx.components.helpers import CurrentDateComponent\nfrom lfx.components.langchain_utilities.tool_calling import ToolCallingAgentComponent\nfrom lfx.custom.custom_component.component import get_component_toolkit\nfrom lfx.helpers.base_model import build_model_from_schema\nfrom lfx.inputs.inputs import BoolInput, ModelInput\nfrom lfx.io import IntInput, MessageTextInput, MultilineInput, Output, SecretStrInput, TableInput\nfrom lfx.log.logger import logger\nfrom lfx.schema.data import Data\nfrom lfx.schema.dotdict import dotdict\nfrom lfx.schema.message import Message\nfrom lfx.schema.table import EditMode\n\n\ndef set_advanced_true(component_input):\n    component_input.advanced = True\n    return component_input\n\n\nclass AgentComponent(ToolCallingAgentComponent):\n    display_name: str = \"Agent\"\n    description: str = \"Define the agent's instructions, then enter a task to complete using tools.\"\n    documentation: str = \"https://docs.langflow.org/agents\"\n    icon = \"bot\"\n    beta = False\n    name = \"Agent\"\n\n    memory_inputs = [set_advanced_true(component_input) for component_input in MemoryComponent().inputs]\n\n    inputs = [\n        ModelInput(\n            name=\"model\",\n            display_name=\"Language Model\",\n            info=\"Select your model provider\",\n            real_time_refresh=True,\n            required=True,\n        ),\n        SecretStrInput(\n            name=\"api_key\",\n            display_name=\"API Key\",\n            info=\"Model Provider API key\",\n            real_time_refresh=True,\n            advanced=True,\n        ),\n        MultilineInput(\n            name=\"system_prompt\",\n            display_name=\"Agent Instructions\",\n            info=\"System Prompt: Initial instructions and context provided to guide the agent's behavior.\",\n            value=\"You are a helpful assistant that can use tools to answer questions and perform tasks.\",\n            advanced=False,\n        ),\n        MessageTextInput(\n            name=\"context_id\",\n            display_name=\"Context ID\",\n            info=\"The context ID of the chat. Adds an extra layer to the local memory.\",\n            value=\"\",\n            advanced=True,\n        ),\n        IntInput(\n            name=\"n_messages\",\n            display_name=\"Number of Chat History Messages\",\n            value=100,\n            info=\"Number of chat history messages to retrieve.\",\n            advanced=True,\n            show=True,\n        ),\n        MultilineInput(\n            name=\"format_instructions\",\n            display_name=\"Output Format Instructions\",\n            info=\"Generic Template for structured output formatting. Valid only with Structured response.\",\n            value=(\n                \"You are an AI that extracts structured JSON objects from unstructured text. \"\n                \"Use a predefined schema with expected types (str, int, float, bool, dict). \"\n                \"Extract ALL relevant instances that match the schema - if multiple patterns exist, capture them all. \"\n                \"Fill missing or ambiguous values with defaults: null for missing values. \"\n                \"Remove exact duplicates but keep variations that have different field values. \"\n                \"Always return valid JSON in the expected format, never throw errors. \"\n                \"If multiple objects can be extracted, return them all in the structured format.\"\n            ),\n            advanced=True,\n        ),\n        TableInput(\n            name=\"output_schema\",\n            display_name=\"Output Schema\",\n            info=(\n                \"Schema Validation: Define the structure and data types for structured output. \"\n                \"No validation if no output schema.\"\n            ),\n            advanced=True,\n            required=False,\n            value=[],\n            table_schema=[\n                {\n                    \"name\": \"name\",\n                    \"display_name\": \"Name\",\n                    \"type\": \"str\",\n                    \"description\": \"Specify the name of the output field.\",\n                    \"default\": \"field\",\n                    \"edit_mode\": EditMode.INLINE,\n                },\n                {\n                    \"name\": \"description\",\n                    \"display_name\": \"Description\",\n                    \"type\": \"str\",\n                    \"description\": \"Describe the purpose of the output field.\",\n                    \"default\": \"description of field\",\n                    \"edit_mode\": EditMode.POPOVER,\n                },\n                {\n                    \"name\": \"type\",\n                    \"display_name\": \"Type\",\n                    \"type\": \"str\",\n                    \"edit_mode\": EditMode.INLINE,\n                    \"description\": (\"Indicate the data type of the output field (e.g., str, int, float, bool, dict).\"),\n                    \"options\": [\"str\", \"int\", \"float\", \"bool\", \"dict\"],\n                    \"default\": \"str\",\n                },\n                {\n                    \"name\": \"multiple\",\n                    \"display_name\": \"As List\",\n                    \"type\": \"boolean\",\n                    \"description\": \"Set to True if this output field should be a list of the specified type.\",\n                    \"default\": \"False\",\n                    \"edit_mode\": EditMode.INLINE,\n                },\n            ],\n        ),\n        *LCToolsAgentComponent.get_base_inputs(),\n        # removed memory inputs from agent component\n        # *memory_inputs,\n        BoolInput(\n            name=\"add_current_date_tool\",\n            display_name=\"Current Date\",\n            advanced=True,\n            info=\"If true, will add a tool to the agent that returns the current date.\",\n            value=True,\n        ),\n    ]\n    outputs = [\n        Output(name=\"response\", display_name=\"Response\", method=\"message_response\"),\n    ]\n\n    async def get_agent_requirements(self):\n        \"\"\"Get the agent requirements for the agent.\"\"\"\n        from langchain_core.tools import StructuredTool\n\n        llm_model = get_llm(\n            model=self.model,\n            user_id=self.user_id,\n            api_key=self.api_key,\n        )\n        if llm_model is None:\n            msg = \"No language model selected. Please choose a model to proceed.\"\n            raise ValueError(msg)\n\n        # Get memory data\n        self.chat_history = await self.get_memory_data()\n        await logger.adebug(f\"Retrieved {len(self.chat_history)} chat history messages\")\n        if isinstance(self.chat_history, Message):\n            self.chat_history = [self.chat_history]\n\n        # Add current date tool if enabled\n        if self.add_current_date_tool:\n            if not isinstance(self.tools, list):  # type: ignore[has-type]\n                self.tools = []\n            current_date_tool = (await CurrentDateComponent(**self.get_base_args()).to_toolkit()).pop(0)\n\n            if not isinstance(current_date_tool, StructuredTool):\n                msg = \"CurrentDateComponent must be converted to a StructuredTool\"\n                raise TypeError(msg)\n            self.tools.append(current_date_tool)\n\n        # Set shared callbacks for tracing the tools used by the agent\n        self.set_tools_callbacks(self.tools, self._get_shared_callbacks())\n\n        return llm_model, self.chat_history, self.tools\n\n    async def message_response(self) -> Message:\n        try:\n            llm_model, self.chat_history, self.tools = await self.get_agent_requirements()\n            # Set up and run agent\n            self.set(\n                llm=llm_model,\n                tools=self.tools or [],\n                chat_history=self.chat_history,\n                input_value=self.input_value,\n                system_prompt=self.system_prompt,\n            )\n            agent = self.create_agent_runnable()\n            result = await self.run_agent(agent)\n\n            # Store result for potential JSON output\n            self._agent_result = result\n\n        except (ValueError, TypeError, KeyError) as e:\n            await logger.aerror(f\"{type(e).__name__}: {e!s}\")\n            raise\n        except ExceptionWithMessageError as e:\n            await logger.aerror(f\"ExceptionWithMessageError occurred: {e}\")\n            raise\n        # Avoid catching blind Exception; let truly unexpected exceptions propagate\n        except Exception as e:\n            await logger.aerror(f\"Unexpected error: {e!s}\")\n            raise\n        else:\n            return result\n\n    def _preprocess_schema(self, schema):\n        \"\"\"Preprocess schema to ensure correct data types for build_model_from_schema.\"\"\"\n        processed_schema = []\n        for field in schema:\n            processed_field = {\n                \"name\": str(field.get(\"name\", \"field\")),\n                \"type\": str(field.get(\"type\", \"str\")),\n                \"description\": str(field.get(\"description\", \"\")),\n                \"multiple\": field.get(\"multiple\", False),\n            }\n            # Ensure multiple is handled correctly\n            if isinstance(processed_field[\"multiple\"], str):\n                processed_field[\"multiple\"] = processed_field[\"multiple\"].lower() in [\n                    \"true\",\n                    \"1\",\n                    \"t\",\n                    \"y\",\n                    \"yes\",\n                ]\n            processed_schema.append(processed_field)\n        return processed_schema\n\n    async def build_structured_output_base(self, content: str):\n        \"\"\"Build structured output with optional BaseModel validation.\"\"\"\n        json_pattern = r\"\\{.*\\}\"\n        schema_error_msg = \"Try setting an output schema\"\n\n        # Try to parse content as JSON first\n        json_data = None\n        try:\n            json_data = json.loads(content)\n        except json.JSONDecodeError:\n            json_match = re.search(json_pattern, content, re.DOTALL)\n            if json_match:\n                try:\n                    json_data = json.loads(json_match.group())\n                except json.JSONDecodeError:\n                    return {\"content\": content, \"error\": schema_error_msg}\n            else:\n                return {\"content\": content, \"error\": schema_error_msg}\n\n        # If no output schema provided, return parsed JSON without validation\n        if not hasattr(self, \"output_schema\") or not self.output_schema or len(self.output_schema) == 0:\n            return json_data\n\n        # Use BaseModel validation with schema\n        try:\n            processed_schema = self._preprocess_schema(self.output_schema)\n            output_model = build_model_from_schema(processed_schema)\n\n            # Validate against the schema\n            if isinstance(json_data, list):\n                # Multiple objects\n                validated_objects = []\n                for item in json_data:\n                    try:\n                        validated_obj = output_model.model_validate(item)\n                        validated_objects.append(validated_obj.model_dump())\n                    except ValidationError as e:\n                        await logger.aerror(f\"Validation error for item: {e}\")\n                        # Include invalid items with error info\n                        validated_objects.append({\"data\": item, \"validation_error\": str(e)})\n                return validated_objects\n\n            # Single object\n            try:\n                validated_obj = output_model.model_validate(json_data)\n                return [validated_obj.model_dump()]  # Return as list for consistency\n            except ValidationError as e:\n                await logger.aerror(f\"Validation error: {e}\")\n                return [{\"data\": json_data, \"validation_error\": str(e)}]\n\n        except (TypeError, ValueError) as e:\n            await logger.aerror(f\"Error building structured output: {e}\")\n            # Fallback to parsed JSON without validation\n            return json_data\n\n    async def json_response(self) -> Data:\n        \"\"\"Convert agent response to structured JSON Data output with schema validation.\"\"\"\n        # Always use structured chat agent for JSON response mode for better JSON formatting\n        try:\n            system_components = []\n\n            # 1. Agent Instructions (system_prompt)\n            agent_instructions = getattr(self, \"system_prompt\", \"\") or \"\"\n            if agent_instructions:\n                system_components.append(f\"{agent_instructions}\")\n\n            # 2. Format Instructions\n            format_instructions = getattr(self, \"format_instructions\", \"\") or \"\"\n            if format_instructions:\n                system_components.append(f\"Format instructions: {format_instructions}\")\n\n            # 3. Schema Information from BaseModel\n            if hasattr(self, \"output_schema\") and self.output_schema and len(self.output_schema) > 0:\n                try:\n                    processed_schema = self._preprocess_schema(self.output_schema)\n                    output_model = build_model_from_schema(processed_schema)\n                    schema_dict = output_model.model_json_schema()\n                    schema_info = (\n                        \"You are given some text that may include format instructions, \"\n                        \"explanations, or other content alongside a JSON schema.\\n\\n\"\n                        \"Your task:\\n\"\n                        \"- Extract only the JSON schema.\\n\"\n                        \"- Return it as valid JSON.\\n\"\n                        \"- Do not include format instructions, explanations, or extra text.\\n\\n\"\n                        \"Input:\\n\"\n                        f\"{json.dumps(schema_dict, indent=2)}\\n\\n\"\n                        \"Output (only JSON schema):\"\n                    )\n                    system_components.append(schema_info)\n                except (ValidationError, ValueError, TypeError, KeyError) as e:\n                    await logger.aerror(f\"Could not build schema for prompt: {e}\", exc_info=True)\n\n            # Combine all components\n            combined_instructions = \"\\n\\n\".join(system_components) if system_components else \"\"\n            llm_model, self.chat_history, self.tools = await self.get_agent_requirements()\n            self.set(\n                llm=llm_model,\n                tools=self.tools or [],\n                chat_history=self.chat_history,\n                input_value=self.input_value,\n                system_prompt=combined_instructions,\n            )\n\n            # Create and run structured chat agent\n            try:\n                structured_agent = self.create_agent_runnable()\n            except (NotImplementedError, ValueError, TypeError) as e:\n                await logger.aerror(f\"Error with structured chat agent: {e}\")\n                raise\n            try:\n                result = await self.run_agent(structured_agent)\n            except (\n                ExceptionWithMessageError,\n                ValueError,\n                TypeError,\n                RuntimeError,\n            ) as e:\n                await logger.aerror(f\"Error with structured agent result: {e}\")\n                raise\n            # Extract content from structured agent result\n            if hasattr(result, \"content\"):\n                content = result.content\n            elif hasattr(result, \"text\"):\n                content = result.text\n            else:\n                content = str(result)\n\n        except (\n            ExceptionWithMessageError,\n            ValueError,\n            TypeError,\n            NotImplementedError,\n            AttributeError,\n        ) as e:\n            await logger.aerror(f\"Error with structured chat agent: {e}\")\n            # Fallback to regular agent\n            content_str = \"No content returned from agent\"\n            return Data(data={\"content\": content_str, \"error\": str(e)})\n\n        # Process with structured output validation\n        try:\n            structured_output = await self.build_structured_output_base(content)\n\n            # Handle different output formats\n            if isinstance(structured_output, list) and structured_output:\n                if len(structured_output) == 1:\n                    return Data(data=structured_output[0])\n                return Data(data={\"results\": structured_output})\n            if isinstance(structured_output, dict):\n                return Data(data=structured_output)\n            return Data(data={\"content\": content})\n\n        except (ValueError, TypeError) as e:\n            await logger.aerror(f\"Error in structured output processing: {e}\")\n            return Data(data={\"content\": content, \"error\": str(e)})\n\n    async def get_memory_data(self):\n        # TODO: This is a temporary fix to avoid message duplication. We should develop a function for this.\n        messages = (\n            await MemoryComponent(**self.get_base_args())\n            .set(\n                session_id=self.graph.session_id,\n                context_id=self.context_id,\n                order=\"Ascending\",\n                n_messages=self.n_messages,\n            )\n            .retrieve_messages()\n        )\n        return [\n            message for message in messages if getattr(message, \"id\", None) != getattr(self.input_value, \"id\", None)\n        ]\n\n    def update_input_types(self, build_config: dotdict) -> dotdict:\n        \"\"\"Update input types for all fields in build_config.\"\"\"\n        for key, value in build_config.items():\n            if isinstance(value, dict):\n                if value.get(\"input_types\") is None:\n                    build_config[key][\"input_types\"] = []\n            elif hasattr(value, \"input_types\") and value.input_types is None:\n                value.input_types = []\n        return build_config\n\n    async def update_build_config(\n        self,\n        build_config: dotdict,\n        field_value: list[dict],\n        field_name: str | None = None,\n    ) -> dotdict:\n        # Update model options with caching (for all field changes)\n        # Agents require tool calling, so filter for only tool-calling capable models\n        def get_tool_calling_model_options(user_id=None):\n            return get_language_model_options(user_id=user_id, tool_calling=True)\n\n        build_config = update_model_options_in_build_config(\n            component=self,\n            build_config=dict(build_config),\n            cache_key_prefix=\"language_model_options_tool_calling\",\n            get_options_func=get_tool_calling_model_options,\n            field_name=field_name,\n            field_value=field_value,\n        )\n        build_config = dotdict(build_config)\n\n        # Iterate over all providers in the MODEL_PROVIDERS_DICT\n        if field_name == \"model\":\n            self.log(str(field_value))\n            # Update input types for all fields\n            build_config = self.update_input_types(build_config)\n\n            # Validate required keys\n            default_keys = [\n                \"code\",\n                \"_type\",\n                \"model\",\n                \"tools\",\n                \"input_value\",\n                \"add_current_date_tool\",\n                \"system_prompt\",\n                \"agent_description\",\n                \"max_iterations\",\n                \"handle_parsing_errors\",\n                \"verbose\",\n            ]\n            missing_keys = [key for key in default_keys if key not in build_config]\n            if missing_keys:\n                msg = f\"Missing required keys in build_config: {missing_keys}\"\n                raise ValueError(msg)\n\n        return dotdict({k: v.to_dict() if hasattr(v, \"to_dict\") else v for k, v in build_config.items()})\n\n    async def _get_tools(self) -> list[Tool]:\n        component_toolkit = get_component_toolkit()\n        tools_names = self._build_tools_names()\n        agent_description = self.get_tool_description()\n        # TODO: Agent Description Depreciated Feature to be removed\n        description = f\"{agent_description}{tools_names}\"\n\n        tools = component_toolkit(component=self).get_tools(\n            tool_name=\"Call_Agent\",\n            tool_description=description,\n            # here we do not use the shared callbacks as we are exposing the agent as a tool\n            callbacks=self.get_langchain_callbacks(),\n        )\n        if hasattr(self, \"tools_metadata\"):\n            tools = component_toolkit(component=self, metadata=self.tools_metadata).update_tools_metadata(tools=tools)\n\n        return tools\n"
-              },
-              "context_id": {
-                "_input_type": "MessageTextInput",
-                "advanced": true,
-                "display_name": "Context ID",
-                "dynamic": false,
-                "info": "The context ID of the chat. Adds an extra layer to the local memory.",
-                "input_types": [
-                  "Message"
-                ],
-                "list": false,
-                "list_add_label": "Add More",
-                "load_from_db": false,
-                "name": "context_id",
-                "placeholder": "",
-                "required": false,
-                "show": true,
-                "title_case": false,
-                "tool_mode": false,
-                "trace_as_input": true,
-                "trace_as_metadata": true,
-                "type": "str",
-                "value": ""
-              },
-              "format_instructions": {
-                "_input_type": "MultilineInput",
-                "advanced": true,
-                "copy_field": false,
-                "display_name": "Output Format Instructions",
-                "dynamic": false,
-                "info": "Generic Template for structured output formatting. Valid only with Structured response.",
-                "input_types": [
-                  "Message"
-                ],
-                "list": false,
-                "list_add_label": "Add More",
-                "load_from_db": false,
-                "multiline": true,
-                "name": "format_instructions",
-                "placeholder": "",
-                "required": false,
-                "show": true,
-                "title_case": false,
-                "tool_mode": false,
-                "trace_as_input": true,
-                "trace_as_metadata": true,
-                "type": "str",
-                "value": "You are an AI that extracts structured JSON objects from unstructured text. Use a predefined schema with expected types (str, int, float, bool, dict). Extract ALL relevant instances that match the schema - if multiple patterns exist, capture them all. Fill missing or ambiguous values with defaults: null for missing values. Remove exact duplicates but keep variations that have different field values. Always return valid JSON in the expected format, never throw errors. If multiple objects can be extracted, return them all in the structured format."
-              },
-              "handle_parsing_errors": {
-                "_input_type": "BoolInput",
-                "advanced": true,
-                "display_name": "Handle Parse Errors",
-                "dynamic": false,
-                "info": "Should the Agent fix errors when reading user input for better processing?",
-                "list": false,
-                "list_add_label": "Add More",
-                "name": "handle_parsing_errors",
-                "placeholder": "",
-                "required": false,
-                "show": true,
-                "title_case": false,
-                "tool_mode": false,
-                "trace_as_metadata": true,
-                "type": "bool",
-                "value": true
-              },
-              "input_value": {
-                "_input_type": "MessageTextInput",
-                "advanced": false,
-                "display_name": "Input",
-                "dynamic": false,
-                "info": "The input provided by the user for the agent to process.",
-                "input_types": [
-                  "Message"
-                ],
-                "list": false,
-                "list_add_label": "Add More",
-                "load_from_db": false,
-                "name": "input_value",
-                "placeholder": "",
-                "required": false,
-                "show": true,
-                "title_case": false,
-                "tool_mode": true,
-                "trace_as_input": true,
-                "trace_as_metadata": true,
-                "type": "str",
-                "value": ""
-              },
-              "max_iterations": {
-                "_input_type": "IntInput",
-                "advanced": true,
-                "display_name": "Max Iterations",
-                "dynamic": false,
-                "info": "The maximum number of attempts the agent can make to complete its task before it stops.",
-                "list": false,
-                "list_add_label": "Add More",
-                "name": "max_iterations",
-                "placeholder": "",
-                "required": false,
-                "show": true,
-                "title_case": false,
-                "tool_mode": false,
-                "trace_as_metadata": true,
-                "type": "int",
-                "value": 15
-              },
-              "model": {
-                "_input_type": "ModelInput",
-                "advanced": false,
-                "display_name": "Language Model",
-                "dynamic": false,
-                "external_options": {
-                  "fields": {
-                    "data": {
-                      "node": {
-                        "display_name": "Connect other models",
-                        "icon": "CornerDownLeft",
-                        "name": "connect_other_models"
-                      }
-                    }
-                  }
-                },
-                "info": "Select your model provider",
-                "input_types": [
-                  "LanguageModel"
-                ],
-                "list": false,
-                "list_add_label": "Add More",
-                "model_type": "language",
-                "name": "model",
-                "override_skip": false,
-                "placeholder": "Setup Provider",
-                "real_time_refresh": true,
-                "refresh_button": true,
-                "required": true,
-                "show": true,
-                "title_case": false,
-                "tool_mode": false,
-                "trace_as_input": true,
-                "track_in_telemetry": false,
-                "type": "model",
-                "value": ""
-              },
-              "n_messages": {
-                "_input_type": "IntInput",
-                "advanced": true,
-                "display_name": "Number of Chat History Messages",
-                "dynamic": false,
-                "info": "Number of chat history messages to retrieve.",
-                "list": false,
-                "list_add_label": "Add More",
-                "name": "n_messages",
-                "placeholder": "",
-                "required": false,
-                "show": true,
-                "title_case": false,
-                "tool_mode": false,
-                "trace_as_metadata": true,
-=======
                 "trace_as_metadata": true,
                 "track_in_telemetry": true,
->>>>>>> 315f1ab0
                 "type": "int",
                 "value": 100
               },
@@ -2342,13 +1986,7 @@
                   }
                 },
                 "info": "Select your model provider",
-<<<<<<< HEAD
-                "input_types": [
-                  "LanguageModel"
-                ],
-=======
                 "input_types": [],
->>>>>>> 315f1ab0
                 "list": false,
                 "list_add_label": "Add More",
                 "model_type": "language",

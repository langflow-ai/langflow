{
  "data": {
    "edges": [
      {
        "animated": false,
        "className": "",
        "data": {
          "sourceHandle": {
            "dataType": "ChatInput",
<<<<<<< HEAD
            "id": "ChatInput-nr0Vp",
=======
            "id": "ChatInput-Nd5TZ",
>>>>>>> 6aa91780
            "name": "message",
            "output_types": [
              "Message"
            ]
          },
          "targetHandle": {
            "fieldName": "search_query",
<<<<<<< HEAD
            "id": "ArXivComponent-tAHR5",
=======
            "id": "ArXivComponent-noK1s",
>>>>>>> 6aa91780
            "inputTypes": [
              "Message"
            ],
            "type": "str"
          }
        },
<<<<<<< HEAD
        "id": "reactflow__edge-ChatInput-nr0Vp{œdataTypeœ:œChatInputœ,œidœ:œChatInput-nr0Vpœ,œnameœ:œmessageœ,œoutput_typesœ:[œMessageœ]}-ArXivComponent-tAHR5{œfieldNameœ:œsearch_queryœ,œidœ:œArXivComponent-tAHR5œ,œinputTypesœ:[œMessageœ],œtypeœ:œstrœ}",
        "selected": false,
        "source": "ChatInput-nr0Vp",
        "sourceHandle": "{œdataTypeœ: œChatInputœ, œidœ: œChatInput-nr0Vpœ, œnameœ: œmessageœ, œoutput_typesœ: [œMessageœ]}",
        "target": "ArXivComponent-tAHR5",
        "targetHandle": "{œfieldNameœ: œsearch_queryœ, œidœ: œArXivComponent-tAHR5œ, œinputTypesœ: [œMessageœ], œtypeœ: œstrœ}"
      },
      {
=======
        "id": "reactflow__edge-ChatInput-Nd5TZ{œdataTypeœ:œChatInputœ,œidœ:œChatInput-Nd5TZœ,œnameœ:œmessageœ,œoutput_typesœ:[œMessageœ]}-ArXivComponent-noK1s{œfieldNameœ:œsearch_queryœ,œidœ:œArXivComponent-noK1sœ,œinputTypesœ:[œMessageœ],œtypeœ:œstrœ}",
        "selected": false,
        "source": "ChatInput-Nd5TZ",
        "sourceHandle": "{œdataTypeœ: œChatInputœ, œidœ: œChatInput-Nd5TZœ, œnameœ: œmessageœ, œoutput_typesœ: [œMessageœ]}",
        "target": "ArXivComponent-noK1s",
        "targetHandle": "{œfieldNameœ: œsearch_queryœ, œidœ: œArXivComponent-noK1sœ, œinputTypesœ: [œMessageœ], œtypeœ: œstrœ}"
      },
      {
        "animated": false,
        "className": "",
        "data": {
          "sourceHandle": {
            "dataType": "ArXivComponent",
            "id": "ArXivComponent-noK1s",
            "name": "dataframe",
            "output_types": [
              "DataFrame"
            ]
          },
          "targetHandle": {
            "fieldName": "data",
            "id": "LoopComponent-Ya395",
            "inputTypes": [
              "DataFrame"
            ],
            "type": "other"
          }
        },
        "id": "reactflow__edge-ArXivComponent-noK1s{œdataTypeœ:œArXivComponentœ,œidœ:œArXivComponent-noK1sœ,œnameœ:œdataframeœ,œoutput_typesœ:[œDataFrameœ]}-LoopComponent-Ya395{œfieldNameœ:œdataœ,œidœ:œLoopComponent-Ya395œ,œinputTypesœ:[œDataFrameœ],œtypeœ:œotherœ}",
        "selected": false,
        "source": "ArXivComponent-noK1s",
        "sourceHandle": "{œdataTypeœ: œArXivComponentœ, œidœ: œArXivComponent-noK1sœ, œnameœ: œdataframeœ, œoutput_typesœ: [œDataFrameœ]}",
        "target": "LoopComponent-Ya395",
        "targetHandle": "{œfieldNameœ: œdataœ, œidœ: œLoopComponent-Ya395œ, œinputTypesœ: [œDataFrameœ], œtypeœ: œotherœ}"
      },
      {
        "animated": false,
>>>>>>> 6aa91780
        "className": "",
        "data": {
          "sourceHandle": {
            "dataType": "LoopComponent",
<<<<<<< HEAD
            "id": "LoopComponent-GtPZT",
=======
            "id": "LoopComponent-Ya395",
>>>>>>> 6aa91780
            "name": "item",
            "output_types": [
              "Data"
            ]
          },
          "targetHandle": {
            "fieldName": "input_data",
<<<<<<< HEAD
            "id": "ParserComponent-pXAMb",
=======
            "id": "ParserComponent-U0KzU",
>>>>>>> 6aa91780
            "inputTypes": [
              "DataFrame",
              "Data"
            ],
            "type": "other"
          }
        },
<<<<<<< HEAD
        "id": "xy-edge__LoopComponent-GtPZT{œdataTypeœ:œLoopComponentœ,œidœ:œLoopComponent-GtPZTœ,œnameœ:œitemœ,œoutput_typesœ:[œDataœ]}-ParserComponent-pXAMb{œfieldNameœ:œinput_dataœ,œidœ:œParserComponent-pXAMbœ,œinputTypesœ:[œDataFrameœ,œDataœ],œtypeœ:œotherœ}",
        "source": "LoopComponent-GtPZT",
        "sourceHandle": "{œdataTypeœ: œLoopComponentœ, œidœ: œLoopComponent-GtPZTœ, œnameœ: œitemœ, œoutput_typesœ: [œDataœ]}",
        "target": "ParserComponent-pXAMb",
        "targetHandle": "{œfieldNameœ: œinput_dataœ, œidœ: œParserComponent-pXAMbœ, œinputTypesœ: [œDataFrameœ, œDataœ], œtypeœ: œotherœ}"
=======
        "id": "reactflow__edge-LoopComponent-Ya395{œdataTypeœ:œLoopComponentœ,œidœ:œLoopComponent-Ya395œ,œnameœ:œitemœ,œoutput_typesœ:[œDataœ]}-ParserComponent-U0KzU{œfieldNameœ:œinput_dataœ,œidœ:œParserComponent-U0KzUœ,œinputTypesœ:[œDataFrameœ,œDataœ],œtypeœ:œotherœ}",
        "selected": false,
        "source": "LoopComponent-Ya395",
        "sourceHandle": "{œdataTypeœ: œLoopComponentœ, œidœ: œLoopComponent-Ya395œ, œnameœ: œitemœ, œoutput_typesœ: [œDataœ]}",
        "target": "ParserComponent-U0KzU",
        "targetHandle": "{œfieldNameœ: œinput_dataœ, œidœ: œParserComponent-U0KzUœ, œinputTypesœ: [œDataFrameœ, œDataœ], œtypeœ: œotherœ}"
>>>>>>> 6aa91780
      },
      {
        "className": "",
        "data": {
          "sourceHandle": {
<<<<<<< HEAD
            "dataType": "ParserComponent",
            "id": "ParserComponent-pXAMb",
            "name": "parsed_text",
=======
            "dataType": "LoopComponent",
            "id": "LoopComponent-Ya395",
            "name": "done",
>>>>>>> 6aa91780
            "output_types": [
              "DataFrame"
            ]
          },
          "targetHandle": {
            "fieldName": "input_value",
<<<<<<< HEAD
            "id": "LanguageModelComponent-XKvly",
=======
            "id": "ChatOutput-c99ub",
>>>>>>> 6aa91780
            "inputTypes": [
              "Data",
              "DataFrame",
              "Message"
            ],
            "type": "other"
          }
        },
<<<<<<< HEAD
        "id": "xy-edge__ParserComponent-pXAMb{œdataTypeœ:œParserComponentœ,œidœ:œParserComponent-pXAMbœ,œnameœ:œparsed_textœ,œoutput_typesœ:[œMessageœ]}-LanguageModelComponent-XKvly{œfieldNameœ:œinput_valueœ,œidœ:œLanguageModelComponent-XKvlyœ,œinputTypesœ:[œMessageœ],œtypeœ:œstrœ}",
        "source": "ParserComponent-pXAMb",
        "sourceHandle": "{œdataTypeœ: œParserComponentœ, œidœ: œParserComponent-pXAMbœ, œnameœ: œparsed_textœ, œoutput_typesœ: [œMessageœ]}",
        "target": "LanguageModelComponent-XKvly",
        "targetHandle": "{œfieldNameœ: œinput_valueœ, œidœ: œLanguageModelComponent-XKvlyœ, œinputTypesœ: [œMessageœ], œtypeœ: œstrœ}"
=======
        "id": "reactflow__edge-LoopComponent-Ya395{œdataTypeœ:œLoopComponentœ,œidœ:œLoopComponent-Ya395œ,œnameœ:œdoneœ,œoutput_typesœ:[œDataFrameœ]}-ChatOutput-c99ub{œfieldNameœ:œinput_valueœ,œidœ:œChatOutput-c99ubœ,œinputTypesœ:[œDataœ,œDataFrameœ,œMessageœ],œtypeœ:œotherœ}",
        "selected": false,
        "source": "LoopComponent-Ya395",
        "sourceHandle": "{œdataTypeœ: œLoopComponentœ, œidœ: œLoopComponent-Ya395œ, œnameœ: œdoneœ, œoutput_typesœ: [œDataFrameœ]}",
        "target": "ChatOutput-c99ub",
        "targetHandle": "{œfieldNameœ: œinput_valueœ, œidœ: œChatOutput-c99ubœ, œinputTypesœ: [œDataœ, œDataFrameœ, œMessageœ], œtypeœ: œotherœ}"
>>>>>>> 6aa91780
      },
      {
        "className": "",
        "data": {
          "sourceHandle": {
<<<<<<< HEAD
            "dataType": "LanguageModelComponent",
            "id": "LanguageModelComponent-XKvly",
            "name": "text_output",
=======
            "dataType": "ParserComponent",
            "id": "ParserComponent-U0KzU",
            "name": "parsed_text",
>>>>>>> 6aa91780
            "output_types": [
              "Message"
            ]
          },
          "targetHandle": {
<<<<<<< HEAD
            "dataType": "LoopComponent",
            "id": "LoopComponent-GtPZT",
            "name": "item",
            "output_types": [
              "Data",
              "Message"
            ]
          }
        },
        "id": "xy-edge__LanguageModelComponent-XKvly{œdataTypeœ:œLanguageModelComponentœ,œidœ:œLanguageModelComponent-XKvlyœ,œnameœ:œtext_outputœ,œoutput_typesœ:[œMessageœ]}-LoopComponent-GtPZT{œdataTypeœ:œLoopComponentœ,œidœ:œLoopComponent-GtPZTœ,œnameœ:œitemœ,œoutput_typesœ:[œDataœ,œMessageœ]}",
        "source": "LanguageModelComponent-XKvly",
        "sourceHandle": "{œdataTypeœ: œLanguageModelComponentœ, œidœ: œLanguageModelComponent-XKvlyœ, œnameœ: œtext_outputœ, œoutput_typesœ: [œMessageœ]}",
        "target": "LoopComponent-GtPZT",
        "targetHandle": "{œdataTypeœ: œLoopComponentœ, œidœ: œLoopComponent-GtPZTœ, œnameœ: œitemœ, œoutput_typesœ: [œDataœ, œMessageœ]}"
=======
            "fieldName": "input_value",
            "id": "LanguageModelComponent-5Pg0Z",
            "inputTypes": [
              "Message"
            ],
            "type": "str"
          }
        },
        "id": "xy-edge__ParserComponent-U0KzU{œdataTypeœ:œParserComponentœ,œidœ:œParserComponent-U0KzUœ,œnameœ:œparsed_textœ,œoutput_typesœ:[œMessageœ]}-LanguageModelComponent-5Pg0Z{œfieldNameœ:œinput_valueœ,œidœ:œLanguageModelComponent-5Pg0Zœ,œinputTypesœ:[œMessageœ],œtypeœ:œstrœ}",
        "source": "ParserComponent-U0KzU",
        "sourceHandle": "{œdataTypeœ: œParserComponentœ, œidœ: œParserComponent-U0KzUœ, œnameœ: œparsed_textœ, œoutput_typesœ: [œMessageœ]}",
        "target": "LanguageModelComponent-5Pg0Z",
        "targetHandle": "{œfieldNameœ: œinput_valueœ, œidœ: œLanguageModelComponent-5Pg0Zœ, œinputTypesœ: [œMessageœ], œtypeœ: œstrœ}"
>>>>>>> 6aa91780
      },
      {
        "className": "",
        "data": {
          "sourceHandle": {
<<<<<<< HEAD
            "dataType": "ArXivComponent",
            "id": "ArXivComponent-tAHR5",
            "name": "dataframe",
            "output_types": [
              "DataFrame"
            ]
          },
          "targetHandle": {
            "fieldName": "data",
            "id": "LoopComponent-GtPZT",
            "inputTypes": [
              "DataFrame"
            ],
            "type": "other"
          }
        },
        "id": "xy-edge__ArXivComponent-tAHR5{œdataTypeœ:œArXivComponentœ,œidœ:œArXivComponent-tAHR5œ,œnameœ:œdataframeœ,œoutput_typesœ:[œDataFrameœ]}-LoopComponent-GtPZT{œfieldNameœ:œdataœ,œidœ:œLoopComponent-GtPZTœ,œinputTypesœ:[œDataFrameœ],œtypeœ:œotherœ}",
        "source": "ArXivComponent-tAHR5",
        "sourceHandle": "{œdataTypeœ: œArXivComponentœ, œidœ: œArXivComponent-tAHR5œ, œnameœ: œdataframeœ, œoutput_typesœ: [œDataFrameœ]}",
        "target": "LoopComponent-GtPZT",
        "targetHandle": "{œfieldNameœ: œdataœ, œidœ: œLoopComponent-GtPZTœ, œinputTypesœ: [œDataFrameœ], œtypeœ: œotherœ}"
      },
      {
        "className": "",
        "data": {
          "sourceHandle": {
            "dataType": "LoopComponent",
            "id": "LoopComponent-GtPZT",
            "name": "done",
            "output_types": [
              "DataFrame"
            ]
          },
          "targetHandle": {
            "fieldName": "input_value",
            "id": "ChatOutput-YAED9",
            "inputTypes": [
=======
            "dataType": "LanguageModelComponent",
            "id": "LanguageModelComponent-5Pg0Z",
            "name": "text_output",
            "output_types": [
              "Message"
            ]
          },
          "targetHandle": {
            "dataType": "LoopComponent",
            "id": "LoopComponent-Ya395",
            "name": "item",
            "output_types": [
>>>>>>> 6aa91780
              "Data",
              "Message"
            ]
          }
        },
<<<<<<< HEAD
        "id": "xy-edge__LoopComponent-GtPZT{œdataTypeœ:œLoopComponentœ,œidœ:œLoopComponent-GtPZTœ,œnameœ:œdoneœ,œoutput_typesœ:[œDataFrameœ]}-ChatOutput-YAED9{œfieldNameœ:œinput_valueœ,œidœ:œChatOutput-YAED9œ,œinputTypesœ:[œDataœ,œDataFrameœ,œMessageœ],œtypeœ:œotherœ}",
        "source": "LoopComponent-GtPZT",
        "sourceHandle": "{œdataTypeœ: œLoopComponentœ, œidœ: œLoopComponent-GtPZTœ, œnameœ: œdoneœ, œoutput_typesœ: [œDataFrameœ]}",
        "target": "ChatOutput-YAED9",
        "targetHandle": "{œfieldNameœ: œinput_valueœ, œidœ: œChatOutput-YAED9œ, œinputTypesœ: [œDataœ, œDataFrameœ, œMessageœ], œtypeœ: œotherœ}"
=======
        "id": "xy-edge__LanguageModelComponent-5Pg0Z{œdataTypeœ:œLanguageModelComponentœ,œidœ:œLanguageModelComponent-5Pg0Zœ,œnameœ:œtext_outputœ,œoutput_typesœ:[œMessageœ]}-LoopComponent-Ya395{œdataTypeœ:œLoopComponentœ,œidœ:œLoopComponent-Ya395œ,œnameœ:œitemœ,œoutput_typesœ:[œDataœ,œMessageœ]}",
        "source": "LanguageModelComponent-5Pg0Z",
        "sourceHandle": "{œdataTypeœ: œLanguageModelComponentœ, œidœ: œLanguageModelComponent-5Pg0Zœ, œnameœ: œtext_outputœ, œoutput_typesœ: [œMessageœ]}",
        "target": "LoopComponent-Ya395",
        "targetHandle": "{œdataTypeœ: œLoopComponentœ, œidœ: œLoopComponent-Ya395œ, œnameœ: œitemœ, œoutput_typesœ: [œDataœ, œMessageœ]}"
>>>>>>> 6aa91780
      }
    ],
    "nodes": [
      {
        "data": {
<<<<<<< HEAD
          "id": "ArXivComponent-tAHR5",
=======
          "id": "ArXivComponent-noK1s",
>>>>>>> 6aa91780
          "node": {
            "base_classes": [
              "DataFrame"
            ],
            "beta": false,
            "conditional_paths": [],
            "custom_fields": {},
            "description": "Search and retrieve papers from arXiv.org",
            "display_name": "arXiv",
            "documentation": "",
            "edited": false,
            "field_order": [
              "search_query",
              "search_type",
              "max_results"
            ],
            "frozen": false,
            "icon": "arXiv",
            "legacy": false,
            "lf_version": "1.7.0",
            "metadata": {
              "code_hash": "219239ee2b48",
              "dependencies": {
                "dependencies": [
                  {
                    "name": "defusedxml",
                    "version": "0.7.1"
                  },
                  {
                    "name": "lfx",
                    "version": null
                  }
                ],
                "total_dependencies": 2
              },
              "module": "lfx.components.arxiv.arxiv.ArXivComponent"
            },
            "minimized": false,
            "output_types": [],
            "outputs": [
              {
                "allows_loop": false,
                "cache": true,
                "display_name": "DataFrame",
                "group_outputs": false,
                "method": "search_papers_dataframe",
                "name": "dataframe",
                "selected": "DataFrame",
                "tool_mode": true,
                "types": [
                  "DataFrame"
                ],
                "value": "__UNDEFINED__"
              }
            ],
            "pinned": false,
            "template": {
              "_type": "Component",
              "code": {
                "advanced": true,
                "dynamic": true,
                "fileTypes": [],
                "file_path": "",
                "info": "",
                "list": false,
                "load_from_db": false,
                "multiline": true,
                "name": "code",
                "password": false,
                "placeholder": "",
                "required": true,
                "show": true,
                "title_case": false,
                "type": "code",
                "value": "import urllib.request\nfrom urllib.parse import urlparse\nfrom xml.etree.ElementTree import Element\n\nfrom defusedxml.ElementTree import fromstring\n\nfrom lfx.custom.custom_component.component import Component\nfrom lfx.io import DropdownInput, IntInput, MessageTextInput, Output\nfrom lfx.schema.data import Data\nfrom lfx.schema.dataframe import DataFrame\n\n\nclass ArXivComponent(Component):\n    display_name = \"arXiv\"\n    description = \"Search and retrieve papers from arXiv.org\"\n    icon = \"arXiv\"\n\n    inputs = [\n        MessageTextInput(\n            name=\"search_query\",\n            display_name=\"Search Query\",\n            info=\"The search query for arXiv papers (e.g., 'quantum computing')\",\n            tool_mode=True,\n        ),\n        DropdownInput(\n            name=\"search_type\",\n            display_name=\"Search Field\",\n            info=\"The field to search in\",\n            options=[\"all\", \"title\", \"abstract\", \"author\", \"cat\"],  # cat is for category\n            value=\"all\",\n        ),\n        IntInput(\n            name=\"max_results\",\n            display_name=\"Max Results\",\n            info=\"Maximum number of results to return\",\n            value=10,\n        ),\n    ]\n\n    outputs = [\n        Output(display_name=\"DataFrame\", name=\"dataframe\", method=\"search_papers_dataframe\"),\n    ]\n\n    def build_query_url(self) -> str:\n        \"\"\"Build the arXiv API query URL.\"\"\"\n        base_url = \"http://export.arxiv.org/api/query?\"\n\n        # Build the search query based on search type\n        if self.search_type == \"all\":\n            search_query = self.search_query  # No prefix for all fields\n        else:\n            # Map dropdown values to ArXiv API prefixes\n            prefix_map = {\"title\": \"ti\", \"abstract\": \"abs\", \"author\": \"au\", \"cat\": \"cat\"}\n            prefix = prefix_map.get(self.search_type, \"\")\n            search_query = f\"{prefix}:{self.search_query}\"\n\n        # URL parameters\n        params = {\n            \"search_query\": search_query,\n            \"max_results\": str(self.max_results),\n        }\n\n        # Convert params to URL query string\n        query_string = \"&\".join([f\"{k}={urllib.parse.quote(str(v))}\" for k, v in params.items()])\n\n        return base_url + query_string\n\n    def parse_atom_response(self, response_text: str) -> list[dict]:\n        \"\"\"Parse the Atom XML response from arXiv.\"\"\"\n        # Parse XML safely using defusedxml\n        root = fromstring(response_text)\n\n        # Define namespace dictionary for XML parsing\n        ns = {\"atom\": \"http://www.w3.org/2005/Atom\", \"arxiv\": \"http://arxiv.org/schemas/atom\"}\n\n        papers = []\n        # Process each entry (paper)\n        for entry in root.findall(\"atom:entry\", ns):\n            paper = {\n                \"id\": self._get_text(entry, \"atom:id\", ns),\n                \"title\": self._get_text(entry, \"atom:title\", ns),\n                \"summary\": self._get_text(entry, \"atom:summary\", ns),\n                \"published\": self._get_text(entry, \"atom:published\", ns),\n                \"updated\": self._get_text(entry, \"atom:updated\", ns),\n                \"authors\": [author.find(\"atom:name\", ns).text for author in entry.findall(\"atom:author\", ns)],\n                \"arxiv_url\": self._get_link(entry, \"alternate\", ns),\n                \"pdf_url\": self._get_link(entry, \"related\", ns),\n                \"comment\": self._get_text(entry, \"arxiv:comment\", ns),\n                \"journal_ref\": self._get_text(entry, \"arxiv:journal_ref\", ns),\n                \"primary_category\": self._get_category(entry, ns),\n                \"categories\": [cat.get(\"term\") for cat in entry.findall(\"atom:category\", ns)],\n            }\n            papers.append(paper)\n\n        return papers\n\n    def _get_text(self, element: Element, path: str, ns: dict) -> str | None:\n        \"\"\"Safely extract text from an XML element.\"\"\"\n        el = element.find(path, ns)\n        return el.text.strip() if el is not None and el.text else None\n\n    def _get_link(self, element: Element, rel: str, ns: dict) -> str | None:\n        \"\"\"Get link URL based on relation type.\"\"\"\n        for link in element.findall(\"atom:link\", ns):\n            if link.get(\"rel\") == rel:\n                return link.get(\"href\")\n        return None\n\n    def _get_category(self, element: Element, ns: dict) -> str | None:\n        \"\"\"Get primary category.\"\"\"\n        cat = element.find(\"arxiv:primary_category\", ns)\n        return cat.get(\"term\") if cat is not None else None\n\n    def run_model(self) -> DataFrame:\n        return self.search_papers_dataframe()\n\n    def search_papers(self) -> list[Data]:\n        \"\"\"Search arXiv and return results.\"\"\"\n        try:\n            # Build the query URL\n            url = self.build_query_url()\n\n            # Validate URL scheme and host\n            parsed_url = urlparse(url)\n            if parsed_url.scheme not in {\"http\", \"https\"}:\n                error_msg = f\"Invalid URL scheme: {parsed_url.scheme}\"\n                raise ValueError(error_msg)\n            if parsed_url.hostname != \"export.arxiv.org\":\n                error_msg = f\"Invalid host: {parsed_url.hostname}\"\n                raise ValueError(error_msg)\n\n            # Create a custom opener that only allows http/https schemes\n            class RestrictedHTTPHandler(urllib.request.HTTPHandler):\n                def http_open(self, req):\n                    return super().http_open(req)\n\n            class RestrictedHTTPSHandler(urllib.request.HTTPSHandler):\n                def https_open(self, req):\n                    return super().https_open(req)\n\n            # Build opener with restricted handlers\n            opener = urllib.request.build_opener(RestrictedHTTPHandler, RestrictedHTTPSHandler)\n            urllib.request.install_opener(opener)\n\n            # Make the request with validated URL using restricted opener\n            response = opener.open(url)\n            response_text = response.read().decode(\"utf-8\")\n\n            # Parse the response\n            papers = self.parse_atom_response(response_text)\n\n            # Convert to Data objects\n            results = [Data(data=paper) for paper in papers]\n            self.status = results\n        except (urllib.error.URLError, ValueError) as e:\n            error_data = Data(data={\"error\": f\"Request error: {e!s}\"})\n            self.status = error_data\n            return [error_data]\n        else:\n            return results\n\n    def search_papers_dataframe(self) -> DataFrame:\n        \"\"\"Convert the Arxiv search results to a DataFrame.\n\n        Returns:\n            DataFrame: A DataFrame containing the search results.\n        \"\"\"\n        data = self.search_papers()\n        return DataFrame(data)\n"
              },
              "max_results": {
                "_input_type": "IntInput",
                "advanced": false,
                "display_name": "Max Results",
                "dynamic": false,
                "info": "Maximum number of results to return",
                "list": false,
                "list_add_label": "Add More",
                "load_from_db": false,
                "name": "max_results",
                "placeholder": "",
                "required": false,
                "show": true,
                "title_case": false,
                "tool_mode": false,
                "trace_as_metadata": true,
                "type": "int",
                "value": 3
              },
              "search_query": {
                "_input_type": "MessageTextInput",
                "advanced": false,
                "display_name": "Search Query",
                "dynamic": false,
                "info": "The search query for arXiv papers (e.g., 'quantum computing')",
                "input_types": [
                  "Message"
                ],
                "list": false,
                "list_add_label": "Add More",
                "load_from_db": false,
                "name": "search_query",
                "placeholder": "",
                "required": false,
                "show": true,
                "title_case": false,
                "tool_mode": true,
                "trace_as_input": true,
                "trace_as_metadata": true,
                "type": "str",
                "value": ""
              },
              "search_type": {
                "_input_type": "DropdownInput",
                "advanced": false,
                "combobox": false,
                "dialog_inputs": {},
                "display_name": "Search Field",
                "dynamic": false,
                "info": "The field to search in",
                "name": "search_type",
                "options": [
                  "all",
                  "title",
                  "abstract",
                  "author",
                  "cat"
                ],
                "options_metadata": [],
                "placeholder": "",
                "required": false,
                "show": true,
                "title_case": false,
                "toggle": false,
                "tool_mode": false,
                "trace_as_metadata": true,
                "type": "str",
                "value": "all"
              }
            },
            "tool_mode": false
          },
          "showNode": true,
          "type": "ArXivComponent"
        },
        "dragging": false,
<<<<<<< HEAD
        "id": "ArXivComponent-tAHR5",
=======
        "id": "ArXivComponent-noK1s",
>>>>>>> 6aa91780
        "measured": {
          "height": 369,
          "width": 320
        },
        "position": {
          "x": 81.59312530546094,
          "y": 3.9397854556273906
        },
        "selected": false,
        "type": "genericNode"
      },
      {
        "data": {
<<<<<<< HEAD
          "id": "ChatOutput-YAED9",
=======
          "id": "ChatOutput-c99ub",
>>>>>>> 6aa91780
          "node": {
            "base_classes": [
              "Message"
            ],
            "beta": false,
            "conditional_paths": [],
            "custom_fields": {},
            "description": "Display a chat message in the Playground.",
            "display_name": "Chat Output",
            "documentation": "",
            "edited": false,
            "field_order": [
              "input_value",
              "should_store_message",
              "sender",
              "sender_name",
              "session_id",
              "data_template",
              "background_color",
              "chat_icon",
              "text_color",
              "clean_data"
            ],
            "frozen": false,
            "icon": "MessagesSquare",
            "legacy": false,
            "lf_version": "1.7.0",
            "metadata": {
              "code_hash": "8c87e536cca4",
              "dependencies": {
                "dependencies": [
                  {
                    "name": "orjson",
                    "version": "3.10.15"
                  },
                  {
                    "name": "fastapi",
                    "version": "0.123.0"
                  },
                  {
                    "name": "lfx",
                    "version": null
                  }
                ],
                "total_dependencies": 3
              },
              "module": "lfx.components.input_output.chat_output.ChatOutput"
            },
            "minimized": true,
            "output_types": [],
            "outputs": [
              {
                "allows_loop": false,
                "cache": true,
                "display_name": "Output Message",
                "group_outputs": false,
                "method": "message_response",
                "name": "message",
                "selected": "Message",
                "tool_mode": true,
                "types": [
                  "Message"
                ],
                "value": "__UNDEFINED__"
              }
            ],
            "pinned": false,
            "template": {
              "_type": "Component",
              "clean_data": {
                "_input_type": "BoolInput",
                "advanced": true,
                "display_name": "Basic Clean Data",
                "dynamic": false,
                "info": "Whether to clean data before converting to string.",
                "list": false,
                "list_add_label": "Add More",
                "name": "clean_data",
                "placeholder": "",
                "required": false,
                "show": true,
                "title_case": false,
                "tool_mode": false,
                "trace_as_metadata": true,
                "type": "bool",
                "value": true
              },
              "code": {
                "advanced": true,
                "dynamic": true,
                "fileTypes": [],
                "file_path": "",
                "info": "",
                "list": false,
                "load_from_db": false,
                "multiline": true,
                "name": "code",
                "password": false,
                "placeholder": "",
                "required": true,
                "show": true,
                "title_case": false,
                "type": "code",
                "value": "from collections.abc import Generator\nfrom typing import Any\n\nimport orjson\nfrom fastapi.encoders import jsonable_encoder\n\nfrom lfx.base.io.chat import ChatComponent\nfrom lfx.helpers.data import safe_convert\nfrom lfx.inputs.inputs import BoolInput, DropdownInput, HandleInput, MessageTextInput\nfrom lfx.schema.data import Data\nfrom lfx.schema.dataframe import DataFrame\nfrom lfx.schema.message import Message\nfrom lfx.schema.properties import Source\nfrom lfx.template.field.base import Output\nfrom lfx.utils.constants import (\n    MESSAGE_SENDER_AI,\n    MESSAGE_SENDER_NAME_AI,\n    MESSAGE_SENDER_USER,\n)\n\n\nclass ChatOutput(ChatComponent):\n    display_name = \"Chat Output\"\n    description = \"Display a chat message in the Playground.\"\n    documentation: str = \"https://docs.langflow.org/chat-input-and-output\"\n    icon = \"MessagesSquare\"\n    name = \"ChatOutput\"\n    minimized = True\n\n    inputs = [\n        HandleInput(\n            name=\"input_value\",\n            display_name=\"Inputs\",\n            info=\"Message to be passed as output.\",\n            input_types=[\"Data\", \"DataFrame\", \"Message\"],\n            required=True,\n        ),\n        BoolInput(\n            name=\"should_store_message\",\n            display_name=\"Store Messages\",\n            info=\"Store the message in the history.\",\n            value=True,\n            advanced=True,\n        ),\n        DropdownInput(\n            name=\"sender\",\n            display_name=\"Sender Type\",\n            options=[MESSAGE_SENDER_AI, MESSAGE_SENDER_USER],\n            value=MESSAGE_SENDER_AI,\n            advanced=True,\n            info=\"Type of sender.\",\n        ),\n        MessageTextInput(\n            name=\"sender_name\",\n            display_name=\"Sender Name\",\n            info=\"Name of the sender.\",\n            value=MESSAGE_SENDER_NAME_AI,\n            advanced=True,\n        ),\n        MessageTextInput(\n            name=\"session_id\",\n            display_name=\"Session ID\",\n            info=\"The session ID of the chat. If empty, the current session ID parameter will be used.\",\n            advanced=True,\n        ),\n        MessageTextInput(\n            name=\"context_id\",\n            display_name=\"Context ID\",\n            info=\"The context ID of the chat. Adds an extra layer to the local memory.\",\n            value=\"\",\n            advanced=True,\n        ),\n        MessageTextInput(\n            name=\"data_template\",\n            display_name=\"Data Template\",\n            value=\"{text}\",\n            advanced=True,\n            info=\"Template to convert Data to Text. If left empty, it will be dynamically set to the Data's text key.\",\n        ),\n        BoolInput(\n            name=\"clean_data\",\n            display_name=\"Basic Clean Data\",\n            value=True,\n            advanced=True,\n            info=\"Whether to clean data before converting to string.\",\n        ),\n    ]\n    outputs = [\n        Output(\n            display_name=\"Output Message\",\n            name=\"message\",\n            method=\"message_response\",\n        ),\n    ]\n\n    def _build_source(self, id_: str | None, display_name: str | None, source: str | None) -> Source:\n        source_dict = {}\n        if id_:\n            source_dict[\"id\"] = id_\n        if display_name:\n            source_dict[\"display_name\"] = display_name\n        if source:\n            # Handle case where source is a ChatOpenAI object\n            if hasattr(source, \"model_name\"):\n                source_dict[\"source\"] = source.model_name\n            elif hasattr(source, \"model\"):\n                source_dict[\"source\"] = str(source.model)\n            else:\n                source_dict[\"source\"] = str(source)\n        return Source(**source_dict)\n\n    async def message_response(self) -> Message:\n        # First convert the input to string if needed\n        text = self.convert_to_string()\n\n        # Get source properties\n        source, _, display_name, source_id = self.get_properties_from_source_component()\n\n        # Create or use existing Message object\n        if isinstance(self.input_value, Message) and not self.is_connected_to_chat_input():\n            message = self.input_value\n            # Update message properties\n            message.text = text\n            # Preserve existing session_id from the incoming message if it exists\n            existing_session_id = message.session_id\n        else:\n            message = Message(text=text)\n            existing_session_id = None\n\n        # Set message properties\n        message.sender = self.sender\n        message.sender_name = self.sender_name\n        # Preserve session_id from incoming message, or use component/graph session_id\n        message.session_id = (\n            self.session_id or existing_session_id or (self.graph.session_id if hasattr(self, \"graph\") else None) or \"\"\n        )\n        message.context_id = self.context_id\n        message.flow_id = self.graph.flow_id if hasattr(self, \"graph\") else None\n        message.properties.source = self._build_source(source_id, display_name, source)\n\n        # Store message if needed\n        if message.session_id and self.should_store_message:\n            stored_message = await self.send_message(message)\n            self.message.value = stored_message\n            message = stored_message\n\n        self.status = message\n        return message\n\n    def _serialize_data(self, data: Data) -> str:\n        \"\"\"Serialize Data object to JSON string.\"\"\"\n        # Convert data.data to JSON-serializable format\n        serializable_data = jsonable_encoder(data.data)\n        # Serialize with orjson, enabling pretty printing with indentation\n        json_bytes = orjson.dumps(serializable_data, option=orjson.OPT_INDENT_2)\n        # Convert bytes to string and wrap in Markdown code blocks\n        return \"```json\\n\" + json_bytes.decode(\"utf-8\") + \"\\n```\"\n\n    def _validate_input(self) -> None:\n        \"\"\"Validate the input data and raise ValueError if invalid.\"\"\"\n        if self.input_value is None:\n            msg = \"Input data cannot be None\"\n            raise ValueError(msg)\n        if isinstance(self.input_value, list) and not all(\n            isinstance(item, Message | Data | DataFrame | str) for item in self.input_value\n        ):\n            invalid_types = [\n                type(item).__name__\n                for item in self.input_value\n                if not isinstance(item, Message | Data | DataFrame | str)\n            ]\n            msg = f\"Expected Data or DataFrame or Message or str, got {invalid_types}\"\n            raise TypeError(msg)\n        if not isinstance(\n            self.input_value,\n            Message | Data | DataFrame | str | list | Generator | type(None),\n        ):\n            type_name = type(self.input_value).__name__\n            msg = f\"Expected Data or DataFrame or Message or str, Generator or None, got {type_name}\"\n            raise TypeError(msg)\n\n    def convert_to_string(self) -> str | Generator[Any, None, None]:\n        \"\"\"Convert input data to string with proper error handling.\"\"\"\n        self._validate_input()\n        if isinstance(self.input_value, list):\n            clean_data: bool = getattr(self, \"clean_data\", False)\n            return \"\\n\".join([safe_convert(item, clean_data=clean_data) for item in self.input_value])\n        if isinstance(self.input_value, Generator):\n            return self.input_value\n        return safe_convert(self.input_value)\n"
              },
              "context_id": {
                "_input_type": "MessageTextInput",
                "advanced": true,
                "display_name": "Context ID",
                "dynamic": false,
                "info": "The context ID of the chat. Adds an extra layer to the local memory.",
                "input_types": [
                  "Message"
                ],
                "list": false,
                "list_add_label": "Add More",
                "load_from_db": false,
                "name": "context_id",
                "placeholder": "",
                "required": false,
                "show": true,
                "title_case": false,
                "tool_mode": false,
                "trace_as_input": true,
                "trace_as_metadata": true,
                "type": "str",
                "value": ""
              },
              "data_template": {
                "_input_type": "MessageTextInput",
                "advanced": true,
                "display_name": "Data Template",
                "dynamic": false,
                "info": "Template to convert Data to Text. If left empty, it will be dynamically set to the Data's text key.",
                "input_types": [
                  "Message"
                ],
                "list": false,
                "list_add_label": "Add More",
                "load_from_db": false,
                "name": "data_template",
                "placeholder": "",
                "required": false,
                "show": true,
                "title_case": false,
                "tool_mode": false,
                "trace_as_input": true,
                "trace_as_metadata": true,
                "type": "str",
                "value": "{text}"
              },
              "input_value": {
                "_input_type": "HandleInput",
                "advanced": false,
                "display_name": "Inputs",
                "dynamic": false,
                "info": "Message to be passed as output.",
                "input_types": [
                  "Data",
                  "DataFrame",
                  "Message"
                ],
                "list": false,
                "list_add_label": "Add More",
                "name": "input_value",
                "placeholder": "",
                "required": true,
                "show": true,
                "title_case": false,
                "trace_as_metadata": true,
                "type": "other",
                "value": ""
              },
              "sender": {
                "_input_type": "DropdownInput",
                "advanced": true,
                "combobox": false,
                "dialog_inputs": {},
                "display_name": "Sender Type",
                "dynamic": false,
                "info": "Type of sender.",
                "name": "sender",
                "options": [
                  "Machine",
                  "User"
                ],
                "options_metadata": [],
                "placeholder": "",
                "required": false,
                "show": true,
                "title_case": false,
                "toggle": false,
                "tool_mode": false,
                "trace_as_metadata": true,
                "type": "str",
                "value": "Machine"
              },
              "sender_name": {
                "_input_type": "MessageTextInput",
                "advanced": true,
                "display_name": "Sender Name",
                "dynamic": false,
                "info": "Name of the sender.",
                "input_types": [
                  "Message"
                ],
                "list": false,
                "list_add_label": "Add More",
                "load_from_db": false,
                "name": "sender_name",
                "placeholder": "",
                "required": false,
                "show": true,
                "title_case": false,
                "tool_mode": false,
                "trace_as_input": true,
                "trace_as_metadata": true,
                "type": "str",
                "value": "AI"
              },
              "session_id": {
                "_input_type": "MessageTextInput",
                "advanced": true,
                "display_name": "Session ID",
                "dynamic": false,
                "info": "The session ID of the chat. If empty, the current session ID parameter will be used.",
                "input_types": [
                  "Message"
                ],
                "list": false,
                "list_add_label": "Add More",
                "load_from_db": false,
                "name": "session_id",
                "placeholder": "",
                "required": false,
                "show": true,
                "title_case": false,
                "tool_mode": false,
                "trace_as_input": true,
                "trace_as_metadata": true,
                "type": "str",
                "value": ""
              },
              "should_store_message": {
                "_input_type": "BoolInput",
                "advanced": true,
                "display_name": "Store Messages",
                "dynamic": false,
                "info": "Store the message in the history.",
                "list": false,
                "list_add_label": "Add More",
                "name": "should_store_message",
                "placeholder": "",
                "required": false,
                "show": true,
                "title_case": false,
                "tool_mode": false,
                "trace_as_metadata": true,
                "type": "bool",
                "value": true
              }
            },
            "tool_mode": false
          },
          "showNode": false,
          "type": "ChatOutput"
        },
        "dragging": false,
<<<<<<< HEAD
        "id": "ChatOutput-YAED9",
=======
        "id": "ChatOutput-c99ub",
>>>>>>> 6aa91780
        "measured": {
          "height": 48,
          "width": 192
        },
        "position": {
<<<<<<< HEAD
          "x": 1161.842067639501,
          "y": 380.6300719873473
=======
          "x": 1078.5167042474975,
          "y": 313.63532700509995
>>>>>>> 6aa91780
        },
        "selected": false,
        "type": "genericNode"
      },
      {
        "data": {
<<<<<<< HEAD
          "id": "ChatInput-nr0Vp",
=======
          "id": "ChatInput-Nd5TZ",
>>>>>>> 6aa91780
          "node": {
            "base_classes": [
              "Message"
            ],
            "beta": false,
            "conditional_paths": [],
            "custom_fields": {},
            "description": "Get chat inputs from the Playground.",
            "display_name": "Chat Input",
            "documentation": "",
            "edited": false,
            "field_order": [
              "input_value",
              "should_store_message",
              "sender",
              "sender_name",
              "session_id",
              "files",
              "background_color",
              "chat_icon",
              "text_color"
            ],
            "frozen": false,
            "icon": "MessagesSquare",
            "legacy": false,
            "lf_version": "1.7.0",
            "metadata": {
              "code_hash": "7a26c54d89ed",
              "dependencies": {
                "dependencies": [
                  {
                    "name": "lfx",
                    "version": null
                  }
                ],
                "total_dependencies": 1
              },
              "module": "lfx.components.input_output.chat.ChatInput"
            },
            "minimized": true,
            "output_types": [],
            "outputs": [
              {
                "allows_loop": false,
                "cache": true,
                "display_name": "Chat Message",
                "group_outputs": false,
                "method": "message_response",
                "name": "message",
                "selected": "Message",
                "tool_mode": true,
                "types": [
                  "Message"
                ],
                "value": "__UNDEFINED__"
              }
            ],
            "pinned": false,
            "template": {
              "_type": "Component",
              "code": {
                "advanced": true,
                "dynamic": true,
                "fileTypes": [],
                "file_path": "",
                "info": "",
                "list": false,
                "load_from_db": false,
                "multiline": true,
                "name": "code",
                "password": false,
                "placeholder": "",
                "required": true,
                "show": true,
                "title_case": false,
                "type": "code",
                "value": "from lfx.base.data.utils import IMG_FILE_TYPES, TEXT_FILE_TYPES\nfrom lfx.base.io.chat import ChatComponent\nfrom lfx.inputs.inputs import BoolInput\nfrom lfx.io import (\n    DropdownInput,\n    FileInput,\n    MessageTextInput,\n    MultilineInput,\n    Output,\n)\nfrom lfx.schema.message import Message\nfrom lfx.utils.constants import (\n    MESSAGE_SENDER_AI,\n    MESSAGE_SENDER_NAME_USER,\n    MESSAGE_SENDER_USER,\n)\n\n\nclass ChatInput(ChatComponent):\n    display_name = \"Chat Input\"\n    description = \"Get chat inputs from the Playground.\"\n    documentation: str = \"https://docs.langflow.org/chat-input-and-output\"\n    icon = \"MessagesSquare\"\n    name = \"ChatInput\"\n    minimized = True\n\n    inputs = [\n        MultilineInput(\n            name=\"input_value\",\n            display_name=\"Input Text\",\n            value=\"\",\n            info=\"Message to be passed as input.\",\n            input_types=[],\n        ),\n        BoolInput(\n            name=\"should_store_message\",\n            display_name=\"Store Messages\",\n            info=\"Store the message in the history.\",\n            value=True,\n            advanced=True,\n        ),\n        DropdownInput(\n            name=\"sender\",\n            display_name=\"Sender Type\",\n            options=[MESSAGE_SENDER_AI, MESSAGE_SENDER_USER],\n            value=MESSAGE_SENDER_USER,\n            info=\"Type of sender.\",\n            advanced=True,\n        ),\n        MessageTextInput(\n            name=\"sender_name\",\n            display_name=\"Sender Name\",\n            info=\"Name of the sender.\",\n            value=MESSAGE_SENDER_NAME_USER,\n            advanced=True,\n        ),\n        MessageTextInput(\n            name=\"session_id\",\n            display_name=\"Session ID\",\n            info=\"The session ID of the chat. If empty, the current session ID parameter will be used.\",\n            advanced=True,\n        ),\n        MessageTextInput(\n            name=\"context_id\",\n            display_name=\"Context ID\",\n            info=\"The context ID of the chat. Adds an extra layer to the local memory.\",\n            value=\"\",\n            advanced=True,\n        ),\n        FileInput(\n            name=\"files\",\n            display_name=\"Files\",\n            file_types=TEXT_FILE_TYPES + IMG_FILE_TYPES,\n            info=\"Files to be sent with the message.\",\n            advanced=True,\n            is_list=True,\n            temp_file=True,\n        ),\n    ]\n    outputs = [\n        Output(display_name=\"Chat Message\", name=\"message\", method=\"message_response\"),\n    ]\n\n    async def message_response(self) -> Message:\n        # Ensure files is a list and filter out empty/None values\n        files = self.files if self.files else []\n        if files and not isinstance(files, list):\n            files = [files]\n        # Filter out None/empty values\n        files = [f for f in files if f is not None and f != \"\"]\n\n        session_id = self.session_id or self.graph.session_id or \"\"\n        message = await Message.create(\n            text=self.input_value,\n            sender=self.sender,\n            sender_name=self.sender_name,\n            session_id=session_id,\n            context_id=self.context_id,\n            files=files,\n        )\n        if session_id and isinstance(message, Message) and self.should_store_message:\n            stored_message = await self.send_message(\n                message,\n            )\n            self.message.value = stored_message\n            message = stored_message\n\n        self.status = message\n        return message\n"
              },
              "context_id": {
                "_input_type": "MessageTextInput",
                "advanced": true,
                "display_name": "Context ID",
                "dynamic": false,
                "info": "The context ID of the chat. Adds an extra layer to the local memory.",
                "input_types": [
                  "Message"
                ],
                "list": false,
                "list_add_label": "Add More",
                "load_from_db": false,
                "name": "context_id",
                "placeholder": "",
                "required": false,
                "show": true,
                "title_case": false,
                "tool_mode": false,
                "trace_as_input": true,
                "trace_as_metadata": true,
                "type": "str",
                "value": ""
              },
              "files": {
                "_input_type": "FileInput",
                "advanced": true,
                "display_name": "Files",
                "dynamic": false,
                "fileTypes": [
                  "csv",
                  "json",
                  "pdf",
                  "txt",
                  "md",
                  "mdx",
                  "yaml",
                  "yml",
                  "xml",
                  "html",
                  "htm",
                  "docx",
                  "py",
                  "sh",
                  "sql",
                  "js",
                  "ts",
                  "tsx",
                  "jpg",
                  "jpeg",
                  "png",
                  "bmp",
                  "image"
                ],
                "file_path": "",
                "info": "Files to be sent with the message.",
                "list": true,
                "list_add_label": "Add More",
                "name": "files",
                "placeholder": "",
                "required": false,
                "show": true,
                "temp_file": true,
                "title_case": false,
                "trace_as_metadata": true,
                "type": "file",
                "value": ""
              },
              "input_value": {
                "_input_type": "MultilineInput",
                "advanced": false,
                "copy_field": false,
                "display_name": "Input Text",
                "dynamic": false,
                "info": "Message to be passed as input.",
                "input_types": [],
                "list": false,
                "list_add_label": "Add More",
                "load_from_db": false,
                "multiline": true,
                "name": "input_value",
                "placeholder": "",
                "required": false,
                "show": true,
                "title_case": false,
                "tool_mode": false,
                "trace_as_input": true,
                "trace_as_metadata": true,
                "type": "str",
                "value": "ai"
              },
              "sender": {
                "_input_type": "DropdownInput",
                "advanced": true,
                "combobox": false,
                "dialog_inputs": {},
                "display_name": "Sender Type",
                "dynamic": false,
                "info": "Type of sender.",
                "name": "sender",
                "options": [
                  "Machine",
                  "User"
                ],
                "options_metadata": [],
                "placeholder": "",
                "required": false,
                "show": true,
                "title_case": false,
                "toggle": false,
                "tool_mode": false,
                "trace_as_metadata": true,
                "type": "str",
                "value": "User"
              },
              "sender_name": {
                "_input_type": "MessageTextInput",
                "advanced": true,
                "display_name": "Sender Name",
                "dynamic": false,
                "info": "Name of the sender.",
                "input_types": [
                  "Message"
                ],
                "list": false,
                "list_add_label": "Add More",
                "load_from_db": false,
                "name": "sender_name",
                "placeholder": "",
                "required": false,
                "show": true,
                "title_case": false,
                "tool_mode": false,
                "trace_as_input": true,
                "trace_as_metadata": true,
                "type": "str",
                "value": "User"
              },
              "session_id": {
                "_input_type": "MessageTextInput",
                "advanced": true,
                "display_name": "Session ID",
                "dynamic": false,
                "info": "The session ID of the chat. If empty, the current session ID parameter will be used.",
                "input_types": [
                  "Message"
                ],
                "list": false,
                "list_add_label": "Add More",
                "load_from_db": false,
                "name": "session_id",
                "placeholder": "",
                "required": false,
                "show": true,
                "title_case": false,
                "tool_mode": false,
                "trace_as_input": true,
                "trace_as_metadata": true,
                "type": "str",
                "value": ""
              },
              "should_store_message": {
                "_input_type": "BoolInput",
                "advanced": true,
                "display_name": "Store Messages",
                "dynamic": false,
                "info": "Store the message in the history.",
                "list": false,
                "list_add_label": "Add More",
                "name": "should_store_message",
                "placeholder": "",
                "required": false,
                "show": true,
                "title_case": false,
                "tool_mode": false,
                "trace_as_metadata": true,
                "type": "bool",
                "value": true
              }
            },
            "tool_mode": false
          },
          "showNode": true,
          "type": "ChatInput"
        },
        "dragging": false,
<<<<<<< HEAD
        "id": "ChatInput-nr0Vp",
=======
        "id": "ChatInput-Nd5TZ",
>>>>>>> 6aa91780
        "measured": {
          "height": 204,
          "width": 320
        },
        "position": {
          "x": -333.65585758816223,
          "y": 107.75353484470551
        },
        "selected": false,
        "type": "genericNode"
      },
      {
        "data": {
<<<<<<< HEAD
          "id": "note-nrMOM",
=======
          "id": "note-XdkEi",
>>>>>>> 6aa91780
          "node": {
            "description": "# **Langflow Loop Component Template - ArXiv search result Translator** \nThis template translates research paper summaries on ArXiv into Portuguese and summarizes them. \n Using **Langflow’s looping mechanism**, the template iterates through multiple research papers, translates them with the **OpenAI** model component, and outputs an aggregated version of all translated papers.  \n\n## Quickstart \n 1. Add your OpenAI API key to the **Language Model** component. \n2. In the **Playground**, enter a query related to a research topic (for example, “Quantum Computing Advancements”).  \n\n  The flow fetches a list of research papers from ArXiv matching the query. Each paper in the retrieved list is processed one-by-one using the Langflow **Loop component**. \n\n  The abstract of each paper is translated into Portuguese by the **OpenAI** model component. \n\n Once all papers are translated, the system aggregates them into a **single structured output**.",
            "display_name": "",
            "documentation": "",
            "template": {}
          },
          "type": "note"
        },
        "dragging": false,
        "height": 647,
<<<<<<< HEAD
        "id": "note-nrMOM",
=======
        "id": "note-XdkEi",
>>>>>>> 6aa91780
        "measured": {
          "height": 647,
          "width": 576
        },
        "position": {
          "x": -890.9006297459302,
          "y": -233.44894493951168
        },
        "resizing": false,
        "selected": false,
        "type": "noteNode",
        "width": 576
      },
      {
        "data": {
<<<<<<< HEAD
          "id": "LanguageModelComponent-XKvly",
=======
          "id": "ParserComponent-U0KzU",
>>>>>>> 6aa91780
          "node": {
            "base_classes": [
              "LanguageModel",
              "Message"
            ],
            "beta": false,
            "conditional_paths": [],
            "custom_fields": {},
            "description": "Runs a language model given a specified provider.",
            "display_name": "Language Model",
            "documentation": "https://docs.langflow.org/components-models",
            "edited": false,
            "field_order": [
              "model",
              "api_key",
              "base_url_ibm_watsonx",
              "project_id",
              "ollama_base_url",
              "input_value",
              "system_message",
              "stream",
              "temperature"
            ],
            "frozen": false,
            "icon": "brain-circuit",
            "last_updated": "2025-12-18T20:14:17.831Z",
            "legacy": false,
            "lf_version": "1.7.0",
            "metadata": {
<<<<<<< HEAD
              "code_hash": "7fe3257f2169",
=======
              "code_hash": "3cda25c3f7b5",
>>>>>>> 6aa91780
              "dependencies": {
                "dependencies": [
                  {
                    "name": "lfx",
                    "version": null
                  }
                ],
                "total_dependencies": 1
              },
              "keywords": [
                "model",
                "llm",
                "language model",
                "large language model"
              ],
              "module": "lfx.components.models_and_agents.language_model.LanguageModelComponent"
            },
            "minimized": false,
            "output_types": [],
            "outputs": [
              {
                "allows_loop": false,
                "cache": true,
                "display_name": "Model Response",
                "group_outputs": false,
                "hidden": null,
                "loop_types": null,
                "method": "text_response",
                "name": "text_output",
                "options": null,
                "required_inputs": null,
                "selected": "Message",
                "tool_mode": true,
                "types": [
                  "Message"
                ],
                "value": "__UNDEFINED__"
              },
              {
                "allows_loop": false,
                "cache": true,
                "display_name": "Language Model",
                "group_outputs": false,
                "hidden": null,
                "loop_types": null,
                "method": "build_model",
                "name": "model_output",
                "options": null,
                "required_inputs": null,
                "selected": "LanguageModel",
                "tool_mode": true,
                "types": [
                  "LanguageModel"
                ],
                "value": "__UNDEFINED__"
              }
            ],
            "pinned": false,
            "priority": 0,
            "template": {
              "_frontend_node_flow_id": {
                "value": "70f6d78d-41ad-42a3-854d-405e161ee563"
              },
              "_frontend_node_folder_id": {
                "value": "afaca9ee-97e3-4211-8569-722a4058ea5e"
              },
              "_type": "Component",
              "api_key": {
                "_input_type": "SecretStrInput",
                "advanced": true,
                "display_name": "API Key",
                "dynamic": false,
                "info": "Model Provider API key",
                "input_types": [],
                "load_from_db": false,
                "name": "api_key",
                "override_skip": false,
                "password": true,
                "placeholder": "",
                "real_time_refresh": true,
                "required": false,
                "show": true,
                "title_case": false,
                "track_in_telemetry": false,
                "type": "str",
                "value": ""
              },
              "base_url_ibm_watsonx": {
                "_input_type": "DropdownInput",
                "advanced": false,
                "combobox": false,
                "dialog_inputs": {},
                "display_name": "watsonx API Endpoint",
                "dynamic": false,
                "external_options": {},
                "info": "The base URL of the API (IBM watsonx.ai only)",
                "name": "base_url_ibm_watsonx",
                "options": [
                  "https://us-south.ml.cloud.ibm.com",
                  "https://eu-de.ml.cloud.ibm.com",
                  "https://eu-gb.ml.cloud.ibm.com",
                  "https://au-syd.ml.cloud.ibm.com",
                  "https://jp-tok.ml.cloud.ibm.com",
                  "https://ca-tor.ml.cloud.ibm.com"
                ],
                "options_metadata": [],
                "override_skip": false,
                "placeholder": "",
                "real_time_refresh": true,
                "required": false,
                "show": false,
                "title_case": false,
                "toggle": false,
                "tool_mode": false,
                "trace_as_metadata": true,
                "track_in_telemetry": true,
                "type": "str",
                "value": "https://us-south.ml.cloud.ibm.com"
              },
              "code": {
                "advanced": true,
                "dynamic": true,
                "fileTypes": [],
                "file_path": "",
                "info": "",
                "list": false,
                "load_from_db": false,
                "multiline": true,
                "name": "code",
                "password": false,
                "placeholder": "",
                "required": true,
                "show": true,
                "title_case": false,
                "type": "code",
<<<<<<< HEAD
                "value": "from lfx.base.models.model import LCModelComponent\nfrom lfx.base.models.unified_models import (\n    get_language_model_options,\n    get_llm,\n    update_model_options_in_build_config,\n)\nfrom lfx.base.models.watsonx_constants import IBM_WATSONX_URLS\nfrom lfx.field_typing import LanguageModel\nfrom lfx.field_typing.range_spec import RangeSpec\nfrom lfx.inputs.inputs import BoolInput, DropdownInput, StrInput\nfrom lfx.io import MessageInput, ModelInput, MultilineInput, SecretStrInput, SliderInput\n\nDEFAULT_OLLAMA_URL = \"http://localhost:11434\"\n\n\nclass LanguageModelComponent(LCModelComponent):\n    display_name = \"Language Model\"\n    description = \"Runs a language model given a specified provider.\"\n    documentation: str = \"https://docs.langflow.org/components-models\"\n    icon = \"brain-circuit\"\n    category = \"models\"\n    priority = 0  # Set priority to 0 to make it appear first\n\n    inputs = [\n        ModelInput(\n            name=\"model\",\n            display_name=\"Language Model\",\n            info=\"Select your model provider\",\n            real_time_refresh=True,\n            required=True,\n        ),\n        SecretStrInput(\n            name=\"api_key\",\n            display_name=\"API Key\",\n            info=\"Model Provider API key\",\n            required=False,\n            show=True,\n            real_time_refresh=True,\n            advanced=True,\n        ),\n        DropdownInput(\n            name=\"base_url_ibm_watsonx\",\n            display_name=\"watsonx API Endpoint\",\n            info=\"The base URL of the API (IBM watsonx.ai only)\",\n            options=IBM_WATSONX_URLS,\n            value=IBM_WATSONX_URLS[0],\n            show=False,\n            real_time_refresh=True,\n        ),\n        StrInput(\n            name=\"project_id\",\n            display_name=\"watsonx Project ID\",\n            info=\"The project ID associated with the foundation model (IBM watsonx.ai only)\",\n            show=False,\n            required=False,\n        ),\n        MessageInput(\n            name=\"ollama_base_url\",\n            display_name=\"Ollama API URL\",\n            info=f\"Endpoint of the Ollama API (Ollama only). Defaults to {DEFAULT_OLLAMA_URL}\",\n            value=DEFAULT_OLLAMA_URL,\n            show=False,\n            real_time_refresh=True,\n            load_from_db=True,\n        ),\n        MessageInput(\n            name=\"input_value\",\n            display_name=\"Input\",\n            info=\"The input text to send to the model\",\n        ),\n        MultilineInput(\n            name=\"system_message\",\n            display_name=\"System Message\",\n            info=\"A system message that helps set the behavior of the assistant\",\n            advanced=False,\n        ),\n        BoolInput(\n            name=\"stream\",\n            display_name=\"Stream\",\n            info=\"Whether to stream the response\",\n            value=False,\n            advanced=True,\n        ),\n        SliderInput(\n            name=\"temperature\",\n            display_name=\"Temperature\",\n            value=0.1,\n            info=\"Controls randomness in responses\",\n            range_spec=RangeSpec(min=0, max=1, step=0.01),\n            advanced=True,\n        ),\n    ]\n\n    def build_model(self) -> LanguageModel:\n        return get_llm(\n            model=self.model,\n            user_id=self.user_id,\n            api_key=self.api_key,\n            temperature=self.temperature,\n            stream=self.stream,\n        )\n\n    def update_build_config(self, build_config: dict, field_value: str, field_name: str | None = None):\n        \"\"\"Dynamically update build config with user-filtered model options.\"\"\"\n        return update_model_options_in_build_config(\n            component=self,\n            build_config=build_config,\n            cache_key_prefix=\"language_model_options\",\n            get_options_func=get_language_model_options,\n            field_name=field_name,\n            field_value=field_value,\n        )\n"
=======
                "value": "from lfx.custom.custom_component.component import Component\nfrom lfx.helpers.data import safe_convert\nfrom lfx.inputs.inputs import BoolInput, HandleInput, MessageTextInput, MultilineInput, TabInput\nfrom lfx.schema.data import Data\nfrom lfx.schema.dataframe import DataFrame\nfrom lfx.schema.message import Message\nfrom lfx.template.field.base import Output\n\n\nclass ParserComponent(Component):\n    display_name = \"Parser\"\n    description = \"Extracts text using a template.\"\n    documentation: str = \"https://docs.langflow.org/parser\"\n    icon = \"braces\"\n\n    inputs = [\n        HandleInput(\n            name=\"input_data\",\n            display_name=\"Data or DataFrame\",\n            input_types=[\"DataFrame\", \"Data\"],\n            info=\"Accepts either a DataFrame or a Data object.\",\n            required=True,\n        ),\n        TabInput(\n            name=\"mode\",\n            display_name=\"Mode\",\n            options=[\"Parser\", \"Stringify\"],\n            value=\"Parser\",\n            info=\"Convert into raw string instead of using a template.\",\n            real_time_refresh=True,\n        ),\n        MultilineInput(\n            name=\"pattern\",\n            display_name=\"Template\",\n            info=(\n                \"Use variables within curly brackets to extract column values for DataFrames \"\n                \"or key values for Data.\"\n                \"For example: `Name: {Name}, Age: {Age}, Country: {Country}`\"\n            ),\n            value=\"Text: {text}\",  # Example default\n            dynamic=True,\n            show=True,\n            required=True,\n        ),\n        MessageTextInput(\n            name=\"sep\",\n            display_name=\"Separator\",\n            advanced=True,\n            value=\"\\n\",\n            info=\"String used to separate rows/items.\",\n        ),\n    ]\n\n    outputs = [\n        Output(\n            display_name=\"Parsed Text\",\n            name=\"parsed_text\",\n            info=\"Formatted text output.\",\n            method=\"parse_combined_text\",\n        ),\n    ]\n\n    def update_build_config(self, build_config, field_value, field_name=None):\n        \"\"\"Dynamically hide/show `template` and enforce requirement based on `stringify`.\"\"\"\n        if field_name == \"mode\":\n            build_config[\"pattern\"][\"show\"] = self.mode == \"Parser\"\n            build_config[\"pattern\"][\"required\"] = self.mode == \"Parser\"\n            if field_value:\n                clean_data = BoolInput(\n                    name=\"clean_data\",\n                    display_name=\"Clean Data\",\n                    info=(\n                        \"Enable to clean the data by removing empty rows and lines \"\n                        \"in each cell of the DataFrame/ Data object.\"\n                    ),\n                    value=True,\n                    advanced=True,\n                    required=False,\n                )\n                build_config[\"clean_data\"] = clean_data.to_dict()\n            else:\n                build_config.pop(\"clean_data\", None)\n\n        return build_config\n\n    def _clean_args(self):\n        \"\"\"Prepare arguments based on input type.\"\"\"\n        input_data = self.input_data\n\n        match input_data:\n            case list() if all(isinstance(item, Data) for item in input_data):\n                msg = \"List of Data objects is not supported.\"\n                raise ValueError(msg)\n            case DataFrame():\n                return input_data, None\n            case Data():\n                return None, input_data\n            case dict() if \"data\" in input_data:\n                try:\n                    if \"columns\" in input_data:  # Likely a DataFrame\n                        return DataFrame.from_dict(input_data), None\n                    # Likely a Data object\n                    return None, Data(**input_data)\n                except (TypeError, ValueError, KeyError) as e:\n                    msg = f\"Invalid structured input provided: {e!s}\"\n                    raise ValueError(msg) from e\n            case _:\n                msg = f\"Unsupported input type: {type(input_data)}. Expected DataFrame or Data.\"\n                raise ValueError(msg)\n\n    def parse_combined_text(self) -> Message:\n        \"\"\"Parse all rows/items into a single text or convert input to string if `stringify` is enabled.\"\"\"\n        # Early return for stringify option\n        if self.mode == \"Stringify\":\n            return self.convert_to_string()\n\n        df, data = self._clean_args()\n\n        lines = []\n        if df is not None:\n            for _, row in df.iterrows():\n                formatted_text = self.pattern.format(**row.to_dict())\n                lines.append(formatted_text)\n        elif data is not None:\n            # Use format_map with a dict that returns default_value for missing keys\n            class DefaultDict(dict):\n                def __missing__(self, key):\n                    return data.default_value or \"\"\n\n            formatted_text = self.pattern.format_map(DefaultDict(data.data))\n            lines.append(formatted_text)\n\n        combined_text = self.sep.join(lines)\n        self.status = combined_text\n        return Message(text=combined_text)\n\n    def convert_to_string(self) -> Message:\n        \"\"\"Convert input data to string with proper error handling.\"\"\"\n        result = \"\"\n        if isinstance(self.input_data, list):\n            result = \"\\n\".join([safe_convert(item, clean_data=self.clean_data or False) for item in self.input_data])\n        else:\n            result = safe_convert(self.input_data or False)\n        self.log(f\"Converted to string with length: {len(result)}\")\n\n        message = Message(text=result)\n        self.status = message\n        return message\n"
>>>>>>> 6aa91780
              },
              "input_value": {
                "_input_type": "MessageInput",
                "advanced": false,
                "display_name": "Input",
                "dynamic": false,
                "info": "The input text to send to the model",
                "input_types": [
                  "Message"
                ],
                "list": false,
                "list_add_label": "Add More",
                "load_from_db": false,
                "name": "input_value",
                "override_skip": false,
                "placeholder": "",
                "required": false,
                "show": true,
                "title_case": false,
                "tool_mode": false,
                "trace_as_input": true,
                "trace_as_metadata": true,
                "track_in_telemetry": false,
                "type": "str",
                "value": ""
              },
              "is_refresh": true,
              "model": {
                "_input_type": "ModelInput",
                "advanced": false,
                "display_name": "Language Model",
                "dynamic": false,
                "external_options": {
                  "fields": {
                    "data": {
                      "node": {
                        "display_name": "Connect other models",
                        "icon": "CornerDownLeft",
                        "name": "connect_other_models"
                      }
                    }
                  }
                },
                "info": "Select your model provider",
                "input_types": [],
                "list": false,
                "list_add_label": "Add More",
                "model_type": "language",
                "name": "model",
                "options": [
                  {
                    "category": "Anthropic",
                    "icon": "Anthropic",
                    "metadata": {
                      "api_key_param": "api_key",
                      "context_length": 128000,
                      "model_class": "ChatAnthropic",
                      "model_name_param": "model"
                    },
                    "name": "claude-opus-4-5-20251101",
                    "provider": "Anthropic"
                  },
                  {
                    "category": "Anthropic",
                    "icon": "Anthropic",
                    "metadata": {
                      "api_key_param": "api_key",
                      "context_length": 128000,
                      "model_class": "ChatAnthropic",
                      "model_name_param": "model"
                    },
                    "name": "claude-haiku-4-5-20251001",
                    "provider": "Anthropic"
                  },
                  {
                    "category": "Anthropic",
                    "icon": "Anthropic",
                    "metadata": {
                      "api_key_param": "api_key",
                      "context_length": 128000,
                      "model_class": "ChatAnthropic",
                      "model_name_param": "model"
                    },
                    "name": "claude-sonnet-4-5-20250929",
                    "provider": "Anthropic"
                  },
                  {
                    "category": "OpenAI",
                    "icon": "OpenAI",
                    "metadata": {
                      "api_key_param": "api_key",
                      "context_length": 128000,
                      "model_class": "ChatOpenAI",
                      "model_name_param": "model",
                      "reasoning_models": [
                        "gpt-5.1"
                      ]
                    },
                    "name": "gpt-5.1",
                    "provider": "OpenAI"
                  },
                  {
                    "category": "OpenAI",
                    "icon": "OpenAI",
                    "metadata": {
                      "api_key_param": "api_key",
                      "context_length": 128000,
                      "model_class": "ChatOpenAI",
                      "model_name_param": "model"
                    },
                    "name": "gpt-4o-mini",
                    "provider": "OpenAI"
                  },
                  {
                    "category": "OpenAI",
                    "icon": "OpenAI",
                    "metadata": {
                      "api_key_param": "api_key",
                      "context_length": 128000,
                      "model_class": "ChatOpenAI",
                      "model_name_param": "model",
                      "reasoning_models": [
                        "o1"
                      ]
                    },
                    "name": "o1",
                    "provider": "OpenAI"
                  },
                  {
                    "category": "Ollama",
                    "icon": "Ollama",
                    "metadata": {
                      "api_key_param": "base_url",
                      "base_url_param": "base_url",
                      "context_length": 128000,
                      "model_class": "ChatOllama",
                      "model_name_param": "model"
                    },
                    "name": "llama3.3",
                    "provider": "Ollama"
                  },
                  {
                    "category": "Ollama",
                    "icon": "Ollama",
                    "metadata": {
                      "api_key_param": "base_url",
                      "base_url_param": "base_url",
                      "context_length": 128000,
                      "model_class": "ChatOllama",
                      "model_name_param": "model"
                    },
                    "name": "qwq",
                    "provider": "Ollama"
                  },
                  {
                    "category": "Google Generative AI",
                    "icon": "GoogleGenerativeAI",
                    "metadata": {
                      "is_disabled_provider": true,
                      "variable_name": "GOOGLE_API_KEY"
                    },
                    "name": "__enable_provider_Google Generative AI__",
                    "provider": "Google Generative AI"
                  },
                  {
                    "category": "IBM Watsonx",
                    "icon": "WatsonxAI",
                    "metadata": {
                      "is_disabled_provider": true,
                      "variable_name": "WATSONX_APIKEY"
                    },
                    "name": "__enable_provider_IBM Watsonx__",
                    "provider": "IBM Watsonx"
                  }
                ],
                "override_skip": false,
                "placeholder": "Setup Provider",
                "real_time_refresh": true,
                "refresh_button": true,
                "required": true,
                "show": true,
                "title_case": false,
                "tool_mode": false,
                "trace_as_input": true,
                "track_in_telemetry": false,
                "type": "model",
                "value": [
                  {
                    "category": "OpenAI",
                    "icon": "OpenAI",
                    "metadata": {
                      "api_key_param": "api_key",
                      "context_length": 128000,
                      "model_class": "ChatOpenAI",
                      "model_name_param": "model",
                      "reasoning_models": [
                        "gpt-5.1"
                      ]
                    },
                    "name": "gpt-5.1",
                    "provider": "OpenAI"
                  }
                ]
              },
              "ollama_base_url": {
                "_input_type": "MessageInput",
                "advanced": false,
                "display_name": "Ollama API URL",
                "dynamic": false,
                "info": "Endpoint of the Ollama API (Ollama only). Defaults to http://localhost:11434",
                "input_types": [
                  "Message"
                ],
                "list": false,
                "list_add_label": "Add More",
                "load_from_db": false,
                "name": "ollama_base_url",
                "override_skip": false,
                "placeholder": "",
                "real_time_refresh": true,
                "required": false,
                "show": false,
                "title_case": false,
                "tool_mode": false,
                "trace_as_input": true,
                "trace_as_metadata": true,
                "track_in_telemetry": false,
                "type": "str",
                "value": ""
              },
              "project_id": {
                "_input_type": "StrInput",
                "advanced": false,
                "display_name": "watsonx Project ID",
                "dynamic": false,
                "info": "The project ID associated with the foundation model (IBM watsonx.ai only)",
                "list": false,
                "list_add_label": "Add More",
                "load_from_db": false,
                "name": "project_id",
                "override_skip": false,
                "placeholder": "",
                "required": false,
                "show": false,
                "title_case": false,
                "tool_mode": false,
                "trace_as_metadata": true,
                "track_in_telemetry": false,
                "type": "str",
<<<<<<< HEAD
                "value": ""
              },
              "stream": {
                "_input_type": "BoolInput",
                "advanced": true,
                "display_name": "Stream",
                "dynamic": false,
                "info": "Whether to stream the response",
                "list": false,
                "list_add_label": "Add More",
                "name": "stream",
                "override_skip": false,
                "placeholder": "",
                "required": false,
                "show": true,
                "title_case": false,
                "tool_mode": false,
                "trace_as_metadata": true,
                "track_in_telemetry": true,
                "type": "bool",
                "value": false
              },
              "system_message": {
                "_input_type": "MultilineInput",
                "advanced": false,
                "ai_enabled": false,
                "copy_field": false,
                "display_name": "System Message",
                "dynamic": false,
                "info": "A system message that helps set the behavior of the assistant",
                "input_types": [
                  "Message"
                ],
                "list": false,
                "list_add_label": "Add More",
                "load_from_db": false,
                "multiline": true,
                "name": "system_message",
                "override_skip": false,
                "placeholder": "",
                "required": false,
                "show": true,
                "title_case": false,
                "tool_mode": false,
                "trace_as_input": true,
                "trace_as_metadata": true,
                "track_in_telemetry": false,
                "type": "str",
                "value": ""
              },
              "temperature": {
                "_input_type": "SliderInput",
                "advanced": true,
                "display_name": "Temperature",
                "dynamic": false,
                "info": "Controls randomness in responses",
                "max_label": "",
                "max_label_icon": "",
                "min_label": "",
                "min_label_icon": "",
                "name": "temperature",
                "override_skip": false,
                "placeholder": "",
                "range_spec": {
                  "max": 1,
                  "min": 0,
                  "step": 0.01,
                  "step_type": "float"
                },
                "required": false,
                "show": true,
                "slider_buttons": false,
                "slider_buttons_options": [],
                "slider_input": false,
                "title_case": false,
                "tool_mode": false,
                "track_in_telemetry": false,
                "type": "slider",
                "value": 0.1
=======
                "value": "\n"
>>>>>>> 6aa91780
              }
            },
            "tool_mode": false
          },
<<<<<<< HEAD
          "selected_output": "text_output",
          "showNode": true,
          "type": "LanguageModelComponent"
        },
        "dragging": false,
        "id": "LanguageModelComponent-XKvly",
        "measured": {
          "height": 369,
          "width": 320
        },
        "position": {
          "x": 1630.638479427766,
          "y": 116.0160835115366
=======
          "showNode": true,
          "type": "ParserComponent"
        },
        "dragging": false,
        "id": "ParserComponent-U0KzU",
        "measured": {
          "height": 329,
          "width": 320
        },
        "position": {
          "x": 971.3987248215344,
          "y": -186.6658506576822
>>>>>>> 6aa91780
        },
        "selected": false,
        "type": "genericNode"
      },
      {
        "data": {
<<<<<<< HEAD
          "id": "LoopComponent-GtPZT",
=======
          "id": "LoopComponent-Ya395",
>>>>>>> 6aa91780
          "node": {
            "base_classes": [
              "Data",
              "DataFrame"
            ],
            "beta": false,
            "conditional_paths": [],
            "custom_fields": {},
            "description": "Iterates over a list of Data or Message objects, outputting one item at a time and aggregating results from loop inputs. Message objects are automatically converted to Data objects for consistent processing.",
            "display_name": "Loop",
            "documentation": "https://docs.langflow.org/loop",
            "edited": false,
            "field_order": [
              "data"
            ],
            "frozen": false,
            "icon": "infinity",
            "legacy": false,
<<<<<<< HEAD
=======
            "lf_version": "1.7.0",
>>>>>>> 6aa91780
            "metadata": {
              "code_hash": "e179036a232d",
              "dependencies": {
                "dependencies": [
                  {
                    "name": "lfx",
                    "version": null
                  }
                ],
                "total_dependencies": 1
              },
              "module": "lfx.components.flow_controls.loop.LoopComponent"
            },
            "minimized": false,
            "output_types": [],
            "outputs": [
              {
                "allows_loop": true,
                "cache": true,
                "display_name": "Item",
                "group_outputs": true,
                "loop_types": [
                  "Message"
                ],
                "method": "item_output",
                "name": "item",
                "selected": "Data",
                "tool_mode": true,
                "types": [
                  "Data"
                ],
                "value": "__UNDEFINED__"
              },
              {
                "allows_loop": false,
                "cache": true,
                "display_name": "Done",
                "group_outputs": true,
                "method": "done_output",
                "name": "done",
                "selected": "DataFrame",
                "tool_mode": true,
                "types": [
                  "DataFrame"
                ],
                "value": "__UNDEFINED__"
              }
            ],
            "pinned": false,
            "template": {
              "_type": "Component",
              "code": {
                "advanced": true,
                "dynamic": true,
                "fileTypes": [],
                "file_path": "",
                "info": "",
                "list": false,
                "load_from_db": false,
                "multiline": true,
                "name": "code",
                "password": false,
                "placeholder": "",
                "required": true,
                "show": true,
                "title_case": false,
                "type": "code",
                "value": "from lfx.components.processing.converter import convert_to_data\nfrom lfx.custom.custom_component.component import Component\nfrom lfx.inputs.inputs import HandleInput\nfrom lfx.schema.data import Data\nfrom lfx.schema.dataframe import DataFrame\nfrom lfx.schema.message import Message\nfrom lfx.template.field.base import Output\n\n\nclass LoopComponent(Component):\n    display_name = \"Loop\"\n    description = (\n        \"Iterates over a list of Data or Message objects, outputting one item at a time and \"\n        \"aggregating results from loop inputs. Message objects are automatically converted to \"\n        \"Data objects for consistent processing.\"\n    )\n    documentation: str = \"https://docs.langflow.org/loop\"\n    icon = \"infinity\"\n\n    inputs = [\n        HandleInput(\n            name=\"data\",\n            display_name=\"Inputs\",\n            info=\"The initial DataFrame to iterate over.\",\n            input_types=[\"DataFrame\"],\n        ),\n    ]\n\n    outputs = [\n        Output(\n            display_name=\"Item\",\n            name=\"item\",\n            method=\"item_output\",\n            allows_loop=True,\n            loop_types=[\"Message\"],\n            group_outputs=True,\n        ),\n        Output(display_name=\"Done\", name=\"done\", method=\"done_output\", group_outputs=True),\n    ]\n\n    def initialize_data(self) -> None:\n        \"\"\"Initialize the data list, context index, and aggregated list.\"\"\"\n        if self.ctx.get(f\"{self._id}_initialized\", False):\n            return\n\n        # Ensure data is a list of Data objects\n        data_list = self._validate_data(self.data)\n\n        # Store the initial data and context variables\n        self.update_ctx(\n            {\n                f\"{self._id}_data\": data_list,\n                f\"{self._id}_index\": 0,\n                f\"{self._id}_aggregated\": [],\n                f\"{self._id}_initialized\": True,\n            }\n        )\n\n    def _convert_message_to_data(self, message: Message) -> Data:\n        \"\"\"Convert a Message object to a Data object using Type Convert logic.\"\"\"\n        return convert_to_data(message, auto_parse=False)\n\n    def _validate_data(self, data):\n        \"\"\"Validate and return a list of Data objects. Message objects are auto-converted to Data.\"\"\"\n        if isinstance(data, DataFrame):\n            return data.to_data_list()\n        if isinstance(data, Data):\n            return [data]\n        if isinstance(data, Message):\n            # Auto-convert Message to Data\n            converted_data = self._convert_message_to_data(data)\n            return [converted_data]\n        if isinstance(data, list) and all(isinstance(item, (Data, Message)) for item in data):\n            # Convert any Message objects in the list to Data objects\n            converted_list = []\n            for item in data:\n                if isinstance(item, Message):\n                    converted_list.append(self._convert_message_to_data(item))\n                else:\n                    converted_list.append(item)\n            return converted_list\n        msg = \"The 'data' input must be a DataFrame, a list of Data/Message objects, or a single Data/Message object.\"\n        raise TypeError(msg)\n\n    def evaluate_stop_loop(self) -> bool:\n        \"\"\"Evaluate whether to stop item or done output.\"\"\"\n        current_index = self.ctx.get(f\"{self._id}_index\", 0)\n        data_length = len(self.ctx.get(f\"{self._id}_data\", []))\n        return current_index > data_length\n\n    def item_output(self) -> Data:\n        \"\"\"Output the next item in the list or stop if done.\"\"\"\n        self.initialize_data()\n        current_item = Data(text=\"\")\n\n        if self.evaluate_stop_loop():\n            self.stop(\"item\")\n        else:\n            # Get data list and current index\n            data_list, current_index = self.loop_variables()\n            if current_index < len(data_list):\n                # Output current item and increment index\n                try:\n                    current_item = data_list[current_index]\n                except IndexError:\n                    current_item = Data(text=\"\")\n            self.aggregated_output()\n            self.update_ctx({f\"{self._id}_index\": current_index + 1})\n\n        # Now we need to update the dependencies for the next run\n        self.update_dependency()\n        return current_item\n\n    def update_dependency(self):\n        item_dependency_id = self.get_incoming_edge_by_target_param(\"item\")\n        if item_dependency_id not in self.graph.run_manager.run_predecessors[self._id]:\n            self.graph.run_manager.run_predecessors[self._id].append(item_dependency_id)\n            # CRITICAL: Also update run_map so remove_from_predecessors() works correctly\n            # run_map[predecessor] = list of vertices that depend on predecessor\n            if self._id not in self.graph.run_manager.run_map[item_dependency_id]:\n                self.graph.run_manager.run_map[item_dependency_id].append(self._id)\n\n    def done_output(self) -> DataFrame:\n        \"\"\"Trigger the done output when iteration is complete.\"\"\"\n        self.initialize_data()\n\n        if self.evaluate_stop_loop():\n            self.stop(\"item\")\n            self.start(\"done\")\n\n            aggregated = self.ctx.get(f\"{self._id}_aggregated\", [])\n\n            return DataFrame(aggregated)\n        self.stop(\"done\")\n        return DataFrame([])\n\n    def loop_variables(self):\n        \"\"\"Retrieve loop variables from context.\"\"\"\n        return (\n            self.ctx.get(f\"{self._id}_data\", []),\n            self.ctx.get(f\"{self._id}_index\", 0),\n        )\n\n    def aggregated_output(self) -> list[Data]:\n        \"\"\"Return the aggregated list once all items are processed.\n\n        Returns Data or Message objects depending on loop input types.\n        \"\"\"\n        self.initialize_data()\n\n        # Get data list and aggregated list\n        data_list = self.ctx.get(f\"{self._id}_data\", [])\n        aggregated = self.ctx.get(f\"{self._id}_aggregated\", [])\n        loop_input = self.item\n\n        # Append the current loop input to aggregated if it's not already included\n        if loop_input is not None and not isinstance(loop_input, str) and len(aggregated) <= len(data_list):\n            # If the loop input is a Message, convert it to Data for consistency\n            if isinstance(loop_input, Message):\n                loop_input = self._convert_message_to_data(loop_input)\n            aggregated.append(loop_input)\n            self.update_ctx({f\"{self._id}_aggregated\": aggregated})\n        return aggregated\n"
              },
              "data": {
                "_input_type": "HandleInput",
                "advanced": false,
                "display_name": "Inputs",
                "dynamic": false,
                "info": "The initial DataFrame to iterate over.",
                "input_types": [
                  "DataFrame"
                ],
                "list": false,
                "list_add_label": "Add More",
                "name": "data",
                "override_skip": false,
                "placeholder": "",
                "required": false,
                "show": true,
                "title_case": false,
                "trace_as_metadata": true,
                "track_in_telemetry": false,
                "type": "other",
                "value": ""
              }
            },
            "tool_mode": false
          },
          "showNode": true,
          "type": "LoopComponent"
        },
        "dragging": false,
<<<<<<< HEAD
        "id": "LoopComponent-GtPZT",
=======
        "id": "LoopComponent-Ya395",
>>>>>>> 6aa91780
        "measured": {
          "height": 274,
          "width": 320
        },
        "position": {
          "x": 581.346082615804,
          "y": 105.19270617605812
        },
        "selected": false,
        "type": "genericNode"
      },
      {
        "data": {
<<<<<<< HEAD
          "id": "ParserComponent-pXAMb",
=======
          "id": "LanguageModelComponent-5Pg0Z",
>>>>>>> 6aa91780
          "node": {
            "base_classes": [
              "Message"
            ],
            "beta": false,
            "category": "models_and_agents",
            "conditional_paths": [],
            "custom_fields": {},
<<<<<<< HEAD
            "description": "Extracts text using a template.",
            "display_name": "Parser",
            "documentation": "https://docs.langflow.org/parser",
            "edited": false,
            "field_order": [
              "input_data",
              "mode",
              "pattern",
              "sep"
            ],
            "frozen": false,
            "icon": "braces",
            "legacy": false,
            "metadata": {
              "code_hash": "3cda25c3f7b5",
              "dependencies": {
                "dependencies": [
                  {
=======
            "description": "Runs a language model given a specified provider.",
            "display_name": "Language Model",
            "documentation": "https://docs.langflow.org/components-models",
            "edited": false,
            "field_order": [
              "provider",
              "model_name",
              "api_key",
              "base_url_ibm_watsonx",
              "project_id",
              "ollama_base_url",
              "input_value",
              "system_message",
              "stream",
              "temperature"
            ],
            "frozen": false,
            "icon": "brain-circuit",
            "key": "LanguageModelComponent",
            "last_updated": "2025-12-16T18:26:37.907Z",
            "legacy": false,
            "metadata": {
              "code_hash": "694ffc4b17b8",
              "dependencies": {
                "dependencies": [
                  {
                    "name": "requests",
                    "version": "2.32.5"
                  },
                  {
                    "name": "langchain_anthropic",
                    "version": "0.3.14"
                  },
                  {
                    "name": "langchain_ibm",
                    "version": "0.3.20"
                  },
                  {
                    "name": "langchain_ollama",
                    "version": "0.3.10"
                  },
                  {
                    "name": "langchain_openai",
                    "version": "0.3.23"
                  },
                  {
                    "name": "pydantic",
                    "version": "2.11.10"
                  },
                  {
>>>>>>> 6aa91780
                    "name": "lfx",
                    "version": null
                  }
                ],
<<<<<<< HEAD
                "total_dependencies": 1
              },
              "module": "lfx.components.processing.parser.ParserComponent"
=======
                "total_dependencies": 7
              },
              "keywords": [
                "model",
                "llm",
                "language model",
                "large language model"
              ],
              "module": "lfx.components.models_and_agents.language_model.LanguageModelComponent"
>>>>>>> 6aa91780
            },
            "minimized": false,
            "output_types": [],
            "outputs": [
              {
                "allows_loop": false,
                "cache": true,
                "display_name": "Parsed Text",
                "group_outputs": false,
<<<<<<< HEAD
                "method": "parse_combined_text",
                "name": "parsed_text",
=======
                "loop_types": null,
                "method": "text_response",
                "name": "text_output",
                "options": null,
                "required_inputs": null,
>>>>>>> 6aa91780
                "selected": "Message",
                "tool_mode": true,
                "types": [
                  "Message"
                ],
                "value": "__UNDEFINED__"
<<<<<<< HEAD
              }
            ],
            "pinned": false,
=======
              },
              {
                "allows_loop": false,
                "cache": true,
                "display_name": "Language Model",
                "group_outputs": false,
                "loop_types": null,
                "method": "build_model",
                "name": "model_output",
                "options": null,
                "required_inputs": null,
                "selected": "LanguageModel",
                "tool_mode": true,
                "types": [
                  "LanguageModel"
                ],
                "value": "__UNDEFINED__"
              }
            ],
            "pinned": false,
            "priority": 0,
            "score": 0.28173906304863156,
>>>>>>> 6aa91780
            "template": {
              "_frontend_node_flow_id": {
                "value": "133a5c75-e6d9-47f2-addc-052d2677cca7"
              },
              "_frontend_node_folder_id": {
                "value": "afaca9ee-97e3-4211-8569-722a4058ea5e"
              },
              "_type": "Component",
<<<<<<< HEAD
=======
              "api_key": {
                "_input_type": "SecretStrInput",
                "advanced": false,
                "display_name": "OpenAI API Key",
                "dynamic": false,
                "info": "Model Provider API key",
                "input_types": [],
                "load_from_db": true,
                "name": "api_key",
                "override_skip": false,
                "password": true,
                "placeholder": "",
                "real_time_refresh": true,
                "required": false,
                "show": true,
                "title_case": false,
                "track_in_telemetry": false,
                "type": "str",
                "value": ""
              },
              "base_url_ibm_watsonx": {
                "_input_type": "DropdownInput",
                "advanced": false,
                "combobox": false,
                "dialog_inputs": {},
                "display_name": "watsonx API Endpoint",
                "dynamic": false,
                "external_options": {},
                "info": "The base URL of the API (IBM watsonx.ai only)",
                "name": "base_url_ibm_watsonx",
                "options": [
                  "https://us-south.ml.cloud.ibm.com",
                  "https://eu-de.ml.cloud.ibm.com",
                  "https://eu-gb.ml.cloud.ibm.com",
                  "https://au-syd.ml.cloud.ibm.com",
                  "https://jp-tok.ml.cloud.ibm.com",
                  "https://ca-tor.ml.cloud.ibm.com"
                ],
                "options_metadata": [],
                "override_skip": false,
                "placeholder": "",
                "real_time_refresh": true,
                "required": false,
                "show": false,
                "title_case": false,
                "toggle": false,
                "tool_mode": false,
                "trace_as_metadata": true,
                "track_in_telemetry": true,
                "type": "str",
                "value": "https://us-south.ml.cloud.ibm.com"
              },
>>>>>>> 6aa91780
              "code": {
                "advanced": true,
                "dynamic": true,
                "fileTypes": [],
                "file_path": "",
                "info": "",
                "list": false,
                "load_from_db": false,
                "multiline": true,
                "name": "code",
                "password": false,
                "placeholder": "",
                "required": true,
                "show": true,
                "title_case": false,
                "type": "code",
                "value": "from lfx.custom.custom_component.component import Component\nfrom lfx.helpers.data import safe_convert\nfrom lfx.inputs.inputs import BoolInput, HandleInput, MessageTextInput, MultilineInput, TabInput\nfrom lfx.schema.data import Data\nfrom lfx.schema.dataframe import DataFrame\nfrom lfx.schema.message import Message\nfrom lfx.template.field.base import Output\n\n\nclass ParserComponent(Component):\n    display_name = \"Parser\"\n    description = \"Extracts text using a template.\"\n    documentation: str = \"https://docs.langflow.org/parser\"\n    icon = \"braces\"\n\n    inputs = [\n        HandleInput(\n            name=\"input_data\",\n            display_name=\"Data or DataFrame\",\n            input_types=[\"DataFrame\", \"Data\"],\n            info=\"Accepts either a DataFrame or a Data object.\",\n            required=True,\n        ),\n        TabInput(\n            name=\"mode\",\n            display_name=\"Mode\",\n            options=[\"Parser\", \"Stringify\"],\n            value=\"Parser\",\n            info=\"Convert into raw string instead of using a template.\",\n            real_time_refresh=True,\n        ),\n        MultilineInput(\n            name=\"pattern\",\n            display_name=\"Template\",\n            info=(\n                \"Use variables within curly brackets to extract column values for DataFrames \"\n                \"or key values for Data.\"\n                \"For example: `Name: {Name}, Age: {Age}, Country: {Country}`\"\n            ),\n            value=\"Text: {text}\",  # Example default\n            dynamic=True,\n            show=True,\n            required=True,\n        ),\n        MessageTextInput(\n            name=\"sep\",\n            display_name=\"Separator\",\n            advanced=True,\n            value=\"\\n\",\n            info=\"String used to separate rows/items.\",\n        ),\n    ]\n\n    outputs = [\n        Output(\n            display_name=\"Parsed Text\",\n            name=\"parsed_text\",\n            info=\"Formatted text output.\",\n            method=\"parse_combined_text\",\n        ),\n    ]\n\n    def update_build_config(self, build_config, field_value, field_name=None):\n        \"\"\"Dynamically hide/show `template` and enforce requirement based on `stringify`.\"\"\"\n        if field_name == \"mode\":\n            build_config[\"pattern\"][\"show\"] = self.mode == \"Parser\"\n            build_config[\"pattern\"][\"required\"] = self.mode == \"Parser\"\n            if field_value:\n                clean_data = BoolInput(\n                    name=\"clean_data\",\n                    display_name=\"Clean Data\",\n                    info=(\n                        \"Enable to clean the data by removing empty rows and lines \"\n                        \"in each cell of the DataFrame/ Data object.\"\n                    ),\n                    value=True,\n                    advanced=True,\n                    required=False,\n                )\n                build_config[\"clean_data\"] = clean_data.to_dict()\n            else:\n                build_config.pop(\"clean_data\", None)\n\n        return build_config\n\n    def _clean_args(self):\n        \"\"\"Prepare arguments based on input type.\"\"\"\n        input_data = self.input_data\n\n        match input_data:\n            case list() if all(isinstance(item, Data) for item in input_data):\n                msg = \"List of Data objects is not supported.\"\n                raise ValueError(msg)\n            case DataFrame():\n                return input_data, None\n            case Data():\n                return None, input_data\n            case dict() if \"data\" in input_data:\n                try:\n                    if \"columns\" in input_data:  # Likely a DataFrame\n                        return DataFrame.from_dict(input_data), None\n                    # Likely a Data object\n                    return None, Data(**input_data)\n                except (TypeError, ValueError, KeyError) as e:\n                    msg = f\"Invalid structured input provided: {e!s}\"\n                    raise ValueError(msg) from e\n            case _:\n                msg = f\"Unsupported input type: {type(input_data)}. Expected DataFrame or Data.\"\n                raise ValueError(msg)\n\n    def parse_combined_text(self) -> Message:\n        \"\"\"Parse all rows/items into a single text or convert input to string if `stringify` is enabled.\"\"\"\n        # Early return for stringify option\n        if self.mode == \"Stringify\":\n            return self.convert_to_string()\n\n        df, data = self._clean_args()\n\n        lines = []\n        if df is not None:\n            for _, row in df.iterrows():\n                formatted_text = self.pattern.format(**row.to_dict())\n                lines.append(formatted_text)\n        elif data is not None:\n            # Use format_map with a dict that returns default_value for missing keys\n            class DefaultDict(dict):\n                def __missing__(self, key):\n                    return data.default_value or \"\"\n\n            formatted_text = self.pattern.format_map(DefaultDict(data.data))\n            lines.append(formatted_text)\n\n        combined_text = self.sep.join(lines)\n        self.status = combined_text\n        return Message(text=combined_text)\n\n    def convert_to_string(self) -> Message:\n        \"\"\"Convert input data to string with proper error handling.\"\"\"\n        result = \"\"\n        if isinstance(self.input_data, list):\n            result = \"\\n\".join([safe_convert(item, clean_data=self.clean_data or False) for item in self.input_data])\n        else:\n            result = safe_convert(self.input_data or False)\n        self.log(f\"Converted to string with length: {len(result)}\")\n\n        message = Message(text=result)\n        self.status = message\n        return message\n"
              },
              "input_data": {
                "_input_type": "HandleInput",
                "advanced": false,
                "display_name": "Data or DataFrame",
                "dynamic": false,
                "info": "Accepts either a DataFrame or a Data object.",
                "input_types": [
                  "DataFrame",
                  "Data"
                ],
                "list": false,
                "list_add_label": "Add More",
<<<<<<< HEAD
                "name": "input_data",
=======
                "load_from_db": false,
                "name": "input_value",
>>>>>>> 6aa91780
                "override_skip": false,
                "placeholder": "",
                "required": true,
                "show": true,
                "title_case": false,
                "trace_as_metadata": true,
                "track_in_telemetry": false,
<<<<<<< HEAD
                "type": "other",
                "value": ""
              },
              "mode": {
                "_input_type": "TabInput",
=======
                "type": "str",
                "value": ""
              },
              "is_refresh": false,
              "model_name": {
                "_input_type": "DropdownInput",
                "advanced": false,
                "combobox": false,
                "dialog_inputs": {},
                "display_name": "Model Name",
                "dynamic": false,
                "external_options": {},
                "info": "Select the model to use",
                "name": "model_name",
                "options": [
                  "gpt-4o-mini",
                  "gpt-4o",
                  "gpt-4.1",
                  "gpt-4.1-mini",
                  "gpt-4.1-nano",
                  "gpt-4-turbo",
                  "gpt-4-turbo-preview",
                  "gpt-4",
                  "gpt-3.5-turbo",
                  "gpt-5.1",
                  "gpt-5",
                  "gpt-5-mini",
                  "gpt-5-nano",
                  "gpt-5-chat-latest",
                  "o1",
                  "o3-mini",
                  "o3",
                  "o3-pro",
                  "o4-mini",
                  "o4-mini-high"
                ],
                "options_metadata": [],
                "override_skip": false,
                "placeholder": "",
                "real_time_refresh": true,
                "refresh_button": true,
                "required": false,
                "show": true,
                "title_case": false,
                "toggle": false,
                "tool_mode": false,
                "trace_as_metadata": true,
                "track_in_telemetry": true,
                "type": "str",
                "value": "gpt-4o-mini"
              },
              "ollama_base_url": {
                "_input_type": "MessageTextInput",
                "advanced": false,
                "display_name": "Ollama API URL",
                "dynamic": false,
                "info": "Endpoint of the Ollama API (Ollama only). Defaults to http://localhost:11434",
                "input_types": [
                  "Message"
                ],
                "list": false,
                "list_add_label": "Add More",
                "load_from_db": false,
                "name": "ollama_base_url",
                "override_skip": false,
                "placeholder": "",
                "real_time_refresh": true,
                "required": false,
                "show": false,
                "title_case": false,
                "tool_mode": false,
                "trace_as_input": true,
                "trace_as_metadata": true,
                "track_in_telemetry": false,
                "type": "str",
                "value": ""
              },
              "project_id": {
                "_input_type": "StrInput",
                "advanced": false,
                "display_name": "watsonx Project ID",
                "dynamic": false,
                "info": "The project ID associated with the foundation model (IBM watsonx.ai only)",
                "list": false,
                "list_add_label": "Add More",
                "load_from_db": false,
                "name": "project_id",
                "override_skip": false,
                "placeholder": "",
                "required": false,
                "show": false,
                "title_case": false,
                "tool_mode": false,
                "trace_as_metadata": true,
                "track_in_telemetry": false,
                "type": "str",
                "value": ""
              },
              "provider": {
                "_input_type": "DropdownInput",
>>>>>>> 6aa91780
                "advanced": false,
                "display_name": "Mode",
                "dynamic": false,
<<<<<<< HEAD
                "info": "Convert into raw string instead of using a template.",
                "name": "mode",
                "options": [
                  "Parser",
                  "Stringify"
=======
                "external_options": {},
                "info": "Select the model provider",
                "name": "provider",
                "options": [
                  "OpenAI",
                  "Anthropic",
                  "Google",
                  "IBM watsonx.ai",
                  "Ollama"
                ],
                "options_metadata": [
                  {
                    "icon": "OpenAI"
                  },
                  {
                    "icon": "Anthropic"
                  },
                  {
                    "icon": "GoogleGenerativeAI"
                  },
                  {
                    "icon": "WatsonxAI"
                  },
                  {
                    "icon": "Ollama"
                  }
>>>>>>> 6aa91780
                ],
                "override_skip": false,
                "placeholder": "",
                "real_time_refresh": true,
                "required": false,
                "show": true,
                "title_case": false,
<<<<<<< HEAD
                "tool_mode": false,
                "trace_as_metadata": true,
                "track_in_telemetry": true,
                "type": "tab",
                "value": "Parser"
=======
                "toggle": false,
                "tool_mode": false,
                "trace_as_metadata": true,
                "track_in_telemetry": true,
                "type": "str",
                "value": "OpenAI"
              },
              "stream": {
                "_input_type": "BoolInput",
                "advanced": true,
                "display_name": "Stream",
                "dynamic": false,
                "info": "Whether to stream the response",
                "list": false,
                "list_add_label": "Add More",
                "name": "stream",
                "override_skip": false,
                "placeholder": "",
                "required": false,
                "show": true,
                "title_case": false,
                "tool_mode": false,
                "trace_as_metadata": true,
                "track_in_telemetry": true,
                "type": "bool",
                "value": false
>>>>>>> 6aa91780
              },
              "pattern": {
                "_input_type": "MultilineInput",
                "advanced": false,
                "ai_enabled": false,
                "copy_field": false,
                "display_name": "Template",
                "dynamic": true,
                "info": "Use variables within curly brackets to extract column values for DataFrames or key values for Data.For example: `Name: {Name}, Age: {Age}, Country: {Country}`",
                "input_types": [
                  "Message"
                ],
                "list": false,
                "list_add_label": "Add More",
                "load_from_db": false,
                "multiline": true,
<<<<<<< HEAD
                "name": "pattern",
=======
                "name": "system_message",
>>>>>>> 6aa91780
                "override_skip": false,
                "placeholder": "",
                "required": true,
                "show": true,
                "title_case": false,
                "tool_mode": false,
                "trace_as_input": true,
                "trace_as_metadata": true,
                "track_in_telemetry": false,
                "type": "str",
<<<<<<< HEAD
                "value": "Text: {text}"
              },
              "sep": {
                "_input_type": "MessageTextInput",
                "advanced": true,
                "display_name": "Separator",
                "dynamic": false,
                "info": "String used to separate rows/items.",
                "input_types": [
                  "Message"
                ],
                "list": false,
                "list_add_label": "Add More",
                "load_from_db": false,
                "name": "sep",
                "override_skip": false,
                "placeholder": "",
                "required": false,
                "show": true,
                "title_case": false,
                "tool_mode": false,
                "trace_as_input": true,
                "trace_as_metadata": true,
                "track_in_telemetry": false,
                "type": "str",
                "value": "\n"
=======
                "value": ""
              },
              "temperature": {
                "_input_type": "SliderInput",
                "advanced": true,
                "display_name": "Temperature",
                "dynamic": false,
                "info": "Controls randomness in responses",
                "max_label": "",
                "max_label_icon": "",
                "min_label": "",
                "min_label_icon": "",
                "name": "temperature",
                "override_skip": false,
                "placeholder": "",
                "range_spec": {
                  "max": 1,
                  "min": 0,
                  "step": 0.01,
                  "step_type": "float"
                },
                "required": false,
                "show": true,
                "slider_buttons": false,
                "slider_buttons_options": [],
                "slider_input": false,
                "title_case": false,
                "tool_mode": false,
                "track_in_telemetry": false,
                "type": "slider",
                "value": 0.1
>>>>>>> 6aa91780
              }
            },
            "tool_mode": false
          },
<<<<<<< HEAD
          "showNode": true,
          "type": "ParserComponent"
        },
        "dragging": false,
        "id": "ParserComponent-pXAMb",
        "measured": {
          "height": 329,
          "width": 320
        },
        "position": {
          "x": 1102.2949192976482,
          "y": -80.12506181353082
        },
        "selected": false,
=======
          "selected_output": "text_output",
          "showNode": true,
          "type": "LanguageModelComponent"
        },
        "dragging": false,
        "id": "LanguageModelComponent-5Pg0Z",
        "measured": {
          "height": 534,
          "width": 320
        },
        "position": {
          "x": 1453.7650187040144,
          "y": -107.73319543422767
        },
        "selected": true,
>>>>>>> 6aa91780
        "type": "genericNode"
      }
    ],
    "viewport": {
<<<<<<< HEAD
      "x": 245.66793868161778,
      "y": 267.9129204471257,
      "zoom": 0.48565229862392995
=======
      "x": 65.25871547181418,
      "y": 158.39633378617685,
      "zoom": 0.7648184336691355
>>>>>>> 6aa91780
    }
  },
  "description": "This template iterates over search results using LoopComponent and translates each result into Portuguese automatically. 🚀",
  "endpoint_name": null,
<<<<<<< HEAD
  "id": "70f6d78d-41ad-42a3-854d-405e161ee563",
=======
  "id": "133a5c75-e6d9-47f2-addc-052d2677cca7",
>>>>>>> 6aa91780
  "is_component": false,
  "last_tested_version": "1.7.0",
  "name": "Research Translation Loop",
  "tags": [
    "chatbots",
    "content-generation"
  ]
}<|MERGE_RESOLUTION|>--- conflicted
+++ resolved
@@ -7,11 +7,7 @@
         "data": {
           "sourceHandle": {
             "dataType": "ChatInput",
-<<<<<<< HEAD
             "id": "ChatInput-nr0Vp",
-=======
-            "id": "ChatInput-Nd5TZ",
->>>>>>> 6aa91780
             "name": "message",
             "output_types": [
               "Message"
@@ -19,18 +15,13 @@
           },
           "targetHandle": {
             "fieldName": "search_query",
-<<<<<<< HEAD
             "id": "ArXivComponent-tAHR5",
-=======
-            "id": "ArXivComponent-noK1s",
->>>>>>> 6aa91780
             "inputTypes": [
               "Message"
             ],
             "type": "str"
           }
         },
-<<<<<<< HEAD
         "id": "reactflow__edge-ChatInput-nr0Vp{œdataTypeœ:œChatInputœ,œidœ:œChatInput-nr0Vpœ,œnameœ:œmessageœ,œoutput_typesœ:[œMessageœ]}-ArXivComponent-tAHR5{œfieldNameœ:œsearch_queryœ,œidœ:œArXivComponent-tAHR5œ,œinputTypesœ:[œMessageœ],œtypeœ:œstrœ}",
         "selected": false,
         "source": "ChatInput-nr0Vp",
@@ -39,54 +30,11 @@
         "targetHandle": "{œfieldNameœ: œsearch_queryœ, œidœ: œArXivComponent-tAHR5œ, œinputTypesœ: [œMessageœ], œtypeœ: œstrœ}"
       },
       {
-=======
-        "id": "reactflow__edge-ChatInput-Nd5TZ{œdataTypeœ:œChatInputœ,œidœ:œChatInput-Nd5TZœ,œnameœ:œmessageœ,œoutput_typesœ:[œMessageœ]}-ArXivComponent-noK1s{œfieldNameœ:œsearch_queryœ,œidœ:œArXivComponent-noK1sœ,œinputTypesœ:[œMessageœ],œtypeœ:œstrœ}",
-        "selected": false,
-        "source": "ChatInput-Nd5TZ",
-        "sourceHandle": "{œdataTypeœ: œChatInputœ, œidœ: œChatInput-Nd5TZœ, œnameœ: œmessageœ, œoutput_typesœ: [œMessageœ]}",
-        "target": "ArXivComponent-noK1s",
-        "targetHandle": "{œfieldNameœ: œsearch_queryœ, œidœ: œArXivComponent-noK1sœ, œinputTypesœ: [œMessageœ], œtypeœ: œstrœ}"
-      },
-      {
-        "animated": false,
-        "className": "",
-        "data": {
-          "sourceHandle": {
-            "dataType": "ArXivComponent",
-            "id": "ArXivComponent-noK1s",
-            "name": "dataframe",
-            "output_types": [
-              "DataFrame"
-            ]
-          },
-          "targetHandle": {
-            "fieldName": "data",
-            "id": "LoopComponent-Ya395",
-            "inputTypes": [
-              "DataFrame"
-            ],
-            "type": "other"
-          }
-        },
-        "id": "reactflow__edge-ArXivComponent-noK1s{œdataTypeœ:œArXivComponentœ,œidœ:œArXivComponent-noK1sœ,œnameœ:œdataframeœ,œoutput_typesœ:[œDataFrameœ]}-LoopComponent-Ya395{œfieldNameœ:œdataœ,œidœ:œLoopComponent-Ya395œ,œinputTypesœ:[œDataFrameœ],œtypeœ:œotherœ}",
-        "selected": false,
-        "source": "ArXivComponent-noK1s",
-        "sourceHandle": "{œdataTypeœ: œArXivComponentœ, œidœ: œArXivComponent-noK1sœ, œnameœ: œdataframeœ, œoutput_typesœ: [œDataFrameœ]}",
-        "target": "LoopComponent-Ya395",
-        "targetHandle": "{œfieldNameœ: œdataœ, œidœ: œLoopComponent-Ya395œ, œinputTypesœ: [œDataFrameœ], œtypeœ: œotherœ}"
-      },
-      {
-        "animated": false,
->>>>>>> 6aa91780
         "className": "",
         "data": {
           "sourceHandle": {
             "dataType": "LoopComponent",
-<<<<<<< HEAD
             "id": "LoopComponent-GtPZT",
-=======
-            "id": "LoopComponent-Ya395",
->>>>>>> 6aa91780
             "name": "item",
             "output_types": [
               "Data"
@@ -94,11 +42,7 @@
           },
           "targetHandle": {
             "fieldName": "input_data",
-<<<<<<< HEAD
             "id": "ParserComponent-pXAMb",
-=======
-            "id": "ParserComponent-U0KzU",
->>>>>>> 6aa91780
             "inputTypes": [
               "DataFrame",
               "Data"
@@ -106,87 +50,50 @@
             "type": "other"
           }
         },
-<<<<<<< HEAD
         "id": "xy-edge__LoopComponent-GtPZT{œdataTypeœ:œLoopComponentœ,œidœ:œLoopComponent-GtPZTœ,œnameœ:œitemœ,œoutput_typesœ:[œDataœ]}-ParserComponent-pXAMb{œfieldNameœ:œinput_dataœ,œidœ:œParserComponent-pXAMbœ,œinputTypesœ:[œDataFrameœ,œDataœ],œtypeœ:œotherœ}",
         "source": "LoopComponent-GtPZT",
         "sourceHandle": "{œdataTypeœ: œLoopComponentœ, œidœ: œLoopComponent-GtPZTœ, œnameœ: œitemœ, œoutput_typesœ: [œDataœ]}",
         "target": "ParserComponent-pXAMb",
         "targetHandle": "{œfieldNameœ: œinput_dataœ, œidœ: œParserComponent-pXAMbœ, œinputTypesœ: [œDataFrameœ, œDataœ], œtypeœ: œotherœ}"
-=======
-        "id": "reactflow__edge-LoopComponent-Ya395{œdataTypeœ:œLoopComponentœ,œidœ:œLoopComponent-Ya395œ,œnameœ:œitemœ,œoutput_typesœ:[œDataœ]}-ParserComponent-U0KzU{œfieldNameœ:œinput_dataœ,œidœ:œParserComponent-U0KzUœ,œinputTypesœ:[œDataFrameœ,œDataœ],œtypeœ:œotherœ}",
-        "selected": false,
-        "source": "LoopComponent-Ya395",
-        "sourceHandle": "{œdataTypeœ: œLoopComponentœ, œidœ: œLoopComponent-Ya395œ, œnameœ: œitemœ, œoutput_typesœ: [œDataœ]}",
-        "target": "ParserComponent-U0KzU",
-        "targetHandle": "{œfieldNameœ: œinput_dataœ, œidœ: œParserComponent-U0KzUœ, œinputTypesœ: [œDataFrameœ, œDataœ], œtypeœ: œotherœ}"
->>>>>>> 6aa91780
       },
       {
         "className": "",
         "data": {
           "sourceHandle": {
-<<<<<<< HEAD
             "dataType": "ParserComponent",
             "id": "ParserComponent-pXAMb",
             "name": "parsed_text",
-=======
-            "dataType": "LoopComponent",
-            "id": "LoopComponent-Ya395",
-            "name": "done",
->>>>>>> 6aa91780
             "output_types": [
-              "DataFrame"
+              "Message"
             ]
           },
           "targetHandle": {
             "fieldName": "input_value",
-<<<<<<< HEAD
             "id": "LanguageModelComponent-XKvly",
-=======
-            "id": "ChatOutput-c99ub",
->>>>>>> 6aa91780
             "inputTypes": [
-              "Data",
-              "DataFrame",
               "Message"
             ],
-            "type": "other"
+            "type": "str"
           }
         },
-<<<<<<< HEAD
         "id": "xy-edge__ParserComponent-pXAMb{œdataTypeœ:œParserComponentœ,œidœ:œParserComponent-pXAMbœ,œnameœ:œparsed_textœ,œoutput_typesœ:[œMessageœ]}-LanguageModelComponent-XKvly{œfieldNameœ:œinput_valueœ,œidœ:œLanguageModelComponent-XKvlyœ,œinputTypesœ:[œMessageœ],œtypeœ:œstrœ}",
         "source": "ParserComponent-pXAMb",
         "sourceHandle": "{œdataTypeœ: œParserComponentœ, œidœ: œParserComponent-pXAMbœ, œnameœ: œparsed_textœ, œoutput_typesœ: [œMessageœ]}",
         "target": "LanguageModelComponent-XKvly",
         "targetHandle": "{œfieldNameœ: œinput_valueœ, œidœ: œLanguageModelComponent-XKvlyœ, œinputTypesœ: [œMessageœ], œtypeœ: œstrœ}"
-=======
-        "id": "reactflow__edge-LoopComponent-Ya395{œdataTypeœ:œLoopComponentœ,œidœ:œLoopComponent-Ya395œ,œnameœ:œdoneœ,œoutput_typesœ:[œDataFrameœ]}-ChatOutput-c99ub{œfieldNameœ:œinput_valueœ,œidœ:œChatOutput-c99ubœ,œinputTypesœ:[œDataœ,œDataFrameœ,œMessageœ],œtypeœ:œotherœ}",
-        "selected": false,
-        "source": "LoopComponent-Ya395",
-        "sourceHandle": "{œdataTypeœ: œLoopComponentœ, œidœ: œLoopComponent-Ya395œ, œnameœ: œdoneœ, œoutput_typesœ: [œDataFrameœ]}",
-        "target": "ChatOutput-c99ub",
-        "targetHandle": "{œfieldNameœ: œinput_valueœ, œidœ: œChatOutput-c99ubœ, œinputTypesœ: [œDataœ, œDataFrameœ, œMessageœ], œtypeœ: œotherœ}"
->>>>>>> 6aa91780
       },
       {
         "className": "",
         "data": {
           "sourceHandle": {
-<<<<<<< HEAD
             "dataType": "LanguageModelComponent",
             "id": "LanguageModelComponent-XKvly",
             "name": "text_output",
-=======
-            "dataType": "ParserComponent",
-            "id": "ParserComponent-U0KzU",
-            "name": "parsed_text",
->>>>>>> 6aa91780
             "output_types": [
               "Message"
             ]
           },
           "targetHandle": {
-<<<<<<< HEAD
             "dataType": "LoopComponent",
             "id": "LoopComponent-GtPZT",
             "name": "item",
@@ -201,27 +108,11 @@
         "sourceHandle": "{œdataTypeœ: œLanguageModelComponentœ, œidœ: œLanguageModelComponent-XKvlyœ, œnameœ: œtext_outputœ, œoutput_typesœ: [œMessageœ]}",
         "target": "LoopComponent-GtPZT",
         "targetHandle": "{œdataTypeœ: œLoopComponentœ, œidœ: œLoopComponent-GtPZTœ, œnameœ: œitemœ, œoutput_typesœ: [œDataœ, œMessageœ]}"
-=======
-            "fieldName": "input_value",
-            "id": "LanguageModelComponent-5Pg0Z",
-            "inputTypes": [
-              "Message"
-            ],
-            "type": "str"
-          }
-        },
-        "id": "xy-edge__ParserComponent-U0KzU{œdataTypeœ:œParserComponentœ,œidœ:œParserComponent-U0KzUœ,œnameœ:œparsed_textœ,œoutput_typesœ:[œMessageœ]}-LanguageModelComponent-5Pg0Z{œfieldNameœ:œinput_valueœ,œidœ:œLanguageModelComponent-5Pg0Zœ,œinputTypesœ:[œMessageœ],œtypeœ:œstrœ}",
-        "source": "ParserComponent-U0KzU",
-        "sourceHandle": "{œdataTypeœ: œParserComponentœ, œidœ: œParserComponent-U0KzUœ, œnameœ: œparsed_textœ, œoutput_typesœ: [œMessageœ]}",
-        "target": "LanguageModelComponent-5Pg0Z",
-        "targetHandle": "{œfieldNameœ: œinput_valueœ, œidœ: œLanguageModelComponent-5Pg0Zœ, œinputTypesœ: [œMessageœ], œtypeœ: œstrœ}"
->>>>>>> 6aa91780
       },
       {
         "className": "",
         "data": {
           "sourceHandle": {
-<<<<<<< HEAD
             "dataType": "ArXivComponent",
             "id": "ArXivComponent-tAHR5",
             "name": "dataframe",
@@ -259,48 +150,24 @@
             "fieldName": "input_value",
             "id": "ChatOutput-YAED9",
             "inputTypes": [
-=======
-            "dataType": "LanguageModelComponent",
-            "id": "LanguageModelComponent-5Pg0Z",
-            "name": "text_output",
-            "output_types": [
+              "Data",
+              "DataFrame",
               "Message"
-            ]
-          },
-          "targetHandle": {
-            "dataType": "LoopComponent",
-            "id": "LoopComponent-Ya395",
-            "name": "item",
-            "output_types": [
->>>>>>> 6aa91780
-              "Data",
-              "Message"
-            ]
+            ],
+            "type": "other"
           }
         },
-<<<<<<< HEAD
         "id": "xy-edge__LoopComponent-GtPZT{œdataTypeœ:œLoopComponentœ,œidœ:œLoopComponent-GtPZTœ,œnameœ:œdoneœ,œoutput_typesœ:[œDataFrameœ]}-ChatOutput-YAED9{œfieldNameœ:œinput_valueœ,œidœ:œChatOutput-YAED9œ,œinputTypesœ:[œDataœ,œDataFrameœ,œMessageœ],œtypeœ:œotherœ}",
         "source": "LoopComponent-GtPZT",
         "sourceHandle": "{œdataTypeœ: œLoopComponentœ, œidœ: œLoopComponent-GtPZTœ, œnameœ: œdoneœ, œoutput_typesœ: [œDataFrameœ]}",
         "target": "ChatOutput-YAED9",
         "targetHandle": "{œfieldNameœ: œinput_valueœ, œidœ: œChatOutput-YAED9œ, œinputTypesœ: [œDataœ, œDataFrameœ, œMessageœ], œtypeœ: œotherœ}"
-=======
-        "id": "xy-edge__LanguageModelComponent-5Pg0Z{œdataTypeœ:œLanguageModelComponentœ,œidœ:œLanguageModelComponent-5Pg0Zœ,œnameœ:œtext_outputœ,œoutput_typesœ:[œMessageœ]}-LoopComponent-Ya395{œdataTypeœ:œLoopComponentœ,œidœ:œLoopComponent-Ya395œ,œnameœ:œitemœ,œoutput_typesœ:[œDataœ,œMessageœ]}",
-        "source": "LanguageModelComponent-5Pg0Z",
-        "sourceHandle": "{œdataTypeœ: œLanguageModelComponentœ, œidœ: œLanguageModelComponent-5Pg0Zœ, œnameœ: œtext_outputœ, œoutput_typesœ: [œMessageœ]}",
-        "target": "LoopComponent-Ya395",
-        "targetHandle": "{œdataTypeœ: œLoopComponentœ, œidœ: œLoopComponent-Ya395œ, œnameœ: œitemœ, œoutput_typesœ: [œDataœ, œMessageœ]}"
->>>>>>> 6aa91780
       }
     ],
     "nodes": [
       {
         "data": {
-<<<<<<< HEAD
           "id": "ArXivComponent-tAHR5",
-=======
-          "id": "ArXivComponent-noK1s",
->>>>>>> 6aa91780
           "node": {
             "base_classes": [
               "DataFrame"
@@ -453,11 +320,7 @@
           "type": "ArXivComponent"
         },
         "dragging": false,
-<<<<<<< HEAD
         "id": "ArXivComponent-tAHR5",
-=======
-        "id": "ArXivComponent-noK1s",
->>>>>>> 6aa91780
         "measured": {
           "height": 369,
           "width": 320
@@ -471,11 +334,7 @@
       },
       {
         "data": {
-<<<<<<< HEAD
           "id": "ChatOutput-YAED9",
-=======
-          "id": "ChatOutput-c99ub",
->>>>>>> 6aa91780
           "node": {
             "base_classes": [
               "Message"
@@ -744,34 +603,21 @@
           "type": "ChatOutput"
         },
         "dragging": false,
-<<<<<<< HEAD
         "id": "ChatOutput-YAED9",
-=======
-        "id": "ChatOutput-c99ub",
->>>>>>> 6aa91780
         "measured": {
           "height": 48,
           "width": 192
         },
         "position": {
-<<<<<<< HEAD
           "x": 1161.842067639501,
           "y": 380.6300719873473
-=======
-          "x": 1078.5167042474975,
-          "y": 313.63532700509995
->>>>>>> 6aa91780
         },
         "selected": false,
         "type": "genericNode"
       },
       {
         "data": {
-<<<<<<< HEAD
           "id": "ChatInput-nr0Vp",
-=======
-          "id": "ChatInput-Nd5TZ",
->>>>>>> 6aa91780
           "node": {
             "base_classes": [
               "Message"
@@ -1035,11 +881,7 @@
           "type": "ChatInput"
         },
         "dragging": false,
-<<<<<<< HEAD
         "id": "ChatInput-nr0Vp",
-=======
-        "id": "ChatInput-Nd5TZ",
->>>>>>> 6aa91780
         "measured": {
           "height": 204,
           "width": 320
@@ -1053,11 +895,7 @@
       },
       {
         "data": {
-<<<<<<< HEAD
           "id": "note-nrMOM",
-=======
-          "id": "note-XdkEi",
->>>>>>> 6aa91780
           "node": {
             "description": "# **Langflow Loop Component Template - ArXiv search result Translator** \nThis template translates research paper summaries on ArXiv into Portuguese and summarizes them. \n Using **Langflow’s looping mechanism**, the template iterates through multiple research papers, translates them with the **OpenAI** model component, and outputs an aggregated version of all translated papers.  \n\n## Quickstart \n 1. Add your OpenAI API key to the **Language Model** component. \n2. In the **Playground**, enter a query related to a research topic (for example, “Quantum Computing Advancements”).  \n\n  The flow fetches a list of research papers from ArXiv matching the query. Each paper in the retrieved list is processed one-by-one using the Langflow **Loop component**. \n\n  The abstract of each paper is translated into Portuguese by the **OpenAI** model component. \n\n Once all papers are translated, the system aggregates them into a **single structured output**.",
             "display_name": "",
@@ -1068,11 +906,7 @@
         },
         "dragging": false,
         "height": 647,
-<<<<<<< HEAD
         "id": "note-nrMOM",
-=======
-        "id": "note-XdkEi",
->>>>>>> 6aa91780
         "measured": {
           "height": 647,
           "width": 576
@@ -1088,11 +922,7 @@
       },
       {
         "data": {
-<<<<<<< HEAD
           "id": "LanguageModelComponent-XKvly",
-=======
-          "id": "ParserComponent-U0KzU",
->>>>>>> 6aa91780
           "node": {
             "base_classes": [
               "LanguageModel",
@@ -1122,11 +952,7 @@
             "legacy": false,
             "lf_version": "1.7.0",
             "metadata": {
-<<<<<<< HEAD
               "code_hash": "7fe3257f2169",
-=======
-              "code_hash": "3cda25c3f7b5",
->>>>>>> 6aa91780
               "dependencies": {
                 "dependencies": [
                   {
@@ -1262,11 +1088,7 @@
                 "show": true,
                 "title_case": false,
                 "type": "code",
-<<<<<<< HEAD
                 "value": "from lfx.base.models.model import LCModelComponent\nfrom lfx.base.models.unified_models import (\n    get_language_model_options,\n    get_llm,\n    update_model_options_in_build_config,\n)\nfrom lfx.base.models.watsonx_constants import IBM_WATSONX_URLS\nfrom lfx.field_typing import LanguageModel\nfrom lfx.field_typing.range_spec import RangeSpec\nfrom lfx.inputs.inputs import BoolInput, DropdownInput, StrInput\nfrom lfx.io import MessageInput, ModelInput, MultilineInput, SecretStrInput, SliderInput\n\nDEFAULT_OLLAMA_URL = \"http://localhost:11434\"\n\n\nclass LanguageModelComponent(LCModelComponent):\n    display_name = \"Language Model\"\n    description = \"Runs a language model given a specified provider.\"\n    documentation: str = \"https://docs.langflow.org/components-models\"\n    icon = \"brain-circuit\"\n    category = \"models\"\n    priority = 0  # Set priority to 0 to make it appear first\n\n    inputs = [\n        ModelInput(\n            name=\"model\",\n            display_name=\"Language Model\",\n            info=\"Select your model provider\",\n            real_time_refresh=True,\n            required=True,\n        ),\n        SecretStrInput(\n            name=\"api_key\",\n            display_name=\"API Key\",\n            info=\"Model Provider API key\",\n            required=False,\n            show=True,\n            real_time_refresh=True,\n            advanced=True,\n        ),\n        DropdownInput(\n            name=\"base_url_ibm_watsonx\",\n            display_name=\"watsonx API Endpoint\",\n            info=\"The base URL of the API (IBM watsonx.ai only)\",\n            options=IBM_WATSONX_URLS,\n            value=IBM_WATSONX_URLS[0],\n            show=False,\n            real_time_refresh=True,\n        ),\n        StrInput(\n            name=\"project_id\",\n            display_name=\"watsonx Project ID\",\n            info=\"The project ID associated with the foundation model (IBM watsonx.ai only)\",\n            show=False,\n            required=False,\n        ),\n        MessageInput(\n            name=\"ollama_base_url\",\n            display_name=\"Ollama API URL\",\n            info=f\"Endpoint of the Ollama API (Ollama only). Defaults to {DEFAULT_OLLAMA_URL}\",\n            value=DEFAULT_OLLAMA_URL,\n            show=False,\n            real_time_refresh=True,\n            load_from_db=True,\n        ),\n        MessageInput(\n            name=\"input_value\",\n            display_name=\"Input\",\n            info=\"The input text to send to the model\",\n        ),\n        MultilineInput(\n            name=\"system_message\",\n            display_name=\"System Message\",\n            info=\"A system message that helps set the behavior of the assistant\",\n            advanced=False,\n        ),\n        BoolInput(\n            name=\"stream\",\n            display_name=\"Stream\",\n            info=\"Whether to stream the response\",\n            value=False,\n            advanced=True,\n        ),\n        SliderInput(\n            name=\"temperature\",\n            display_name=\"Temperature\",\n            value=0.1,\n            info=\"Controls randomness in responses\",\n            range_spec=RangeSpec(min=0, max=1, step=0.01),\n            advanced=True,\n        ),\n    ]\n\n    def build_model(self) -> LanguageModel:\n        return get_llm(\n            model=self.model,\n            user_id=self.user_id,\n            api_key=self.api_key,\n            temperature=self.temperature,\n            stream=self.stream,\n        )\n\n    def update_build_config(self, build_config: dict, field_value: str, field_name: str | None = None):\n        \"\"\"Dynamically update build config with user-filtered model options.\"\"\"\n        return update_model_options_in_build_config(\n            component=self,\n            build_config=build_config,\n            cache_key_prefix=\"language_model_options\",\n            get_options_func=get_language_model_options,\n            field_name=field_name,\n            field_value=field_value,\n        )\n"
-=======
-                "value": "from lfx.custom.custom_component.component import Component\nfrom lfx.helpers.data import safe_convert\nfrom lfx.inputs.inputs import BoolInput, HandleInput, MessageTextInput, MultilineInput, TabInput\nfrom lfx.schema.data import Data\nfrom lfx.schema.dataframe import DataFrame\nfrom lfx.schema.message import Message\nfrom lfx.template.field.base import Output\n\n\nclass ParserComponent(Component):\n    display_name = \"Parser\"\n    description = \"Extracts text using a template.\"\n    documentation: str = \"https://docs.langflow.org/parser\"\n    icon = \"braces\"\n\n    inputs = [\n        HandleInput(\n            name=\"input_data\",\n            display_name=\"Data or DataFrame\",\n            input_types=[\"DataFrame\", \"Data\"],\n            info=\"Accepts either a DataFrame or a Data object.\",\n            required=True,\n        ),\n        TabInput(\n            name=\"mode\",\n            display_name=\"Mode\",\n            options=[\"Parser\", \"Stringify\"],\n            value=\"Parser\",\n            info=\"Convert into raw string instead of using a template.\",\n            real_time_refresh=True,\n        ),\n        MultilineInput(\n            name=\"pattern\",\n            display_name=\"Template\",\n            info=(\n                \"Use variables within curly brackets to extract column values for DataFrames \"\n                \"or key values for Data.\"\n                \"For example: `Name: {Name}, Age: {Age}, Country: {Country}`\"\n            ),\n            value=\"Text: {text}\",  # Example default\n            dynamic=True,\n            show=True,\n            required=True,\n        ),\n        MessageTextInput(\n            name=\"sep\",\n            display_name=\"Separator\",\n            advanced=True,\n            value=\"\\n\",\n            info=\"String used to separate rows/items.\",\n        ),\n    ]\n\n    outputs = [\n        Output(\n            display_name=\"Parsed Text\",\n            name=\"parsed_text\",\n            info=\"Formatted text output.\",\n            method=\"parse_combined_text\",\n        ),\n    ]\n\n    def update_build_config(self, build_config, field_value, field_name=None):\n        \"\"\"Dynamically hide/show `template` and enforce requirement based on `stringify`.\"\"\"\n        if field_name == \"mode\":\n            build_config[\"pattern\"][\"show\"] = self.mode == \"Parser\"\n            build_config[\"pattern\"][\"required\"] = self.mode == \"Parser\"\n            if field_value:\n                clean_data = BoolInput(\n                    name=\"clean_data\",\n                    display_name=\"Clean Data\",\n                    info=(\n                        \"Enable to clean the data by removing empty rows and lines \"\n                        \"in each cell of the DataFrame/ Data object.\"\n                    ),\n                    value=True,\n                    advanced=True,\n                    required=False,\n                )\n                build_config[\"clean_data\"] = clean_data.to_dict()\n            else:\n                build_config.pop(\"clean_data\", None)\n\n        return build_config\n\n    def _clean_args(self):\n        \"\"\"Prepare arguments based on input type.\"\"\"\n        input_data = self.input_data\n\n        match input_data:\n            case list() if all(isinstance(item, Data) for item in input_data):\n                msg = \"List of Data objects is not supported.\"\n                raise ValueError(msg)\n            case DataFrame():\n                return input_data, None\n            case Data():\n                return None, input_data\n            case dict() if \"data\" in input_data:\n                try:\n                    if \"columns\" in input_data:  # Likely a DataFrame\n                        return DataFrame.from_dict(input_data), None\n                    # Likely a Data object\n                    return None, Data(**input_data)\n                except (TypeError, ValueError, KeyError) as e:\n                    msg = f\"Invalid structured input provided: {e!s}\"\n                    raise ValueError(msg) from e\n            case _:\n                msg = f\"Unsupported input type: {type(input_data)}. Expected DataFrame or Data.\"\n                raise ValueError(msg)\n\n    def parse_combined_text(self) -> Message:\n        \"\"\"Parse all rows/items into a single text or convert input to string if `stringify` is enabled.\"\"\"\n        # Early return for stringify option\n        if self.mode == \"Stringify\":\n            return self.convert_to_string()\n\n        df, data = self._clean_args()\n\n        lines = []\n        if df is not None:\n            for _, row in df.iterrows():\n                formatted_text = self.pattern.format(**row.to_dict())\n                lines.append(formatted_text)\n        elif data is not None:\n            # Use format_map with a dict that returns default_value for missing keys\n            class DefaultDict(dict):\n                def __missing__(self, key):\n                    return data.default_value or \"\"\n\n            formatted_text = self.pattern.format_map(DefaultDict(data.data))\n            lines.append(formatted_text)\n\n        combined_text = self.sep.join(lines)\n        self.status = combined_text\n        return Message(text=combined_text)\n\n    def convert_to_string(self) -> Message:\n        \"\"\"Convert input data to string with proper error handling.\"\"\"\n        result = \"\"\n        if isinstance(self.input_data, list):\n            result = \"\\n\".join([safe_convert(item, clean_data=self.clean_data or False) for item in self.input_data])\n        else:\n            result = safe_convert(self.input_data or False)\n        self.log(f\"Converted to string with length: {len(result)}\")\n\n        message = Message(text=result)\n        self.status = message\n        return message\n"
->>>>>>> 6aa91780
               },
               "input_value": {
                 "_input_type": "MessageInput",
@@ -1516,7 +1338,6 @@
                 "trace_as_metadata": true,
                 "track_in_telemetry": false,
                 "type": "str",
-<<<<<<< HEAD
                 "value": ""
               },
               "stream": {
@@ -1596,14 +1417,10 @@
                 "track_in_telemetry": false,
                 "type": "slider",
                 "value": 0.1
-=======
-                "value": "\n"
->>>>>>> 6aa91780
               }
             },
             "tool_mode": false
           },
-<<<<<<< HEAD
           "selected_output": "text_output",
           "showNode": true,
           "type": "LanguageModelComponent"
@@ -1617,31 +1434,13 @@
         "position": {
           "x": 1630.638479427766,
           "y": 116.0160835115366
-=======
-          "showNode": true,
-          "type": "ParserComponent"
-        },
-        "dragging": false,
-        "id": "ParserComponent-U0KzU",
-        "measured": {
-          "height": 329,
-          "width": 320
-        },
-        "position": {
-          "x": 971.3987248215344,
-          "y": -186.6658506576822
->>>>>>> 6aa91780
         },
         "selected": false,
         "type": "genericNode"
       },
       {
         "data": {
-<<<<<<< HEAD
           "id": "LoopComponent-GtPZT",
-=======
-          "id": "LoopComponent-Ya395",
->>>>>>> 6aa91780
           "node": {
             "base_classes": [
               "Data",
@@ -1660,10 +1459,6 @@
             "frozen": false,
             "icon": "infinity",
             "legacy": false,
-<<<<<<< HEAD
-=======
-            "lf_version": "1.7.0",
->>>>>>> 6aa91780
             "metadata": {
               "code_hash": "e179036a232d",
               "dependencies": {
@@ -1762,11 +1557,7 @@
           "type": "LoopComponent"
         },
         "dragging": false,
-<<<<<<< HEAD
         "id": "LoopComponent-GtPZT",
-=======
-        "id": "LoopComponent-Ya395",
->>>>>>> 6aa91780
         "measured": {
           "height": 274,
           "width": 320
@@ -1780,11 +1571,7 @@
       },
       {
         "data": {
-<<<<<<< HEAD
           "id": "ParserComponent-pXAMb",
-=======
-          "id": "LanguageModelComponent-5Pg0Z",
->>>>>>> 6aa91780
           "node": {
             "base_classes": [
               "Message"
@@ -1793,7 +1580,6 @@
             "category": "models_and_agents",
             "conditional_paths": [],
             "custom_fields": {},
-<<<<<<< HEAD
             "description": "Extracts text using a template.",
             "display_name": "Parser",
             "documentation": "https://docs.langflow.org/parser",
@@ -1812,77 +1598,13 @@
               "dependencies": {
                 "dependencies": [
                   {
-=======
-            "description": "Runs a language model given a specified provider.",
-            "display_name": "Language Model",
-            "documentation": "https://docs.langflow.org/components-models",
-            "edited": false,
-            "field_order": [
-              "provider",
-              "model_name",
-              "api_key",
-              "base_url_ibm_watsonx",
-              "project_id",
-              "ollama_base_url",
-              "input_value",
-              "system_message",
-              "stream",
-              "temperature"
-            ],
-            "frozen": false,
-            "icon": "brain-circuit",
-            "key": "LanguageModelComponent",
-            "last_updated": "2025-12-16T18:26:37.907Z",
-            "legacy": false,
-            "metadata": {
-              "code_hash": "694ffc4b17b8",
-              "dependencies": {
-                "dependencies": [
-                  {
-                    "name": "requests",
-                    "version": "2.32.5"
-                  },
-                  {
-                    "name": "langchain_anthropic",
-                    "version": "0.3.14"
-                  },
-                  {
-                    "name": "langchain_ibm",
-                    "version": "0.3.20"
-                  },
-                  {
-                    "name": "langchain_ollama",
-                    "version": "0.3.10"
-                  },
-                  {
-                    "name": "langchain_openai",
-                    "version": "0.3.23"
-                  },
-                  {
-                    "name": "pydantic",
-                    "version": "2.11.10"
-                  },
-                  {
->>>>>>> 6aa91780
                     "name": "lfx",
                     "version": null
                   }
                 ],
-<<<<<<< HEAD
                 "total_dependencies": 1
               },
               "module": "lfx.components.processing.parser.ParserComponent"
-=======
-                "total_dependencies": 7
-              },
-              "keywords": [
-                "model",
-                "llm",
-                "language model",
-                "large language model"
-              ],
-              "module": "lfx.components.models_and_agents.language_model.LanguageModelComponent"
->>>>>>> 6aa91780
             },
             "minimized": false,
             "output_types": [],
@@ -1892,50 +1614,17 @@
                 "cache": true,
                 "display_name": "Parsed Text",
                 "group_outputs": false,
-<<<<<<< HEAD
                 "method": "parse_combined_text",
                 "name": "parsed_text",
-=======
-                "loop_types": null,
-                "method": "text_response",
-                "name": "text_output",
-                "options": null,
-                "required_inputs": null,
->>>>>>> 6aa91780
                 "selected": "Message",
                 "tool_mode": true,
                 "types": [
                   "Message"
                 ],
                 "value": "__UNDEFINED__"
-<<<<<<< HEAD
               }
             ],
             "pinned": false,
-=======
-              },
-              {
-                "allows_loop": false,
-                "cache": true,
-                "display_name": "Language Model",
-                "group_outputs": false,
-                "loop_types": null,
-                "method": "build_model",
-                "name": "model_output",
-                "options": null,
-                "required_inputs": null,
-                "selected": "LanguageModel",
-                "tool_mode": true,
-                "types": [
-                  "LanguageModel"
-                ],
-                "value": "__UNDEFINED__"
-              }
-            ],
-            "pinned": false,
-            "priority": 0,
-            "score": 0.28173906304863156,
->>>>>>> 6aa91780
             "template": {
               "_frontend_node_flow_id": {
                 "value": "133a5c75-e6d9-47f2-addc-052d2677cca7"
@@ -1944,61 +1633,6 @@
                 "value": "afaca9ee-97e3-4211-8569-722a4058ea5e"
               },
               "_type": "Component",
-<<<<<<< HEAD
-=======
-              "api_key": {
-                "_input_type": "SecretStrInput",
-                "advanced": false,
-                "display_name": "OpenAI API Key",
-                "dynamic": false,
-                "info": "Model Provider API key",
-                "input_types": [],
-                "load_from_db": true,
-                "name": "api_key",
-                "override_skip": false,
-                "password": true,
-                "placeholder": "",
-                "real_time_refresh": true,
-                "required": false,
-                "show": true,
-                "title_case": false,
-                "track_in_telemetry": false,
-                "type": "str",
-                "value": ""
-              },
-              "base_url_ibm_watsonx": {
-                "_input_type": "DropdownInput",
-                "advanced": false,
-                "combobox": false,
-                "dialog_inputs": {},
-                "display_name": "watsonx API Endpoint",
-                "dynamic": false,
-                "external_options": {},
-                "info": "The base URL of the API (IBM watsonx.ai only)",
-                "name": "base_url_ibm_watsonx",
-                "options": [
-                  "https://us-south.ml.cloud.ibm.com",
-                  "https://eu-de.ml.cloud.ibm.com",
-                  "https://eu-gb.ml.cloud.ibm.com",
-                  "https://au-syd.ml.cloud.ibm.com",
-                  "https://jp-tok.ml.cloud.ibm.com",
-                  "https://ca-tor.ml.cloud.ibm.com"
-                ],
-                "options_metadata": [],
-                "override_skip": false,
-                "placeholder": "",
-                "real_time_refresh": true,
-                "required": false,
-                "show": false,
-                "title_case": false,
-                "toggle": false,
-                "tool_mode": false,
-                "trace_as_metadata": true,
-                "track_in_telemetry": true,
-                "type": "str",
-                "value": "https://us-south.ml.cloud.ibm.com"
-              },
->>>>>>> 6aa91780
               "code": {
                 "advanced": true,
                 "dynamic": true,
@@ -2029,12 +1663,7 @@
                 ],
                 "list": false,
                 "list_add_label": "Add More",
-<<<<<<< HEAD
                 "name": "input_data",
-=======
-                "load_from_db": false,
-                "name": "input_value",
->>>>>>> 6aa91780
                 "override_skip": false,
                 "placeholder": "",
                 "required": true,
@@ -2042,151 +1671,19 @@
                 "title_case": false,
                 "trace_as_metadata": true,
                 "track_in_telemetry": false,
-<<<<<<< HEAD
                 "type": "other",
                 "value": ""
               },
               "mode": {
                 "_input_type": "TabInput",
-=======
-                "type": "str",
-                "value": ""
-              },
-              "is_refresh": false,
-              "model_name": {
-                "_input_type": "DropdownInput",
-                "advanced": false,
-                "combobox": false,
-                "dialog_inputs": {},
-                "display_name": "Model Name",
-                "dynamic": false,
-                "external_options": {},
-                "info": "Select the model to use",
-                "name": "model_name",
-                "options": [
-                  "gpt-4o-mini",
-                  "gpt-4o",
-                  "gpt-4.1",
-                  "gpt-4.1-mini",
-                  "gpt-4.1-nano",
-                  "gpt-4-turbo",
-                  "gpt-4-turbo-preview",
-                  "gpt-4",
-                  "gpt-3.5-turbo",
-                  "gpt-5.1",
-                  "gpt-5",
-                  "gpt-5-mini",
-                  "gpt-5-nano",
-                  "gpt-5-chat-latest",
-                  "o1",
-                  "o3-mini",
-                  "o3",
-                  "o3-pro",
-                  "o4-mini",
-                  "o4-mini-high"
-                ],
-                "options_metadata": [],
-                "override_skip": false,
-                "placeholder": "",
-                "real_time_refresh": true,
-                "refresh_button": true,
-                "required": false,
-                "show": true,
-                "title_case": false,
-                "toggle": false,
-                "tool_mode": false,
-                "trace_as_metadata": true,
-                "track_in_telemetry": true,
-                "type": "str",
-                "value": "gpt-4o-mini"
-              },
-              "ollama_base_url": {
-                "_input_type": "MessageTextInput",
-                "advanced": false,
-                "display_name": "Ollama API URL",
-                "dynamic": false,
-                "info": "Endpoint of the Ollama API (Ollama only). Defaults to http://localhost:11434",
-                "input_types": [
-                  "Message"
-                ],
-                "list": false,
-                "list_add_label": "Add More",
-                "load_from_db": false,
-                "name": "ollama_base_url",
-                "override_skip": false,
-                "placeholder": "",
-                "real_time_refresh": true,
-                "required": false,
-                "show": false,
-                "title_case": false,
-                "tool_mode": false,
-                "trace_as_input": true,
-                "trace_as_metadata": true,
-                "track_in_telemetry": false,
-                "type": "str",
-                "value": ""
-              },
-              "project_id": {
-                "_input_type": "StrInput",
-                "advanced": false,
-                "display_name": "watsonx Project ID",
-                "dynamic": false,
-                "info": "The project ID associated with the foundation model (IBM watsonx.ai only)",
-                "list": false,
-                "list_add_label": "Add More",
-                "load_from_db": false,
-                "name": "project_id",
-                "override_skip": false,
-                "placeholder": "",
-                "required": false,
-                "show": false,
-                "title_case": false,
-                "tool_mode": false,
-                "trace_as_metadata": true,
-                "track_in_telemetry": false,
-                "type": "str",
-                "value": ""
-              },
-              "provider": {
-                "_input_type": "DropdownInput",
->>>>>>> 6aa91780
                 "advanced": false,
                 "display_name": "Mode",
                 "dynamic": false,
-<<<<<<< HEAD
                 "info": "Convert into raw string instead of using a template.",
                 "name": "mode",
                 "options": [
                   "Parser",
                   "Stringify"
-=======
-                "external_options": {},
-                "info": "Select the model provider",
-                "name": "provider",
-                "options": [
-                  "OpenAI",
-                  "Anthropic",
-                  "Google",
-                  "IBM watsonx.ai",
-                  "Ollama"
-                ],
-                "options_metadata": [
-                  {
-                    "icon": "OpenAI"
-                  },
-                  {
-                    "icon": "Anthropic"
-                  },
-                  {
-                    "icon": "GoogleGenerativeAI"
-                  },
-                  {
-                    "icon": "WatsonxAI"
-                  },
-                  {
-                    "icon": "Ollama"
-                  }
->>>>>>> 6aa91780
                 ],
                 "override_skip": false,
                 "placeholder": "",
@@ -2194,40 +1691,11 @@
                 "required": false,
                 "show": true,
                 "title_case": false,
-<<<<<<< HEAD
                 "tool_mode": false,
                 "trace_as_metadata": true,
                 "track_in_telemetry": true,
                 "type": "tab",
                 "value": "Parser"
-=======
-                "toggle": false,
-                "tool_mode": false,
-                "trace_as_metadata": true,
-                "track_in_telemetry": true,
-                "type": "str",
-                "value": "OpenAI"
-              },
-              "stream": {
-                "_input_type": "BoolInput",
-                "advanced": true,
-                "display_name": "Stream",
-                "dynamic": false,
-                "info": "Whether to stream the response",
-                "list": false,
-                "list_add_label": "Add More",
-                "name": "stream",
-                "override_skip": false,
-                "placeholder": "",
-                "required": false,
-                "show": true,
-                "title_case": false,
-                "tool_mode": false,
-                "trace_as_metadata": true,
-                "track_in_telemetry": true,
-                "type": "bool",
-                "value": false
->>>>>>> 6aa91780
               },
               "pattern": {
                 "_input_type": "MultilineInput",
@@ -2244,11 +1712,7 @@
                 "list_add_label": "Add More",
                 "load_from_db": false,
                 "multiline": true,
-<<<<<<< HEAD
                 "name": "pattern",
-=======
-                "name": "system_message",
->>>>>>> 6aa91780
                 "override_skip": false,
                 "placeholder": "",
                 "required": true,
@@ -2259,7 +1723,6 @@
                 "trace_as_metadata": true,
                 "track_in_telemetry": false,
                 "type": "str",
-<<<<<<< HEAD
                 "value": "Text: {text}"
               },
               "sep": {
@@ -2286,44 +1749,10 @@
                 "track_in_telemetry": false,
                 "type": "str",
                 "value": "\n"
-=======
-                "value": ""
-              },
-              "temperature": {
-                "_input_type": "SliderInput",
-                "advanced": true,
-                "display_name": "Temperature",
-                "dynamic": false,
-                "info": "Controls randomness in responses",
-                "max_label": "",
-                "max_label_icon": "",
-                "min_label": "",
-                "min_label_icon": "",
-                "name": "temperature",
-                "override_skip": false,
-                "placeholder": "",
-                "range_spec": {
-                  "max": 1,
-                  "min": 0,
-                  "step": 0.01,
-                  "step_type": "float"
-                },
-                "required": false,
-                "show": true,
-                "slider_buttons": false,
-                "slider_buttons_options": [],
-                "slider_input": false,
-                "title_case": false,
-                "tool_mode": false,
-                "track_in_telemetry": false,
-                "type": "slider",
-                "value": 0.1
->>>>>>> 6aa91780
               }
             },
             "tool_mode": false
           },
-<<<<<<< HEAD
           "showNode": true,
           "type": "ParserComponent"
         },
@@ -2338,45 +1767,18 @@
           "y": -80.12506181353082
         },
         "selected": false,
-=======
-          "selected_output": "text_output",
-          "showNode": true,
-          "type": "LanguageModelComponent"
-        },
-        "dragging": false,
-        "id": "LanguageModelComponent-5Pg0Z",
-        "measured": {
-          "height": 534,
-          "width": 320
-        },
-        "position": {
-          "x": 1453.7650187040144,
-          "y": -107.73319543422767
-        },
-        "selected": true,
->>>>>>> 6aa91780
         "type": "genericNode"
       }
     ],
     "viewport": {
-<<<<<<< HEAD
       "x": 245.66793868161778,
       "y": 267.9129204471257,
       "zoom": 0.48565229862392995
-=======
-      "x": 65.25871547181418,
-      "y": 158.39633378617685,
-      "zoom": 0.7648184336691355
->>>>>>> 6aa91780
     }
   },
   "description": "This template iterates over search results using LoopComponent and translates each result into Portuguese automatically. 🚀",
   "endpoint_name": null,
-<<<<<<< HEAD
   "id": "70f6d78d-41ad-42a3-854d-405e161ee563",
-=======
-  "id": "133a5c75-e6d9-47f2-addc-052d2677cca7",
->>>>>>> 6aa91780
   "is_component": false,
   "last_tested_version": "1.7.0",
   "name": "Research Translation Loop",

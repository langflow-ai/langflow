--- conflicted
+++ resolved
@@ -813,7 +813,7 @@
                 "show": true,
                 "title_case": false,
                 "type": "code",
-                "value": "from typing import Any\n\nfrom langchain_anthropic import ChatAnthropic\nfrom langchain_google_genai import ChatGoogleGenerativeAI\nfrom langchain_openai import ChatOpenAI\n\nfrom lfx.base.models.anthropic_constants import ANTHROPIC_MODELS\nfrom lfx.base.models.google_generative_ai_constants import GOOGLE_GENERATIVE_AI_MODELS\nfrom lfx.base.models.model import LCModelComponent\nfrom lfx.base.models.openai_constants import OPENAI_CHAT_MODEL_NAMES, OPENAI_REASONING_MODEL_NAMES\nfrom lfx.field_typing import LanguageModel\nfrom lfx.field_typing.range_spec import RangeSpec\nfrom lfx.inputs.inputs import BoolInput\nfrom lfx.io import DropdownInput, MessageInput, MultilineInput, SecretStrInput, SliderInput\nfrom lfx.schema.dotdict import dotdict\n\n\nclass LanguageModelComponent(LCModelComponent):\n    display_name = \"Language Model\"\n    description = \"Runs a language model given a specified provider.\"\n    documentation: str = \"https://docs.langflow.org/components-models\"\n    icon = \"brain-circuit\"\n    category = \"models\"\n    priority = 0  # Set priority to 0 to make it appear first\n\n    inputs = [\n        DropdownInput(\n            name=\"provider\",\n            display_name=\"Model Provider\",\n            options=[\"OpenAI\", \"Anthropic\", \"Google\"],\n            value=\"OpenAI\",\n            info=\"Select the model provider\",\n            real_time_refresh=True,\n            options_metadata=[{\"icon\": \"OpenAI\"}, {\"icon\": \"Anthropic\"}, {\"icon\": \"GoogleGenerativeAI\"}],\n        ),\n        DropdownInput(\n            name=\"model_name\",\n            display_name=\"Model Name\",\n            options=OPENAI_CHAT_MODEL_NAMES + OPENAI_REASONING_MODEL_NAMES,\n            value=OPENAI_CHAT_MODEL_NAMES[0],\n            info=\"Select the model to use\",\n            real_time_refresh=True,\n        ),\n        SecretStrInput(\n            name=\"api_key\",\n            display_name=\"OpenAI API Key\",\n            info=\"Model Provider API key\",\n            required=False,\n            show=True,\n            real_time_refresh=True,\n        ),\n        MessageInput(\n            name=\"input_value\",\n            display_name=\"Input\",\n            info=\"The input text to send to the model\",\n        ),\n        MultilineInput(\n            name=\"system_message\",\n            display_name=\"System Message\",\n            info=\"A system message that helps set the behavior of the assistant\",\n            advanced=False,\n        ),\n        BoolInput(\n            name=\"stream\",\n            display_name=\"Stream\",\n            info=\"Whether to stream the response\",\n            value=False,\n            advanced=True,\n        ),\n        SliderInput(\n            name=\"temperature\",\n            display_name=\"Temperature\",\n            value=0.1,\n            info=\"Controls randomness in responses\",\n            range_spec=RangeSpec(min=0, max=1, step=0.01),\n            advanced=True,\n        ),\n    ]\n\n    def build_model(self) -> LanguageModel:\n        provider = self.provider\n        model_name = self.model_name\n        temperature = self.temperature\n        stream = self.stream\n\n        if provider == \"OpenAI\":\n            if not self.api_key:\n                msg = \"OpenAI API key is required when using OpenAI provider\"\n                raise ValueError(msg)\n\n            if model_name in OPENAI_REASONING_MODEL_NAMES:\n                # reasoning models do not support temperature (yet)\n                temperature = None\n\n            return ChatOpenAI(\n                model_name=model_name,\n                temperature=temperature,\n                streaming=stream,\n                openai_api_key=self.api_key,\n            )\n        if provider == \"Anthropic\":\n            if not self.api_key:\n                msg = \"Anthropic API key is required when using Anthropic provider\"\n                raise ValueError(msg)\n            return ChatAnthropic(\n                model=model_name,\n                temperature=temperature,\n                streaming=stream,\n                anthropic_api_key=self.api_key,\n            )\n        if provider == \"Google\":\n            if not self.api_key:\n                msg = \"Google API key is required when using Google provider\"\n                raise ValueError(msg)\n            return ChatGoogleGenerativeAI(\n                model=model_name,\n                temperature=temperature,\n                streaming=stream,\n                google_api_key=self.api_key,\n            )\n        msg = f\"Unknown provider: {provider}\"\n        raise ValueError(msg)\n\n    def update_build_config(self, build_config: dotdict, field_value: Any, field_name: str | None = None) -> dotdict:\n        if field_name == \"provider\":\n            if field_value == \"OpenAI\":\n                build_config[\"model_name\"][\"options\"] = OPENAI_CHAT_MODEL_NAMES + OPENAI_REASONING_MODEL_NAMES\n                build_config[\"model_name\"][\"value\"] = OPENAI_CHAT_MODEL_NAMES[0]\n                build_config[\"api_key\"][\"display_name\"] = \"OpenAI API Key\"\n            elif field_value == \"Anthropic\":\n                build_config[\"model_name\"][\"options\"] = ANTHROPIC_MODELS\n                build_config[\"model_name\"][\"value\"] = ANTHROPIC_MODELS[0]\n                build_config[\"api_key\"][\"display_name\"] = \"Anthropic API Key\"\n            elif field_value == \"Google\":\n                build_config[\"model_name\"][\"options\"] = GOOGLE_GENERATIVE_AI_MODELS\n                build_config[\"model_name\"][\"value\"] = GOOGLE_GENERATIVE_AI_MODELS[0]\n                build_config[\"api_key\"][\"display_name\"] = \"Google API Key\"\n        elif field_name == \"model_name\" and field_value.startswith(\"o1\") and self.provider == \"OpenAI\":\n            # Hide system_message for o1 models - currently unsupported\n            if \"system_message\" in build_config:\n                build_config[\"system_message\"][\"show\"] = False\n        elif field_name == \"model_name\" and not field_value.startswith(\"o1\") and \"system_message\" in build_config:\n            build_config[\"system_message\"][\"show\"] = True\n        return build_config\n"
+                "value": "from typing import Any\n\nfrom langchain_anthropic import ChatAnthropic\nfrom langchain_openai import ChatOpenAI\n\nfrom lfx.base.models.anthropic_constants import ANTHROPIC_MODELS\nfrom lfx.base.models.google_generative_ai_constants import GOOGLE_GENERATIVE_AI_MODELS\nfrom lfx.base.models.google_generative_ai_model import ChatGoogleGenerativeAIFixed\nfrom lfx.base.models.model import LCModelComponent\nfrom lfx.base.models.openai_constants import OPENAI_CHAT_MODEL_NAMES, OPENAI_REASONING_MODEL_NAMES\nfrom lfx.field_typing import LanguageModel\nfrom lfx.field_typing.range_spec import RangeSpec\nfrom lfx.inputs.inputs import BoolInput\nfrom lfx.io import DropdownInput, MessageInput, MultilineInput, SecretStrInput, SliderInput\nfrom lfx.schema.dotdict import dotdict\n\n\nclass LanguageModelComponent(LCModelComponent):\n    display_name = \"Language Model\"\n    description = \"Runs a language model given a specified provider.\"\n    documentation: str = \"https://docs.langflow.org/components-models\"\n    icon = \"brain-circuit\"\n    category = \"models\"\n    priority = 0  # Set priority to 0 to make it appear first\n\n    inputs = [\n        DropdownInput(\n            name=\"provider\",\n            display_name=\"Model Provider\",\n            options=[\"OpenAI\", \"Anthropic\", \"Google\"],\n            value=\"OpenAI\",\n            info=\"Select the model provider\",\n            real_time_refresh=True,\n            options_metadata=[{\"icon\": \"OpenAI\"}, {\"icon\": \"Anthropic\"}, {\"icon\": \"GoogleGenerativeAI\"}],\n        ),\n        DropdownInput(\n            name=\"model_name\",\n            display_name=\"Model Name\",\n            options=OPENAI_CHAT_MODEL_NAMES + OPENAI_REASONING_MODEL_NAMES,\n            value=OPENAI_CHAT_MODEL_NAMES[0],\n            info=\"Select the model to use\",\n            real_time_refresh=True,\n        ),\n        SecretStrInput(\n            name=\"api_key\",\n            display_name=\"OpenAI API Key\",\n            info=\"Model Provider API key\",\n            required=False,\n            show=True,\n            real_time_refresh=True,\n        ),\n        MessageInput(\n            name=\"input_value\",\n            display_name=\"Input\",\n            info=\"The input text to send to the model\",\n        ),\n        MultilineInput(\n            name=\"system_message\",\n            display_name=\"System Message\",\n            info=\"A system message that helps set the behavior of the assistant\",\n            advanced=False,\n        ),\n        BoolInput(\n            name=\"stream\",\n            display_name=\"Stream\",\n            info=\"Whether to stream the response\",\n            value=False,\n            advanced=True,\n        ),\n        SliderInput(\n            name=\"temperature\",\n            display_name=\"Temperature\",\n            value=0.1,\n            info=\"Controls randomness in responses\",\n            range_spec=RangeSpec(min=0, max=1, step=0.01),\n            advanced=True,\n        ),\n    ]\n\n    def build_model(self) -> LanguageModel:\n        provider = self.provider\n        model_name = self.model_name\n        temperature = self.temperature\n        stream = self.stream\n\n        if provider == \"OpenAI\":\n            if not self.api_key:\n                msg = \"OpenAI API key is required when using OpenAI provider\"\n                raise ValueError(msg)\n\n            if model_name in OPENAI_REASONING_MODEL_NAMES:\n                # reasoning models do not support temperature (yet)\n                temperature = None\n\n            return ChatOpenAI(\n                model_name=model_name,\n                temperature=temperature,\n                streaming=stream,\n                openai_api_key=self.api_key,\n            )\n        if provider == \"Anthropic\":\n            if not self.api_key:\n                msg = \"Anthropic API key is required when using Anthropic provider\"\n                raise ValueError(msg)\n            return ChatAnthropic(\n                model=model_name,\n                temperature=temperature,\n                streaming=stream,\n                anthropic_api_key=self.api_key,\n            )\n        if provider == \"Google\":\n            if not self.api_key:\n                msg = \"Google API key is required when using Google provider\"\n                raise ValueError(msg)\n            return ChatGoogleGenerativeAIFixed(\n                model=model_name,\n                temperature=temperature,\n                streaming=stream,\n                google_api_key=self.api_key,\n            )\n        msg = f\"Unknown provider: {provider}\"\n        raise ValueError(msg)\n\n    def update_build_config(self, build_config: dotdict, field_value: Any, field_name: str | None = None) -> dotdict:\n        if field_name == \"provider\":\n            if field_value == \"OpenAI\":\n                build_config[\"model_name\"][\"options\"] = OPENAI_CHAT_MODEL_NAMES + OPENAI_REASONING_MODEL_NAMES\n                build_config[\"model_name\"][\"value\"] = OPENAI_CHAT_MODEL_NAMES[0]\n                build_config[\"api_key\"][\"display_name\"] = \"OpenAI API Key\"\n            elif field_value == \"Anthropic\":\n                build_config[\"model_name\"][\"options\"] = ANTHROPIC_MODELS\n                build_config[\"model_name\"][\"value\"] = ANTHROPIC_MODELS[0]\n                build_config[\"api_key\"][\"display_name\"] = \"Anthropic API Key\"\n            elif field_value == \"Google\":\n                build_config[\"model_name\"][\"options\"] = GOOGLE_GENERATIVE_AI_MODELS\n                build_config[\"model_name\"][\"value\"] = GOOGLE_GENERATIVE_AI_MODELS[0]\n                build_config[\"api_key\"][\"display_name\"] = \"Google API Key\"\n        elif field_name == \"model_name\" and field_value.startswith(\"o1\") and self.provider == \"OpenAI\":\n            # Hide system_message for o1 models - currently unsupported\n            if \"system_message\" in build_config:\n                build_config[\"system_message\"][\"show\"] = False\n        elif field_name == \"model_name\" and not field_value.startswith(\"o1\") and \"system_message\" in build_config:\n            build_config[\"system_message\"][\"show\"] = True\n        return build_config\n"
               },
               "input_value": {
                 "_input_type": "MessageInput",
@@ -1310,7 +1310,6 @@
               {
                 "allows_loop": false,
                 "cache": true,
-<<<<<<< HEAD
                 "display_name": "Table",
                 "group_outputs": false,
                 "method": "search_papers_dataframe",
@@ -1319,162 +1318,6 @@
                 "tool_mode": true,
                 "types": [
                   "Table"
-=======
-                "display_name": "Model Response",
-                "group_outputs": false,
-                "method": "text_response",
-                "name": "text_output",
-                "selected": "Message",
-                "tool_mode": true,
-                "types": [
-                  "Message"
-                ],
-                "value": "__UNDEFINED__"
-              },
-              {
-                "allows_loop": false,
-                "cache": true,
-                "display_name": "Language Model",
-                "group_outputs": false,
-                "method": "build_model",
-                "name": "model_output",
-                "selected": "LanguageModel",
-                "tool_mode": true,
-                "types": [
-                  "LanguageModel"
-                ],
-                "value": "__UNDEFINED__"
-              }
-            ],
-            "pinned": false,
-            "priority": 0,
-            "template": {
-              "_type": "Component",
-              "api_key": {
-                "_input_type": "SecretStrInput",
-                "advanced": false,
-                "display_name": "OpenAI API Key",
-                "dynamic": false,
-                "info": "Model Provider API key",
-                "input_types": [],
-                "load_from_db": true,
-                "name": "api_key",
-                "password": true,
-                "placeholder": "",
-                "real_time_refresh": true,
-                "required": false,
-                "show": true,
-                "title_case": false,
-                "type": "str",
-                "value": "OPENAI_API_KEY"
-              },
-              "code": {
-                "advanced": true,
-                "dynamic": true,
-                "fileTypes": [],
-                "file_path": "",
-                "info": "",
-                "list": false,
-                "load_from_db": false,
-                "multiline": true,
-                "name": "code",
-                "password": false,
-                "placeholder": "",
-                "required": true,
-                "show": true,
-                "title_case": false,
-                "type": "code",
-                "value": "from typing import Any\n\nfrom langchain_anthropic import ChatAnthropic\nfrom langchain_openai import ChatOpenAI\n\nfrom lfx.base.models.anthropic_constants import ANTHROPIC_MODELS\nfrom lfx.base.models.google_generative_ai_constants import GOOGLE_GENERATIVE_AI_MODELS\nfrom lfx.base.models.google_generative_ai_model import ChatGoogleGenerativeAIFixed\nfrom lfx.base.models.model import LCModelComponent\nfrom lfx.base.models.openai_constants import OPENAI_CHAT_MODEL_NAMES, OPENAI_REASONING_MODEL_NAMES\nfrom lfx.field_typing import LanguageModel\nfrom lfx.field_typing.range_spec import RangeSpec\nfrom lfx.inputs.inputs import BoolInput\nfrom lfx.io import DropdownInput, MessageInput, MultilineInput, SecretStrInput, SliderInput\nfrom lfx.schema.dotdict import dotdict\n\n\nclass LanguageModelComponent(LCModelComponent):\n    display_name = \"Language Model\"\n    description = \"Runs a language model given a specified provider.\"\n    documentation: str = \"https://docs.langflow.org/components-models\"\n    icon = \"brain-circuit\"\n    category = \"models\"\n    priority = 0  # Set priority to 0 to make it appear first\n\n    inputs = [\n        DropdownInput(\n            name=\"provider\",\n            display_name=\"Model Provider\",\n            options=[\"OpenAI\", \"Anthropic\", \"Google\"],\n            value=\"OpenAI\",\n            info=\"Select the model provider\",\n            real_time_refresh=True,\n            options_metadata=[{\"icon\": \"OpenAI\"}, {\"icon\": \"Anthropic\"}, {\"icon\": \"GoogleGenerativeAI\"}],\n        ),\n        DropdownInput(\n            name=\"model_name\",\n            display_name=\"Model Name\",\n            options=OPENAI_CHAT_MODEL_NAMES + OPENAI_REASONING_MODEL_NAMES,\n            value=OPENAI_CHAT_MODEL_NAMES[0],\n            info=\"Select the model to use\",\n            real_time_refresh=True,\n        ),\n        SecretStrInput(\n            name=\"api_key\",\n            display_name=\"OpenAI API Key\",\n            info=\"Model Provider API key\",\n            required=False,\n            show=True,\n            real_time_refresh=True,\n        ),\n        MessageInput(\n            name=\"input_value\",\n            display_name=\"Input\",\n            info=\"The input text to send to the model\",\n        ),\n        MultilineInput(\n            name=\"system_message\",\n            display_name=\"System Message\",\n            info=\"A system message that helps set the behavior of the assistant\",\n            advanced=False,\n        ),\n        BoolInput(\n            name=\"stream\",\n            display_name=\"Stream\",\n            info=\"Whether to stream the response\",\n            value=False,\n            advanced=True,\n        ),\n        SliderInput(\n            name=\"temperature\",\n            display_name=\"Temperature\",\n            value=0.1,\n            info=\"Controls randomness in responses\",\n            range_spec=RangeSpec(min=0, max=1, step=0.01),\n            advanced=True,\n        ),\n    ]\n\n    def build_model(self) -> LanguageModel:\n        provider = self.provider\n        model_name = self.model_name\n        temperature = self.temperature\n        stream = self.stream\n\n        if provider == \"OpenAI\":\n            if not self.api_key:\n                msg = \"OpenAI API key is required when using OpenAI provider\"\n                raise ValueError(msg)\n\n            if model_name in OPENAI_REASONING_MODEL_NAMES:\n                # reasoning models do not support temperature (yet)\n                temperature = None\n\n            return ChatOpenAI(\n                model_name=model_name,\n                temperature=temperature,\n                streaming=stream,\n                openai_api_key=self.api_key,\n            )\n        if provider == \"Anthropic\":\n            if not self.api_key:\n                msg = \"Anthropic API key is required when using Anthropic provider\"\n                raise ValueError(msg)\n            return ChatAnthropic(\n                model=model_name,\n                temperature=temperature,\n                streaming=stream,\n                anthropic_api_key=self.api_key,\n            )\n        if provider == \"Google\":\n            if not self.api_key:\n                msg = \"Google API key is required when using Google provider\"\n                raise ValueError(msg)\n            return ChatGoogleGenerativeAIFixed(\n                model=model_name,\n                temperature=temperature,\n                streaming=stream,\n                google_api_key=self.api_key,\n            )\n        msg = f\"Unknown provider: {provider}\"\n        raise ValueError(msg)\n\n    def update_build_config(self, build_config: dotdict, field_value: Any, field_name: str | None = None) -> dotdict:\n        if field_name == \"provider\":\n            if field_value == \"OpenAI\":\n                build_config[\"model_name\"][\"options\"] = OPENAI_CHAT_MODEL_NAMES + OPENAI_REASONING_MODEL_NAMES\n                build_config[\"model_name\"][\"value\"] = OPENAI_CHAT_MODEL_NAMES[0]\n                build_config[\"api_key\"][\"display_name\"] = \"OpenAI API Key\"\n            elif field_value == \"Anthropic\":\n                build_config[\"model_name\"][\"options\"] = ANTHROPIC_MODELS\n                build_config[\"model_name\"][\"value\"] = ANTHROPIC_MODELS[0]\n                build_config[\"api_key\"][\"display_name\"] = \"Anthropic API Key\"\n            elif field_value == \"Google\":\n                build_config[\"model_name\"][\"options\"] = GOOGLE_GENERATIVE_AI_MODELS\n                build_config[\"model_name\"][\"value\"] = GOOGLE_GENERATIVE_AI_MODELS[0]\n                build_config[\"api_key\"][\"display_name\"] = \"Google API Key\"\n        elif field_name == \"model_name\" and field_value.startswith(\"o1\") and self.provider == \"OpenAI\":\n            # Hide system_message for o1 models - currently unsupported\n            if \"system_message\" in build_config:\n                build_config[\"system_message\"][\"show\"] = False\n        elif field_name == \"model_name\" and not field_value.startswith(\"o1\") and \"system_message\" in build_config:\n            build_config[\"system_message\"][\"show\"] = True\n        return build_config\n"
-              },
-              "input_value": {
-                "_input_type": "MessageInput",
-                "advanced": false,
-                "display_name": "Input",
-                "dynamic": false,
-                "info": "The input text to send to the model",
-                "input_types": [
-                  "Message"
-                ],
-                "list": false,
-                "list_add_label": "Add More",
-                "load_from_db": false,
-                "name": "input_value",
-                "placeholder": "",
-                "required": false,
-                "show": true,
-                "title_case": false,
-                "tool_mode": false,
-                "trace_as_input": true,
-                "trace_as_metadata": true,
-                "type": "str",
-                "value": ""
-              },
-              "model_name": {
-                "_input_type": "DropdownInput",
-                "advanced": false,
-                "combobox": false,
-                "dialog_inputs": {},
-                "display_name": "Model Name",
-                "dynamic": false,
-                "info": "Select the model to use",
-                "name": "model_name",
-                "options": [
-                  "gpt-4o-mini",
-                  "gpt-4o",
-                  "gpt-4.1",
-                  "gpt-4.1-mini",
-                  "gpt-4.1-nano",
-                  "gpt-4-turbo",
-                  "gpt-4-turbo-preview",
-                  "gpt-4",
-                  "gpt-3.5-turbo",
-                  "gpt-5",
-                  "gpt-5-mini",
-                  "gpt-5-nano",
-                  "gpt-5-chat-latest",
-                  "o1",
-                  "o3-mini",
-                  "o3",
-                  "o3-pro",
-                  "o4-mini",
-                  "o4-mini-high"
-                ],
-                "options_metadata": [],
-                "placeholder": "",
-                "required": false,
-                "show": true,
-                "title_case": false,
-                "toggle": false,
-                "tool_mode": false,
-                "trace_as_metadata": true,
-                "type": "str",
-                "value": "gpt-4o-mini"
-              },
-              "provider": {
-                "_input_type": "DropdownInput",
-                "advanced": false,
-                "combobox": false,
-                "dialog_inputs": {},
-                "display_name": "Model Provider",
-                "dynamic": false,
-                "info": "Select the model provider",
-                "name": "provider",
-                "options": [
-                  "OpenAI",
-                  "Anthropic",
-                  "Google"
-                ],
-                "options_metadata": [
-                  {
-                    "icon": "OpenAI"
-                  },
-                  {
-                    "icon": "Anthropic"
-                  },
-                  {
-                    "icon": "Google"
-                  }
->>>>>>> 5ce2801e
                 ],
                 "value": "__UNDEFINED__"
               }

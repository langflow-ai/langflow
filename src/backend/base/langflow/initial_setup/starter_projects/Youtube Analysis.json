--- conflicted
+++ resolved
@@ -284,7 +284,27 @@
             "key": "BatchRunComponent",
             "legacy": false,
             "lf_version": "1.4.3",
-            "metadata": {},
+            "metadata": {
+              "code_hash": "ee50d5005321",
+              "dependencies": {
+                "dependencies": [
+                  {
+                    "name": "toml",
+                    "version": "0.10.2"
+                  },
+                  {
+                    "name": "langflow",
+                    "version": null
+                  },
+                  {
+                    "name": "langchain_core",
+                    "version": "0.3.75"
+                  }
+                ],
+                "total_dependencies": 3
+              },
+              "module": "langflow.components.processing.batch_run.BatchRunComponent"
+            },
             "minimized": false,
             "output_types": [],
             "outputs": [
@@ -499,7 +519,27 @@
             "key": "YouTubeCommentsComponent",
             "legacy": false,
             "lf_version": "1.4.3",
-            "metadata": {},
+            "metadata": {
+              "code_hash": "aeda2975f4aa",
+              "dependencies": {
+                "dependencies": [
+                  {
+                    "name": "pandas",
+                    "version": "2.2.3"
+                  },
+                  {
+                    "name": "googleapiclient",
+                    "version": "2.154.0"
+                  },
+                  {
+                    "name": "langflow",
+                    "version": null
+                  }
+                ],
+                "total_dependencies": 3
+              },
+              "module": "langflow.components.youtube.comments.YouTubeCommentsComponent"
+            },
             "minimized": false,
             "output_types": [],
             "outputs": [
@@ -718,7 +758,27 @@
             "last_updated": "2025-07-07T14:52:14.999Z",
             "legacy": false,
             "lf_version": "1.4.3",
-            "metadata": {},
+            "metadata": {
+              "code_hash": "6e76cf95a2a2",
+              "dependencies": {
+                "dependencies": [
+                  {
+                    "name": "langchain_core",
+                    "version": "0.3.75"
+                  },
+                  {
+                    "name": "pydantic",
+                    "version": "2.10.6"
+                  },
+                  {
+                    "name": "langflow",
+                    "version": null
+                  }
+                ],
+                "total_dependencies": 3
+              },
+              "module": "langflow.components.agents.agent.AgentComponent"
+            },
             "minimized": false,
             "output_types": [],
             "outputs": [
@@ -1531,9 +1591,6 @@
             "key": "ChatOutput",
             "legacy": false,
             "lf_version": "1.4.3",
-<<<<<<< HEAD
-            "metadata": {},
-=======
             "metadata": {
               "code_hash": "765fdf2ed814",
               "dependencies": {
@@ -1555,7 +1612,6 @@
               },
               "module": "langflow.components.input_output.chat_output.ChatOutput"
             },
->>>>>>> a97032ab
             "minimized": true,
             "output_types": [],
             "outputs": [
@@ -1776,7 +1832,31 @@
             "last_updated": "2025-07-07T14:52:15.000Z",
             "legacy": false,
             "lf_version": "1.4.3",
-            "metadata": {},
+            "metadata": {
+              "code_hash": "c9f0262ff0b6",
+              "dependencies": {
+                "dependencies": [
+                  {
+                    "name": "pandas",
+                    "version": "2.2.3"
+                  },
+                  {
+                    "name": "youtube_transcript_api",
+                    "version": "0.6.3"
+                  },
+                  {
+                    "name": "langchain_community",
+                    "version": "0.3.21"
+                  },
+                  {
+                    "name": "langflow",
+                    "version": null
+                  }
+                ],
+                "total_dependencies": 4
+              },
+              "module": "langflow.components.youtube.youtube_transcripts.YouTubeTranscriptsComponent"
+            },
             "minimized": false,
             "output_types": [],
             "outputs": [
@@ -2523,7 +2603,19 @@
             "key": "ChatInput",
             "legacy": false,
             "lf_version": "1.4.3",
-            "metadata": {},
+            "metadata": {
+              "code_hash": "5f2d98ee19db",
+              "dependencies": {
+                "dependencies": [
+                  {
+                    "name": "langflow",
+                    "version": null
+                  }
+                ],
+                "total_dependencies": 1
+              },
+              "module": "langflow.components.input_output.chat.ChatInput"
+            },
             "minimized": true,
             "output_types": [],
             "outputs": [

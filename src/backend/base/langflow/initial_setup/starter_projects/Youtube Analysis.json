{
  "data": {
    "edges": [
      {
        "animated": false,
        "className": "",
        "data": {
          "sourceHandle": {
            "dataType": "YouTubeCommentsComponent",
            "id": "YouTubeCommentsComponent-y3wJZ",
            "name": "comments",
            "output_types": [
              "DataFrame"
            ]
          },
          "targetHandle": {
            "fieldName": "df",
            "id": "BatchRunComponent-30WdR",
            "inputTypes": [
              "DataFrame"
            ],
            "type": "other"
          }
        },
        "id": "reactflow__edge-YouTubeCommentsComponent-y3wJZ{œdataTypeœ:œYouTubeCommentsComponentœ,œidœ:œYouTubeCommentsComponent-y3wJZœ,œnameœ:œcommentsœ,œoutput_typesœ:[œDataFrameœ]}-BatchRunComponent-30WdR{œfieldNameœ:œdfœ,œidœ:œBatchRunComponent-30WdRœ,œinputTypesœ:[œDataFrameœ],œtypeœ:œotherœ}",
        "selected": false,
        "source": "YouTubeCommentsComponent-y3wJZ",
        "sourceHandle": "{œdataTypeœ: œYouTubeCommentsComponentœ, œidœ: œYouTubeCommentsComponent-y3wJZœ, œnameœ: œcommentsœ, œoutput_typesœ: [œDataFrameœ]}",
        "target": "BatchRunComponent-30WdR",
        "targetHandle": "{œfieldNameœ: œdfœ, œidœ: œBatchRunComponent-30WdRœ, œinputTypesœ: [œDataFrameœ], œtypeœ: œotherœ}"
      },
      {
        "animated": false,
        "className": "",
        "data": {
          "sourceHandle": {
            "dataType": "Prompt",
            "id": "Prompt-yqoLt",
            "name": "prompt",
            "output_types": [
              "Message"
            ]
          },
          "targetHandle": {
            "fieldName": "input_value",
            "id": "Agent-JRSRu",
            "inputTypes": [
              "Message"
            ],
            "type": "str"
          }
        },
        "id": "reactflow__edge-Prompt-yqoLt{œdataTypeœ:œPromptœ,œidœ:œPrompt-yqoLtœ,œnameœ:œpromptœ,œoutput_typesœ:[œMessageœ]}-Agent-JRSRu{œfieldNameœ:œinput_valueœ,œidœ:œAgent-JRSRuœ,œinputTypesœ:[œMessageœ],œtypeœ:œstrœ}",
        "selected": false,
        "source": "Prompt-yqoLt",
        "sourceHandle": "{œdataTypeœ: œPromptœ, œidœ: œPrompt-yqoLtœ, œnameœ: œpromptœ, œoutput_typesœ: [œMessageœ]}",
        "target": "Agent-JRSRu",
        "targetHandle": "{œfieldNameœ: œinput_valueœ, œidœ: œAgent-JRSRuœ, œinputTypesœ: [œMessageœ], œtypeœ: œstrœ}"
      },
      {
        "animated": false,
        "className": "",
        "data": {
          "sourceHandle": {
            "dataType": "Agent",
            "id": "Agent-JRSRu",
            "name": "response",
            "output_types": [
              "Message"
            ]
          },
          "targetHandle": {
            "fieldName": "input_value",
            "id": "ChatOutput-vlskP",
            "inputTypes": [
              "Data",
              "DataFrame",
              "Message"
            ],
            "type": "str"
          }
        },
        "id": "reactflow__edge-Agent-JRSRu{œdataTypeœ:œAgentœ,œidœ:œAgent-JRSRuœ,œnameœ:œresponseœ,œoutput_typesœ:[œMessageœ]}-ChatOutput-vlskP{œfieldNameœ:œinput_valueœ,œidœ:œChatOutput-vlskPœ,œinputTypesœ:[œDataœ,œDataFrameœ,œMessageœ],œtypeœ:œstrœ}",
        "selected": false,
        "source": "Agent-JRSRu",
        "sourceHandle": "{œdataTypeœ: œAgentœ, œidœ: œAgent-JRSRuœ, œnameœ: œresponseœ, œoutput_typesœ: [œMessageœ]}",
        "target": "ChatOutput-vlskP",
        "targetHandle": "{œfieldNameœ: œinput_valueœ, œidœ: œChatOutput-vlskPœ, œinputTypesœ: [œDataœ, œDataFrameœ, œMessageœ], œtypeœ: œstrœ}"
      },
      {
        "animated": false,
        "className": "",
        "data": {
          "sourceHandle": {
            "dataType": "YouTubeTranscripts",
            "id": "YouTubeTranscripts-TlFcG",
            "name": "component_as_tool",
            "output_types": [
              "Tool"
            ]
          },
          "targetHandle": {
            "fieldName": "tools",
            "id": "Agent-JRSRu",
            "inputTypes": [
              "Tool"
            ],
            "type": "other"
          }
        },
        "id": "reactflow__edge-YouTubeTranscripts-TlFcG{œdataTypeœ:œYouTubeTranscriptsœ,œidœ:œYouTubeTranscripts-TlFcGœ,œnameœ:œcomponent_as_toolœ,œoutput_typesœ:[œToolœ]}-Agent-JRSRu{œfieldNameœ:œtoolsœ,œidœ:œAgent-JRSRuœ,œinputTypesœ:[œToolœ],œtypeœ:œotherœ}",
        "selected": false,
        "source": "YouTubeTranscripts-TlFcG",
        "sourceHandle": "{œdataTypeœ: œYouTubeTranscriptsœ, œidœ: œYouTubeTranscripts-TlFcGœ, œnameœ: œcomponent_as_toolœ, œoutput_typesœ: [œToolœ]}",
        "target": "Agent-JRSRu",
        "targetHandle": "{œfieldNameœ: œtoolsœ, œidœ: œAgent-JRSRuœ, œinputTypesœ: [œToolœ], œtypeœ: œotherœ}"
      },
      {
        "animated": false,
        "className": "",
        "data": {
          "sourceHandle": {
            "dataType": "BatchRunComponent",
            "id": "BatchRunComponent-30WdR",
            "name": "batch_results",
            "output_types": [
              "DataFrame"
            ]
          },
          "targetHandle": {
            "fieldName": "input_data",
            "id": "parser-k0Bpy",
            "inputTypes": [
              "DataFrame",
              "Data"
            ],
            "type": "other"
          }
        },
        "id": "reactflow__edge-BatchRunComponent-30WdR{œdataTypeœ:œBatchRunComponentœ,œidœ:œBatchRunComponent-30WdRœ,œnameœ:œbatch_resultsœ,œoutput_typesœ:[œDataFrameœ]}-parser-k0Bpy{œfieldNameœ:œinput_dataœ,œidœ:œparser-k0Bpyœ,œinputTypesœ:[œDataFrameœ,œDataœ],œtypeœ:œotherœ}",
        "selected": false,
        "source": "BatchRunComponent-30WdR",
        "sourceHandle": "{œdataTypeœ: œBatchRunComponentœ, œidœ: œBatchRunComponent-30WdRœ, œnameœ: œbatch_resultsœ, œoutput_typesœ: [œDataFrameœ]}",
        "target": "parser-k0Bpy",
        "targetHandle": "{œfieldNameœ: œinput_dataœ, œidœ: œparser-k0Bpyœ, œinputTypesœ: [œDataFrameœ, œDataœ], œtypeœ: œotherœ}"
      },
      {
        "animated": false,
        "className": "",
        "data": {
          "sourceHandle": {
            "dataType": "parser",
            "id": "parser-k0Bpy",
            "name": "parsed_text",
            "output_types": [
              "Message"
            ]
          },
          "targetHandle": {
            "fieldName": "analysis",
            "id": "Prompt-yqoLt",
            "inputTypes": [
              "Message"
            ],
            "type": "str"
          }
        },
        "id": "reactflow__edge-parser-k0Bpy{œdataTypeœ:œparserœ,œidœ:œparser-k0Bpyœ,œnameœ:œparsed_textœ,œoutput_typesœ:[œMessageœ]}-Prompt-yqoLt{œfieldNameœ:œanalysisœ,œidœ:œPrompt-yqoLtœ,œinputTypesœ:[œMessageœ],œtypeœ:œstrœ}",
        "selected": false,
        "source": "parser-k0Bpy",
        "sourceHandle": "{œdataTypeœ: œparserœ, œidœ: œparser-k0Bpyœ, œnameœ: œparsed_textœ, œoutput_typesœ: [œMessageœ]}",
        "target": "Prompt-yqoLt",
        "targetHandle": "{œfieldNameœ: œanalysisœ, œidœ: œPrompt-yqoLtœ, œinputTypesœ: [œMessageœ], œtypeœ: œstrœ}"
      },
      {
        "animated": false,
        "className": "",
        "data": {
          "sourceHandle": {
            "dataType": "LanguageModelComponent",
            "id": "LanguageModelComponent-OvIt5",
            "name": "model_output",
            "output_types": [
              "LanguageModel"
            ]
          },
          "targetHandle": {
            "fieldName": "model",
            "id": "BatchRunComponent-30WdR",
            "inputTypes": [
              "LanguageModel"
            ],
            "type": "other"
          }
        },
        "id": "reactflow__edge-LanguageModelComponent-OvIt5{œdataTypeœ:œLanguageModelComponentœ,œidœ:œLanguageModelComponent-OvIt5œ,œnameœ:œmodel_outputœ,œoutput_typesœ:[œLanguageModelœ]}-BatchRunComponent-30WdR{œfieldNameœ:œmodelœ,œidœ:œBatchRunComponent-30WdRœ,œinputTypesœ:[œLanguageModelœ],œtypeœ:œotherœ}",
        "selected": false,
        "source": "LanguageModelComponent-OvIt5",
        "sourceHandle": "{œdataTypeœ: œLanguageModelComponentœ, œidœ: œLanguageModelComponent-OvIt5œ, œnameœ: œmodel_outputœ, œoutput_typesœ: [œLanguageModelœ]}",
        "target": "BatchRunComponent-30WdR",
        "targetHandle": "{œfieldNameœ: œmodelœ, œidœ: œBatchRunComponent-30WdRœ, œinputTypesœ: [œLanguageModelœ], œtypeœ: œotherœ}"
      },
      {
        "animated": false,
        "className": "",
        "data": {
          "sourceHandle": {
            "dataType": "ChatInput",
            "id": "ChatInput-kaWcL",
            "name": "message",
            "output_types": [
              "Message"
            ]
          },
          "targetHandle": {
            "fieldName": "video_url",
            "id": "YouTubeCommentsComponent-y3wJZ",
            "inputTypes": [
              "Message"
            ],
            "type": "str"
          }
        },
        "id": "reactflow__edge-ChatInput-kaWcL{œdataTypeœ:œChatInputœ,œidœ:œChatInput-kaWcLœ,œnameœ:œmessageœ,œoutput_typesœ:[œMessageœ]}-YouTubeCommentsComponent-y3wJZ{œfieldNameœ:œvideo_urlœ,œidœ:œYouTubeCommentsComponent-y3wJZœ,œinputTypesœ:[œMessageœ],œtypeœ:œstrœ}",
        "selected": false,
        "source": "ChatInput-kaWcL",
        "sourceHandle": "{œdataTypeœ: œChatInputœ, œidœ: œChatInput-kaWcLœ, œnameœ: œmessageœ, œoutput_typesœ: [œMessageœ]}",
        "target": "YouTubeCommentsComponent-y3wJZ",
        "targetHandle": "{œfieldNameœ: œvideo_urlœ, œidœ: œYouTubeCommentsComponent-y3wJZœ, œinputTypesœ: [œMessageœ], œtypeœ: œstrœ}"
      },
      {
        "animated": false,
        "className": "",
        "data": {
          "sourceHandle": {
            "dataType": "ChatInput",
            "id": "ChatInput-kaWcL",
            "name": "message",
            "output_types": [
              "Message"
            ]
          },
          "targetHandle": {
            "fieldName": "url",
            "id": "Prompt-yqoLt",
            "inputTypes": [
              "Message"
            ],
            "type": "str"
          }
        },
        "id": "reactflow__edge-ChatInput-kaWcL{œdataTypeœ:œChatInputœ,œidœ:œChatInput-kaWcLœ,œnameœ:œmessageœ,œoutput_typesœ:[œMessageœ]}-Prompt-yqoLt{œfieldNameœ:œurlœ,œidœ:œPrompt-yqoLtœ,œinputTypesœ:[œMessageœ],œtypeœ:œstrœ}",
        "selected": false,
        "source": "ChatInput-kaWcL",
        "sourceHandle": "{œdataTypeœ: œChatInputœ, œidœ: œChatInput-kaWcLœ, œnameœ: œmessageœ, œoutput_typesœ: [œMessageœ]}",
        "target": "Prompt-yqoLt",
        "targetHandle": "{œfieldNameœ: œurlœ, œidœ: œPrompt-yqoLtœ, œinputTypesœ: [œMessageœ], œtypeœ: œstrœ}"
      }
    ],
    "nodes": [
      {
        "data": {
          "id": "BatchRunComponent-30WdR",
          "node": {
            "base_classes": [
              "DataFrame"
            ],
            "beta": false,
            "category": "helpers",
            "conditional_paths": [],
            "custom_fields": {},
            "description": "Runs an LLM on each row of a DataFrame column. If no column is specified, all columns are used.",
            "display_name": "Batch Run",
            "documentation": "",
            "edited": false,
            "field_order": [
              "model",
              "system_message",
              "df",
              "column_name"
            ],
            "frozen": false,
            "icon": "List",
            "key": "BatchRunComponent",
            "legacy": false,
<<<<<<< HEAD
            "lf_version": "1.1.3",
            "metadata": {
              "code_hash": "3a959ce97871",
              "module": "langflow.components.processing.batch_run.BatchRunComponent"
            },
=======
            "lf_version": "1.4.3",
            "metadata": {},
>>>>>>> d9f3ced8
            "minimized": false,
            "output_types": [],
            "outputs": [
              {
                "allows_loop": false,
                "cache": true,
                "display_name": "LLM Results",
                "group_outputs": false,
                "method": "run_batch",
                "name": "batch_results",
                "selected": "DataFrame",
                "tool_mode": true,
                "types": [
                  "DataFrame"
                ],
                "value": "__UNDEFINED__"
              }
            ],
            "pinned": false,
            "score": 0.007568328950209746,
            "template": {
              "_type": "Component",
              "code": {
                "advanced": true,
                "dynamic": true,
                "fileTypes": [],
                "file_path": "",
                "info": "",
                "list": false,
                "load_from_db": false,
                "multiline": true,
                "name": "code",
                "password": false,
                "placeholder": "",
                "required": true,
                "show": true,
                "title_case": false,
                "type": "code",
                "value": "from __future__ import annotations\n\nfrom typing import TYPE_CHECKING, Any, cast\n\nimport toml  # type: ignore[import-untyped]\nfrom loguru import logger\n\nfrom langflow.custom.custom_component.component import Component\nfrom langflow.io import BoolInput, DataFrameInput, HandleInput, MessageTextInput, MultilineInput, Output\nfrom langflow.schema.dataframe import DataFrame\n\nif TYPE_CHECKING:\n    from langchain_core.runnables import Runnable\n\n\nclass BatchRunComponent(Component):\n    display_name = \"Batch Run\"\n    description = \"Runs an LLM on each row of a DataFrame column. If no column is specified, all columns are used.\"\n    documentation: str = \"https://docs.langflow.org/components-processing#batch-run\"\n    icon = \"List\"\n\n    inputs = [\n        HandleInput(\n            name=\"model\",\n            display_name=\"Language Model\",\n            info=\"Connect the 'Language Model' output from your LLM component here.\",\n            input_types=[\"LanguageModel\"],\n            required=True,\n        ),\n        MultilineInput(\n            name=\"system_message\",\n            display_name=\"Instructions\",\n            info=\"Multi-line system instruction for all rows in the DataFrame.\",\n            required=False,\n        ),\n        DataFrameInput(\n            name=\"df\",\n            display_name=\"DataFrame\",\n            info=\"The DataFrame whose column (specified by 'column_name') we'll treat as text messages.\",\n            required=True,\n        ),\n        MessageTextInput(\n            name=\"column_name\",\n            display_name=\"Column Name\",\n            info=(\n                \"The name of the DataFrame column to treat as text messages. \"\n                \"If empty, all columns will be formatted in TOML.\"\n            ),\n            required=False,\n            advanced=False,\n        ),\n        MessageTextInput(\n            name=\"output_column_name\",\n            display_name=\"Output Column Name\",\n            info=\"Name of the column where the model's response will be stored.\",\n            value=\"model_response\",\n            required=False,\n            advanced=True,\n        ),\n        BoolInput(\n            name=\"enable_metadata\",\n            display_name=\"Enable Metadata\",\n            info=\"If True, add metadata to the output DataFrame.\",\n            value=False,\n            required=False,\n            advanced=True,\n        ),\n    ]\n\n    outputs = [\n        Output(\n            display_name=\"LLM Results\",\n            name=\"batch_results\",\n            method=\"run_batch\",\n            info=\"A DataFrame with all original columns plus the model's response column.\",\n        ),\n    ]\n\n    def _format_row_as_toml(self, row: dict[str, Any]) -> str:\n        \"\"\"Convert a dictionary (row) into a TOML-formatted string.\"\"\"\n        formatted_dict = {str(col): {\"value\": str(val)} for col, val in row.items()}\n        return toml.dumps(formatted_dict)\n\n    def _create_base_row(\n        self, original_row: dict[str, Any], model_response: str = \"\", batch_index: int = -1\n    ) -> dict[str, Any]:\n        \"\"\"Create a base row with original columns and additional metadata.\"\"\"\n        row = original_row.copy()\n        row[self.output_column_name] = model_response\n        row[\"batch_index\"] = batch_index\n        return row\n\n    def _add_metadata(\n        self, row: dict[str, Any], *, success: bool = True, system_msg: str = \"\", error: str | None = None\n    ) -> None:\n        \"\"\"Add metadata to a row if enabled.\"\"\"\n        if not self.enable_metadata:\n            return\n\n        if success:\n            row[\"metadata\"] = {\n                \"has_system_message\": bool(system_msg),\n                \"input_length\": len(row.get(\"text_input\", \"\")),\n                \"response_length\": len(row[self.output_column_name]),\n                \"processing_status\": \"success\",\n            }\n        else:\n            row[\"metadata\"] = {\n                \"error\": error,\n                \"processing_status\": \"failed\",\n            }\n\n    async def run_batch(self) -> DataFrame:\n        \"\"\"Process each row in df[column_name] with the language model asynchronously.\n\n        Returns:\n            DataFrame: A new DataFrame containing:\n                - All original columns\n                - The model's response column (customizable name)\n                - 'batch_index' column for processing order\n                - 'metadata' (optional)\n\n        Raises:\n            ValueError: If the specified column is not found in the DataFrame\n            TypeError: If the model is not compatible or input types are wrong\n        \"\"\"\n        model: Runnable = self.model\n        system_msg = self.system_message or \"\"\n        df: DataFrame = self.df\n        col_name = self.column_name or \"\"\n\n        # Validate inputs first\n        if not isinstance(df, DataFrame):\n            msg = f\"Expected DataFrame input, got {type(df)}\"\n            raise TypeError(msg)\n\n        if col_name and col_name not in df.columns:\n            msg = f\"Column '{col_name}' not found in the DataFrame. Available columns: {', '.join(df.columns)}\"\n            raise ValueError(msg)\n\n        try:\n            # Determine text input for each row\n            if col_name:\n                user_texts = df[col_name].astype(str).tolist()\n            else:\n                user_texts = [\n                    self._format_row_as_toml(cast(dict[str, Any], row)) for row in df.to_dict(orient=\"records\")\n                ]\n\n            total_rows = len(user_texts)\n            logger.info(f\"Processing {total_rows} rows with batch run\")\n\n            # Prepare the batch of conversations\n            conversations = [\n                [{\"role\": \"system\", \"content\": system_msg}, {\"role\": \"user\", \"content\": text}]\n                if system_msg\n                else [{\"role\": \"user\", \"content\": text}]\n                for text in user_texts\n            ]\n\n            # Configure the model with project info and callbacks\n            model = model.with_config(\n                {\n                    \"run_name\": self.display_name,\n                    \"project_name\": self.get_project_name(),\n                    \"callbacks\": self.get_langchain_callbacks(),\n                }\n            )\n            # Process batches and track progress\n            responses_with_idx = list(\n                zip(\n                    range(len(conversations)),\n                    await model.abatch(list(conversations)),\n                    strict=True,\n                )\n            )\n\n            # Sort by index to maintain order\n            responses_with_idx.sort(key=lambda x: x[0])\n\n            # Build the final data with enhanced metadata\n            rows: list[dict[str, Any]] = []\n            for idx, (original_row, response) in enumerate(\n                zip(df.to_dict(orient=\"records\"), responses_with_idx, strict=False)\n            ):\n                response_text = response[1].content if hasattr(response[1], \"content\") else str(response[1])\n                row = self._create_base_row(\n                    cast(dict[str, Any], original_row), model_response=response_text, batch_index=idx\n                )\n                self._add_metadata(row, success=True, system_msg=system_msg)\n                rows.append(row)\n\n                # Log progress\n                if (idx + 1) % max(1, total_rows // 10) == 0:\n                    logger.info(f\"Processed {idx + 1}/{total_rows} rows\")\n\n            logger.info(\"Batch processing completed successfully\")\n            return DataFrame(rows)\n\n        except (KeyError, AttributeError) as e:\n            # Handle data structure and attribute access errors\n            logger.error(f\"Data processing error: {e!s}\")\n            error_row = self._create_base_row({col: \"\" for col in df.columns}, model_response=\"\", batch_index=-1)\n            self._add_metadata(error_row, success=False, error=str(e))\n            return DataFrame([error_row])\n"
              },
              "column_name": {
                "_input_type": "StrInput",
                "advanced": false,
                "display_name": "Column Name",
                "dynamic": false,
                "info": "The name of the DataFrame column to treat as text messages. If empty, all columns will be formatted in TOML.",
                "list": false,
                "list_add_label": "Add More",
                "load_from_db": false,
                "name": "column_name",
                "placeholder": "",
                "required": false,
                "show": true,
                "title_case": false,
                "tool_mode": false,
                "trace_as_metadata": true,
                "type": "str",
                "value": "text"
              },
              "df": {
                "_input_type": "DataFrameInput",
                "advanced": false,
                "display_name": "DataFrame",
                "dynamic": false,
                "info": "The DataFrame whose column (specified by 'column_name') we'll treat as text messages.",
                "input_types": [
                  "DataFrame"
                ],
                "list": false,
                "list_add_label": "Add More",
                "name": "df",
                "placeholder": "",
                "required": true,
                "show": true,
                "title_case": false,
                "tool_mode": false,
                "trace_as_input": true,
                "trace_as_metadata": true,
                "type": "other",
                "value": ""
              },
              "enable_metadata": {
                "_input_type": "BoolInput",
                "advanced": true,
                "display_name": "Enable Metadata",
                "dynamic": false,
                "info": "If True, add metadata to the output DataFrame.",
                "list": false,
                "list_add_label": "Add More",
                "name": "enable_metadata",
                "placeholder": "",
                "required": false,
                "show": true,
                "title_case": false,
                "tool_mode": false,
                "trace_as_metadata": true,
                "type": "bool",
                "value": true
              },
              "model": {
                "_input_type": "HandleInput",
                "advanced": false,
                "display_name": "Language Model",
                "dynamic": false,
                "info": "Connect the 'Language Model' output from your LLM component here.",
                "input_types": [
                  "LanguageModel"
                ],
                "list": false,
                "list_add_label": "Add More",
                "name": "model",
                "placeholder": "",
                "required": true,
                "show": true,
                "title_case": false,
                "trace_as_metadata": true,
                "type": "other",
                "value": ""
              },
              "output_column_name": {
                "_input_type": "MessageTextInput",
                "advanced": true,
                "display_name": "Output Column Name",
                "dynamic": false,
                "info": "Name of the column where the model's response will be stored.",
                "input_types": [
                  "Message"
                ],
                "list": false,
                "list_add_label": "Add More",
                "load_from_db": false,
                "name": "output_column_name",
                "placeholder": "",
                "required": false,
                "show": true,
                "title_case": false,
                "tool_mode": false,
                "trace_as_input": true,
                "trace_as_metadata": true,
                "type": "str",
                "value": "model_response"
              },
              "system_message": {
                "_input_type": "MultilineInput",
                "advanced": false,
                "display_name": "Instructions",
                "dynamic": false,
                "info": "Multi-line system instruction for all rows in the DataFrame.",
                "input_types": [
                  "Message"
                ],
                "list": false,
                "list_add_label": "Add More",
                "load_from_db": false,
                "multiline": true,
                "name": "system_message",
                "placeholder": "",
                "required": false,
                "show": true,
                "title_case": false,
                "tool_mode": false,
                "trace_as_input": true,
                "trace_as_metadata": true,
                "type": "str",
                "value": "You are a sentiment analysis AI specialized in analyzing YouTube comments. Your task is to determine the emotional tone of each comment.\n\nAnalyze:\n- Word choice and tone\n- Emotional language \n- Context clues (emojis, punctuation, caps)\n\nClassify sentiment as:\n- Positive\n- Negative  \n- Neutral\n- Mixed\n- Sarcastic\n\nFormat:\n<sentiment_analysis>\n<concise_reasoning>\n[Brief 1-2 sentence analysis focusing on key emotional indicators]\n</concise_reasoning>\n<sentiment_type>\n[Sentiment category]\n</sentiment_type>\n</sentiment_analysis>\n\nExample:\nComment: \"Wow, this video is absolutely amazing! The creator did an incredible job explaining complex topics so clearly. 👏👏👏\"\n<sentiment_analysis>\n<concise_reasoning>\nUses enthusiastic words (\"amazing\", \"incredible\") with applause emojis, showing strong appreciation for the content's clarity.\n</concise_reasoning>\n<sentiment_type>\nPositive\n</sentiment_type>\n</sentiment_analysis>"
              }
            },
            "tool_mode": false
          },
          "selected_output": "batch_results",
          "showNode": true,
          "type": "BatchRunComponent"
        },
        "dragging": false,
        "id": "BatchRunComponent-30WdR",
        "measured": {
          "height": 391,
          "width": 320
        },
        "position": {
          "x": 635.0665302273813,
          "y": 5950.62139498088
        },
        "selected": false,
        "type": "genericNode"
      },
      {
        "data": {
          "id": "YouTubeCommentsComponent-y3wJZ",
          "node": {
            "base_classes": [
              "DataFrame"
            ],
            "beta": false,
            "category": "youtube",
            "conditional_paths": [],
            "custom_fields": {},
            "description": "Retrieves and analyzes comments from YouTube videos.",
            "display_name": "YouTube Comments",
            "documentation": "",
            "edited": false,
            "field_order": [
              "video_url",
              "api_key",
              "max_results",
              "sort_by",
              "include_replies",
              "include_metrics"
            ],
            "frozen": false,
            "icon": "YouTube",
            "key": "YouTubeCommentsComponent",
            "legacy": false,
<<<<<<< HEAD
            "lf_version": "1.1.3",
            "metadata": {
              "code_hash": "aeda2975f4aa",
              "module": "langflow.components.youtube.comments.YouTubeCommentsComponent"
            },
=======
            "lf_version": "1.4.3",
            "metadata": {},
>>>>>>> d9f3ced8
            "minimized": false,
            "output_types": [],
            "outputs": [
              {
                "allows_loop": false,
                "cache": true,
                "display_name": "Comments",
                "group_outputs": false,
                "method": "get_video_comments",
                "name": "comments",
                "selected": "DataFrame",
                "tool_mode": true,
                "types": [
                  "DataFrame"
                ],
                "value": "__UNDEFINED__"
              }
            ],
            "pinned": false,
            "score": 0.1676812955549333,
            "template": {
              "_type": "Component",
              "api_key": {
                "_input_type": "SecretStrInput",
                "advanced": false,
                "display_name": "YouTube API Key",
                "dynamic": false,
                "info": "Your YouTube Data API key.",
                "input_types": [],
                "load_from_db": true,
                "name": "api_key",
                "password": true,
                "placeholder": "",
                "required": true,
                "show": true,
                "title_case": false,
                "type": "str",
                "value": "YOUTUBE_API_KEY"
              },
              "code": {
                "advanced": true,
                "dynamic": true,
                "fileTypes": [],
                "file_path": "",
                "info": "",
                "list": false,
                "load_from_db": false,
                "multiline": true,
                "name": "code",
                "password": false,
                "placeholder": "",
                "required": true,
                "show": true,
                "title_case": false,
                "type": "code",
                "value": "from contextlib import contextmanager\n\nimport pandas as pd\nfrom googleapiclient.discovery import build\nfrom googleapiclient.errors import HttpError\n\nfrom langflow.custom.custom_component.component import Component\nfrom langflow.inputs.inputs import BoolInput, DropdownInput, IntInput, MessageTextInput, SecretStrInput\nfrom langflow.schema.dataframe import DataFrame\nfrom langflow.template.field.base import Output\n\n\nclass YouTubeCommentsComponent(Component):\n    \"\"\"A component that retrieves comments from YouTube videos.\"\"\"\n\n    display_name: str = \"YouTube Comments\"\n    description: str = \"Retrieves and analyzes comments from YouTube videos.\"\n    icon: str = \"YouTube\"\n\n    # Constants\n    COMMENTS_DISABLED_STATUS = 403\n    NOT_FOUND_STATUS = 404\n    API_MAX_RESULTS = 100\n\n    inputs = [\n        MessageTextInput(\n            name=\"video_url\",\n            display_name=\"Video URL\",\n            info=\"The URL of the YouTube video to get comments from.\",\n            tool_mode=True,\n            required=True,\n        ),\n        SecretStrInput(\n            name=\"api_key\",\n            display_name=\"YouTube API Key\",\n            info=\"Your YouTube Data API key.\",\n            required=True,\n        ),\n        IntInput(\n            name=\"max_results\",\n            display_name=\"Max Results\",\n            value=20,\n            info=\"The maximum number of comments to return.\",\n        ),\n        DropdownInput(\n            name=\"sort_by\",\n            display_name=\"Sort By\",\n            options=[\"time\", \"relevance\"],\n            value=\"relevance\",\n            info=\"Sort comments by time or relevance.\",\n        ),\n        BoolInput(\n            name=\"include_replies\",\n            display_name=\"Include Replies\",\n            value=False,\n            info=\"Whether to include replies to comments.\",\n            advanced=True,\n        ),\n        BoolInput(\n            name=\"include_metrics\",\n            display_name=\"Include Metrics\",\n            value=True,\n            info=\"Include metrics like like count and reply count.\",\n            advanced=True,\n        ),\n    ]\n\n    outputs = [\n        Output(name=\"comments\", display_name=\"Comments\", method=\"get_video_comments\"),\n    ]\n\n    def _extract_video_id(self, video_url: str) -> str:\n        \"\"\"Extracts the video ID from a YouTube URL.\"\"\"\n        import re\n\n        patterns = [\n            r\"(?:youtube\\.com\\/watch\\?v=|youtu.be\\/|youtube.com\\/embed\\/)([^&\\n?#]+)\",\n            r\"youtube.com\\/shorts\\/([^&\\n?#]+)\",\n        ]\n\n        for pattern in patterns:\n            match = re.search(pattern, video_url)\n            if match:\n                return match.group(1)\n\n        return video_url.strip()\n\n    def _process_reply(self, reply: dict, parent_id: str, *, include_metrics: bool = True) -> dict:\n        \"\"\"Process a single reply comment.\"\"\"\n        reply_snippet = reply[\"snippet\"]\n        reply_data = {\n            \"comment_id\": reply[\"id\"],\n            \"parent_comment_id\": parent_id,\n            \"author\": reply_snippet[\"authorDisplayName\"],\n            \"text\": reply_snippet[\"textDisplay\"],\n            \"published_at\": reply_snippet[\"publishedAt\"],\n            \"is_reply\": True,\n        }\n        if include_metrics:\n            reply_data[\"like_count\"] = reply_snippet[\"likeCount\"]\n            reply_data[\"reply_count\"] = 0  # Replies can't have replies\n\n        return reply_data\n\n    def _process_comment(\n        self, item: dict, *, include_metrics: bool = True, include_replies: bool = False\n    ) -> list[dict]:\n        \"\"\"Process a single comment thread.\"\"\"\n        comment = item[\"snippet\"][\"topLevelComment\"][\"snippet\"]\n        comment_id = item[\"snippet\"][\"topLevelComment\"][\"id\"]\n\n        # Basic comment data\n        processed_comments = [\n            {\n                \"comment_id\": comment_id,\n                \"parent_comment_id\": \"\",  # Empty for top-level comments\n                \"author\": comment[\"authorDisplayName\"],\n                \"author_channel_url\": comment.get(\"authorChannelUrl\", \"\"),\n                \"text\": comment[\"textDisplay\"],\n                \"published_at\": comment[\"publishedAt\"],\n                \"updated_at\": comment[\"updatedAt\"],\n                \"is_reply\": False,\n            }\n        ]\n\n        # Add metrics if requested\n        if include_metrics:\n            processed_comments[0].update(\n                {\n                    \"like_count\": comment[\"likeCount\"],\n                    \"reply_count\": item[\"snippet\"][\"totalReplyCount\"],\n                }\n            )\n\n        # Add replies if requested\n        if include_replies and item[\"snippet\"][\"totalReplyCount\"] > 0 and \"replies\" in item:\n            for reply in item[\"replies\"][\"comments\"]:\n                reply_data = self._process_reply(reply, parent_id=comment_id, include_metrics=include_metrics)\n                processed_comments.append(reply_data)\n\n        return processed_comments\n\n    @contextmanager\n    def youtube_client(self):\n        \"\"\"Context manager for YouTube API client.\"\"\"\n        client = build(\"youtube\", \"v3\", developerKey=self.api_key)\n        try:\n            yield client\n        finally:\n            client.close()\n\n    def get_video_comments(self) -> DataFrame:\n        \"\"\"Retrieves comments from a YouTube video and returns as DataFrame.\"\"\"\n        try:\n            # Extract video ID from URL\n            video_id = self._extract_video_id(self.video_url)\n\n            # Use context manager for YouTube API client\n            with self.youtube_client() as youtube:\n                comments_data = []\n                results_count = 0\n                request = youtube.commentThreads().list(\n                    part=\"snippet,replies\",\n                    videoId=video_id,\n                    maxResults=min(self.API_MAX_RESULTS, self.max_results),\n                    order=self.sort_by,\n                    textFormat=\"plainText\",\n                )\n\n                while request and results_count < self.max_results:\n                    response = request.execute()\n\n                    for item in response.get(\"items\", []):\n                        if results_count >= self.max_results:\n                            break\n\n                        comments = self._process_comment(\n                            item, include_metrics=self.include_metrics, include_replies=self.include_replies\n                        )\n                        comments_data.extend(comments)\n                        results_count += 1\n\n                    # Get the next page if available and needed\n                    if \"nextPageToken\" in response and results_count < self.max_results:\n                        request = youtube.commentThreads().list(\n                            part=\"snippet,replies\",\n                            videoId=video_id,\n                            maxResults=min(self.API_MAX_RESULTS, self.max_results - results_count),\n                            order=self.sort_by,\n                            textFormat=\"plainText\",\n                            pageToken=response[\"nextPageToken\"],\n                        )\n                    else:\n                        request = None\n\n                # Convert to DataFrame\n                comments_df = pd.DataFrame(comments_data)\n\n                # Add video metadata\n                comments_df[\"video_id\"] = video_id\n                comments_df[\"video_url\"] = self.video_url\n\n                # Sort columns for better organization\n                column_order = [\n                    \"video_id\",\n                    \"video_url\",\n                    \"comment_id\",\n                    \"parent_comment_id\",\n                    \"is_reply\",\n                    \"author\",\n                    \"author_channel_url\",\n                    \"text\",\n                    \"published_at\",\n                    \"updated_at\",\n                ]\n\n                if self.include_metrics:\n                    column_order.extend([\"like_count\", \"reply_count\"])\n\n                comments_df = comments_df[column_order]\n\n                return DataFrame(comments_df)\n\n        except HttpError as e:\n            error_message = f\"YouTube API error: {e!s}\"\n            if e.resp.status == self.COMMENTS_DISABLED_STATUS:\n                error_message = \"Comments are disabled for this video or API quota exceeded.\"\n            elif e.resp.status == self.NOT_FOUND_STATUS:\n                error_message = \"Video not found.\"\n\n            return DataFrame(pd.DataFrame({\"error\": [error_message]}))\n"
              },
              "include_metrics": {
                "_input_type": "BoolInput",
                "advanced": true,
                "display_name": "Include Metrics",
                "dynamic": false,
                "info": "Include metrics like like count and reply count.",
                "list": false,
                "list_add_label": "Add More",
                "name": "include_metrics",
                "placeholder": "",
                "required": false,
                "show": true,
                "title_case": false,
                "tool_mode": false,
                "trace_as_metadata": true,
                "type": "bool",
                "value": true
              },
              "include_replies": {
                "_input_type": "BoolInput",
                "advanced": true,
                "display_name": "Include Replies",
                "dynamic": false,
                "info": "Whether to include replies to comments.",
                "list": false,
                "list_add_label": "Add More",
                "name": "include_replies",
                "placeholder": "",
                "required": false,
                "show": true,
                "title_case": false,
                "tool_mode": false,
                "trace_as_metadata": true,
                "type": "bool",
                "value": false
              },
              "max_results": {
                "_input_type": "IntInput",
                "advanced": false,
                "display_name": "Max Results",
                "dynamic": false,
                "info": "The maximum number of comments to return.",
                "list": false,
                "list_add_label": "Add More",
                "name": "max_results",
                "placeholder": "",
                "required": false,
                "show": true,
                "title_case": false,
                "tool_mode": false,
                "trace_as_metadata": true,
                "type": "int",
                "value": 10
              },
              "sort_by": {
                "_input_type": "DropdownInput",
                "advanced": false,
                "combobox": false,
                "dialog_inputs": {},
                "display_name": "Sort By",
                "dynamic": false,
                "info": "Sort comments by time or relevance.",
                "name": "sort_by",
                "options": [
                  "time",
                  "relevance"
                ],
                "options_metadata": [],
                "placeholder": "",
                "required": false,
                "show": true,
                "title_case": false,
                "tool_mode": false,
                "trace_as_metadata": true,
                "type": "str",
                "value": "relevance"
              },
              "video_url": {
                "_input_type": "MessageTextInput",
                "advanced": false,
                "display_name": "Video URL",
                "dynamic": false,
                "info": "The URL of the YouTube video to get comments from.",
                "input_types": [
                  "Message"
                ],
                "list": false,
                "list_add_label": "Add More",
                "load_from_db": false,
                "name": "video_url",
                "placeholder": "",
                "required": true,
                "show": true,
                "title_case": false,
                "tool_mode": true,
                "trace_as_input": true,
                "trace_as_metadata": true,
                "type": "str",
                "value": ""
              }
            },
            "tool_mode": false
          },
          "selected_output": "comments",
          "showNode": true,
          "type": "YouTubeCommentsComponent"
        },
        "dragging": false,
        "id": "YouTubeCommentsComponent-y3wJZ",
        "measured": {
          "height": 467,
          "width": 320
        },
        "position": {
          "x": 191.60600144515274,
          "y": 6042.239455161904
        },
        "selected": false,
        "type": "genericNode"
      },
      {
        "data": {
          "id": "Agent-JRSRu",
          "node": {
            "base_classes": [
              "Message"
            ],
            "beta": false,
            "conditional_paths": [],
            "custom_fields": {},
            "description": "Define the agent's instructions, then enter a task to complete using tools.",
            "display_name": "YT-Insight",
            "documentation": "",
            "edited": false,
            "field_order": [
              "agent_llm",
              "max_tokens",
              "model_kwargs",
              "json_mode",
              "model_name",
              "openai_api_base",
              "api_key",
              "temperature",
              "seed",
              "max_retries",
              "timeout",
              "system_prompt",
              "n_messages",
              "tools",
              "input_value",
              "handle_parsing_errors",
              "verbose",
              "max_iterations",
              "agent_description",
              "add_current_date_tool"
            ],
            "frozen": false,
            "icon": "bot",
            "last_updated": "2025-07-07T14:52:14.999Z",
            "legacy": false,
            "lf_version": "1.4.3",
            "metadata": {},
            "minimized": false,
            "output_types": [],
            "outputs": [
              {
                "allows_loop": false,
                "cache": true,
                "display_name": "Response",
                "group_outputs": false,
                "hidden": null,
                "method": "message_response",
                "name": "response",
                "options": null,
                "required_inputs": null,
                "selected": "Message",
                "tool_mode": true,
                "types": [
                  "Message"
                ],
                "value": "__UNDEFINED__"
              }
            ],
            "pinned": false,
            "template": {
              "_type": "Component",
              "add_current_date_tool": {
                "_input_type": "BoolInput",
                "advanced": true,
                "display_name": "Current Date",
                "dynamic": false,
                "info": "If true, will add a tool to the agent that returns the current date.",
                "list": false,
                "list_add_label": "Add More",
                "name": "add_current_date_tool",
                "placeholder": "",
                "required": false,
                "show": true,
                "title_case": false,
                "tool_mode": false,
                "trace_as_metadata": true,
                "type": "bool",
                "value": true
              },
              "agent_description": {
                "_input_type": "MultilineInput",
                "advanced": true,
                "copy_field": false,
                "display_name": "Agent Description [Deprecated]",
                "dynamic": false,
                "info": "The description of the agent. This is only used when in Tool Mode. Defaults to 'A helpful assistant with access to the following tools:' and tools are added dynamically. This feature is deprecated and will be removed in future versions.",
                "input_types": [
                  "Message"
                ],
                "list": false,
                "list_add_label": "Add More",
                "load_from_db": false,
                "multiline": true,
                "name": "agent_description",
                "placeholder": "",
                "required": false,
                "show": true,
                "title_case": false,
                "tool_mode": false,
                "trace_as_input": true,
                "trace_as_metadata": true,
                "type": "str",
                "value": "A helpful assistant with access to the following tools:"
              },
              "agent_llm": {
                "_input_type": "DropdownInput",
                "advanced": false,
                "combobox": false,
                "dialog_inputs": {},
                "display_name": "Model Provider",
                "dynamic": false,
                "info": "The provider of the language model that the agent will use to generate responses.",
                "input_types": [],
                "name": "agent_llm",
                "options": [
                  "Anthropic",
                  "Google Generative AI",
                  "Groq",
                  "OpenAI",
                  "Custom"
                ],
                "options_metadata": [
                  {
                    "icon": "Anthropic"
                  },
                  {
                    "icon": "GoogleGenerativeAI"
                  },
                  {
                    "icon": "Groq"
                  },
                  {
                    "icon": "OpenAI"
                  },
                  {
                    "icon": "brain"
                  }
                ],
                "placeholder": "",
                "real_time_refresh": true,
                "required": false,
                "show": true,
                "title_case": false,
                "toggle": false,
                "tool_mode": false,
                "trace_as_metadata": true,
                "type": "str",
                "value": "OpenAI"
              },
              "api_key": {
                "_input_type": "SecretStrInput",
                "advanced": false,
                "display_name": "OpenAI API Key",
                "dynamic": false,
                "info": "The OpenAI API Key to use for the OpenAI model.",
                "input_types": [],
                "load_from_db": true,
                "name": "api_key",
                "password": true,
                "placeholder": "",
                "real_time_refresh": true,
                "required": true,
                "show": true,
                "title_case": false,
                "type": "str",
                "value": "OPENAI_API_KEY"
              },
              "code": {
                "advanced": true,
                "dynamic": true,
                "fileTypes": [],
                "file_path": "",
                "info": "",
                "list": false,
                "load_from_db": false,
                "multiline": true,
                "name": "code",
                "password": false,
                "placeholder": "",
                "required": true,
                "show": true,
                "title_case": false,
                "type": "code",
                "value": "from langchain_core.tools import StructuredTool\n\nfrom langflow.base.agents.agent import LCToolsAgentComponent\nfrom langflow.base.agents.events import ExceptionWithMessageError\nfrom langflow.base.models.model_input_constants import (\n    ALL_PROVIDER_FIELDS,\n    MODEL_DYNAMIC_UPDATE_FIELDS,\n    MODEL_PROVIDERS,\n    MODEL_PROVIDERS_DICT,\n    MODELS_METADATA,\n)\nfrom langflow.base.models.model_utils import get_model_name\nfrom langflow.components.helpers.current_date import CurrentDateComponent\nfrom langflow.components.helpers.memory import MemoryComponent\nfrom langflow.components.langchain_utilities.tool_calling import ToolCallingAgentComponent\nfrom langflow.custom.custom_component.component import _get_component_toolkit\nfrom langflow.custom.utils import update_component_build_config\nfrom langflow.field_typing import Tool\nfrom langflow.io import BoolInput, DropdownInput, IntInput, MultilineInput, Output\nfrom langflow.logging import logger\nfrom langflow.schema.dotdict import dotdict\nfrom langflow.schema.message import Message\n\n\ndef set_advanced_true(component_input):\n    component_input.advanced = True\n    return component_input\n\n\nMODEL_PROVIDERS_LIST = [\"Anthropic\", \"Google Generative AI\", \"Groq\", \"OpenAI\"]\n\n\nclass AgentComponent(ToolCallingAgentComponent):\n    display_name: str = \"Agent\"\n    description: str = \"Define the agent's instructions, then enter a task to complete using tools.\"\n    documentation: str = \"https://docs.langflow.org/agents\"\n    icon = \"bot\"\n    beta = False\n    name = \"Agent\"\n\n    memory_inputs = [set_advanced_true(component_input) for component_input in MemoryComponent().inputs]\n\n    inputs = [\n        DropdownInput(\n            name=\"agent_llm\",\n            display_name=\"Model Provider\",\n            info=\"The provider of the language model that the agent will use to generate responses.\",\n            options=[*MODEL_PROVIDERS_LIST, \"Custom\"],\n            value=\"OpenAI\",\n            real_time_refresh=True,\n            input_types=[],\n            options_metadata=[MODELS_METADATA[key] for key in MODEL_PROVIDERS_LIST] + [{\"icon\": \"brain\"}],\n        ),\n        *MODEL_PROVIDERS_DICT[\"OpenAI\"][\"inputs\"],\n        MultilineInput(\n            name=\"system_prompt\",\n            display_name=\"Agent Instructions\",\n            info=\"System Prompt: Initial instructions and context provided to guide the agent's behavior.\",\n            value=\"You are a helpful assistant that can use tools to answer questions and perform tasks.\",\n            advanced=False,\n        ),\n        IntInput(\n            name=\"n_messages\",\n            display_name=\"Number of Chat History Messages\",\n            value=100,\n            info=\"Number of chat history messages to retrieve.\",\n            advanced=True,\n            show=True,\n        ),\n        *LCToolsAgentComponent._base_inputs,\n        # removed memory inputs from agent component\n        # *memory_inputs,\n        BoolInput(\n            name=\"add_current_date_tool\",\n            display_name=\"Current Date\",\n            advanced=True,\n            info=\"If true, will add a tool to the agent that returns the current date.\",\n            value=True,\n        ),\n    ]\n    outputs = [Output(name=\"response\", display_name=\"Response\", method=\"message_response\")]\n\n    async def message_response(self) -> Message:\n        try:\n            # Get LLM model and validate\n            llm_model, display_name = self.get_llm()\n            if llm_model is None:\n                msg = \"No language model selected. Please choose a model to proceed.\"\n                raise ValueError(msg)\n            self.model_name = get_model_name(llm_model, display_name=display_name)\n\n            # Get memory data\n            self.chat_history = await self.get_memory_data()\n            if isinstance(self.chat_history, Message):\n                self.chat_history = [self.chat_history]\n\n            # Add current date tool if enabled\n            if self.add_current_date_tool:\n                if not isinstance(self.tools, list):  # type: ignore[has-type]\n                    self.tools = []\n                current_date_tool = (await CurrentDateComponent(**self.get_base_args()).to_toolkit()).pop(0)\n                if not isinstance(current_date_tool, StructuredTool):\n                    msg = \"CurrentDateComponent must be converted to a StructuredTool\"\n                    raise TypeError(msg)\n                self.tools.append(current_date_tool)\n            # note the tools are not required to run the agent, hence the validation removed.\n\n            # Set up and run agent\n            self.set(\n                llm=llm_model,\n                tools=self.tools or [],\n                chat_history=self.chat_history,\n                input_value=self.input_value,\n                system_prompt=self.system_prompt,\n            )\n            agent = self.create_agent_runnable()\n            return await self.run_agent(agent)\n\n        except (ValueError, TypeError, KeyError) as e:\n            logger.error(f\"{type(e).__name__}: {e!s}\")\n            raise\n        except ExceptionWithMessageError as e:\n            logger.error(f\"ExceptionWithMessageError occurred: {e}\")\n            raise\n        except Exception as e:\n            logger.error(f\"Unexpected error: {e!s}\")\n            raise\n\n    async def get_memory_data(self):\n        # TODO: This is a temporary fix to avoid message duplication. We should develop a function for this.\n        messages = (\n            await MemoryComponent(**self.get_base_args())\n            .set(session_id=self.graph.session_id, order=\"Ascending\", n_messages=self.n_messages)\n            .retrieve_messages()\n        )\n        return [\n            message for message in messages if getattr(message, \"id\", None) != getattr(self.input_value, \"id\", None)\n        ]\n\n    def get_llm(self):\n        if not isinstance(self.agent_llm, str):\n            return self.agent_llm, None\n\n        try:\n            provider_info = MODEL_PROVIDERS_DICT.get(self.agent_llm)\n            if not provider_info:\n                msg = f\"Invalid model provider: {self.agent_llm}\"\n                raise ValueError(msg)\n\n            component_class = provider_info.get(\"component_class\")\n            display_name = component_class.display_name\n            inputs = provider_info.get(\"inputs\")\n            prefix = provider_info.get(\"prefix\", \"\")\n\n            return self._build_llm_model(component_class, inputs, prefix), display_name\n\n        except Exception as e:\n            logger.error(f\"Error building {self.agent_llm} language model: {e!s}\")\n            msg = f\"Failed to initialize language model: {e!s}\"\n            raise ValueError(msg) from e\n\n    def _build_llm_model(self, component, inputs, prefix=\"\"):\n        model_kwargs = {}\n        for input_ in inputs:\n            if hasattr(self, f\"{prefix}{input_.name}\"):\n                model_kwargs[input_.name] = getattr(self, f\"{prefix}{input_.name}\")\n        return component.set(**model_kwargs).build_model()\n\n    def set_component_params(self, component):\n        provider_info = MODEL_PROVIDERS_DICT.get(self.agent_llm)\n        if provider_info:\n            inputs = provider_info.get(\"inputs\")\n            prefix = provider_info.get(\"prefix\")\n            model_kwargs = {input_.name: getattr(self, f\"{prefix}{input_.name}\") for input_ in inputs}\n\n            return component.set(**model_kwargs)\n        return component\n\n    def delete_fields(self, build_config: dotdict, fields: dict | list[str]) -> None:\n        \"\"\"Delete specified fields from build_config.\"\"\"\n        for field in fields:\n            build_config.pop(field, None)\n\n    def update_input_types(self, build_config: dotdict) -> dotdict:\n        \"\"\"Update input types for all fields in build_config.\"\"\"\n        for key, value in build_config.items():\n            if isinstance(value, dict):\n                if value.get(\"input_types\") is None:\n                    build_config[key][\"input_types\"] = []\n            elif hasattr(value, \"input_types\") and value.input_types is None:\n                value.input_types = []\n        return build_config\n\n    async def update_build_config(\n        self, build_config: dotdict, field_value: str, field_name: str | None = None\n    ) -> dotdict:\n        # Iterate over all providers in the MODEL_PROVIDERS_DICT\n        # Existing logic for updating build_config\n        if field_name in (\"agent_llm\",):\n            build_config[\"agent_llm\"][\"value\"] = field_value\n            provider_info = MODEL_PROVIDERS_DICT.get(field_value)\n            if provider_info:\n                component_class = provider_info.get(\"component_class\")\n                if component_class and hasattr(component_class, \"update_build_config\"):\n                    # Call the component class's update_build_config method\n                    build_config = await update_component_build_config(\n                        component_class, build_config, field_value, \"model_name\"\n                    )\n\n            provider_configs: dict[str, tuple[dict, list[dict]]] = {\n                provider: (\n                    MODEL_PROVIDERS_DICT[provider][\"fields\"],\n                    [\n                        MODEL_PROVIDERS_DICT[other_provider][\"fields\"]\n                        for other_provider in MODEL_PROVIDERS_DICT\n                        if other_provider != provider\n                    ],\n                )\n                for provider in MODEL_PROVIDERS_DICT\n            }\n            if field_value in provider_configs:\n                fields_to_add, fields_to_delete = provider_configs[field_value]\n\n                # Delete fields from other providers\n                for fields in fields_to_delete:\n                    self.delete_fields(build_config, fields)\n\n                # Add provider-specific fields\n                if field_value == \"OpenAI\" and not any(field in build_config for field in fields_to_add):\n                    build_config.update(fields_to_add)\n                else:\n                    build_config.update(fields_to_add)\n                # Reset input types for agent_llm\n                build_config[\"agent_llm\"][\"input_types\"] = []\n            elif field_value == \"Custom\":\n                # Delete all provider fields\n                self.delete_fields(build_config, ALL_PROVIDER_FIELDS)\n                # Update with custom component\n                custom_component = DropdownInput(\n                    name=\"agent_llm\",\n                    display_name=\"Language Model\",\n                    options=[*sorted(MODEL_PROVIDERS), \"Custom\"],\n                    value=\"Custom\",\n                    real_time_refresh=True,\n                    input_types=[\"LanguageModel\"],\n                    options_metadata=[MODELS_METADATA[key] for key in sorted(MODELS_METADATA.keys())]\n                    + [{\"icon\": \"brain\"}],\n                )\n                build_config.update({\"agent_llm\": custom_component.to_dict()})\n            # Update input types for all fields\n            build_config = self.update_input_types(build_config)\n\n            # Validate required keys\n            default_keys = [\n                \"code\",\n                \"_type\",\n                \"agent_llm\",\n                \"tools\",\n                \"input_value\",\n                \"add_current_date_tool\",\n                \"system_prompt\",\n                \"agent_description\",\n                \"max_iterations\",\n                \"handle_parsing_errors\",\n                \"verbose\",\n            ]\n            missing_keys = [key for key in default_keys if key not in build_config]\n            if missing_keys:\n                msg = f\"Missing required keys in build_config: {missing_keys}\"\n                raise ValueError(msg)\n        if (\n            isinstance(self.agent_llm, str)\n            and self.agent_llm in MODEL_PROVIDERS_DICT\n            and field_name in MODEL_DYNAMIC_UPDATE_FIELDS\n        ):\n            provider_info = MODEL_PROVIDERS_DICT.get(self.agent_llm)\n            if provider_info:\n                component_class = provider_info.get(\"component_class\")\n                component_class = self.set_component_params(component_class)\n                prefix = provider_info.get(\"prefix\")\n                if component_class and hasattr(component_class, \"update_build_config\"):\n                    # Call each component class's update_build_config method\n                    # remove the prefix from the field_name\n                    if isinstance(field_name, str) and isinstance(prefix, str):\n                        field_name = field_name.replace(prefix, \"\")\n                    build_config = await update_component_build_config(\n                        component_class, build_config, field_value, \"model_name\"\n                    )\n        return dotdict({k: v.to_dict() if hasattr(v, \"to_dict\") else v for k, v in build_config.items()})\n\n    async def _get_tools(self) -> list[Tool]:\n        component_toolkit = _get_component_toolkit()\n        tools_names = self._build_tools_names()\n        agent_description = self.get_tool_description()\n        # TODO: Agent Description Depreciated Feature to be removed\n        description = f\"{agent_description}{tools_names}\"\n        tools = component_toolkit(component=self).get_tools(\n            tool_name=\"Call_Agent\", tool_description=description, callbacks=self.get_langchain_callbacks()\n        )\n        if hasattr(self, \"tools_metadata\"):\n            tools = component_toolkit(component=self, metadata=self.tools_metadata).update_tools_metadata(tools=tools)\n        return tools\n"
              },
              "handle_parsing_errors": {
                "_input_type": "BoolInput",
                "advanced": true,
                "display_name": "Handle Parse Errors",
                "dynamic": false,
                "info": "Should the Agent fix errors when reading user input for better processing?",
                "list": false,
                "list_add_label": "Add More",
                "name": "handle_parsing_errors",
                "placeholder": "",
                "required": false,
                "show": true,
                "title_case": false,
                "tool_mode": false,
                "trace_as_metadata": true,
                "type": "bool",
                "value": true
              },
              "input_value": {
                "_input_type": "MessageTextInput",
                "advanced": false,
                "display_name": "Input",
                "dynamic": false,
                "info": "The input provided by the user for the agent to process.",
                "input_types": [
                  "Message"
                ],
                "list": false,
                "list_add_label": "Add More",
                "load_from_db": false,
                "name": "input_value",
                "placeholder": "",
                "required": false,
                "show": true,
                "title_case": false,
                "tool_mode": true,
                "trace_as_input": true,
                "trace_as_metadata": true,
                "type": "str",
                "value": ""
              },
              "json_mode": {
                "_input_type": "BoolInput",
                "advanced": true,
                "display_name": "JSON Mode",
                "dynamic": false,
                "info": "If True, it will output JSON regardless of passing a schema.",
                "list": false,
                "list_add_label": "Add More",
                "name": "json_mode",
                "placeholder": "",
                "required": false,
                "show": true,
                "title_case": false,
                "tool_mode": false,
                "trace_as_metadata": true,
                "type": "bool",
                "value": false
              },
              "max_iterations": {
                "_input_type": "IntInput",
                "advanced": true,
                "display_name": "Max Iterations",
                "dynamic": false,
                "info": "The maximum number of attempts the agent can make to complete its task before it stops.",
                "list": false,
                "list_add_label": "Add More",
                "name": "max_iterations",
                "placeholder": "",
                "required": false,
                "show": true,
                "title_case": false,
                "tool_mode": false,
                "trace_as_metadata": true,
                "type": "int",
                "value": 15
              },
              "max_retries": {
                "_input_type": "IntInput",
                "advanced": true,
                "display_name": "Max Retries",
                "dynamic": false,
                "info": "The maximum number of retries to make when generating.",
                "list": false,
                "list_add_label": "Add More",
                "name": "max_retries",
                "placeholder": "",
                "required": false,
                "show": true,
                "title_case": false,
                "tool_mode": false,
                "trace_as_metadata": true,
                "type": "int",
                "value": 5
              },
              "max_tokens": {
                "_input_type": "IntInput",
                "advanced": true,
                "display_name": "Max Tokens",
                "dynamic": false,
                "info": "The maximum number of tokens to generate. Set to 0 for unlimited tokens.",
                "list": false,
                "list_add_label": "Add More",
                "name": "max_tokens",
                "placeholder": "",
                "range_spec": {
                  "max": 128000,
                  "min": 0,
                  "step": 0.1,
                  "step_type": "float"
                },
                "required": false,
                "show": true,
                "title_case": false,
                "tool_mode": false,
                "trace_as_metadata": true,
                "type": "int",
                "value": ""
              },
              "model_kwargs": {
                "_input_type": "DictInput",
                "advanced": true,
                "display_name": "Model Kwargs",
                "dynamic": false,
                "info": "Additional keyword arguments to pass to the model.",
                "list": false,
                "list_add_label": "Add More",
                "name": "model_kwargs",
                "placeholder": "",
                "required": false,
                "show": true,
                "title_case": false,
                "tool_mode": false,
                "trace_as_input": true,
                "type": "dict",
                "value": {}
              },
              "model_name": {
                "_input_type": "DropdownInput",
                "advanced": false,
                "combobox": true,
                "dialog_inputs": {},
                "display_name": "Model Name",
                "dynamic": false,
                "info": "To see the model names, first choose a provider. Then, enter your API key and click the refresh button next to the model name.",
                "load_from_db": false,
                "name": "model_name",
                "options": [
                  "gpt-4o-mini",
                  "gpt-4o",
                  "gpt-4.1",
                  "gpt-4.1-mini",
                  "gpt-4.1-nano",
                  "gpt-4.5-preview",
                  "gpt-4-turbo",
                  "gpt-4-turbo-preview",
                  "gpt-4",
                  "gpt-3.5-turbo",
                  "o1"
                ],
                "options_metadata": [],
                "placeholder": "",
                "real_time_refresh": false,
                "required": false,
                "show": true,
                "title_case": false,
                "toggle": false,
                "tool_mode": false,
                "trace_as_metadata": true,
                "type": "str",
                "value": "gpt-4.1-mini"
              },
              "n_messages": {
                "_input_type": "IntInput",
                "advanced": true,
                "display_name": "Number of Chat History Messages",
                "dynamic": false,
                "info": "Number of chat history messages to retrieve.",
                "list": false,
                "list_add_label": "Add More",
                "name": "n_messages",
                "placeholder": "",
                "required": false,
                "show": true,
                "title_case": false,
                "tool_mode": false,
                "trace_as_metadata": true,
                "type": "int",
                "value": 100
              },
              "openai_api_base": {
                "_input_type": "StrInput",
                "advanced": true,
                "display_name": "OpenAI API Base",
                "dynamic": false,
                "info": "The base URL of the OpenAI API. Defaults to https://api.openai.com/v1. You can change this to use other APIs like JinaChat, LocalAI and Prem.",
                "list": false,
                "list_add_label": "Add More",
                "load_from_db": false,
                "name": "openai_api_base",
                "placeholder": "",
                "required": false,
                "show": true,
                "title_case": false,
                "tool_mode": false,
                "trace_as_metadata": true,
                "type": "str",
                "value": ""
              },
              "seed": {
                "_input_type": "IntInput",
                "advanced": true,
                "display_name": "Seed",
                "dynamic": false,
                "info": "The seed controls the reproducibility of the job.",
                "list": false,
                "list_add_label": "Add More",
                "name": "seed",
                "placeholder": "",
                "required": false,
                "show": true,
                "title_case": false,
                "tool_mode": false,
                "trace_as_metadata": true,
                "type": "int",
                "value": 1
              },
              "system_prompt": {
                "_input_type": "MultilineInput",
                "advanced": false,
                "copy_field": false,
                "display_name": "Agent Instructions",
                "dynamic": false,
                "info": "System Prompt: Initial instructions and context provided to guide the agent's behavior.",
                "input_types": [
                  "Message"
                ],
                "list": false,
                "list_add_label": "Add More",
                "load_from_db": false,
                "multiline": true,
                "name": "system_prompt",
                "placeholder": "",
                "required": false,
                "show": true,
                "title_case": false,
                "tool_mode": false,
                "trace_as_input": true,
                "trace_as_metadata": true,
                "type": "str",
                "value": "You are a specialized assistant focused on comprehensive YouTube video analysis. Your main responsibilities are:\n\n1. Extract video transcripts using YouTubeTranscripts-get_message_output tool\n2. Process sentiment analysis from YouTube comments provided in XML format\n3. Create comprehensive analysis by combining:\n   - Video content (from transcript)\n   - Audience reception (from comment sentiment analysis)\n\nYour analysis should:\n- Identify main themes and topics from the video transcript\n- Evaluate audience sentiment patterns from provided comments\n- Highlight any disconnect between video content and audience reception\n- Provide actionable insights based on both content and reception\n\nInput received:\n- Video transcript (obtained through tool)\n- Sentiment analysis of comments in XML format containing:\n  <sentiment_analysis>\n    <concise_reasoning>: Detailed analysis of comment\n    <sentiment_type>: Positive/Neutral/Negative\n  </sentiment_analysis>\n\nOutput format:\n1. Content Summary: Key points from transcript\n2. Audience Reception: Pattern analysis from sentiment data\n3. Synthesis: Combined analysis of content and reception\n4. Recommendations: Based on analysis"
              },
              "temperature": {
                "_input_type": "SliderInput",
                "advanced": true,
                "display_name": "Temperature",
                "dynamic": false,
                "info": "",
                "max_label": "",
                "max_label_icon": "",
                "min_label": "",
                "min_label_icon": "",
                "name": "temperature",
                "placeholder": "",
                "range_spec": {
                  "max": 1,
                  "min": 0,
                  "step": 0.01,
                  "step_type": "float"
                },
                "required": false,
                "show": true,
                "slider_buttons": false,
                "slider_buttons_options": [],
                "slider_input": false,
                "title_case": false,
                "tool_mode": false,
                "type": "slider",
                "value": 0.1
              },
              "timeout": {
                "_input_type": "IntInput",
                "advanced": true,
                "display_name": "Timeout",
                "dynamic": false,
                "info": "The timeout for requests to OpenAI completion API.",
                "list": false,
                "list_add_label": "Add More",
                "name": "timeout",
                "placeholder": "",
                "required": false,
                "show": true,
                "title_case": false,
                "tool_mode": false,
                "trace_as_metadata": true,
                "type": "int",
                "value": 700
              },
              "tools": {
                "_input_type": "HandleInput",
                "advanced": false,
                "display_name": "Tools",
                "dynamic": false,
                "info": "These are the tools that the agent can use to help with tasks.",
                "input_types": [
                  "Tool"
                ],
                "list": true,
                "list_add_label": "Add More",
                "name": "tools",
                "placeholder": "",
                "required": false,
                "show": true,
                "title_case": false,
                "trace_as_metadata": true,
                "type": "other",
                "value": ""
              },
              "verbose": {
                "_input_type": "BoolInput",
                "advanced": true,
                "display_name": "Verbose",
                "dynamic": false,
                "info": "",
                "list": false,
                "list_add_label": "Add More",
                "name": "verbose",
                "placeholder": "",
                "required": false,
                "show": true,
                "title_case": false,
                "tool_mode": false,
                "trace_as_metadata": true,
                "type": "bool",
                "value": true
              }
            },
            "tool_mode": false
          },
          "selected_output": "response",
          "showNode": true,
          "type": "Agent"
        },
        "dragging": false,
        "id": "Agent-JRSRu",
        "measured": {
          "height": 594,
          "width": 320
        },
        "position": {
          "x": 1982.1085644220088,
          "y": 6262.507022218113
        },
        "selected": false,
        "type": "genericNode"
      },
      {
        "data": {
          "id": "Prompt-yqoLt",
          "node": {
            "base_classes": [
              "Message"
            ],
            "beta": false,
            "conditional_paths": [],
            "custom_fields": {
              "template": [
                "url",
                "analysis"
              ]
            },
            "description": "Create a prompt template with dynamic variables.",
            "display_name": "Prompt",
            "documentation": "",
            "edited": false,
            "error": null,
            "field_order": [
              "template",
              "tool_placeholder"
            ],
            "frozen": false,
            "full_path": null,
            "icon": "braces",
            "is_composition": null,
            "is_input": null,
            "is_output": null,
            "legacy": false,
<<<<<<< HEAD
            "lf_version": "1.1.3",
            "metadata": {
              "code_hash": "3bf0b511e227",
              "module": "langflow.components.prompts.prompt.PromptComponent"
            },
=======
            "lf_version": "1.4.3",
            "metadata": {},
>>>>>>> d9f3ced8
            "minimized": false,
            "name": "",
            "output_types": [],
            "outputs": [
              {
                "allows_loop": false,
                "cache": true,
                "display_name": "Prompt",
                "group_outputs": false,
                "method": "build_prompt",
                "name": "prompt",
                "selected": "Message",
                "tool_mode": true,
                "types": [
                  "Message"
                ],
                "value": "__UNDEFINED__"
              }
            ],
            "pinned": false,
            "template": {
              "_type": "Component",
              "analysis": {
                "advanced": false,
                "display_name": "analysis",
                "dynamic": false,
                "field_type": "str",
                "fileTypes": [],
                "file_path": "",
                "info": "",
                "input_types": [
                  "Message"
                ],
                "list": false,
                "load_from_db": false,
                "multiline": true,
                "name": "analysis",
                "placeholder": "",
                "required": false,
                "show": true,
                "title_case": false,
                "type": "str",
                "value": ""
              },
              "code": {
                "advanced": true,
                "dynamic": true,
                "fileTypes": [],
                "file_path": "",
                "info": "",
                "list": false,
                "load_from_db": false,
                "multiline": true,
                "name": "code",
                "password": false,
                "placeholder": "",
                "required": true,
                "show": true,
                "title_case": false,
                "type": "code",
                "value": "from langflow.base.prompts.api_utils import process_prompt_template\nfrom langflow.custom.custom_component.component import Component\nfrom langflow.inputs.inputs import DefaultPromptField\nfrom langflow.io import MessageTextInput, Output, PromptInput\nfrom langflow.schema.message import Message\nfrom langflow.template.utils import update_template_values\n\n\nclass PromptComponent(Component):\n    display_name: str = \"Prompt\"\n    description: str = \"Create a prompt template with dynamic variables.\"\n    icon = \"braces\"\n    trace_type = \"prompt\"\n    name = \"Prompt\"\n\n    inputs = [\n        PromptInput(name=\"template\", display_name=\"Template\"),\n        MessageTextInput(\n            name=\"tool_placeholder\",\n            display_name=\"Tool Placeholder\",\n            tool_mode=True,\n            advanced=True,\n            info=\"A placeholder input for tool mode.\",\n        ),\n    ]\n\n    outputs = [\n        Output(display_name=\"Prompt\", name=\"prompt\", method=\"build_prompt\"),\n    ]\n\n    async def build_prompt(self) -> Message:\n        prompt = Message.from_template(**self._attributes)\n        self.status = prompt.text\n        return prompt\n\n    def _update_template(self, frontend_node: dict):\n        prompt_template = frontend_node[\"template\"][\"template\"][\"value\"]\n        custom_fields = frontend_node[\"custom_fields\"]\n        frontend_node_template = frontend_node[\"template\"]\n        _ = process_prompt_template(\n            template=prompt_template,\n            name=\"template\",\n            custom_fields=custom_fields,\n            frontend_node_template=frontend_node_template,\n        )\n        return frontend_node\n\n    async def update_frontend_node(self, new_frontend_node: dict, current_frontend_node: dict):\n        \"\"\"This function is called after the code validation is done.\"\"\"\n        frontend_node = await super().update_frontend_node(new_frontend_node, current_frontend_node)\n        template = frontend_node[\"template\"][\"template\"][\"value\"]\n        # Kept it duplicated for backwards compatibility\n        _ = process_prompt_template(\n            template=template,\n            name=\"template\",\n            custom_fields=frontend_node[\"custom_fields\"],\n            frontend_node_template=frontend_node[\"template\"],\n        )\n        # Now that template is updated, we need to grab any values that were set in the current_frontend_node\n        # and update the frontend_node with those values\n        update_template_values(new_template=frontend_node, previous_template=current_frontend_node[\"template\"])\n        return frontend_node\n\n    def _get_fallback_input(self, **kwargs):\n        return DefaultPromptField(**kwargs)\n"
              },
              "template": {
                "_input_type": "PromptInput",
                "advanced": false,
                "display_name": "Template",
                "dynamic": false,
                "info": "",
                "list": false,
                "list_add_label": "Add More",
                "name": "template",
                "placeholder": "",
                "required": false,
                "show": true,
                "title_case": false,
                "tool_mode": false,
                "trace_as_input": true,
                "type": "prompt",
                "value": "\nVideo URL:\n{url}\n\n\n Comment Analysis:\n{analysis}"
              },
              "tool_placeholder": {
                "_input_type": "MessageTextInput",
                "advanced": true,
                "display_name": "Tool Placeholder",
                "dynamic": false,
                "info": "A placeholder input for tool mode.",
                "input_types": [
                  "Message"
                ],
                "list": false,
                "list_add_label": "Add More",
                "load_from_db": false,
                "name": "tool_placeholder",
                "placeholder": "",
                "required": false,
                "show": true,
                "title_case": false,
                "tool_mode": true,
                "trace_as_input": true,
                "trace_as_metadata": true,
                "type": "str",
                "value": ""
              },
              "url": {
                "advanced": false,
                "display_name": "url",
                "dynamic": false,
                "field_type": "str",
                "fileTypes": [],
                "file_path": "",
                "info": "",
                "input_types": [
                  "Message"
                ],
                "list": false,
                "load_from_db": false,
                "multiline": true,
                "name": "url",
                "placeholder": "",
                "required": false,
                "show": true,
                "title_case": false,
                "type": "str",
                "value": ""
              }
            },
            "tool_mode": false
          },
          "selected_output": "prompt",
          "showNode": true,
          "type": "Prompt"
        },
        "dragging": false,
        "id": "Prompt-yqoLt",
        "measured": {
          "height": 449,
          "width": 320
        },
        "position": {
          "x": 1575.3649919098807,
          "y": 6461.250996552967
        },
        "selected": false,
        "type": "genericNode"
      },
      {
        "data": {
          "id": "ChatOutput-vlskP",
          "node": {
            "base_classes": [
              "Message"
            ],
            "beta": false,
            "category": "outputs",
            "conditional_paths": [],
            "custom_fields": {},
            "description": "Display a chat message in the Playground.",
            "display_name": "Chat Output",
            "documentation": "",
            "edited": false,
            "field_order": [
              "input_value",
              "should_store_message",
              "sender",
              "sender_name",
              "session_id",
              "data_template",
              "background_color",
              "chat_icon",
              "text_color"
            ],
            "frozen": false,
            "icon": "MessagesSquare",
            "key": "ChatOutput",
            "legacy": false,
<<<<<<< HEAD
            "lf_version": "1.1.3",
            "metadata": {
              "code_hash": "ac7bebb9ed88",
              "module": "langflow.components.input_output.chat_output.ChatOutput"
            },
=======
            "lf_version": "1.4.3",
            "metadata": {},
>>>>>>> d9f3ced8
            "minimized": true,
            "output_types": [],
            "outputs": [
              {
                "allows_loop": false,
                "cache": true,
                "display_name": "Output Message",
                "group_outputs": false,
                "method": "message_response",
                "name": "message",
                "selected": "Message",
                "tool_mode": true,
                "types": [
                  "Message"
                ],
                "value": "__UNDEFINED__"
              }
            ],
            "pinned": false,
            "score": 0.007568328950209746,
            "template": {
              "_type": "Component",
              "background_color": {
                "_input_type": "MessageTextInput",
                "advanced": true,
                "display_name": "Background Color",
                "dynamic": false,
                "info": "The background color of the icon.",
                "input_types": [
                  "Message"
                ],
                "list": false,
                "list_add_label": "Add More",
                "load_from_db": false,
                "name": "background_color",
                "placeholder": "",
                "required": false,
                "show": true,
                "title_case": false,
                "tool_mode": false,
                "trace_as_input": true,
                "trace_as_metadata": true,
                "type": "str",
                "value": ""
              },
              "chat_icon": {
                "_input_type": "MessageTextInput",
                "advanced": true,
                "display_name": "Icon",
                "dynamic": false,
                "info": "The icon of the message.",
                "input_types": [
                  "Message"
                ],
                "list": false,
                "list_add_label": "Add More",
                "load_from_db": false,
                "name": "chat_icon",
                "placeholder": "",
                "required": false,
                "show": true,
                "title_case": false,
                "tool_mode": false,
                "trace_as_input": true,
                "trace_as_metadata": true,
                "type": "str",
                "value": ""
              },
              "clean_data": {
                "_input_type": "BoolInput",
                "advanced": true,
                "display_name": "Basic Clean Data",
                "dynamic": false,
                "info": "Whether to clean the data",
                "list": false,
                "list_add_label": "Add More",
                "name": "clean_data",
                "placeholder": "",
                "required": false,
                "show": true,
                "title_case": false,
                "tool_mode": false,
                "trace_as_metadata": true,
                "type": "bool",
                "value": true
              },
              "code": {
                "advanced": true,
                "dynamic": true,
                "fileTypes": [],
                "file_path": "",
                "info": "",
                "list": false,
                "load_from_db": false,
                "multiline": true,
                "name": "code",
                "password": false,
                "placeholder": "",
                "required": true,
                "show": true,
                "title_case": false,
                "type": "code",
                "value": "from collections.abc import Generator\nfrom typing import Any\n\nimport orjson\nfrom fastapi.encoders import jsonable_encoder\n\nfrom langflow.base.io.chat import ChatComponent\nfrom langflow.helpers.data import safe_convert\nfrom langflow.inputs.inputs import BoolInput, DropdownInput, HandleInput, MessageTextInput\nfrom langflow.schema.data import Data\nfrom langflow.schema.dataframe import DataFrame\nfrom langflow.schema.message import Message\nfrom langflow.schema.properties import Source\nfrom langflow.template.field.base import Output\nfrom langflow.utils.constants import (\n    MESSAGE_SENDER_AI,\n    MESSAGE_SENDER_NAME_AI,\n    MESSAGE_SENDER_USER,\n)\n\n\nclass ChatOutput(ChatComponent):\n    display_name = \"Chat Output\"\n    description = \"Display a chat message in the Playground.\"\n    documentation: str = \"https://docs.langflow.org/components-io#chat-output\"\n    icon = \"MessagesSquare\"\n    name = \"ChatOutput\"\n    minimized = True\n\n    inputs = [\n        HandleInput(\n            name=\"input_value\",\n            display_name=\"Inputs\",\n            info=\"Message to be passed as output.\",\n            input_types=[\"Data\", \"DataFrame\", \"Message\"],\n            required=True,\n        ),\n        BoolInput(\n            name=\"should_store_message\",\n            display_name=\"Store Messages\",\n            info=\"Store the message in the history.\",\n            value=True,\n            advanced=True,\n        ),\n        DropdownInput(\n            name=\"sender\",\n            display_name=\"Sender Type\",\n            options=[MESSAGE_SENDER_AI, MESSAGE_SENDER_USER],\n            value=MESSAGE_SENDER_AI,\n            advanced=True,\n            info=\"Type of sender.\",\n        ),\n        MessageTextInput(\n            name=\"sender_name\",\n            display_name=\"Sender Name\",\n            info=\"Name of the sender.\",\n            value=MESSAGE_SENDER_NAME_AI,\n            advanced=True,\n        ),\n        MessageTextInput(\n            name=\"session_id\",\n            display_name=\"Session ID\",\n            info=\"The session ID of the chat. If empty, the current session ID parameter will be used.\",\n            advanced=True,\n        ),\n        MessageTextInput(\n            name=\"data_template\",\n            display_name=\"Data Template\",\n            value=\"{text}\",\n            advanced=True,\n            info=\"Template to convert Data to Text. If left empty, it will be dynamically set to the Data's text key.\",\n        ),\n        MessageTextInput(\n            name=\"background_color\",\n            display_name=\"Background Color\",\n            info=\"The background color of the icon.\",\n            advanced=True,\n        ),\n        MessageTextInput(\n            name=\"chat_icon\",\n            display_name=\"Icon\",\n            info=\"The icon of the message.\",\n            advanced=True,\n        ),\n        MessageTextInput(\n            name=\"text_color\",\n            display_name=\"Text Color\",\n            info=\"The text color of the name\",\n            advanced=True,\n        ),\n        BoolInput(\n            name=\"clean_data\",\n            display_name=\"Basic Clean Data\",\n            value=True,\n            info=\"Whether to clean the data\",\n            advanced=True,\n        ),\n    ]\n    outputs = [\n        Output(\n            display_name=\"Output Message\",\n            name=\"message\",\n            method=\"message_response\",\n        ),\n    ]\n\n    def _build_source(self, id_: str | None, display_name: str | None, source: str | None) -> Source:\n        source_dict = {}\n        if id_:\n            source_dict[\"id\"] = id_\n        if display_name:\n            source_dict[\"display_name\"] = display_name\n        if source:\n            # Handle case where source is a ChatOpenAI object\n            if hasattr(source, \"model_name\"):\n                source_dict[\"source\"] = source.model_name\n            elif hasattr(source, \"model\"):\n                source_dict[\"source\"] = str(source.model)\n            else:\n                source_dict[\"source\"] = str(source)\n        return Source(**source_dict)\n\n    async def message_response(self) -> Message:\n        # First convert the input to string if needed\n        text = self.convert_to_string()\n\n        # Get source properties\n        source, icon, display_name, source_id = self.get_properties_from_source_component()\n        background_color = self.background_color\n        text_color = self.text_color\n        if self.chat_icon:\n            icon = self.chat_icon\n\n        # Create or use existing Message object\n        if isinstance(self.input_value, Message):\n            message = self.input_value\n            # Update message properties\n            message.text = text\n        else:\n            message = Message(text=text)\n\n        # Set message properties\n        message.sender = self.sender\n        message.sender_name = self.sender_name\n        message.session_id = self.session_id\n        message.flow_id = self.graph.flow_id if hasattr(self, \"graph\") else None\n        message.properties.source = self._build_source(source_id, display_name, source)\n        message.properties.icon = icon\n        message.properties.background_color = background_color\n        message.properties.text_color = text_color\n\n        # Store message if needed\n        if self.session_id and self.should_store_message:\n            stored_message = await self.send_message(message)\n            self.message.value = stored_message\n            message = stored_message\n\n        self.status = message\n        return message\n\n    def _serialize_data(self, data: Data) -> str:\n        \"\"\"Serialize Data object to JSON string.\"\"\"\n        # Convert data.data to JSON-serializable format\n        serializable_data = jsonable_encoder(data.data)\n        # Serialize with orjson, enabling pretty printing with indentation\n        json_bytes = orjson.dumps(serializable_data, option=orjson.OPT_INDENT_2)\n        # Convert bytes to string and wrap in Markdown code blocks\n        return \"```json\\n\" + json_bytes.decode(\"utf-8\") + \"\\n```\"\n\n    def _validate_input(self) -> None:\n        \"\"\"Validate the input data and raise ValueError if invalid.\"\"\"\n        if self.input_value is None:\n            msg = \"Input data cannot be None\"\n            raise ValueError(msg)\n        if isinstance(self.input_value, list) and not all(\n            isinstance(item, Message | Data | DataFrame | str) for item in self.input_value\n        ):\n            invalid_types = [\n                type(item).__name__\n                for item in self.input_value\n                if not isinstance(item, Message | Data | DataFrame | str)\n            ]\n            msg = f\"Expected Data or DataFrame or Message or str, got {invalid_types}\"\n            raise TypeError(msg)\n        if not isinstance(\n            self.input_value,\n            Message | Data | DataFrame | str | list | Generator | type(None),\n        ):\n            type_name = type(self.input_value).__name__\n            msg = f\"Expected Data or DataFrame or Message or str, Generator or None, got {type_name}\"\n            raise TypeError(msg)\n\n    def convert_to_string(self) -> str | Generator[Any, None, None]:\n        \"\"\"Convert input data to string with proper error handling.\"\"\"\n        self._validate_input()\n        if isinstance(self.input_value, list):\n            return \"\\n\".join([safe_convert(item, clean_data=self.clean_data) for item in self.input_value])\n        if isinstance(self.input_value, Generator):\n            return self.input_value\n        return safe_convert(self.input_value)\n"
              },
              "data_template": {
                "_input_type": "MessageTextInput",
                "advanced": true,
                "display_name": "Data Template",
                "dynamic": false,
                "info": "Template to convert Data to Text. If left empty, it will be dynamically set to the Data's text key.",
                "input_types": [
                  "Message"
                ],
                "list": false,
                "list_add_label": "Add More",
                "load_from_db": false,
                "name": "data_template",
                "placeholder": "",
                "required": false,
                "show": true,
                "title_case": false,
                "tool_mode": false,
                "trace_as_input": true,
                "trace_as_metadata": true,
                "type": "str",
                "value": "{text}"
              },
              "input_value": {
                "_input_type": "MessageInput",
                "advanced": false,
                "display_name": "Inputs",
                "dynamic": false,
                "info": "Message to be passed as output.",
                "input_types": [
                  "Data",
                  "DataFrame",
                  "Message"
                ],
                "list": false,
                "list_add_label": "Add More",
                "load_from_db": false,
                "name": "input_value",
                "placeholder": "",
                "required": true,
                "show": true,
                "title_case": false,
                "tool_mode": false,
                "trace_as_input": true,
                "trace_as_metadata": true,
                "type": "str",
                "value": ""
              },
              "sender": {
                "_input_type": "DropdownInput",
                "advanced": true,
                "combobox": false,
                "dialog_inputs": {},
                "display_name": "Sender Type",
                "dynamic": false,
                "info": "Type of sender.",
                "name": "sender",
                "options": [
                  "Machine",
                  "User"
                ],
                "options_metadata": [],
                "placeholder": "",
                "required": false,
                "show": true,
                "title_case": false,
                "tool_mode": false,
                "trace_as_metadata": true,
                "type": "str",
                "value": "Machine"
              },
              "sender_name": {
                "_input_type": "MessageTextInput",
                "advanced": true,
                "display_name": "Sender Name",
                "dynamic": false,
                "info": "Name of the sender.",
                "input_types": [
                  "Message"
                ],
                "list": false,
                "list_add_label": "Add More",
                "load_from_db": false,
                "name": "sender_name",
                "placeholder": "",
                "required": false,
                "show": true,
                "title_case": false,
                "tool_mode": false,
                "trace_as_input": true,
                "trace_as_metadata": true,
                "type": "str",
                "value": "AI"
              },
              "session_id": {
                "_input_type": "MessageTextInput",
                "advanced": true,
                "display_name": "Session ID",
                "dynamic": false,
                "info": "The session ID of the chat. If empty, the current session ID parameter will be used.",
                "input_types": [
                  "Message"
                ],
                "list": false,
                "list_add_label": "Add More",
                "load_from_db": false,
                "name": "session_id",
                "placeholder": "",
                "required": false,
                "show": true,
                "title_case": false,
                "tool_mode": false,
                "trace_as_input": true,
                "trace_as_metadata": true,
                "type": "str",
                "value": ""
              },
              "should_store_message": {
                "_input_type": "BoolInput",
                "advanced": true,
                "display_name": "Store Messages",
                "dynamic": false,
                "info": "Store the message in the history.",
                "list": false,
                "list_add_label": "Add More",
                "name": "should_store_message",
                "placeholder": "",
                "required": false,
                "show": true,
                "title_case": false,
                "tool_mode": false,
                "trace_as_metadata": true,
                "type": "bool",
                "value": true
              },
              "text_color": {
                "_input_type": "MessageTextInput",
                "advanced": true,
                "display_name": "Text Color",
                "dynamic": false,
                "info": "The text color of the name",
                "input_types": [
                  "Message"
                ],
                "list": false,
                "list_add_label": "Add More",
                "load_from_db": false,
                "name": "text_color",
                "placeholder": "",
                "required": false,
                "show": true,
                "title_case": false,
                "tool_mode": false,
                "trace_as_input": true,
                "trace_as_metadata": true,
                "type": "str",
                "value": ""
              }
            },
            "tool_mode": false
          },
          "showNode": true,
          "type": "ChatOutput"
        },
        "dragging": false,
        "id": "ChatOutput-vlskP",
        "measured": {
          "height": 204,
          "width": 320
        },
        "position": {
          "x": 2365.8487393880428,
          "y": 6653.021671139973
        },
        "selected": false,
        "type": "genericNode"
      },
      {
        "data": {
          "id": "YouTubeTranscripts-TlFcG",
          "node": {
            "base_classes": [
              "Data",
              "DataFrame",
              "Message"
            ],
            "beta": false,
            "conditional_paths": [],
            "custom_fields": {},
            "description": "Extracts spoken content from YouTube videos with multiple output options.",
            "display_name": "YouTube Transcripts",
            "documentation": "",
            "edited": false,
            "field_order": [
              "url",
              "chunk_size_seconds",
              "translation"
            ],
            "frozen": false,
            "icon": "YouTube",
            "last_updated": "2025-07-07T14:52:15.000Z",
            "legacy": false,
<<<<<<< HEAD
            "lf_version": "1.4.2",
            "metadata": {
              "code_hash": "c9f0262ff0b6",
              "module": "langflow.components.youtube.youtube_transcripts.YouTubeTranscriptsComponent"
            },
=======
            "lf_version": "1.4.3",
            "metadata": {},
>>>>>>> d9f3ced8
            "minimized": false,
            "output_types": [],
            "outputs": [
              {
                "allows_loop": false,
                "cache": true,
                "display_name": "Toolset",
                "group_outputs": false,
                "hidden": null,
                "method": "to_toolkit",
                "name": "component_as_tool",
                "options": null,
                "required_inputs": null,
                "selected": "Tool",
                "tool_mode": true,
                "types": [
                  "Tool"
                ],
                "value": "__UNDEFINED__"
              }
            ],
            "pinned": false,
            "template": {
              "_type": "Component",
              "chunk_size_seconds": {
                "_input_type": "IntInput",
                "advanced": false,
                "display_name": "Chunk Size (seconds)",
                "dynamic": false,
                "info": "The size of each transcript chunk in seconds.",
                "list": false,
                "list_add_label": "Add More",
                "name": "chunk_size_seconds",
                "placeholder": "",
                "required": false,
                "show": true,
                "title_case": false,
                "tool_mode": false,
                "trace_as_metadata": true,
                "type": "int",
                "value": 60
              },
              "code": {
                "advanced": true,
                "dynamic": true,
                "fileTypes": [],
                "file_path": "",
                "info": "",
                "list": false,
                "load_from_db": false,
                "multiline": true,
                "name": "code",
                "password": false,
                "placeholder": "",
                "required": true,
                "show": true,
                "title_case": false,
                "type": "code",
                "value": "import pandas as pd\nimport youtube_transcript_api\nfrom langchain_community.document_loaders import YoutubeLoader\nfrom langchain_community.document_loaders.youtube import TranscriptFormat\n\nfrom langflow.custom.custom_component.component import Component\nfrom langflow.inputs.inputs import DropdownInput, IntInput, MultilineInput\nfrom langflow.schema.data import Data\nfrom langflow.schema.dataframe import DataFrame\nfrom langflow.schema.message import Message\nfrom langflow.template.field.base import Output\n\n\nclass YouTubeTranscriptsComponent(Component):\n    \"\"\"A component that extracts spoken content from YouTube videos as transcripts.\"\"\"\n\n    display_name: str = \"YouTube Transcripts\"\n    description: str = \"Extracts spoken content from YouTube videos with multiple output options.\"\n    icon: str = \"YouTube\"\n    name = \"YouTubeTranscripts\"\n\n    inputs = [\n        MultilineInput(\n            name=\"url\",\n            display_name=\"Video URL\",\n            info=\"Enter the YouTube video URL to get transcripts from.\",\n            tool_mode=True,\n            required=True,\n        ),\n        IntInput(\n            name=\"chunk_size_seconds\",\n            display_name=\"Chunk Size (seconds)\",\n            value=60,\n            info=\"The size of each transcript chunk in seconds.\",\n        ),\n        DropdownInput(\n            name=\"translation\",\n            display_name=\"Translation Language\",\n            advanced=True,\n            options=[\"\", \"en\", \"es\", \"fr\", \"de\", \"it\", \"pt\", \"ru\", \"ja\", \"ko\", \"hi\", \"ar\", \"id\"],\n            info=\"Translate the transcripts to the specified language. Leave empty for no translation.\",\n        ),\n    ]\n\n    outputs = [\n        Output(name=\"dataframe\", display_name=\"Chunks\", method=\"get_dataframe_output\"),\n        Output(name=\"message\", display_name=\"Transcript\", method=\"get_message_output\"),\n        Output(name=\"data_output\", display_name=\"Transcript + Source\", method=\"get_data_output\"),\n    ]\n\n    def _load_transcripts(self, *, as_chunks: bool = True):\n        \"\"\"Internal method to load transcripts from YouTube.\"\"\"\n        loader = YoutubeLoader.from_youtube_url(\n            self.url,\n            transcript_format=TranscriptFormat.CHUNKS if as_chunks else TranscriptFormat.TEXT,\n            chunk_size_seconds=self.chunk_size_seconds,\n            translation=self.translation or None,\n        )\n        return loader.load()\n\n    def get_dataframe_output(self) -> DataFrame:\n        \"\"\"Provides transcript output as a DataFrame with timestamp and text columns.\"\"\"\n        try:\n            transcripts = self._load_transcripts(as_chunks=True)\n\n            # Create DataFrame with timestamp and text columns\n            data = []\n            for doc in transcripts:\n                start_seconds = int(doc.metadata[\"start_seconds\"])\n                start_minutes = start_seconds // 60\n                start_seconds %= 60\n                timestamp = f\"{start_minutes:02d}:{start_seconds:02d}\"\n                data.append({\"timestamp\": timestamp, \"text\": doc.page_content})\n\n            return DataFrame(pd.DataFrame(data))\n\n        except (youtube_transcript_api.TranscriptsDisabled, youtube_transcript_api.NoTranscriptFound) as exc:\n            return DataFrame(pd.DataFrame({\"error\": [f\"Failed to get YouTube transcripts: {exc!s}\"]}))\n\n    def get_message_output(self) -> Message:\n        \"\"\"Provides transcript output as continuous text.\"\"\"\n        try:\n            transcripts = self._load_transcripts(as_chunks=False)\n            result = transcripts[0].page_content\n            return Message(text=result)\n\n        except (youtube_transcript_api.TranscriptsDisabled, youtube_transcript_api.NoTranscriptFound) as exc:\n            error_msg = f\"Failed to get YouTube transcripts: {exc!s}\"\n            return Message(text=error_msg)\n\n    def get_data_output(self) -> Data:\n        \"\"\"Creates a structured data object with transcript and metadata.\n\n        Returns a Data object containing transcript text, video URL, and any error\n        messages that occurred during processing. The object includes:\n        - 'transcript': continuous text from the entire video (concatenated if multiple parts)\n        - 'video_url': the input YouTube URL\n        - 'error': error message if an exception occurs\n        \"\"\"\n        default_data = {\"transcript\": \"\", \"video_url\": self.url, \"error\": None}\n\n        try:\n            transcripts = self._load_transcripts(as_chunks=False)\n            if not transcripts:\n                default_data[\"error\"] = \"No transcripts found.\"\n                return Data(data=default_data)\n\n            # Combine all transcript parts\n            full_transcript = \" \".join(doc.page_content for doc in transcripts)\n            return Data(data={\"transcript\": full_transcript, \"video_url\": self.url})\n\n        except (\n            youtube_transcript_api.TranscriptsDisabled,\n            youtube_transcript_api.NoTranscriptFound,\n            youtube_transcript_api.CouldNotRetrieveTranscript,\n        ) as exc:\n            default_data[\"error\"] = str(exc)\n            return Data(data=default_data)\n"
              },
              "tools_metadata": {
                "_input_type": "ToolsInput",
                "advanced": false,
                "display_name": "Actions",
                "dynamic": false,
                "info": "Modify tool names and descriptions to help agents understand when to use each tool.",
                "is_list": true,
                "list_add_label": "Add More",
                "name": "tools_metadata",
                "placeholder": "",
                "real_time_refresh": true,
                "required": false,
                "show": true,
                "title_case": false,
                "tool_mode": false,
                "trace_as_metadata": true,
                "type": "tools",
                "value": [
                  {
                    "args": {
                      "url": {
                        "description": "Enter the YouTube video URL to get transcripts from.",
                        "title": "Url",
                        "type": "string"
                      }
                    },
                    "description": "YouTubeTranscripts. get_dataframe_output - Extracts spoken content from YouTube videos with multiple output options.",
                    "display_description": "YouTubeTranscripts. get_dataframe_output - Extracts spoken content from YouTube videos with multiple output options.",
                    "display_name": "get_dataframe_output",
                    "name": "get_dataframe_output",
                    "readonly": false,
                    "status": true,
                    "tags": [
                      "get_dataframe_output"
                    ]
                  },
                  {
                    "args": {
                      "url": {
                        "description": "Enter the YouTube video URL to get transcripts from.",
                        "title": "Url",
                        "type": "string"
                      }
                    },
                    "description": "YouTubeTranscripts. get_message_output - Extracts spoken content from YouTube videos with multiple output options.",
                    "display_description": "YouTubeTranscripts. get_message_output - Extracts spoken content from YouTube videos with multiple output options.",
                    "display_name": "get_message_output",
                    "name": "get_message_output",
                    "readonly": false,
                    "status": true,
                    "tags": [
                      "get_message_output"
                    ]
                  },
                  {
                    "args": {
                      "url": {
                        "description": "Enter the YouTube video URL to get transcripts from.",
                        "title": "Url",
                        "type": "string"
                      }
                    },
                    "description": "YouTubeTranscripts. get_data_output - Extracts spoken content from YouTube videos with multiple output options.",
                    "display_description": "YouTubeTranscripts. get_data_output - Extracts spoken content from YouTube videos with multiple output options.",
                    "display_name": "get_data_output",
                    "name": "get_data_output",
                    "readonly": false,
                    "status": true,
                    "tags": [
                      "get_data_output"
                    ]
                  }
                ]
              },
              "translation": {
                "_input_type": "DropdownInput",
                "advanced": true,
                "combobox": false,
                "dialog_inputs": {},
                "display_name": "Translation Language",
                "dynamic": false,
                "info": "Translate the transcripts to the specified language. Leave empty for no translation.",
                "name": "translation",
                "options": [
                  "",
                  "en",
                  "es",
                  "fr",
                  "de",
                  "it",
                  "pt",
                  "ru",
                  "ja",
                  "ko",
                  "hi",
                  "ar",
                  "id"
                ],
                "options_metadata": [],
                "placeholder": "",
                "required": false,
                "show": true,
                "title_case": false,
                "tool_mode": false,
                "trace_as_metadata": true,
                "type": "str",
                "value": ""
              },
              "url": {
                "_input_type": "MultilineInput",
                "advanced": false,
                "display_name": "Video URL",
                "dynamic": false,
                "info": "Enter the YouTube video URL to get transcripts from.",
                "input_types": [
                  "Message"
                ],
                "list": false,
                "list_add_label": "Add More",
                "load_from_db": false,
                "multiline": true,
                "name": "url",
                "placeholder": "",
                "required": true,
                "show": true,
                "title_case": false,
                "tool_mode": true,
                "trace_as_input": true,
                "trace_as_metadata": true,
                "type": "str",
                "value": ""
              }
            },
            "tool_mode": true
          },
          "selected_output": "component_as_tool",
          "showNode": true,
          "type": "YouTubeTranscripts"
        },
        "dragging": false,
        "id": "YouTubeTranscripts-TlFcG",
        "measured": {
          "height": 328,
          "width": 320
        },
        "position": {
          "x": 1577.7800211610804,
          "y": 5995.403751540062
        },
        "selected": false,
        "type": "genericNode"
      },
      {
        "data": {
          "id": "note-eKoWw",
          "node": {
            "description": "# 📖 README\nThis flow performs comprehensive analysis of YouTube videos.\n1.  Extract video comments and transcripts.\n2.  Run sentiment analysis on comments using LLM.\n3.  Combine transcript content and comment sentiment for comprehensive video analysis.\n## Quickstart\n-  Add your **OpenAI API Key** to the **Language Model** and **YT-Insight** Agent Component\n-  Add your **YouTube Data API v3 key**\n- If you don't have a YoutTube API key, create one in the [Google Cloud Console](https://console.cloud.google.com).\n- Ensure the chat input is a valid Youtube video URL. A sample URL is provided in the chat input component.\n",
            "display_name": "",
            "documentation": "",
            "template": {
              "backgroundColor": "neutral"
            }
          },
          "type": "note"
        },
        "dragging": false,
        "height": 582,
        "id": "note-eKoWw",
        "measured": {
          "height": 582,
          "width": 553
        },
        "position": {
          "x": -499.7725169737987,
          "y": 5666.258559615042
        },
        "resizing": false,
        "selected": false,
        "type": "noteNode",
        "width": 553
      },
      {
        "data": {
          "id": "parser-k0Bpy",
          "node": {
            "base_classes": [
              "Message"
            ],
            "beta": false,
            "category": "processing",
            "conditional_paths": [],
            "custom_fields": {},
            "description": "Format a DataFrame or Data object into text using a template. Enable 'Stringify' to convert input into a readable string instead.",
            "display_name": "Parser",
            "documentation": "",
            "edited": false,
            "field_order": [
              "mode",
              "pattern",
              "input_data",
              "sep"
            ],
            "frozen": false,
            "icon": "braces",
            "key": "parser",
            "legacy": false,
<<<<<<< HEAD
            "lf_version": "1.4.2",
            "metadata": {
              "code_hash": "9a4038b06a62",
              "module": "langflow.components.input_output.chat.ChatInput"
            },
            "minimized": true,
=======
            "lf_version": "1.4.3",
            "metadata": {},
            "minimized": false,
>>>>>>> d9f3ced8
            "output_types": [],
            "outputs": [
              {
                "allows_loop": false,
                "cache": true,
                "display_name": "Parsed Text",
                "method": "parse_combined_text",
                "name": "parsed_text",
                "selected": "Message",
                "tool_mode": true,
                "types": [
                  "Message"
                ],
                "value": "__UNDEFINED__"
              }
            ],
            "pinned": false,
            "score": 2.220446049250313e-16,
            "template": {
              "_type": "Component",
              "code": {
                "advanced": true,
                "dynamic": true,
                "fileTypes": [],
                "file_path": "",
                "info": "",
                "list": false,
                "load_from_db": false,
                "multiline": true,
                "name": "code",
                "password": false,
                "placeholder": "",
                "required": true,
                "show": true,
                "title_case": false,
                "type": "code",
                "value": "import json\nfrom typing import Any\n\nfrom langflow.custom import Component\nfrom langflow.io import (\n    BoolInput,\n    HandleInput,\n    MessageTextInput,\n    MultilineInput,\n    Output,\n    TabInput,\n)\nfrom langflow.schema import Data, DataFrame\nfrom langflow.schema.message import Message\n\n\nclass ParserComponent(Component):\n    name = \"parser\"\n    display_name = \"Parser\"\n    description = (\n        \"Format a DataFrame or Data object into text using a template. \"\n        \"Enable 'Stringify' to convert input into a readable string instead.\"\n    )\n    icon = \"braces\"\n\n    inputs = [\n        TabInput(\n            name=\"mode\",\n            display_name=\"Mode\",\n            options=[\"Parser\", \"Stringify\"],\n            value=\"Parser\",\n            info=\"Convert into raw string instead of using a template.\",\n            real_time_refresh=True,\n        ),\n        MultilineInput(\n            name=\"pattern\",\n            display_name=\"Template\",\n            info=(\n                \"Use variables within curly brackets to extract column values for DataFrames \"\n                \"or key values for Data.\"\n                \"For example: `Name: {Name}, Age: {Age}, Country: {Country}`\"\n            ),\n            value=\"Text: {text}\",  # Example default\n            dynamic=True,\n            show=True,\n            required=True,\n        ),\n        HandleInput(\n            name=\"input_data\",\n            display_name=\"Data or DataFrame\",\n            input_types=[\"DataFrame\", \"Data\"],\n            info=\"Accepts either a DataFrame or a Data object.\",\n            required=True,\n        ),\n        MessageTextInput(\n            name=\"sep\",\n            display_name=\"Separator\",\n            advanced=True,\n            value=\"\\n\",\n            info=\"String used to separate rows/items.\",\n        ),\n    ]\n\n    outputs = [\n        Output(\n            display_name=\"Parsed Text\",\n            name=\"parsed_text\",\n            info=\"Formatted text output.\",\n            method=\"parse_combined_text\",\n        ),\n    ]\n\n    def update_build_config(self, build_config, field_value, field_name=None):\n        \"\"\"Dynamically hide/show `template` and enforce requirement based on `stringify`.\"\"\"\n        if field_name == \"mode\":\n            build_config[\"pattern\"][\"show\"] = self.mode == \"Parser\"\n            build_config[\"pattern\"][\"required\"] = self.mode == \"Parser\"\n            if field_value:\n                clean_data = BoolInput(\n                    name=\"clean_data\",\n                    display_name=\"Clean Data\",\n                    info=(\n                        \"Enable to clean the data by removing empty rows and lines \"\n                        \"in each cell of the DataFrame/ Data object.\"\n                    ),\n                    value=True,\n                    advanced=True,\n                    required=False,\n                )\n                build_config[\"clean_data\"] = clean_data.to_dict()\n            else:\n                build_config.pop(\"clean_data\", None)\n\n        return build_config\n\n    def _clean_args(self):\n        \"\"\"Prepare arguments based on input type.\"\"\"\n        input_data = self.input_data\n\n        match input_data:\n            case list() if all(isinstance(item, Data) for item in input_data):\n                msg = \"List of Data objects is not supported.\"\n                raise ValueError(msg)\n            case DataFrame():\n                return input_data, None\n            case Data():\n                return None, input_data\n            case dict() if \"data\" in input_data:\n                try:\n                    if \"columns\" in input_data:  # Likely a DataFrame\n                        return DataFrame.from_dict(input_data), None\n                    # Likely a Data object\n                    return None, Data(**input_data)\n                except (TypeError, ValueError, KeyError) as e:\n                    msg = f\"Invalid structured input provided: {e!s}\"\n                    raise ValueError(msg) from e\n            case _:\n                msg = f\"Unsupported input type: {type(input_data)}. Expected DataFrame or Data.\"\n                raise ValueError(msg)\n\n    def parse_combined_text(self) -> Message:\n        \"\"\"Parse all rows/items into a single text or convert input to string if `stringify` is enabled.\"\"\"\n        # Early return for stringify option\n        if self.mode == \"Stringify\":\n            return self.convert_to_string()\n\n        df, data = self._clean_args()\n\n        lines = []\n        if df is not None:\n            for _, row in df.iterrows():\n                formatted_text = self.pattern.format(**row.to_dict())\n                lines.append(formatted_text)\n        elif data is not None:\n            formatted_text = self.pattern.format(**data.data)\n            lines.append(formatted_text)\n\n        combined_text = self.sep.join(lines)\n        self.status = combined_text\n        return Message(text=combined_text)\n\n    def _safe_convert(self, data: Any) -> str:\n        \"\"\"Safely convert input data to string.\"\"\"\n        try:\n            if isinstance(data, str):\n                return data\n            if isinstance(data, Message):\n                return data.get_text()\n            if isinstance(data, Data):\n                return json.dumps(data.data)\n            if isinstance(data, DataFrame):\n                if hasattr(self, \"clean_data\") and self.clean_data:\n                    # Remove empty rows\n                    data = data.dropna(how=\"all\")\n                    # Remove empty lines in each cell\n                    data = data.replace(r\"^\\s*$\", \"\", regex=True)\n                    # Replace multiple newlines with a single newline\n                    data = data.replace(r\"\\n+\", \"\\n\", regex=True)\n                return data.to_markdown(index=False)\n            return str(data)\n        except (ValueError, TypeError, AttributeError) as e:\n            msg = f\"Error converting data: {e!s}\"\n            raise ValueError(msg) from e\n\n    def convert_to_string(self) -> Message:\n        \"\"\"Convert input data to string with proper error handling.\"\"\"\n        result = \"\"\n        if isinstance(self.input_data, list):\n            result = \"\\n\".join([self._safe_convert(item) for item in self.input_data])\n        else:\n            result = self._safe_convert(self.input_data)\n        self.log(f\"Converted to string with length: {len(result)}\")\n\n        message = Message(text=result)\n        self.status = message\n        return message\n"
              },
              "input_data": {
                "_input_type": "HandleInput",
                "advanced": false,
                "display_name": "Data or DataFrame",
                "dynamic": false,
                "info": "Accepts either a DataFrame or a Data object.",
                "input_types": [
                  "DataFrame",
                  "Data"
                ],
                "list": false,
                "list_add_label": "Add More",
                "name": "input_data",
                "placeholder": "",
                "required": true,
                "show": true,
                "title_case": false,
                "trace_as_metadata": true,
                "type": "other",
                "value": ""
              },
              "mode": {
                "_input_type": "TabInput",
                "advanced": false,
                "display_name": "Mode",
                "dynamic": false,
                "info": "Convert into raw string instead of using a template.",
                "name": "mode",
                "options": [
                  "Parser",
                  "Stringify"
                ],
                "placeholder": "",
                "real_time_refresh": true,
                "required": false,
                "show": true,
                "title_case": false,
                "tool_mode": false,
                "trace_as_metadata": true,
                "type": "tab",
                "value": "Parser"
              },
              "pattern": {
                "_input_type": "MultilineInput",
                "advanced": false,
                "copy_field": false,
                "display_name": "Template",
                "dynamic": true,
                "info": "Use variables within curly brackets to extract column values for DataFrames or key values for Data.For example: `Name: {Name}, Age: {Age}, Country: {Country}`",
                "input_types": [
                  "Message"
                ],
                "list": false,
                "list_add_label": "Add More",
                "load_from_db": false,
                "multiline": true,
                "name": "pattern",
                "placeholder": "",
                "required": true,
                "show": true,
                "title_case": false,
                "tool_mode": false,
                "trace_as_input": true,
                "trace_as_metadata": true,
                "type": "str",
                "value": "{model_response}"
              },
              "sep": {
                "_input_type": "MessageTextInput",
                "advanced": true,
                "display_name": "Separator",
                "dynamic": false,
                "info": "String used to separate rows/items.",
                "input_types": [
                  "Message"
                ],
                "list": false,
                "list_add_label": "Add More",
                "load_from_db": false,
                "name": "sep",
                "placeholder": "",
                "required": false,
                "show": true,
                "title_case": false,
                "tool_mode": false,
                "trace_as_input": true,
                "trace_as_metadata": true,
                "type": "str",
                "value": "\n"
              }
            },
            "tool_mode": false
          },
          "selected_output": "parsed_text",
          "showNode": true,
          "type": "parser"
        },
        "dragging": false,
        "id": "parser-k0Bpy",
        "measured": {
          "height": 361,
          "width": 320
        },
        "position": {
          "x": 1055.5958957337489,
          "y": 5951.514633172236
        },
        "selected": false,
        "type": "genericNode"
      },
      {
        "data": {
          "id": "LanguageModelComponent-OvIt5",
          "node": {
            "base_classes": [
              "LanguageModel",
              "Message"
            ],
            "beta": false,
            "category": "models",
            "conditional_paths": [],
            "custom_fields": {},
            "description": "Runs a language model given a specified provider. ",
            "display_name": "Language Model",
            "documentation": "",
            "edited": false,
            "field_order": [
              "provider",
              "model_name",
              "api_key",
              "input_value",
              "system_message",
              "stream",
              "temperature"
            ],
            "frozen": false,
            "icon": "brain-circuit",
            "key": "LanguageModelComponent",
            "last_updated": "2025-07-07T14:52:15.000Z",
            "legacy": false,
<<<<<<< HEAD
            "lf_version": "1.1.3",
            "metadata": {
              "code_hash": "49e38219fbb0",
              "module": "langflow.components.logic.conditional_router.ConditionalRouterComponent"
=======
            "lf_version": "1.4.3",
            "metadata": {
              "keywords": [
                "model",
                "llm",
                "language model",
                "large language model"
              ]
>>>>>>> d9f3ced8
            },
            "minimized": false,
            "output_types": [],
            "outputs": [
              {
                "allows_loop": false,
                "cache": true,
                "display_name": "Model Response",
                "group_outputs": false,
                "method": "text_response",
                "name": "text_output",
                "options": null,
                "required_inputs": null,
                "selected": "Message",
                "tool_mode": true,
                "types": [
                  "Message"
                ],
                "value": "__UNDEFINED__"
              },
              {
                "allows_loop": false,
                "cache": true,
                "display_name": "Language Model",
                "group_outputs": false,
                "method": "build_model",
                "name": "model_output",
                "options": null,
                "required_inputs": null,
                "selected": "LanguageModel",
                "tool_mode": true,
                "types": [
                  "LanguageModel"
                ],
                "value": "__UNDEFINED__"
              }
            ],
            "pinned": false,
            "priority": 0,
            "score": 0.28173906304863156,
            "template": {
              "_type": "Component",
              "api_key": {
                "_input_type": "SecretStrInput",
                "advanced": false,
                "display_name": "OpenAI API Key",
                "dynamic": false,
                "info": "Model Provider API key",
                "input_types": [],
                "load_from_db": true,
                "name": "api_key",
                "password": true,
                "placeholder": "",
                "real_time_refresh": true,
                "required": false,
                "show": true,
                "title_case": false,
                "type": "str",
                "value": "OPENAI_API_KEY"
              },
              "code": {
                "advanced": true,
                "dynamic": true,
                "fileTypes": [],
                "file_path": "",
                "info": "",
                "list": false,
                "load_from_db": false,
                "multiline": true,
                "name": "code",
                "password": false,
                "placeholder": "",
                "required": true,
                "show": true,
                "title_case": false,
                "type": "code",
                "value": "from typing import Any\n\nfrom langchain_anthropic import ChatAnthropic\nfrom langchain_google_genai import ChatGoogleGenerativeAI\nfrom langchain_openai import ChatOpenAI\n\nfrom langflow.base.models.anthropic_constants import ANTHROPIC_MODELS\nfrom langflow.base.models.google_generative_ai_constants import GOOGLE_GENERATIVE_AI_MODELS\nfrom langflow.base.models.model import LCModelComponent\nfrom langflow.base.models.openai_constants import OPENAI_CHAT_MODEL_NAMES, OPENAI_REASONING_MODEL_NAMES\nfrom langflow.field_typing import LanguageModel\nfrom langflow.field_typing.range_spec import RangeSpec\nfrom langflow.inputs.inputs import BoolInput\nfrom langflow.io import DropdownInput, MessageInput, MultilineInput, SecretStrInput, SliderInput\nfrom langflow.schema.dotdict import dotdict\n\n\nclass LanguageModelComponent(LCModelComponent):\n    display_name = \"Language Model\"\n    description = \"Runs a language model given a specified provider.\"\n    documentation: str = \"https://docs.langflow.org/components-models\"\n    icon = \"brain-circuit\"\n    category = \"models\"\n    priority = 0  # Set priority to 0 to make it appear first\n\n    inputs = [\n        DropdownInput(\n            name=\"provider\",\n            display_name=\"Model Provider\",\n            options=[\"OpenAI\", \"Anthropic\", \"Google\"],\n            value=\"OpenAI\",\n            info=\"Select the model provider\",\n            real_time_refresh=True,\n            options_metadata=[{\"icon\": \"OpenAI\"}, {\"icon\": \"Anthropic\"}, {\"icon\": \"GoogleGenerativeAI\"}],\n        ),\n        DropdownInput(\n            name=\"model_name\",\n            display_name=\"Model Name\",\n            options=OPENAI_CHAT_MODEL_NAMES + OPENAI_REASONING_MODEL_NAMES,\n            value=OPENAI_CHAT_MODEL_NAMES[0],\n            info=\"Select the model to use\",\n            real_time_refresh=True,\n        ),\n        SecretStrInput(\n            name=\"api_key\",\n            display_name=\"OpenAI API Key\",\n            info=\"Model Provider API key\",\n            required=False,\n            show=True,\n            real_time_refresh=True,\n        ),\n        MessageInput(\n            name=\"input_value\",\n            display_name=\"Input\",\n            info=\"The input text to send to the model\",\n        ),\n        MultilineInput(\n            name=\"system_message\",\n            display_name=\"System Message\",\n            info=\"A system message that helps set the behavior of the assistant\",\n            advanced=False,\n        ),\n        BoolInput(\n            name=\"stream\",\n            display_name=\"Stream\",\n            info=\"Whether to stream the response\",\n            value=False,\n            advanced=True,\n        ),\n        SliderInput(\n            name=\"temperature\",\n            display_name=\"Temperature\",\n            value=0.1,\n            info=\"Controls randomness in responses\",\n            range_spec=RangeSpec(min=0, max=1, step=0.01),\n            advanced=True,\n        ),\n    ]\n\n    def build_model(self) -> LanguageModel:\n        provider = self.provider\n        model_name = self.model_name\n        temperature = self.temperature\n        stream = self.stream\n\n        if provider == \"OpenAI\":\n            if not self.api_key:\n                msg = \"OpenAI API key is required when using OpenAI provider\"\n                raise ValueError(msg)\n\n            if model_name in OPENAI_REASONING_MODEL_NAMES:\n                # reasoning models do not support temperature (yet)\n                temperature = None\n\n            return ChatOpenAI(\n                model_name=model_name,\n                temperature=temperature,\n                streaming=stream,\n                openai_api_key=self.api_key,\n            )\n        if provider == \"Anthropic\":\n            if not self.api_key:\n                msg = \"Anthropic API key is required when using Anthropic provider\"\n                raise ValueError(msg)\n            return ChatAnthropic(\n                model=model_name,\n                temperature=temperature,\n                streaming=stream,\n                anthropic_api_key=self.api_key,\n            )\n        if provider == \"Google\":\n            if not self.api_key:\n                msg = \"Google API key is required when using Google provider\"\n                raise ValueError(msg)\n            return ChatGoogleGenerativeAI(\n                model=model_name,\n                temperature=temperature,\n                streaming=stream,\n                google_api_key=self.api_key,\n            )\n        msg = f\"Unknown provider: {provider}\"\n        raise ValueError(msg)\n\n    def update_build_config(self, build_config: dotdict, field_value: Any, field_name: str | None = None) -> dotdict:\n        if field_name == \"provider\":\n            if field_value == \"OpenAI\":\n                build_config[\"model_name\"][\"options\"] = OPENAI_CHAT_MODEL_NAMES + OPENAI_REASONING_MODEL_NAMES\n                build_config[\"model_name\"][\"value\"] = OPENAI_CHAT_MODEL_NAMES[0]\n                build_config[\"api_key\"][\"display_name\"] = \"OpenAI API Key\"\n            elif field_value == \"Anthropic\":\n                build_config[\"model_name\"][\"options\"] = ANTHROPIC_MODELS\n                build_config[\"model_name\"][\"value\"] = ANTHROPIC_MODELS[0]\n                build_config[\"api_key\"][\"display_name\"] = \"Anthropic API Key\"\n            elif field_value == \"Google\":\n                build_config[\"model_name\"][\"options\"] = GOOGLE_GENERATIVE_AI_MODELS\n                build_config[\"model_name\"][\"value\"] = GOOGLE_GENERATIVE_AI_MODELS[0]\n                build_config[\"api_key\"][\"display_name\"] = \"Google API Key\"\n        elif field_name == \"model_name\" and field_value.startswith(\"o1\") and self.provider == \"OpenAI\":\n            # Hide system_message for o1 models - currently unsupported\n            if \"system_message\" in build_config:\n                build_config[\"system_message\"][\"show\"] = False\n        elif field_name == \"model_name\" and not field_value.startswith(\"o1\") and \"system_message\" in build_config:\n            build_config[\"system_message\"][\"show\"] = True\n        return build_config\n"
              },
              "input_value": {
                "_input_type": "MessageInput",
                "advanced": false,
                "display_name": "Input",
                "dynamic": false,
                "info": "The input text to send to the model",
                "input_types": [
                  "Message"
                ],
                "list": false,
                "list_add_label": "Add More",
                "load_from_db": false,
                "name": "input_value",
                "placeholder": "",
                "required": false,
                "show": true,
                "title_case": false,
                "tool_mode": false,
                "trace_as_input": true,
                "trace_as_metadata": true,
                "type": "str",
                "value": ""
              },
              "model_name": {
                "_input_type": "DropdownInput",
                "advanced": false,
                "combobox": false,
                "dialog_inputs": {},
                "display_name": "Model Name",
                "dynamic": false,
                "info": "Select the model to use",
                "name": "model_name",
                "options": [
                  "gpt-4o-mini",
                  "gpt-4o",
                  "gpt-4.1",
                  "gpt-4.1-mini",
                  "gpt-4.1-nano",
                  "gpt-4.5-preview",
                  "gpt-4-turbo",
                  "gpt-4-turbo-preview",
                  "gpt-4",
                  "gpt-3.5-turbo"
                ],
                "options_metadata": [],
                "placeholder": "",
                "required": false,
                "show": true,
                "title_case": false,
                "toggle": false,
                "tool_mode": false,
                "trace_as_metadata": true,
                "type": "str",
                "value": "gpt-4o-mini"
              },
              "provider": {
                "_input_type": "DropdownInput",
                "advanced": false,
                "combobox": false,
                "dialog_inputs": {},
                "display_name": "Model Provider",
                "dynamic": false,
                "info": "Select the model provider",
                "name": "provider",
                "options": [
                  "OpenAI",
                  "Anthropic",
                  "Google"
                ],
                "options_metadata": [
                  {
                    "icon": "OpenAI"
                  },
                  {
                    "icon": "Anthropic"
                  },
                  {
                    "icon": "GoogleGenerativeAI"
                  }
                ],
                "placeholder": "",
                "real_time_refresh": true,
                "required": false,
                "show": true,
                "title_case": false,
                "toggle": false,
                "tool_mode": false,
                "trace_as_metadata": true,
                "type": "str",
                "value": "OpenAI"
              },
              "stream": {
                "_input_type": "BoolInput",
                "advanced": true,
                "display_name": "Stream",
                "dynamic": false,
                "info": "Whether to stream the response",
                "list": false,
                "list_add_label": "Add More",
                "name": "stream",
                "placeholder": "",
                "required": false,
                "show": true,
                "title_case": false,
                "tool_mode": false,
                "trace_as_metadata": true,
                "type": "bool",
                "value": false
              },
              "system_message": {
                "_input_type": "MultilineInput",
                "advanced": true,
                "copy_field": false,
                "display_name": "System Message",
                "dynamic": false,
                "info": "A system message that helps set the behavior of the assistant",
                "input_types": [
                  "Message"
                ],
                "list": false,
                "list_add_label": "Add More",
                "load_from_db": false,
                "multiline": true,
                "name": "system_message",
                "placeholder": "",
                "required": false,
                "show": true,
                "title_case": false,
                "tool_mode": false,
                "trace_as_input": true,
                "trace_as_metadata": true,
                "type": "str",
                "value": ""
              },
              "temperature": {
                "_input_type": "SliderInput",
                "advanced": true,
                "display_name": "Temperature",
                "dynamic": false,
                "info": "Controls randomness in responses",
                "max_label": "",
                "max_label_icon": "",
                "min_label": "",
                "min_label_icon": "",
                "name": "temperature",
                "placeholder": "",
                "range_spec": {
                  "max": 1,
                  "min": 0,
                  "step": 0.01,
                  "step_type": "float"
                },
                "required": false,
                "show": true,
                "slider_buttons": false,
                "slider_buttons_options": [],
                "slider_input": false,
                "title_case": false,
                "tool_mode": false,
                "type": "slider",
                "value": 0.1
              }
            },
            "tool_mode": false
          },
          "selected_output": "model_output",
          "showNode": true,
          "type": "LanguageModelComponent"
        },
        "dragging": false,
        "id": "LanguageModelComponent-OvIt5",
        "measured": {
          "height": 451,
          "width": 320
        },
        "position": {
          "x": 169.44463633485168,
          "y": 5440.597009802169
        },
        "selected": false,
        "type": "genericNode"
      },
      {
        "data": {
          "id": "ChatInput-kaWcL",
          "node": {
            "base_classes": [
              "Message"
            ],
            "beta": false,
            "category": "input_output",
            "conditional_paths": [],
            "custom_fields": {},
            "description": "Get chat inputs from the Playground.",
            "display_name": "Chat Input",
            "documentation": "https://docs.langflow.org/components-io#chat-input",
            "edited": false,
            "field_order": [
              "input_value",
              "should_store_message",
              "sender",
              "sender_name",
              "session_id",
              "files",
              "background_color",
              "chat_icon",
              "text_color"
            ],
            "frozen": false,
            "icon": "MessagesSquare",
            "key": "ChatInput",
            "legacy": false,
            "lf_version": "1.4.3",
            "metadata": {},
            "minimized": true,
            "output_types": [],
            "outputs": [
              {
                "allows_loop": false,
                "cache": true,
                "display_name": "Chat Message",
                "group_outputs": false,
                "method": "message_response",
                "name": "message",
                "selected": "Message",
                "tool_mode": true,
                "types": [
                  "Message"
                ],
                "value": "__UNDEFINED__"
              }
            ],
            "pinned": false,
            "score": 0.0020353564437605998,
            "template": {
              "_type": "Component",
              "background_color": {
                "_input_type": "MessageTextInput",
                "advanced": true,
                "display_name": "Background Color",
                "dynamic": false,
                "info": "The background color of the icon.",
                "input_types": [
                  "Message"
                ],
                "list": false,
                "list_add_label": "Add More",
                "load_from_db": false,
                "name": "background_color",
                "placeholder": "",
                "required": false,
                "show": true,
                "title_case": false,
                "tool_mode": false,
                "trace_as_input": true,
                "trace_as_metadata": true,
                "type": "str",
                "value": ""
              },
              "chat_icon": {
                "_input_type": "MessageTextInput",
                "advanced": true,
                "display_name": "Icon",
                "dynamic": false,
                "info": "The icon of the message.",
                "input_types": [
                  "Message"
                ],
                "list": false,
                "list_add_label": "Add More",
                "load_from_db": false,
                "name": "chat_icon",
                "placeholder": "",
                "required": false,
                "show": true,
                "title_case": false,
                "tool_mode": false,
                "trace_as_input": true,
                "trace_as_metadata": true,
                "type": "str",
                "value": ""
              },
              "code": {
                "advanced": true,
                "dynamic": true,
                "fileTypes": [],
                "file_path": "",
                "info": "",
                "list": false,
                "load_from_db": false,
                "multiline": true,
                "name": "code",
                "password": false,
                "placeholder": "",
                "required": true,
                "show": true,
                "title_case": false,
                "type": "code",
                "value": "from langflow.base.data.utils import IMG_FILE_TYPES, TEXT_FILE_TYPES\nfrom langflow.base.io.chat import ChatComponent\nfrom langflow.inputs.inputs import BoolInput\nfrom langflow.io import (\n    DropdownInput,\n    FileInput,\n    MessageTextInput,\n    MultilineInput,\n    Output,\n)\nfrom langflow.schema.message import Message\nfrom langflow.utils.constants import (\n    MESSAGE_SENDER_AI,\n    MESSAGE_SENDER_NAME_USER,\n    MESSAGE_SENDER_USER,\n)\n\n\nclass ChatInput(ChatComponent):\n    display_name = \"Chat Input\"\n    description = \"Get chat inputs from the Playground.\"\n    documentation: str = \"https://docs.langflow.org/components-io#chat-input\"\n    icon = \"MessagesSquare\"\n    name = \"ChatInput\"\n    minimized = True\n\n    inputs = [\n        MultilineInput(\n            name=\"input_value\",\n            display_name=\"Input Text\",\n            value=\"\",\n            info=\"Message to be passed as input.\",\n            input_types=[],\n        ),\n        BoolInput(\n            name=\"should_store_message\",\n            display_name=\"Store Messages\",\n            info=\"Store the message in the history.\",\n            value=True,\n            advanced=True,\n        ),\n        DropdownInput(\n            name=\"sender\",\n            display_name=\"Sender Type\",\n            options=[MESSAGE_SENDER_AI, MESSAGE_SENDER_USER],\n            value=MESSAGE_SENDER_USER,\n            info=\"Type of sender.\",\n            advanced=True,\n        ),\n        MessageTextInput(\n            name=\"sender_name\",\n            display_name=\"Sender Name\",\n            info=\"Name of the sender.\",\n            value=MESSAGE_SENDER_NAME_USER,\n            advanced=True,\n        ),\n        MessageTextInput(\n            name=\"session_id\",\n            display_name=\"Session ID\",\n            info=\"The session ID of the chat. If empty, the current session ID parameter will be used.\",\n            advanced=True,\n        ),\n        FileInput(\n            name=\"files\",\n            display_name=\"Files\",\n            file_types=TEXT_FILE_TYPES + IMG_FILE_TYPES,\n            info=\"Files to be sent with the message.\",\n            advanced=True,\n            is_list=True,\n            temp_file=True,\n        ),\n        MessageTextInput(\n            name=\"background_color\",\n            display_name=\"Background Color\",\n            info=\"The background color of the icon.\",\n            advanced=True,\n        ),\n        MessageTextInput(\n            name=\"chat_icon\",\n            display_name=\"Icon\",\n            info=\"The icon of the message.\",\n            advanced=True,\n        ),\n        MessageTextInput(\n            name=\"text_color\",\n            display_name=\"Text Color\",\n            info=\"The text color of the name\",\n            advanced=True,\n        ),\n    ]\n    outputs = [\n        Output(display_name=\"Chat Message\", name=\"message\", method=\"message_response\"),\n    ]\n\n    async def message_response(self) -> Message:\n        background_color = self.background_color\n        text_color = self.text_color\n        icon = self.chat_icon\n\n        message = await Message.create(\n            text=self.input_value,\n            sender=self.sender,\n            sender_name=self.sender_name,\n            session_id=self.session_id,\n            files=self.files,\n            properties={\n                \"background_color\": background_color,\n                \"text_color\": text_color,\n                \"icon\": icon,\n            },\n        )\n        if self.session_id and isinstance(message, Message) and self.should_store_message:\n            stored_message = await self.send_message(\n                message,\n            )\n            self.message.value = stored_message\n            message = stored_message\n\n        self.status = message\n        return message\n"
              },
              "files": {
                "_input_type": "FileInput",
                "advanced": true,
                "display_name": "Files",
                "dynamic": false,
                "fileTypes": [
                  "txt",
                  "md",
                  "mdx",
                  "csv",
                  "json",
                  "yaml",
                  "yml",
                  "xml",
                  "html",
                  "htm",
                  "pdf",
                  "docx",
                  "py",
                  "sh",
                  "sql",
                  "js",
                  "ts",
                  "tsx",
                  "jpg",
                  "jpeg",
                  "png",
                  "bmp",
                  "image"
                ],
                "file_path": "",
                "info": "Files to be sent with the message.",
                "list": true,
                "list_add_label": "Add More",
                "name": "files",
                "placeholder": "",
                "required": false,
                "show": true,
                "temp_file": true,
                "title_case": false,
                "trace_as_metadata": true,
                "type": "file",
                "value": ""
              },
              "input_value": {
                "_input_type": "MultilineInput",
                "advanced": false,
                "copy_field": false,
                "display_name": "Input Text",
                "dynamic": false,
                "info": "Message to be passed as input.",
                "input_types": [],
                "list": false,
                "list_add_label": "Add More",
                "load_from_db": false,
                "multiline": true,
                "name": "input_value",
                "placeholder": "",
                "required": false,
                "show": true,
                "title_case": false,
                "tool_mode": false,
                "trace_as_input": true,
                "trace_as_metadata": true,
                "type": "str",
                "value": "https://www.youtube.com/watch?v=8f61j3W-27U&ab_channel=Langflow"
              },
              "sender": {
                "_input_type": "DropdownInput",
                "advanced": true,
                "combobox": false,
                "dialog_inputs": {},
                "display_name": "Sender Type",
                "dynamic": false,
                "info": "Type of sender.",
                "name": "sender",
                "options": [
                  "Machine",
                  "User"
                ],
                "options_metadata": [],
                "placeholder": "",
                "required": false,
                "show": true,
                "title_case": false,
                "toggle": false,
                "tool_mode": false,
                "trace_as_metadata": true,
                "type": "str",
                "value": "User"
              },
              "sender_name": {
                "_input_type": "MessageTextInput",
                "advanced": true,
                "display_name": "Sender Name",
                "dynamic": false,
                "info": "Name of the sender.",
                "input_types": [
                  "Message"
                ],
                "list": false,
                "list_add_label": "Add More",
                "load_from_db": false,
                "name": "sender_name",
                "placeholder": "",
                "required": false,
                "show": true,
                "title_case": false,
                "tool_mode": false,
                "trace_as_input": true,
                "trace_as_metadata": true,
                "type": "str",
                "value": "User"
              },
              "session_id": {
                "_input_type": "MessageTextInput",
                "advanced": true,
                "display_name": "Session ID",
                "dynamic": false,
                "info": "The session ID of the chat. If empty, the current session ID parameter will be used.",
                "input_types": [
                  "Message"
                ],
                "list": false,
                "list_add_label": "Add More",
                "load_from_db": false,
                "name": "session_id",
                "placeholder": "",
                "required": false,
                "show": true,
                "title_case": false,
                "tool_mode": false,
                "trace_as_input": true,
                "trace_as_metadata": true,
                "type": "str",
                "value": ""
              },
              "should_store_message": {
                "_input_type": "BoolInput",
                "advanced": true,
                "display_name": "Store Messages",
                "dynamic": false,
                "info": "Store the message in the history.",
                "list": false,
                "list_add_label": "Add More",
                "name": "should_store_message",
                "placeholder": "",
                "required": false,
                "show": true,
                "title_case": false,
                "tool_mode": false,
                "trace_as_metadata": true,
                "type": "bool",
                "value": true
              },
              "text_color": {
                "_input_type": "MessageTextInput",
                "advanced": true,
                "display_name": "Text Color",
                "dynamic": false,
                "info": "The text color of the name",
                "input_types": [
                  "Message"
                ],
                "list": false,
                "list_add_label": "Add More",
                "load_from_db": false,
                "name": "text_color",
                "placeholder": "",
                "required": false,
                "show": true,
                "title_case": false,
                "tool_mode": false,
                "trace_as_input": true,
                "trace_as_metadata": true,
                "type": "str",
                "value": ""
              }
            },
            "tool_mode": false
          },
          "showNode": true,
          "type": "ChatInput"
        },
        "dragging": false,
        "id": "ChatInput-kaWcL",
        "measured": {
          "height": 204,
          "width": 320
        },
        "position": {
          "x": -467.5929504081053,
          "y": 6344.887293468443
        },
        "selected": false,
        "type": "genericNode"
      }
    ],
    "viewport": {
      "x": 508.76864320642323,
      "y": -4013.82831792662,
      "zoom": 0.763024505964603
    }
  },
  "description": "The YouTube Analysis flow extracts video comments and transcripts, analyzing sentiment patterns and content themes.",
  "endpoint_name": null,
  "id": "3d1e15c2-b095-46de-8247-949c7a5bda04",
  "is_component": false,
  "last_tested_version": "1.4.3",
  "name": "Youtube Analysis",
  "tags": [
    "agents",
    "assistants"
  ]
}<|MERGE_RESOLUTION|>--- conflicted
+++ resolved
@@ -283,16 +283,8 @@
             "icon": "List",
             "key": "BatchRunComponent",
             "legacy": false,
-<<<<<<< HEAD
-            "lf_version": "1.1.3",
-            "metadata": {
-              "code_hash": "3a959ce97871",
-              "module": "langflow.components.processing.batch_run.BatchRunComponent"
-            },
-=======
             "lf_version": "1.4.3",
             "metadata": {},
->>>>>>> d9f3ced8
             "minimized": false,
             "output_types": [],
             "outputs": [
@@ -506,16 +498,8 @@
             "icon": "YouTube",
             "key": "YouTubeCommentsComponent",
             "legacy": false,
-<<<<<<< HEAD
-            "lf_version": "1.1.3",
-            "metadata": {
-              "code_hash": "aeda2975f4aa",
-              "module": "langflow.components.youtube.comments.YouTubeCommentsComponent"
-            },
-=======
             "lf_version": "1.4.3",
             "metadata": {},
->>>>>>> d9f3ced8
             "minimized": false,
             "output_types": [],
             "outputs": [
@@ -1270,16 +1254,8 @@
             "is_input": null,
             "is_output": null,
             "legacy": false,
-<<<<<<< HEAD
-            "lf_version": "1.1.3",
-            "metadata": {
-              "code_hash": "3bf0b511e227",
-              "module": "langflow.components.prompts.prompt.PromptComponent"
-            },
-=======
             "lf_version": "1.4.3",
             "metadata": {},
->>>>>>> d9f3ced8
             "minimized": false,
             "name": "",
             "output_types": [],
@@ -1455,16 +1431,8 @@
             "icon": "MessagesSquare",
             "key": "ChatOutput",
             "legacy": false,
-<<<<<<< HEAD
-            "lf_version": "1.1.3",
-            "metadata": {
-              "code_hash": "ac7bebb9ed88",
-              "module": "langflow.components.input_output.chat_output.ChatOutput"
-            },
-=======
             "lf_version": "1.4.3",
             "metadata": {},
->>>>>>> d9f3ced8
             "minimized": true,
             "output_types": [],
             "outputs": [
@@ -1771,16 +1739,8 @@
             "icon": "YouTube",
             "last_updated": "2025-07-07T14:52:15.000Z",
             "legacy": false,
-<<<<<<< HEAD
-            "lf_version": "1.4.2",
-            "metadata": {
-              "code_hash": "c9f0262ff0b6",
-              "module": "langflow.components.youtube.youtube_transcripts.YouTubeTranscriptsComponent"
-            },
-=======
             "lf_version": "1.4.3",
             "metadata": {},
->>>>>>> d9f3ced8
             "minimized": false,
             "output_types": [],
             "outputs": [
@@ -2047,18 +2007,9 @@
             "icon": "braces",
             "key": "parser",
             "legacy": false,
-<<<<<<< HEAD
-            "lf_version": "1.4.2",
-            "metadata": {
-              "code_hash": "9a4038b06a62",
-              "module": "langflow.components.input_output.chat.ChatInput"
-            },
-            "minimized": true,
-=======
             "lf_version": "1.4.3",
             "metadata": {},
             "minimized": false,
->>>>>>> d9f3ced8
             "output_types": [],
             "outputs": [
               {
@@ -2237,12 +2188,6 @@
             "key": "LanguageModelComponent",
             "last_updated": "2025-07-07T14:52:15.000Z",
             "legacy": false,
-<<<<<<< HEAD
-            "lf_version": "1.1.3",
-            "metadata": {
-              "code_hash": "49e38219fbb0",
-              "module": "langflow.components.logic.conditional_router.ConditionalRouterComponent"
-=======
             "lf_version": "1.4.3",
             "metadata": {
               "keywords": [
@@ -2251,7 +2196,6 @@
                 "language model",
                 "large language model"
               ]
->>>>>>> d9f3ced8
             },
             "minimized": false,
             "output_types": [],

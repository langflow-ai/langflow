{
  "data": {
    "edges": [
      {
        "animated": false,
        "className": "",
        "data": {
          "sourceHandle": {
            "dataType": "YouTubeCommentsComponent",
            "id": "YouTubeCommentsComponent-y3wJZ",
            "name": "comments",
            "output_types": [
              "DataFrame"
            ]
          },
          "targetHandle": {
            "fieldName": "df",
            "id": "BatchRunComponent-30WdR",
            "inputTypes": [
              "DataFrame"
            ],
            "type": "other"
          }
        },
        "id": "reactflow__edge-YouTubeCommentsComponent-y3wJZ{œdataTypeœ:œYouTubeCommentsComponentœ,œidœ:œYouTubeCommentsComponent-y3wJZœ,œnameœ:œcommentsœ,œoutput_typesœ:[œDataFrameœ]}-BatchRunComponent-30WdR{œfieldNameœ:œdfœ,œidœ:œBatchRunComponent-30WdRœ,œinputTypesœ:[œDataFrameœ],œtypeœ:œotherœ}",
        "selected": false,
        "source": "YouTubeCommentsComponent-y3wJZ",
        "sourceHandle": "{œdataTypeœ: œYouTubeCommentsComponentœ, œidœ: œYouTubeCommentsComponent-y3wJZœ, œnameœ: œcommentsœ, œoutput_typesœ: [œDataFrameœ]}",
        "target": "BatchRunComponent-30WdR",
        "targetHandle": "{œfieldNameœ: œdfœ, œidœ: œBatchRunComponent-30WdRœ, œinputTypesœ: [œDataFrameœ], œtypeœ: œotherœ}"
      },
      {
        "animated": false,
        "className": "",
        "data": {
          "sourceHandle": {
            "dataType": "Prompt",
            "id": "Prompt-yqoLt",
            "name": "prompt",
            "output_types": [
              "Message"
            ]
          },
          "targetHandle": {
            "fieldName": "input_value",
            "id": "Agent-JRSRu",
            "inputTypes": [
              "Message"
            ],
            "type": "str"
          }
        },
        "id": "reactflow__edge-Prompt-yqoLt{œdataTypeœ:œPromptœ,œidœ:œPrompt-yqoLtœ,œnameœ:œpromptœ,œoutput_typesœ:[œMessageœ]}-Agent-JRSRu{œfieldNameœ:œinput_valueœ,œidœ:œAgent-JRSRuœ,œinputTypesœ:[œMessageœ],œtypeœ:œstrœ}",
        "selected": false,
        "source": "Prompt-yqoLt",
        "sourceHandle": "{œdataTypeœ: œPromptœ, œidœ: œPrompt-yqoLtœ, œnameœ: œpromptœ, œoutput_typesœ: [œMessageœ]}",
        "target": "Agent-JRSRu",
        "targetHandle": "{œfieldNameœ: œinput_valueœ, œidœ: œAgent-JRSRuœ, œinputTypesœ: [œMessageœ], œtypeœ: œstrœ}"
      },
      {
        "animated": false,
        "className": "",
        "data": {
          "sourceHandle": {
            "dataType": "Agent",
            "id": "Agent-JRSRu",
            "name": "response",
            "output_types": [
              "Message"
            ]
          },
          "targetHandle": {
            "fieldName": "input_value",
            "id": "ChatOutput-vlskP",
            "inputTypes": [
              "Data",
              "DataFrame",
              "Message"
            ],
            "type": "str"
          }
        },
        "id": "reactflow__edge-Agent-JRSRu{œdataTypeœ:œAgentœ,œidœ:œAgent-JRSRuœ,œnameœ:œresponseœ,œoutput_typesœ:[œMessageœ]}-ChatOutput-vlskP{œfieldNameœ:œinput_valueœ,œidœ:œChatOutput-vlskPœ,œinputTypesœ:[œDataœ,œDataFrameœ,œMessageœ],œtypeœ:œstrœ}",
        "selected": false,
        "source": "Agent-JRSRu",
        "sourceHandle": "{œdataTypeœ: œAgentœ, œidœ: œAgent-JRSRuœ, œnameœ: œresponseœ, œoutput_typesœ: [œMessageœ]}",
        "target": "ChatOutput-vlskP",
        "targetHandle": "{œfieldNameœ: œinput_valueœ, œidœ: œChatOutput-vlskPœ, œinputTypesœ: [œDataœ, œDataFrameœ, œMessageœ], œtypeœ: œstrœ}"
      },
      {
        "animated": false,
        "className": "",
        "data": {
          "sourceHandle": {
            "dataType": "YouTubeTranscripts",
            "id": "YouTubeTranscripts-TlFcG",
            "name": "component_as_tool",
            "output_types": [
              "Tool"
            ]
          },
          "targetHandle": {
            "fieldName": "tools",
            "id": "Agent-JRSRu",
            "inputTypes": [
              "Tool"
            ],
            "type": "other"
          }
        },
        "id": "reactflow__edge-YouTubeTranscripts-TlFcG{œdataTypeœ:œYouTubeTranscriptsœ,œidœ:œYouTubeTranscripts-TlFcGœ,œnameœ:œcomponent_as_toolœ,œoutput_typesœ:[œToolœ]}-Agent-JRSRu{œfieldNameœ:œtoolsœ,œidœ:œAgent-JRSRuœ,œinputTypesœ:[œToolœ],œtypeœ:œotherœ}",
        "selected": false,
        "source": "YouTubeTranscripts-TlFcG",
        "sourceHandle": "{œdataTypeœ: œYouTubeTranscriptsœ, œidœ: œYouTubeTranscripts-TlFcGœ, œnameœ: œcomponent_as_toolœ, œoutput_typesœ: [œToolœ]}",
        "target": "Agent-JRSRu",
        "targetHandle": "{œfieldNameœ: œtoolsœ, œidœ: œAgent-JRSRuœ, œinputTypesœ: [œToolœ], œtypeœ: œotherœ}"
      },
      {
        "animated": false,
        "className": "",
        "data": {
          "sourceHandle": {
            "dataType": "BatchRunComponent",
            "id": "BatchRunComponent-30WdR",
            "name": "batch_results",
            "output_types": [
              "DataFrame"
            ]
          },
          "targetHandle": {
            "fieldName": "input_data",
            "id": "parser-k0Bpy",
            "inputTypes": [
              "DataFrame",
              "Data"
            ],
            "type": "other"
          }
        },
        "id": "reactflow__edge-BatchRunComponent-30WdR{œdataTypeœ:œBatchRunComponentœ,œidœ:œBatchRunComponent-30WdRœ,œnameœ:œbatch_resultsœ,œoutput_typesœ:[œDataFrameœ]}-parser-k0Bpy{œfieldNameœ:œinput_dataœ,œidœ:œparser-k0Bpyœ,œinputTypesœ:[œDataFrameœ,œDataœ],œtypeœ:œotherœ}",
        "selected": false,
        "source": "BatchRunComponent-30WdR",
        "sourceHandle": "{œdataTypeœ: œBatchRunComponentœ, œidœ: œBatchRunComponent-30WdRœ, œnameœ: œbatch_resultsœ, œoutput_typesœ: [œDataFrameœ]}",
        "target": "parser-k0Bpy",
        "targetHandle": "{œfieldNameœ: œinput_dataœ, œidœ: œparser-k0Bpyœ, œinputTypesœ: [œDataFrameœ, œDataœ], œtypeœ: œotherœ}"
      },
      {
        "animated": false,
        "className": "",
        "data": {
          "sourceHandle": {
            "dataType": "parser",
            "id": "parser-k0Bpy",
            "name": "parsed_text",
            "output_types": [
              "Message"
            ]
          },
          "targetHandle": {
            "fieldName": "analysis",
            "id": "Prompt-yqoLt",
            "inputTypes": [
              "Message"
            ],
            "type": "str"
          }
        },
        "id": "reactflow__edge-parser-k0Bpy{œdataTypeœ:œparserœ,œidœ:œparser-k0Bpyœ,œnameœ:œparsed_textœ,œoutput_typesœ:[œMessageœ]}-Prompt-yqoLt{œfieldNameœ:œanalysisœ,œidœ:œPrompt-yqoLtœ,œinputTypesœ:[œMessageœ],œtypeœ:œstrœ}",
        "selected": false,
        "source": "parser-k0Bpy",
        "sourceHandle": "{œdataTypeœ: œparserœ, œidœ: œparser-k0Bpyœ, œnameœ: œparsed_textœ, œoutput_typesœ: [œMessageœ]}",
        "target": "Prompt-yqoLt",
        "targetHandle": "{œfieldNameœ: œanalysisœ, œidœ: œPrompt-yqoLtœ, œinputTypesœ: [œMessageœ], œtypeœ: œstrœ}"
      },
      {
        "animated": false,
        "className": "",
        "data": {
          "sourceHandle": {
            "dataType": "LanguageModelComponent",
            "id": "LanguageModelComponent-OvIt5",
            "name": "model_output",
            "output_types": [
              "LanguageModel"
            ]
          },
          "targetHandle": {
            "fieldName": "model",
            "id": "BatchRunComponent-30WdR",
            "inputTypes": [
              "LanguageModel"
            ],
            "type": "other"
          }
        },
        "id": "reactflow__edge-LanguageModelComponent-OvIt5{œdataTypeœ:œLanguageModelComponentœ,œidœ:œLanguageModelComponent-OvIt5œ,œnameœ:œmodel_outputœ,œoutput_typesœ:[œLanguageModelœ]}-BatchRunComponent-30WdR{œfieldNameœ:œmodelœ,œidœ:œBatchRunComponent-30WdRœ,œinputTypesœ:[œLanguageModelœ],œtypeœ:œotherœ}",
        "selected": false,
        "source": "LanguageModelComponent-OvIt5",
        "sourceHandle": "{œdataTypeœ: œLanguageModelComponentœ, œidœ: œLanguageModelComponent-OvIt5œ, œnameœ: œmodel_outputœ, œoutput_typesœ: [œLanguageModelœ]}",
        "target": "BatchRunComponent-30WdR",
        "targetHandle": "{œfieldNameœ: œmodelœ, œidœ: œBatchRunComponent-30WdRœ, œinputTypesœ: [œLanguageModelœ], œtypeœ: œotherœ}"
      },
      {
        "animated": false,
        "className": "",
        "data": {
          "sourceHandle": {
            "dataType": "ChatInput",
            "id": "ChatInput-kaWcL",
            "name": "message",
            "output_types": [
              "Message"
            ]
          },
          "targetHandle": {
            "fieldName": "video_url",
            "id": "YouTubeCommentsComponent-y3wJZ",
            "inputTypes": [
              "Message"
            ],
            "type": "str"
          }
        },
        "id": "reactflow__edge-ChatInput-kaWcL{œdataTypeœ:œChatInputœ,œidœ:œChatInput-kaWcLœ,œnameœ:œmessageœ,œoutput_typesœ:[œMessageœ]}-YouTubeCommentsComponent-y3wJZ{œfieldNameœ:œvideo_urlœ,œidœ:œYouTubeCommentsComponent-y3wJZœ,œinputTypesœ:[œMessageœ],œtypeœ:œstrœ}",
        "selected": false,
        "source": "ChatInput-kaWcL",
        "sourceHandle": "{œdataTypeœ: œChatInputœ, œidœ: œChatInput-kaWcLœ, œnameœ: œmessageœ, œoutput_typesœ: [œMessageœ]}",
        "target": "YouTubeCommentsComponent-y3wJZ",
        "targetHandle": "{œfieldNameœ: œvideo_urlœ, œidœ: œYouTubeCommentsComponent-y3wJZœ, œinputTypesœ: [œMessageœ], œtypeœ: œstrœ}"
      },
      {
        "animated": false,
        "className": "",
        "data": {
          "sourceHandle": {
            "dataType": "ChatInput",
            "id": "ChatInput-kaWcL",
            "name": "message",
            "output_types": [
              "Message"
            ]
          },
          "targetHandle": {
            "fieldName": "url",
            "id": "Prompt-yqoLt",
            "inputTypes": [
              "Message"
            ],
            "type": "str"
          }
        },
        "id": "reactflow__edge-ChatInput-kaWcL{œdataTypeœ:œChatInputœ,œidœ:œChatInput-kaWcLœ,œnameœ:œmessageœ,œoutput_typesœ:[œMessageœ]}-Prompt-yqoLt{œfieldNameœ:œurlœ,œidœ:œPrompt-yqoLtœ,œinputTypesœ:[œMessageœ],œtypeœ:œstrœ}",
        "selected": false,
        "source": "ChatInput-kaWcL",
        "sourceHandle": "{œdataTypeœ: œChatInputœ, œidœ: œChatInput-kaWcLœ, œnameœ: œmessageœ, œoutput_typesœ: [œMessageœ]}",
        "target": "Prompt-yqoLt",
        "targetHandle": "{œfieldNameœ: œurlœ, œidœ: œPrompt-yqoLtœ, œinputTypesœ: [œMessageœ], œtypeœ: œstrœ}"
      }
    ],
    "nodes": [
      {
        "data": {
          "id": "BatchRunComponent-30WdR",
          "node": {
            "base_classes": [
              "DataFrame"
            ],
            "beta": false,
            "category": "helpers",
            "conditional_paths": [],
            "custom_fields": {},
            "description": "Runs an LLM on each row of a DataFrame column. If no column is specified, all columns are used.",
            "display_name": "Batch Run",
            "documentation": "",
            "edited": false,
            "field_order": [
              "model",
              "system_message",
              "df",
              "column_name"
            ],
            "frozen": false,
            "icon": "List",
            "key": "BatchRunComponent",
            "legacy": false,
            "lf_version": "1.4.3",
            "metadata": {
              "code_hash": "299b4469032e",
              "dependencies": {
                "dependencies": [
                  {
                    "name": "toml",
                    "version": "0.10.2"
                  },
                  {
                    "name": "lfx",
                    "version": null
                  },
                  {
                    "name": "langchain_core",
<<<<<<< HEAD
                    "version": "0.3.78"
=======
                    "version": "0.3.79"
>>>>>>> c27c0478
                  }
                ],
                "total_dependencies": 3
              },
              "module": "lfx.components.processing.batch_run.BatchRunComponent"
            },
            "minimized": false,
            "output_types": [],
            "outputs": [
              {
                "allows_loop": false,
                "cache": true,
                "display_name": "LLM Results",
                "group_outputs": false,
                "method": "run_batch",
                "name": "batch_results",
                "selected": "DataFrame",
                "tool_mode": true,
                "types": [
                  "DataFrame"
                ],
                "value": "__UNDEFINED__"
              }
            ],
            "pinned": false,
            "score": 0.007568328950209746,
            "template": {
              "_type": "Component",
              "code": {
                "advanced": true,
                "dynamic": true,
                "fileTypes": [],
                "file_path": "",
                "info": "",
                "list": false,
                "load_from_db": false,
                "multiline": true,
                "name": "code",
                "password": false,
                "placeholder": "",
                "required": true,
                "show": true,
                "title_case": false,
                "type": "code",
                "value": "from __future__ import annotations\n\nfrom typing import TYPE_CHECKING, Any, cast\n\nimport toml  # type: ignore[import-untyped]\n\nfrom lfx.custom.custom_component.component import Component\nfrom lfx.io import BoolInput, DataFrameInput, HandleInput, MessageTextInput, MultilineInput, Output\nfrom lfx.log.logger import logger\nfrom lfx.schema.dataframe import DataFrame\n\nif TYPE_CHECKING:\n    from langchain_core.runnables import Runnable\n\n\nclass BatchRunComponent(Component):\n    display_name = \"Batch Run\"\n    description = \"Runs an LLM on each row of a DataFrame column. If no column is specified, all columns are used.\"\n    documentation: str = \"https://docs.langflow.org/components-processing#batch-run\"\n    icon = \"List\"\n\n    inputs = [\n        HandleInput(\n            name=\"model\",\n            display_name=\"Language Model\",\n            info=\"Connect the 'Language Model' output from your LLM component here.\",\n            input_types=[\"LanguageModel\"],\n            required=True,\n        ),\n        MultilineInput(\n            name=\"system_message\",\n            display_name=\"Instructions\",\n            info=\"Multi-line system instruction for all rows in the DataFrame.\",\n            required=False,\n        ),\n        DataFrameInput(\n            name=\"df\",\n            display_name=\"DataFrame\",\n            info=\"The DataFrame whose column (specified by 'column_name') we'll treat as text messages.\",\n            required=True,\n        ),\n        MessageTextInput(\n            name=\"column_name\",\n            display_name=\"Column Name\",\n            info=(\n                \"The name of the DataFrame column to treat as text messages. \"\n                \"If empty, all columns will be formatted in TOML.\"\n            ),\n            required=False,\n            advanced=False,\n        ),\n        MessageTextInput(\n            name=\"output_column_name\",\n            display_name=\"Output Column Name\",\n            info=\"Name of the column where the model's response will be stored.\",\n            value=\"model_response\",\n            required=False,\n            advanced=True,\n        ),\n        BoolInput(\n            name=\"enable_metadata\",\n            display_name=\"Enable Metadata\",\n            info=\"If True, add metadata to the output DataFrame.\",\n            value=False,\n            required=False,\n            advanced=True,\n        ),\n    ]\n\n    outputs = [\n        Output(\n            display_name=\"LLM Results\",\n            name=\"batch_results\",\n            method=\"run_batch\",\n            info=\"A DataFrame with all original columns plus the model's response column.\",\n        ),\n    ]\n\n    def _format_row_as_toml(self, row: dict[str, Any]) -> str:\n        \"\"\"Convert a dictionary (row) into a TOML-formatted string.\"\"\"\n        formatted_dict = {str(col): {\"value\": str(val)} for col, val in row.items()}\n        return toml.dumps(formatted_dict)\n\n    def _create_base_row(\n        self, original_row: dict[str, Any], model_response: str = \"\", batch_index: int = -1\n    ) -> dict[str, Any]:\n        \"\"\"Create a base row with original columns and additional metadata.\"\"\"\n        row = original_row.copy()\n        row[self.output_column_name] = model_response\n        row[\"batch_index\"] = batch_index\n        return row\n\n    def _add_metadata(\n        self, row: dict[str, Any], *, success: bool = True, system_msg: str = \"\", error: str | None = None\n    ) -> None:\n        \"\"\"Add metadata to a row if enabled.\"\"\"\n        if not self.enable_metadata:\n            return\n\n        if success:\n            row[\"metadata\"] = {\n                \"has_system_message\": bool(system_msg),\n                \"input_length\": len(row.get(\"text_input\", \"\")),\n                \"response_length\": len(row[self.output_column_name]),\n                \"processing_status\": \"success\",\n            }\n        else:\n            row[\"metadata\"] = {\n                \"error\": error,\n                \"processing_status\": \"failed\",\n            }\n\n    async def run_batch(self) -> DataFrame:\n        \"\"\"Process each row in df[column_name] with the language model asynchronously.\n\n        Returns:\n            DataFrame: A new DataFrame containing:\n                - All original columns\n                - The model's response column (customizable name)\n                - 'batch_index' column for processing order\n                - 'metadata' (optional)\n\n        Raises:\n            ValueError: If the specified column is not found in the DataFrame\n            TypeError: If the model is not compatible or input types are wrong\n        \"\"\"\n        model: Runnable = self.model\n        system_msg = self.system_message or \"\"\n        df: DataFrame = self.df\n        col_name = self.column_name or \"\"\n\n        # Validate inputs first\n        if not isinstance(df, DataFrame):\n            msg = f\"Expected DataFrame input, got {type(df)}\"\n            raise TypeError(msg)\n\n        if col_name and col_name not in df.columns:\n            msg = f\"Column '{col_name}' not found in the DataFrame. Available columns: {', '.join(df.columns)}\"\n            raise ValueError(msg)\n\n        try:\n            # Determine text input for each row\n            if col_name:\n                user_texts = df[col_name].astype(str).tolist()\n            else:\n                user_texts = [\n                    self._format_row_as_toml(cast(\"dict[str, Any]\", row)) for row in df.to_dict(orient=\"records\")\n                ]\n\n            total_rows = len(user_texts)\n            await logger.ainfo(f\"Processing {total_rows} rows with batch run\")\n\n            # Prepare the batch of conversations\n            conversations = [\n                [{\"role\": \"system\", \"content\": system_msg}, {\"role\": \"user\", \"content\": text}]\n                if system_msg\n                else [{\"role\": \"user\", \"content\": text}]\n                for text in user_texts\n            ]\n\n            # Configure the model with project info and callbacks\n            model = model.with_config(\n                {\n                    \"run_name\": self.display_name,\n                    \"project_name\": self.get_project_name(),\n                    \"callbacks\": self.get_langchain_callbacks(),\n                }\n            )\n            # Process batches and track progress\n            responses_with_idx = list(\n                zip(\n                    range(len(conversations)),\n                    await model.abatch(list(conversations)),\n                    strict=True,\n                )\n            )\n\n            # Sort by index to maintain order\n            responses_with_idx.sort(key=lambda x: x[0])\n\n            # Build the final data with enhanced metadata\n            rows: list[dict[str, Any]] = []\n            for idx, (original_row, response) in enumerate(\n                zip(df.to_dict(orient=\"records\"), responses_with_idx, strict=False)\n            ):\n                response_text = response[1].content if hasattr(response[1], \"content\") else str(response[1])\n                row = self._create_base_row(\n                    cast(\"dict[str, Any]\", original_row), model_response=response_text, batch_index=idx\n                )\n                self._add_metadata(row, success=True, system_msg=system_msg)\n                rows.append(row)\n\n                # Log progress\n                if (idx + 1) % max(1, total_rows // 10) == 0:\n                    await logger.ainfo(f\"Processed {idx + 1}/{total_rows} rows\")\n\n            await logger.ainfo(\"Batch processing completed successfully\")\n            return DataFrame(rows)\n\n        except (KeyError, AttributeError) as e:\n            # Handle data structure and attribute access errors\n            await logger.aerror(f\"Data processing error: {e!s}\")\n            error_row = self._create_base_row(dict.fromkeys(df.columns, \"\"), model_response=\"\", batch_index=-1)\n            self._add_metadata(error_row, success=False, error=str(e))\n            return DataFrame([error_row])\n"
              },
              "column_name": {
                "_input_type": "StrInput",
                "advanced": false,
                "display_name": "Column Name",
                "dynamic": false,
                "info": "The name of the DataFrame column to treat as text messages. If empty, all columns will be formatted in TOML.",
                "list": false,
                "list_add_label": "Add More",
                "load_from_db": false,
                "name": "column_name",
                "placeholder": "",
                "required": false,
                "show": true,
                "title_case": false,
                "tool_mode": false,
                "trace_as_metadata": true,
                "type": "str",
                "value": "text"
              },
              "df": {
                "_input_type": "DataFrameInput",
                "advanced": false,
                "display_name": "DataFrame",
                "dynamic": false,
                "info": "The DataFrame whose column (specified by 'column_name') we'll treat as text messages.",
                "input_types": [
                  "DataFrame"
                ],
                "list": false,
                "list_add_label": "Add More",
                "name": "df",
                "placeholder": "",
                "required": true,
                "show": true,
                "title_case": false,
                "tool_mode": false,
                "trace_as_input": true,
                "trace_as_metadata": true,
                "type": "other",
                "value": ""
              },
              "enable_metadata": {
                "_input_type": "BoolInput",
                "advanced": true,
                "display_name": "Enable Metadata",
                "dynamic": false,
                "info": "If True, add metadata to the output DataFrame.",
                "list": false,
                "list_add_label": "Add More",
                "name": "enable_metadata",
                "placeholder": "",
                "required": false,
                "show": true,
                "title_case": false,
                "tool_mode": false,
                "trace_as_metadata": true,
                "type": "bool",
                "value": true
              },
              "model": {
                "_input_type": "HandleInput",
                "advanced": false,
                "display_name": "Language Model",
                "dynamic": false,
                "info": "Connect the 'Language Model' output from your LLM component here.",
                "input_types": [
                  "LanguageModel"
                ],
                "list": false,
                "list_add_label": "Add More",
                "name": "model",
                "placeholder": "",
                "required": true,
                "show": true,
                "title_case": false,
                "trace_as_metadata": true,
                "type": "other",
                "value": ""
              },
              "output_column_name": {
                "_input_type": "MessageTextInput",
                "advanced": true,
                "display_name": "Output Column Name",
                "dynamic": false,
                "info": "Name of the column where the model's response will be stored.",
                "input_types": [
                  "Message"
                ],
                "list": false,
                "list_add_label": "Add More",
                "load_from_db": false,
                "name": "output_column_name",
                "placeholder": "",
                "required": false,
                "show": true,
                "title_case": false,
                "tool_mode": false,
                "trace_as_input": true,
                "trace_as_metadata": true,
                "type": "str",
                "value": "model_response"
              },
              "system_message": {
                "_input_type": "MultilineInput",
                "advanced": false,
                "display_name": "Instructions",
                "dynamic": false,
                "info": "Multi-line system instruction for all rows in the DataFrame.",
                "input_types": [
                  "Message"
                ],
                "list": false,
                "list_add_label": "Add More",
                "load_from_db": false,
                "multiline": true,
                "name": "system_message",
                "placeholder": "",
                "required": false,
                "show": true,
                "title_case": false,
                "tool_mode": false,
                "trace_as_input": true,
                "trace_as_metadata": true,
                "type": "str",
                "value": "You are a sentiment analysis AI specialized in analyzing YouTube comments. Your task is to determine the emotional tone of each comment.\n\nAnalyze:\n- Word choice and tone\n- Emotional language \n- Context clues (emojis, punctuation, caps)\n\nClassify sentiment as:\n- Positive\n- Negative  \n- Neutral\n- Mixed\n- Sarcastic\n\nFormat:\n<sentiment_analysis>\n<concise_reasoning>\n[Brief 1-2 sentence analysis focusing on key emotional indicators]\n</concise_reasoning>\n<sentiment_type>\n[Sentiment category]\n</sentiment_type>\n</sentiment_analysis>\n\nExample:\nComment: \"Wow, this video is absolutely amazing! The creator did an incredible job explaining complex topics so clearly. 👏👏👏\"\n<sentiment_analysis>\n<concise_reasoning>\nUses enthusiastic words (\"amazing\", \"incredible\") with applause emojis, showing strong appreciation for the content's clarity.\n</concise_reasoning>\n<sentiment_type>\nPositive\n</sentiment_type>\n</sentiment_analysis>"
              }
            },
            "tool_mode": false
          },
          "selected_output": "batch_results",
          "showNode": true,
          "type": "BatchRunComponent"
        },
        "dragging": false,
        "id": "BatchRunComponent-30WdR",
        "measured": {
          "height": 391,
          "width": 320
        },
        "position": {
          "x": 635.0665302273813,
          "y": 5950.62139498088
        },
        "selected": false,
        "type": "genericNode"
      },
      {
        "data": {
          "id": "YouTubeCommentsComponent-y3wJZ",
          "node": {
            "base_classes": [
              "DataFrame"
            ],
            "beta": false,
            "category": "youtube",
            "conditional_paths": [],
            "custom_fields": {},
            "description": "Retrieves and analyzes comments from YouTube videos.",
            "display_name": "YouTube Comments",
            "documentation": "",
            "edited": false,
            "field_order": [
              "video_url",
              "api_key",
              "max_results",
              "sort_by",
              "include_replies",
              "include_metrics"
            ],
            "frozen": false,
            "icon": "YouTube",
            "key": "YouTubeCommentsComponent",
            "legacy": false,
            "lf_version": "1.4.3",
            "metadata": {
              "code_hash": "20398e0d18df",
              "dependencies": {
                "dependencies": [
                  {
                    "name": "pandas",
                    "version": "2.2.3"
                  },
                  {
                    "name": "googleapiclient",
                    "version": "2.154.0"
                  },
                  {
                    "name": "lfx",
                    "version": null
                  }
                ],
                "total_dependencies": 3
              },
              "module": "lfx.components.youtube.comments.YouTubeCommentsComponent"
            },
            "minimized": false,
            "output_types": [],
            "outputs": [
              {
                "allows_loop": false,
                "cache": true,
                "display_name": "Comments",
                "group_outputs": false,
                "method": "get_video_comments",
                "name": "comments",
                "selected": "DataFrame",
                "tool_mode": true,
                "types": [
                  "DataFrame"
                ],
                "value": "__UNDEFINED__"
              }
            ],
            "pinned": false,
            "score": 0.1676812955549333,
            "template": {
              "_type": "Component",
              "api_key": {
                "_input_type": "SecretStrInput",
                "advanced": false,
                "display_name": "YouTube API Key",
                "dynamic": false,
                "info": "Your YouTube Data API key.",
                "input_types": [],
                "load_from_db": true,
                "name": "api_key",
                "password": true,
                "placeholder": "",
                "required": true,
                "show": true,
                "title_case": false,
                "type": "str",
                "value": "YOUTUBE_API_KEY"
              },
              "code": {
                "advanced": true,
                "dynamic": true,
                "fileTypes": [],
                "file_path": "",
                "info": "",
                "list": false,
                "load_from_db": false,
                "multiline": true,
                "name": "code",
                "password": false,
                "placeholder": "",
                "required": true,
                "show": true,
                "title_case": false,
                "type": "code",
                "value": "from contextlib import contextmanager\n\nimport pandas as pd\nfrom googleapiclient.discovery import build\nfrom googleapiclient.errors import HttpError\n\nfrom lfx.custom.custom_component.component import Component\nfrom lfx.inputs.inputs import BoolInput, DropdownInput, IntInput, MessageTextInput, SecretStrInput\nfrom lfx.schema.dataframe import DataFrame\nfrom lfx.template.field.base import Output\n\n\nclass YouTubeCommentsComponent(Component):\n    \"\"\"A component that retrieves comments from YouTube videos.\"\"\"\n\n    display_name: str = \"YouTube Comments\"\n    description: str = \"Retrieves and analyzes comments from YouTube videos.\"\n    icon: str = \"YouTube\"\n\n    # Constants\n    COMMENTS_DISABLED_STATUS = 403\n    NOT_FOUND_STATUS = 404\n    API_MAX_RESULTS = 100\n\n    inputs = [\n        MessageTextInput(\n            name=\"video_url\",\n            display_name=\"Video URL\",\n            info=\"The URL of the YouTube video to get comments from.\",\n            tool_mode=True,\n            required=True,\n        ),\n        SecretStrInput(\n            name=\"api_key\",\n            display_name=\"YouTube API Key\",\n            info=\"Your YouTube Data API key.\",\n            required=True,\n        ),\n        IntInput(\n            name=\"max_results\",\n            display_name=\"Max Results\",\n            value=20,\n            info=\"The maximum number of comments to return.\",\n        ),\n        DropdownInput(\n            name=\"sort_by\",\n            display_name=\"Sort By\",\n            options=[\"time\", \"relevance\"],\n            value=\"relevance\",\n            info=\"Sort comments by time or relevance.\",\n        ),\n        BoolInput(\n            name=\"include_replies\",\n            display_name=\"Include Replies\",\n            value=False,\n            info=\"Whether to include replies to comments.\",\n            advanced=True,\n        ),\n        BoolInput(\n            name=\"include_metrics\",\n            display_name=\"Include Metrics\",\n            value=True,\n            info=\"Include metrics like like count and reply count.\",\n            advanced=True,\n        ),\n    ]\n\n    outputs = [\n        Output(name=\"comments\", display_name=\"Comments\", method=\"get_video_comments\"),\n    ]\n\n    def _extract_video_id(self, video_url: str) -> str:\n        \"\"\"Extracts the video ID from a YouTube URL.\"\"\"\n        import re\n\n        patterns = [\n            r\"(?:youtube\\.com\\/watch\\?v=|youtu.be\\/|youtube.com\\/embed\\/)([^&\\n?#]+)\",\n            r\"youtube.com\\/shorts\\/([^&\\n?#]+)\",\n        ]\n\n        for pattern in patterns:\n            match = re.search(pattern, video_url)\n            if match:\n                return match.group(1)\n\n        return video_url.strip()\n\n    def _process_reply(self, reply: dict, parent_id: str, *, include_metrics: bool = True) -> dict:\n        \"\"\"Process a single reply comment.\"\"\"\n        reply_snippet = reply[\"snippet\"]\n        reply_data = {\n            \"comment_id\": reply[\"id\"],\n            \"parent_comment_id\": parent_id,\n            \"author\": reply_snippet[\"authorDisplayName\"],\n            \"text\": reply_snippet[\"textDisplay\"],\n            \"published_at\": reply_snippet[\"publishedAt\"],\n            \"is_reply\": True,\n        }\n        if include_metrics:\n            reply_data[\"like_count\"] = reply_snippet[\"likeCount\"]\n            reply_data[\"reply_count\"] = 0  # Replies can't have replies\n\n        return reply_data\n\n    def _process_comment(\n        self, item: dict, *, include_metrics: bool = True, include_replies: bool = False\n    ) -> list[dict]:\n        \"\"\"Process a single comment thread.\"\"\"\n        comment = item[\"snippet\"][\"topLevelComment\"][\"snippet\"]\n        comment_id = item[\"snippet\"][\"topLevelComment\"][\"id\"]\n\n        # Basic comment data\n        processed_comments = [\n            {\n                \"comment_id\": comment_id,\n                \"parent_comment_id\": \"\",  # Empty for top-level comments\n                \"author\": comment[\"authorDisplayName\"],\n                \"author_channel_url\": comment.get(\"authorChannelUrl\", \"\"),\n                \"text\": comment[\"textDisplay\"],\n                \"published_at\": comment[\"publishedAt\"],\n                \"updated_at\": comment[\"updatedAt\"],\n                \"is_reply\": False,\n            }\n        ]\n\n        # Add metrics if requested\n        if include_metrics:\n            processed_comments[0].update(\n                {\n                    \"like_count\": comment[\"likeCount\"],\n                    \"reply_count\": item[\"snippet\"][\"totalReplyCount\"],\n                }\n            )\n\n        # Add replies if requested\n        if include_replies and item[\"snippet\"][\"totalReplyCount\"] > 0 and \"replies\" in item:\n            for reply in item[\"replies\"][\"comments\"]:\n                reply_data = self._process_reply(reply, parent_id=comment_id, include_metrics=include_metrics)\n                processed_comments.append(reply_data)\n\n        return processed_comments\n\n    @contextmanager\n    def youtube_client(self):\n        \"\"\"Context manager for YouTube API client.\"\"\"\n        client = build(\"youtube\", \"v3\", developerKey=self.api_key)\n        try:\n            yield client\n        finally:\n            client.close()\n\n    def get_video_comments(self) -> DataFrame:\n        \"\"\"Retrieves comments from a YouTube video and returns as DataFrame.\"\"\"\n        try:\n            # Extract video ID from URL\n            video_id = self._extract_video_id(self.video_url)\n\n            # Use context manager for YouTube API client\n            with self.youtube_client() as youtube:\n                comments_data = []\n                results_count = 0\n                request = youtube.commentThreads().list(\n                    part=\"snippet,replies\",\n                    videoId=video_id,\n                    maxResults=min(self.API_MAX_RESULTS, self.max_results),\n                    order=self.sort_by,\n                    textFormat=\"plainText\",\n                )\n\n                while request and results_count < self.max_results:\n                    response = request.execute()\n\n                    for item in response.get(\"items\", []):\n                        if results_count >= self.max_results:\n                            break\n\n                        comments = self._process_comment(\n                            item, include_metrics=self.include_metrics, include_replies=self.include_replies\n                        )\n                        comments_data.extend(comments)\n                        results_count += 1\n\n                    # Get the next page if available and needed\n                    if \"nextPageToken\" in response and results_count < self.max_results:\n                        request = youtube.commentThreads().list(\n                            part=\"snippet,replies\",\n                            videoId=video_id,\n                            maxResults=min(self.API_MAX_RESULTS, self.max_results - results_count),\n                            order=self.sort_by,\n                            textFormat=\"plainText\",\n                            pageToken=response[\"nextPageToken\"],\n                        )\n                    else:\n                        request = None\n\n                # Convert to DataFrame\n                comments_df = pd.DataFrame(comments_data)\n\n                # Add video metadata\n                comments_df[\"video_id\"] = video_id\n                comments_df[\"video_url\"] = self.video_url\n\n                # Sort columns for better organization\n                column_order = [\n                    \"video_id\",\n                    \"video_url\",\n                    \"comment_id\",\n                    \"parent_comment_id\",\n                    \"is_reply\",\n                    \"author\",\n                    \"author_channel_url\",\n                    \"text\",\n                    \"published_at\",\n                    \"updated_at\",\n                ]\n\n                if self.include_metrics:\n                    column_order.extend([\"like_count\", \"reply_count\"])\n\n                comments_df = comments_df[column_order]\n\n                return DataFrame(comments_df)\n\n        except HttpError as e:\n            error_message = f\"YouTube API error: {e!s}\"\n            if e.resp.status == self.COMMENTS_DISABLED_STATUS:\n                error_message = \"Comments are disabled for this video or API quota exceeded.\"\n            elif e.resp.status == self.NOT_FOUND_STATUS:\n                error_message = \"Video not found.\"\n\n            return DataFrame(pd.DataFrame({\"error\": [error_message]}))\n"
              },
              "include_metrics": {
                "_input_type": "BoolInput",
                "advanced": true,
                "display_name": "Include Metrics",
                "dynamic": false,
                "info": "Include metrics like like count and reply count.",
                "list": false,
                "list_add_label": "Add More",
                "name": "include_metrics",
                "placeholder": "",
                "required": false,
                "show": true,
                "title_case": false,
                "tool_mode": false,
                "trace_as_metadata": true,
                "type": "bool",
                "value": true
              },
              "include_replies": {
                "_input_type": "BoolInput",
                "advanced": true,
                "display_name": "Include Replies",
                "dynamic": false,
                "info": "Whether to include replies to comments.",
                "list": false,
                "list_add_label": "Add More",
                "name": "include_replies",
                "placeholder": "",
                "required": false,
                "show": true,
                "title_case": false,
                "tool_mode": false,
                "trace_as_metadata": true,
                "type": "bool",
                "value": false
              },
              "max_results": {
                "_input_type": "IntInput",
                "advanced": false,
                "display_name": "Max Results",
                "dynamic": false,
                "info": "The maximum number of comments to return.",
                "list": false,
                "list_add_label": "Add More",
                "name": "max_results",
                "placeholder": "",
                "required": false,
                "show": true,
                "title_case": false,
                "tool_mode": false,
                "trace_as_metadata": true,
                "type": "int",
                "value": 10
              },
              "sort_by": {
                "_input_type": "DropdownInput",
                "advanced": false,
                "combobox": false,
                "dialog_inputs": {},
                "display_name": "Sort By",
                "dynamic": false,
                "info": "Sort comments by time or relevance.",
                "name": "sort_by",
                "options": [
                  "time",
                  "relevance"
                ],
                "options_metadata": [],
                "placeholder": "",
                "required": false,
                "show": true,
                "title_case": false,
                "tool_mode": false,
                "trace_as_metadata": true,
                "type": "str",
                "value": "relevance"
              },
              "video_url": {
                "_input_type": "MessageTextInput",
                "advanced": false,
                "display_name": "Video URL",
                "dynamic": false,
                "info": "The URL of the YouTube video to get comments from.",
                "input_types": [
                  "Message"
                ],
                "list": false,
                "list_add_label": "Add More",
                "load_from_db": false,
                "name": "video_url",
                "placeholder": "",
                "required": true,
                "show": true,
                "title_case": false,
                "tool_mode": true,
                "trace_as_input": true,
                "trace_as_metadata": true,
                "type": "str",
                "value": ""
              }
            },
            "tool_mode": false
          },
          "selected_output": "comments",
          "showNode": true,
          "type": "YouTubeCommentsComponent"
        },
        "dragging": false,
        "id": "YouTubeCommentsComponent-y3wJZ",
        "measured": {
          "height": 467,
          "width": 320
        },
        "position": {
          "x": 191.60600144515274,
          "y": 6042.239455161904
        },
        "selected": false,
        "type": "genericNode"
      },
      {
        "data": {
          "id": "Agent-JRSRu",
          "node": {
            "base_classes": [
              "Message"
            ],
            "beta": false,
            "conditional_paths": [],
            "custom_fields": {},
            "description": "Define the agent's instructions, then enter a task to complete using tools.",
            "display_name": "YT-Insight",
            "documentation": "",
            "edited": false,
            "field_order": [
              "agent_llm",
              "max_tokens",
              "model_kwargs",
              "json_mode",
              "model_name",
              "openai_api_base",
              "api_key",
              "temperature",
              "seed",
              "max_retries",
              "timeout",
              "system_prompt",
              "n_messages",
              "tools",
              "input_value",
              "handle_parsing_errors",
              "verbose",
              "max_iterations",
              "agent_description",
              "add_current_date_tool"
            ],
            "frozen": false,
            "icon": "bot",
            "last_updated": "2025-07-07T14:52:14.999Z",
            "legacy": false,
            "lf_version": "1.4.3",
            "metadata": {
              "code_hash": "72ff02a84bcb",
              "dependencies": {
                "dependencies": [
                  {
                    "name": "langchain_core",
<<<<<<< HEAD
                    "version": "0.3.78"
=======
                    "version": "0.3.79"
>>>>>>> c27c0478
                  },
                  {
                    "name": "pydantic",
                    "version": "2.10.6"
                  },
                  {
                    "name": "lfx",
                    "version": null
                  }
                ],
                "total_dependencies": 3
              },
              "module": "lfx.components.agents.agent.AgentComponent"
            },
            "minimized": false,
            "output_types": [],
            "outputs": [
              {
                "allows_loop": false,
                "cache": true,
                "display_name": "Response",
                "group_outputs": false,
                "method": "message_response",
                "name": "response",
                "selected": "Message",
                "tool_mode": true,
                "types": [
                  "Message"
                ],
                "value": "__UNDEFINED__"
              }
            ],
            "pinned": false,
            "template": {
              "_type": "Component",
              "add_current_date_tool": {
                "_input_type": "BoolInput",
                "advanced": true,
                "display_name": "Current Date",
                "dynamic": false,
                "info": "If true, will add a tool to the agent that returns the current date.",
                "list": false,
                "list_add_label": "Add More",
                "name": "add_current_date_tool",
                "placeholder": "",
                "required": false,
                "show": true,
                "title_case": false,
                "tool_mode": false,
                "trace_as_metadata": true,
                "type": "bool",
                "value": true
              },
              "agent_description": {
                "_input_type": "MultilineInput",
                "advanced": true,
                "copy_field": false,
                "display_name": "Agent Description [Deprecated]",
                "dynamic": false,
                "info": "The description of the agent. This is only used when in Tool Mode. Defaults to 'A helpful assistant with access to the following tools:' and tools are added dynamically. This feature is deprecated and will be removed in future versions.",
                "input_types": [
                  "Message"
                ],
                "list": false,
                "list_add_label": "Add More",
                "load_from_db": false,
                "multiline": true,
                "name": "agent_description",
                "placeholder": "",
                "required": false,
                "show": true,
                "title_case": false,
                "tool_mode": false,
                "trace_as_input": true,
                "trace_as_metadata": true,
                "type": "str",
                "value": "A helpful assistant with access to the following tools:"
              },
              "agent_llm": {
                "_input_type": "DropdownInput",
                "advanced": false,
                "combobox": false,
                "dialog_inputs": {},
                "display_name": "Model Provider",
                "dynamic": false,
                "external_options": {
                  "fields": {
                    "data": {
                      "node": {
                        "display_name": "Connect other models",
                        "icon": "CornerDownLeft",
                        "name": "connect_other_models"
                      }
                    }
                  }
                },
                "info": "The provider of the language model that the agent will use to generate responses.",
                "input_types": [],
                "name": "agent_llm",
                "options": [
                  "Anthropic",
                  "Google Generative AI",
                  "OpenAI"
                ],
                "options_metadata": [
                  {
                    "icon": "Anthropic"
                  },
                  {
                    "icon": "GoogleGenerativeAI"
                  },
                  {
                    "icon": "OpenAI"
                  }
                ],
                "placeholder": "",
                "real_time_refresh": true,
                "required": false,
                "show": true,
                "title_case": false,
                "toggle": false,
                "tool_mode": false,
                "trace_as_metadata": true,
                "type": "str",
                "value": "OpenAI"
              },
              "api_key": {
                "_input_type": "SecretStrInput",
                "advanced": false,
                "display_name": "OpenAI API Key",
                "dynamic": false,
                "info": "The OpenAI API Key to use for the OpenAI model.",
                "input_types": [],
                "load_from_db": true,
                "name": "api_key",
                "password": true,
                "placeholder": "",
                "real_time_refresh": true,
                "required": false,
                "show": true,
                "title_case": false,
                "type": "str",
                "value": "OPENAI_API_KEY"
              },
              "code": {
                "advanced": true,
                "dynamic": true,
                "fileTypes": [],
                "file_path": "",
                "info": "",
                "list": false,
                "load_from_db": false,
                "multiline": true,
                "name": "code",
                "password": false,
                "placeholder": "",
                "required": true,
                "show": true,
                "title_case": false,
                "type": "code",
                "value": "import json\nimport re\n\nfrom langchain_core.tools import StructuredTool, Tool\nfrom pydantic import ValidationError\n\nfrom lfx.base.agents.agent import LCToolsAgentComponent\nfrom lfx.base.agents.events import ExceptionWithMessageError\nfrom lfx.base.models.model_input_constants import (\n    ALL_PROVIDER_FIELDS,\n    MODEL_DYNAMIC_UPDATE_FIELDS,\n    MODEL_PROVIDERS_DICT,\n    MODEL_PROVIDERS_LIST,\n    MODELS_METADATA,\n)\nfrom lfx.base.models.model_utils import get_model_name\nfrom lfx.components.helpers.current_date import CurrentDateComponent\nfrom lfx.components.helpers.memory import MemoryComponent\nfrom lfx.components.langchain_utilities.tool_calling import ToolCallingAgentComponent\nfrom lfx.custom.custom_component.component import get_component_toolkit\nfrom lfx.custom.utils import update_component_build_config\nfrom lfx.helpers.base_model import build_model_from_schema\nfrom lfx.inputs.inputs import BoolInput\nfrom lfx.io import DropdownInput, IntInput, MultilineInput, Output, TableInput\nfrom lfx.log.logger import logger\nfrom lfx.schema.data import Data\nfrom lfx.schema.dotdict import dotdict\nfrom lfx.schema.message import Message\nfrom lfx.schema.table import EditMode\n\n\ndef set_advanced_true(component_input):\n    component_input.advanced = True\n    return component_input\n\n\nclass AgentComponent(ToolCallingAgentComponent):\n    display_name: str = \"Agent\"\n    description: str = \"Define the agent's instructions, then enter a task to complete using tools.\"\n    documentation: str = \"https://docs.langflow.org/agents\"\n    icon = \"bot\"\n    beta = False\n    name = \"Agent\"\n\n    memory_inputs = [set_advanced_true(component_input) for component_input in MemoryComponent().inputs]\n\n    # Filter out json_mode from OpenAI inputs since we handle structured output differently\n    if \"OpenAI\" in MODEL_PROVIDERS_DICT:\n        openai_inputs_filtered = [\n            input_field\n            for input_field in MODEL_PROVIDERS_DICT[\"OpenAI\"][\"inputs\"]\n            if not (hasattr(input_field, \"name\") and input_field.name == \"json_mode\")\n        ]\n    else:\n        openai_inputs_filtered = []\n\n    inputs = [\n        DropdownInput(\n            name=\"agent_llm\",\n            display_name=\"Model Provider\",\n            info=\"The provider of the language model that the agent will use to generate responses.\",\n            options=[*MODEL_PROVIDERS_LIST],\n            value=\"OpenAI\",\n            real_time_refresh=True,\n            refresh_button=False,\n            input_types=[],\n            options_metadata=[MODELS_METADATA[key] for key in MODEL_PROVIDERS_LIST if key in MODELS_METADATA],\n            external_options={\n                \"fields\": {\n                    \"data\": {\n                        \"node\": {\n                            \"name\": \"connect_other_models\",\n                            \"display_name\": \"Connect other models\",\n                            \"icon\": \"CornerDownLeft\",\n                        }\n                    }\n                },\n            },\n        ),\n        *openai_inputs_filtered,\n        MultilineInput(\n            name=\"system_prompt\",\n            display_name=\"Agent Instructions\",\n            info=\"System Prompt: Initial instructions and context provided to guide the agent's behavior.\",\n            value=\"You are a helpful assistant that can use tools to answer questions and perform tasks.\",\n            advanced=False,\n        ),\n        IntInput(\n            name=\"n_messages\",\n            display_name=\"Number of Chat History Messages\",\n            value=100,\n            info=\"Number of chat history messages to retrieve.\",\n            advanced=True,\n            show=True,\n        ),\n        MultilineInput(\n            name=\"format_instructions\",\n            display_name=\"Output Format Instructions\",\n            info=\"Generic Template for structured output formatting. Valid only with Structured response.\",\n            value=(\n                \"You are an AI that extracts structured JSON objects from unstructured text. \"\n                \"Use a predefined schema with expected types (str, int, float, bool, dict). \"\n                \"Extract ALL relevant instances that match the schema - if multiple patterns exist, capture them all. \"\n                \"Fill missing or ambiguous values with defaults: null for missing values. \"\n                \"Remove exact duplicates but keep variations that have different field values. \"\n                \"Always return valid JSON in the expected format, never throw errors. \"\n                \"If multiple objects can be extracted, return them all in the structured format.\"\n            ),\n            advanced=True,\n        ),\n        TableInput(\n            name=\"output_schema\",\n            display_name=\"Output Schema\",\n            info=(\n                \"Schema Validation: Define the structure and data types for structured output. \"\n                \"No validation if no output schema.\"\n            ),\n            advanced=True,\n            required=False,\n            value=[],\n            table_schema=[\n                {\n                    \"name\": \"name\",\n                    \"display_name\": \"Name\",\n                    \"type\": \"str\",\n                    \"description\": \"Specify the name of the output field.\",\n                    \"default\": \"field\",\n                    \"edit_mode\": EditMode.INLINE,\n                },\n                {\n                    \"name\": \"description\",\n                    \"display_name\": \"Description\",\n                    \"type\": \"str\",\n                    \"description\": \"Describe the purpose of the output field.\",\n                    \"default\": \"description of field\",\n                    \"edit_mode\": EditMode.POPOVER,\n                },\n                {\n                    \"name\": \"type\",\n                    \"display_name\": \"Type\",\n                    \"type\": \"str\",\n                    \"edit_mode\": EditMode.INLINE,\n                    \"description\": (\"Indicate the data type of the output field (e.g., str, int, float, bool, dict).\"),\n                    \"options\": [\"str\", \"int\", \"float\", \"bool\", \"dict\"],\n                    \"default\": \"str\",\n                },\n                {\n                    \"name\": \"multiple\",\n                    \"display_name\": \"As List\",\n                    \"type\": \"boolean\",\n                    \"description\": \"Set to True if this output field should be a list of the specified type.\",\n                    \"default\": \"False\",\n                    \"edit_mode\": EditMode.INLINE,\n                },\n            ],\n        ),\n        *LCToolsAgentComponent._base_inputs,\n        # removed memory inputs from agent component\n        # *memory_inputs,\n        BoolInput(\n            name=\"add_current_date_tool\",\n            display_name=\"Current Date\",\n            advanced=True,\n            info=\"If true, will add a tool to the agent that returns the current date.\",\n            value=True,\n        ),\n    ]\n    outputs = [\n        Output(name=\"response\", display_name=\"Response\", method=\"message_response\"),\n    ]\n\n    async def get_agent_requirements(self):\n        \"\"\"Get the agent requirements for the agent.\"\"\"\n        llm_model, display_name = await self.get_llm()\n        if llm_model is None:\n            msg = \"No language model selected. Please choose a model to proceed.\"\n            raise ValueError(msg)\n        self.model_name = get_model_name(llm_model, display_name=display_name)\n\n        # Get memory data\n        self.chat_history = await self.get_memory_data()\n        await logger.adebug(f\"Retrieved {len(self.chat_history)} chat history messages\")\n        if isinstance(self.chat_history, Message):\n            self.chat_history = [self.chat_history]\n\n        # Add current date tool if enabled\n        if self.add_current_date_tool:\n            if not isinstance(self.tools, list):  # type: ignore[has-type]\n                self.tools = []\n            current_date_tool = (await CurrentDateComponent(**self.get_base_args()).to_toolkit()).pop(0)\n            if not isinstance(current_date_tool, StructuredTool):\n                msg = \"CurrentDateComponent must be converted to a StructuredTool\"\n                raise TypeError(msg)\n            self.tools.append(current_date_tool)\n        return llm_model, self.chat_history, self.tools\n\n    async def message_response(self) -> Message:\n        try:\n            llm_model, self.chat_history, self.tools = await self.get_agent_requirements()\n            # Set up and run agent\n            self.set(\n                llm=llm_model,\n                tools=self.tools or [],\n                chat_history=self.chat_history,\n                input_value=self.input_value,\n                system_prompt=self.system_prompt,\n            )\n            agent = self.create_agent_runnable()\n            result = await self.run_agent(agent)\n\n            # Store result for potential JSON output\n            self._agent_result = result\n\n        except (ValueError, TypeError, KeyError) as e:\n            await logger.aerror(f\"{type(e).__name__}: {e!s}\")\n            raise\n        except ExceptionWithMessageError as e:\n            await logger.aerror(f\"ExceptionWithMessageError occurred: {e}\")\n            raise\n        # Avoid catching blind Exception; let truly unexpected exceptions propagate\n        except Exception as e:\n            await logger.aerror(f\"Unexpected error: {e!s}\")\n            raise\n        else:\n            return result\n\n    def _preprocess_schema(self, schema):\n        \"\"\"Preprocess schema to ensure correct data types for build_model_from_schema.\"\"\"\n        processed_schema = []\n        for field in schema:\n            processed_field = {\n                \"name\": str(field.get(\"name\", \"field\")),\n                \"type\": str(field.get(\"type\", \"str\")),\n                \"description\": str(field.get(\"description\", \"\")),\n                \"multiple\": field.get(\"multiple\", False),\n            }\n            # Ensure multiple is handled correctly\n            if isinstance(processed_field[\"multiple\"], str):\n                processed_field[\"multiple\"] = processed_field[\"multiple\"].lower() in [\n                    \"true\",\n                    \"1\",\n                    \"t\",\n                    \"y\",\n                    \"yes\",\n                ]\n            processed_schema.append(processed_field)\n        return processed_schema\n\n    async def build_structured_output_base(self, content: str):\n        \"\"\"Build structured output with optional BaseModel validation.\"\"\"\n        json_pattern = r\"\\{.*\\}\"\n        schema_error_msg = \"Try setting an output schema\"\n\n        # Try to parse content as JSON first\n        json_data = None\n        try:\n            json_data = json.loads(content)\n        except json.JSONDecodeError:\n            json_match = re.search(json_pattern, content, re.DOTALL)\n            if json_match:\n                try:\n                    json_data = json.loads(json_match.group())\n                except json.JSONDecodeError:\n                    return {\"content\": content, \"error\": schema_error_msg}\n            else:\n                return {\"content\": content, \"error\": schema_error_msg}\n\n        # If no output schema provided, return parsed JSON without validation\n        if not hasattr(self, \"output_schema\") or not self.output_schema or len(self.output_schema) == 0:\n            return json_data\n\n        # Use BaseModel validation with schema\n        try:\n            processed_schema = self._preprocess_schema(self.output_schema)\n            output_model = build_model_from_schema(processed_schema)\n\n            # Validate against the schema\n            if isinstance(json_data, list):\n                # Multiple objects\n                validated_objects = []\n                for item in json_data:\n                    try:\n                        validated_obj = output_model.model_validate(item)\n                        validated_objects.append(validated_obj.model_dump())\n                    except ValidationError as e:\n                        await logger.aerror(f\"Validation error for item: {e}\")\n                        # Include invalid items with error info\n                        validated_objects.append({\"data\": item, \"validation_error\": str(e)})\n                return validated_objects\n\n            # Single object\n            try:\n                validated_obj = output_model.model_validate(json_data)\n                return [validated_obj.model_dump()]  # Return as list for consistency\n            except ValidationError as e:\n                await logger.aerror(f\"Validation error: {e}\")\n                return [{\"data\": json_data, \"validation_error\": str(e)}]\n\n        except (TypeError, ValueError) as e:\n            await logger.aerror(f\"Error building structured output: {e}\")\n            # Fallback to parsed JSON without validation\n            return json_data\n\n    async def json_response(self) -> Data:\n        \"\"\"Convert agent response to structured JSON Data output with schema validation.\"\"\"\n        # Always use structured chat agent for JSON response mode for better JSON formatting\n        try:\n            system_components = []\n\n            # 1. Agent Instructions (system_prompt)\n            agent_instructions = getattr(self, \"system_prompt\", \"\") or \"\"\n            if agent_instructions:\n                system_components.append(f\"{agent_instructions}\")\n\n            # 2. Format Instructions\n            format_instructions = getattr(self, \"format_instructions\", \"\") or \"\"\n            if format_instructions:\n                system_components.append(f\"Format instructions: {format_instructions}\")\n\n            # 3. Schema Information from BaseModel\n            if hasattr(self, \"output_schema\") and self.output_schema and len(self.output_schema) > 0:\n                try:\n                    processed_schema = self._preprocess_schema(self.output_schema)\n                    output_model = build_model_from_schema(processed_schema)\n                    schema_dict = output_model.model_json_schema()\n                    schema_info = (\n                        \"You are given some text that may include format instructions, \"\n                        \"explanations, or other content alongside a JSON schema.\\n\\n\"\n                        \"Your task:\\n\"\n                        \"- Extract only the JSON schema.\\n\"\n                        \"- Return it as valid JSON.\\n\"\n                        \"- Do not include format instructions, explanations, or extra text.\\n\\n\"\n                        \"Input:\\n\"\n                        f\"{json.dumps(schema_dict, indent=2)}\\n\\n\"\n                        \"Output (only JSON schema):\"\n                    )\n                    system_components.append(schema_info)\n                except (ValidationError, ValueError, TypeError, KeyError) as e:\n                    await logger.aerror(f\"Could not build schema for prompt: {e}\", exc_info=True)\n\n            # Combine all components\n            combined_instructions = \"\\n\\n\".join(system_components) if system_components else \"\"\n            llm_model, self.chat_history, self.tools = await self.get_agent_requirements()\n            self.set(\n                llm=llm_model,\n                tools=self.tools or [],\n                chat_history=self.chat_history,\n                input_value=self.input_value,\n                system_prompt=combined_instructions,\n            )\n\n            # Create and run structured chat agent\n            try:\n                structured_agent = self.create_agent_runnable()\n            except (NotImplementedError, ValueError, TypeError) as e:\n                await logger.aerror(f\"Error with structured chat agent: {e}\")\n                raise\n            try:\n                result = await self.run_agent(structured_agent)\n            except (\n                ExceptionWithMessageError,\n                ValueError,\n                TypeError,\n                RuntimeError,\n            ) as e:\n                await logger.aerror(f\"Error with structured agent result: {e}\")\n                raise\n            # Extract content from structured agent result\n            if hasattr(result, \"content\"):\n                content = result.content\n            elif hasattr(result, \"text\"):\n                content = result.text\n            else:\n                content = str(result)\n\n        except (\n            ExceptionWithMessageError,\n            ValueError,\n            TypeError,\n            NotImplementedError,\n            AttributeError,\n        ) as e:\n            await logger.aerror(f\"Error with structured chat agent: {e}\")\n            # Fallback to regular agent\n            content_str = \"No content returned from agent\"\n            return Data(data={\"content\": content_str, \"error\": str(e)})\n\n        # Process with structured output validation\n        try:\n            structured_output = await self.build_structured_output_base(content)\n\n            # Handle different output formats\n            if isinstance(structured_output, list) and structured_output:\n                if len(structured_output) == 1:\n                    return Data(data=structured_output[0])\n                return Data(data={\"results\": structured_output})\n            if isinstance(structured_output, dict):\n                return Data(data=structured_output)\n            return Data(data={\"content\": content})\n\n        except (ValueError, TypeError) as e:\n            await logger.aerror(f\"Error in structured output processing: {e}\")\n            return Data(data={\"content\": content, \"error\": str(e)})\n\n    async def get_memory_data(self):\n        # TODO: This is a temporary fix to avoid message duplication. We should develop a function for this.\n        messages = (\n            await MemoryComponent(**self.get_base_args())\n            .set(\n                session_id=self.graph.session_id,\n                order=\"Ascending\",\n                n_messages=self.n_messages,\n            )\n            .retrieve_messages()\n        )\n        return [\n            message for message in messages if getattr(message, \"id\", None) != getattr(self.input_value, \"id\", None)\n        ]\n\n    async def get_llm(self):\n        if not isinstance(self.agent_llm, str):\n            return self.agent_llm, None\n\n        try:\n            provider_info = MODEL_PROVIDERS_DICT.get(self.agent_llm)\n            if not provider_info:\n                msg = f\"Invalid model provider: {self.agent_llm}\"\n                raise ValueError(msg)\n\n            component_class = provider_info.get(\"component_class\")\n            display_name = component_class.display_name\n            inputs = provider_info.get(\"inputs\")\n            prefix = provider_info.get(\"prefix\", \"\")\n\n            return self._build_llm_model(component_class, inputs, prefix), display_name\n\n        except (AttributeError, ValueError, TypeError, RuntimeError) as e:\n            await logger.aerror(f\"Error building {self.agent_llm} language model: {e!s}\")\n            msg = f\"Failed to initialize language model: {e!s}\"\n            raise ValueError(msg) from e\n\n    def _build_llm_model(self, component, inputs, prefix=\"\"):\n        model_kwargs = {}\n        for input_ in inputs:\n            if hasattr(self, f\"{prefix}{input_.name}\"):\n                model_kwargs[input_.name] = getattr(self, f\"{prefix}{input_.name}\")\n        return component.set(**model_kwargs).build_model()\n\n    def set_component_params(self, component):\n        provider_info = MODEL_PROVIDERS_DICT.get(self.agent_llm)\n        if provider_info:\n            inputs = provider_info.get(\"inputs\")\n            prefix = provider_info.get(\"prefix\")\n            # Filter out json_mode and only use attributes that exist on this component\n            model_kwargs = {}\n            for input_ in inputs:\n                if hasattr(self, f\"{prefix}{input_.name}\"):\n                    model_kwargs[input_.name] = getattr(self, f\"{prefix}{input_.name}\")\n\n            return component.set(**model_kwargs)\n        return component\n\n    def delete_fields(self, build_config: dotdict, fields: dict | list[str]) -> None:\n        \"\"\"Delete specified fields from build_config.\"\"\"\n        for field in fields:\n            build_config.pop(field, None)\n\n    def update_input_types(self, build_config: dotdict) -> dotdict:\n        \"\"\"Update input types for all fields in build_config.\"\"\"\n        for key, value in build_config.items():\n            if isinstance(value, dict):\n                if value.get(\"input_types\") is None:\n                    build_config[key][\"input_types\"] = []\n            elif hasattr(value, \"input_types\") and value.input_types is None:\n                value.input_types = []\n        return build_config\n\n    async def update_build_config(\n        self, build_config: dotdict, field_value: str, field_name: str | None = None\n    ) -> dotdict:\n        # Iterate over all providers in the MODEL_PROVIDERS_DICT\n        # Existing logic for updating build_config\n        if field_name in (\"agent_llm\",):\n            build_config[\"agent_llm\"][\"value\"] = field_value\n            provider_info = MODEL_PROVIDERS_DICT.get(field_value)\n            if provider_info:\n                component_class = provider_info.get(\"component_class\")\n                if component_class and hasattr(component_class, \"update_build_config\"):\n                    # Call the component class's update_build_config method\n                    build_config = await update_component_build_config(\n                        component_class, build_config, field_value, \"model_name\"\n                    )\n\n            provider_configs: dict[str, tuple[dict, list[dict]]] = {\n                provider: (\n                    MODEL_PROVIDERS_DICT[provider][\"fields\"],\n                    [\n                        MODEL_PROVIDERS_DICT[other_provider][\"fields\"]\n                        for other_provider in MODEL_PROVIDERS_DICT\n                        if other_provider != provider\n                    ],\n                )\n                for provider in MODEL_PROVIDERS_DICT\n            }\n            if field_value in provider_configs:\n                fields_to_add, fields_to_delete = provider_configs[field_value]\n\n                # Delete fields from other providers\n                for fields in fields_to_delete:\n                    self.delete_fields(build_config, fields)\n\n                # Add provider-specific fields\n                if field_value == \"OpenAI\" and not any(field in build_config for field in fields_to_add):\n                    build_config.update(fields_to_add)\n                else:\n                    build_config.update(fields_to_add)\n                # Reset input types for agent_llm\n                build_config[\"agent_llm\"][\"input_types\"] = []\n                build_config[\"agent_llm\"][\"display_name\"] = \"Model Provider\"\n            elif field_value == \"connect_other_models\":\n                # Delete all provider fields\n                self.delete_fields(build_config, ALL_PROVIDER_FIELDS)\n                # # Update with custom component\n                custom_component = DropdownInput(\n                    name=\"agent_llm\",\n                    display_name=\"Language Model\",\n                    info=\"The provider of the language model that the agent will use to generate responses.\",\n                    options=[*MODEL_PROVIDERS_LIST],\n                    real_time_refresh=True,\n                    refresh_button=False,\n                    input_types=[\"LanguageModel\"],\n                    placeholder=\"Awaiting model input.\",\n                    options_metadata=[MODELS_METADATA[key] for key in MODEL_PROVIDERS_LIST if key in MODELS_METADATA],\n                    external_options={\n                        \"fields\": {\n                            \"data\": {\n                                \"node\": {\n                                    \"name\": \"connect_other_models\",\n                                    \"display_name\": \"Connect other models\",\n                                    \"icon\": \"CornerDownLeft\",\n                                },\n                            }\n                        },\n                    },\n                )\n                build_config.update({\"agent_llm\": custom_component.to_dict()})\n            # Update input types for all fields\n            build_config = self.update_input_types(build_config)\n\n            # Validate required keys\n            default_keys = [\n                \"code\",\n                \"_type\",\n                \"agent_llm\",\n                \"tools\",\n                \"input_value\",\n                \"add_current_date_tool\",\n                \"system_prompt\",\n                \"agent_description\",\n                \"max_iterations\",\n                \"handle_parsing_errors\",\n                \"verbose\",\n            ]\n            missing_keys = [key for key in default_keys if key not in build_config]\n            if missing_keys:\n                msg = f\"Missing required keys in build_config: {missing_keys}\"\n                raise ValueError(msg)\n        if (\n            isinstance(self.agent_llm, str)\n            and self.agent_llm in MODEL_PROVIDERS_DICT\n            and field_name in MODEL_DYNAMIC_UPDATE_FIELDS\n        ):\n            provider_info = MODEL_PROVIDERS_DICT.get(self.agent_llm)\n            if provider_info:\n                component_class = provider_info.get(\"component_class\")\n                component_class = self.set_component_params(component_class)\n                prefix = provider_info.get(\"prefix\")\n                if component_class and hasattr(component_class, \"update_build_config\"):\n                    # Call each component class's update_build_config method\n                    # remove the prefix from the field_name\n                    if isinstance(field_name, str) and isinstance(prefix, str):\n                        field_name = field_name.replace(prefix, \"\")\n                    build_config = await update_component_build_config(\n                        component_class, build_config, field_value, \"model_name\"\n                    )\n        return dotdict({k: v.to_dict() if hasattr(v, \"to_dict\") else v for k, v in build_config.items()})\n\n    async def _get_tools(self) -> list[Tool]:\n        component_toolkit = get_component_toolkit()\n        tools_names = self._build_tools_names()\n        agent_description = self.get_tool_description()\n        # TODO: Agent Description Depreciated Feature to be removed\n        description = f\"{agent_description}{tools_names}\"\n        tools = component_toolkit(component=self).get_tools(\n            tool_name=\"Call_Agent\",\n            tool_description=description,\n            callbacks=self.get_langchain_callbacks(),\n        )\n        if hasattr(self, \"tools_metadata\"):\n            tools = component_toolkit(component=self, metadata=self.tools_metadata).update_tools_metadata(tools=tools)\n        return tools\n"
              },
              "format_instructions": {
                "_input_type": "MultilineInput",
                "advanced": true,
                "copy_field": false,
                "display_name": "Output Format Instructions",
                "dynamic": false,
                "info": "Generic Template for structured output formatting. Valid only with Structured response.",
                "input_types": [
                  "Message"
                ],
                "list": false,
                "list_add_label": "Add More",
                "load_from_db": false,
                "multiline": true,
                "name": "format_instructions",
                "placeholder": "",
                "required": false,
                "show": true,
                "title_case": false,
                "tool_mode": false,
                "trace_as_input": true,
                "trace_as_metadata": true,
                "type": "str",
                "value": "You are an AI that extracts structured JSON objects from unstructured text. Use a predefined schema with expected types (str, int, float, bool, dict). Extract ALL relevant instances that match the schema - if multiple patterns exist, capture them all. Fill missing or ambiguous values with defaults: null for missing values. Remove exact duplicates but keep variations that have different field values. Always return valid JSON in the expected format, never throw errors. If multiple objects can be extracted, return them all in the structured format."
              },
              "handle_parsing_errors": {
                "_input_type": "BoolInput",
                "advanced": true,
                "display_name": "Handle Parse Errors",
                "dynamic": false,
                "info": "Should the Agent fix errors when reading user input for better processing?",
                "list": false,
                "list_add_label": "Add More",
                "name": "handle_parsing_errors",
                "placeholder": "",
                "required": false,
                "show": true,
                "title_case": false,
                "tool_mode": false,
                "trace_as_metadata": true,
                "type": "bool",
                "value": true
              },
              "input_value": {
                "_input_type": "MessageTextInput",
                "advanced": false,
                "display_name": "Input",
                "dynamic": false,
                "info": "The input provided by the user for the agent to process.",
                "input_types": [
                  "Message"
                ],
                "list": false,
                "list_add_label": "Add More",
                "load_from_db": false,
                "name": "input_value",
                "placeholder": "",
                "required": false,
                "show": true,
                "title_case": false,
                "tool_mode": true,
                "trace_as_input": true,
                "trace_as_metadata": true,
                "type": "str",
                "value": ""
              },
              "max_iterations": {
                "_input_type": "IntInput",
                "advanced": true,
                "display_name": "Max Iterations",
                "dynamic": false,
                "info": "The maximum number of attempts the agent can make to complete its task before it stops.",
                "list": false,
                "list_add_label": "Add More",
                "name": "max_iterations",
                "placeholder": "",
                "required": false,
                "show": true,
                "title_case": false,
                "tool_mode": false,
                "trace_as_metadata": true,
                "type": "int",
                "value": 15
              },
              "max_retries": {
                "_input_type": "IntInput",
                "advanced": true,
                "display_name": "Max Retries",
                "dynamic": false,
                "info": "The maximum number of retries to make when generating.",
                "list": false,
                "list_add_label": "Add More",
                "name": "max_retries",
                "placeholder": "",
                "required": false,
                "show": true,
                "title_case": false,
                "tool_mode": false,
                "trace_as_metadata": true,
                "type": "int",
                "value": 5
              },
              "max_tokens": {
                "_input_type": "IntInput",
                "advanced": true,
                "display_name": "Max Tokens",
                "dynamic": false,
                "info": "The maximum number of tokens to generate. Set to 0 for unlimited tokens.",
                "list": false,
                "list_add_label": "Add More",
                "name": "max_tokens",
                "placeholder": "",
                "range_spec": {
                  "max": 128000,
                  "min": 0,
                  "step": 0.1,
                  "step_type": "float"
                },
                "required": false,
                "show": true,
                "title_case": false,
                "tool_mode": false,
                "trace_as_metadata": true,
                "type": "int",
                "value": ""
              },
              "model_kwargs": {
                "_input_type": "DictInput",
                "advanced": true,
                "display_name": "Model Kwargs",
                "dynamic": false,
                "info": "Additional keyword arguments to pass to the model.",
                "list": false,
                "list_add_label": "Add More",
                "name": "model_kwargs",
                "placeholder": "",
                "required": false,
                "show": true,
                "title_case": false,
                "tool_mode": false,
                "trace_as_input": true,
                "type": "dict",
                "value": {}
              },
              "model_name": {
                "_input_type": "DropdownInput",
                "advanced": false,
                "combobox": true,
                "dialog_inputs": {},
                "display_name": "Model Name",
                "dynamic": false,
                "info": "To see the model names, first choose a provider. Then, enter your API key and click the refresh button next to the model name.",
                "load_from_db": false,
                "name": "model_name",
                "options": [
                  "gpt-4o-mini",
                  "gpt-4o",
                  "gpt-4.1",
                  "gpt-4.1-mini",
                  "gpt-4.1-nano",
                  "gpt-4-turbo",
                  "gpt-4-turbo-preview",
                  "gpt-4",
                  "gpt-3.5-turbo",
                  "gpt-5",
                  "gpt-5-mini",
                  "gpt-5-nano",
                  "gpt-5-chat-latest",
                  "o1",
                  "o3-mini",
                  "o3",
                  "o3-pro",
                  "o4-mini",
                  "o4-mini-high"
                ],
                "options_metadata": [],
                "placeholder": "",
                "real_time_refresh": false,
                "required": false,
                "show": true,
                "title_case": false,
                "toggle": false,
                "tool_mode": false,
                "trace_as_metadata": true,
                "type": "str",
                "value": "gpt-4.1-mini"
              },
              "n_messages": {
                "_input_type": "IntInput",
                "advanced": true,
                "display_name": "Number of Chat History Messages",
                "dynamic": false,
                "info": "Number of chat history messages to retrieve.",
                "list": false,
                "list_add_label": "Add More",
                "name": "n_messages",
                "placeholder": "",
                "required": false,
                "show": true,
                "title_case": false,
                "tool_mode": false,
                "trace_as_metadata": true,
                "type": "int",
                "value": 100
              },
              "openai_api_base": {
                "_input_type": "StrInput",
                "advanced": true,
                "display_name": "OpenAI API Base",
                "dynamic": false,
                "info": "The base URL of the OpenAI API. Defaults to https://api.openai.com/v1. You can change this to use other APIs like JinaChat, LocalAI and Prem.",
                "list": false,
                "list_add_label": "Add More",
                "load_from_db": false,
                "name": "openai_api_base",
                "placeholder": "",
                "required": false,
                "show": true,
                "title_case": false,
                "tool_mode": false,
                "trace_as_metadata": true,
                "type": "str",
                "value": ""
              },
              "output_schema": {
                "_input_type": "TableInput",
                "advanced": true,
                "display_name": "Output Schema",
                "dynamic": false,
                "info": "Schema Validation: Define the structure and data types for structured output. No validation if no output schema.",
                "is_list": true,
                "list_add_label": "Add More",
                "name": "output_schema",
                "placeholder": "",
                "required": false,
                "show": true,
                "table_icon": "Table",
                "table_schema": [
                  {
                    "default": "field",
                    "description": "Specify the name of the output field.",
                    "display_name": "Name",
                    "edit_mode": "inline",
                    "name": "name",
                    "type": "str"
                  },
                  {
                    "default": "description of field",
                    "description": "Describe the purpose of the output field.",
                    "display_name": "Description",
                    "edit_mode": "popover",
                    "name": "description",
                    "type": "str"
                  },
                  {
                    "default": "str",
                    "description": "Indicate the data type of the output field (e.g., str, int, float, bool, dict).",
                    "display_name": "Type",
                    "edit_mode": "inline",
                    "name": "type",
                    "options": [
                      "str",
                      "int",
                      "float",
                      "bool",
                      "dict"
                    ],
                    "type": "str"
                  },
                  {
                    "default": "False",
                    "description": "Set to True if this output field should be a list of the specified type.",
                    "display_name": "As List",
                    "edit_mode": "inline",
                    "name": "multiple",
                    "type": "boolean"
                  }
                ],
                "title_case": false,
                "tool_mode": false,
                "trace_as_metadata": true,
                "trigger_icon": "Table",
                "trigger_text": "Open table",
                "type": "table",
                "value": []
              },
              "seed": {
                "_input_type": "IntInput",
                "advanced": true,
                "display_name": "Seed",
                "dynamic": false,
                "info": "The seed controls the reproducibility of the job.",
                "list": false,
                "list_add_label": "Add More",
                "name": "seed",
                "placeholder": "",
                "required": false,
                "show": true,
                "title_case": false,
                "tool_mode": false,
                "trace_as_metadata": true,
                "type": "int",
                "value": 1
              },
              "system_prompt": {
                "_input_type": "MultilineInput",
                "advanced": false,
                "copy_field": false,
                "display_name": "Agent Instructions",
                "dynamic": false,
                "info": "System Prompt: Initial instructions and context provided to guide the agent's behavior.",
                "input_types": [
                  "Message"
                ],
                "list": false,
                "list_add_label": "Add More",
                "load_from_db": false,
                "multiline": true,
                "name": "system_prompt",
                "placeholder": "",
                "required": false,
                "show": true,
                "title_case": false,
                "tool_mode": false,
                "trace_as_input": true,
                "trace_as_metadata": true,
                "type": "str",
                "value": "You are a specialized assistant focused on comprehensive YouTube video analysis. Your main responsibilities are:\n\n1. Extract video transcripts using YouTubeTranscripts-get_message_output tool\n2. Process sentiment analysis from YouTube comments provided in XML format\n3. Create comprehensive analysis by combining:\n   - Video content (from transcript)\n   - Audience reception (from comment sentiment analysis)\n\nYour analysis should:\n- Identify main themes and topics from the video transcript\n- Evaluate audience sentiment patterns from provided comments\n- Highlight any disconnect between video content and audience reception\n- Provide actionable insights based on both content and reception\n\nInput received:\n- Video transcript (obtained through tool)\n- Sentiment analysis of comments in XML format containing:\n  <sentiment_analysis>\n    <concise_reasoning>: Detailed analysis of comment\n    <sentiment_type>: Positive/Neutral/Negative\n  </sentiment_analysis>\n\nOutput format:\n1. Content Summary: Key points from transcript\n2. Audience Reception: Pattern analysis from sentiment data\n3. Synthesis: Combined analysis of content and reception\n4. Recommendations: Based on analysis"
              },
              "temperature": {
                "_input_type": "SliderInput",
                "advanced": true,
                "display_name": "Temperature",
                "dynamic": false,
                "info": "",
                "max_label": "",
                "max_label_icon": "",
                "min_label": "",
                "min_label_icon": "",
                "name": "temperature",
                "placeholder": "",
                "range_spec": {
                  "max": 1,
                  "min": 0,
                  "step": 0.01,
                  "step_type": "float"
                },
                "required": false,
                "show": true,
                "slider_buttons": false,
                "slider_buttons_options": [],
                "slider_input": false,
                "title_case": false,
                "tool_mode": false,
                "type": "slider",
                "value": 0.1
              },
              "timeout": {
                "_input_type": "IntInput",
                "advanced": true,
                "display_name": "Timeout",
                "dynamic": false,
                "info": "The timeout for requests to OpenAI completion API.",
                "list": false,
                "list_add_label": "Add More",
                "name": "timeout",
                "placeholder": "",
                "required": false,
                "show": true,
                "title_case": false,
                "tool_mode": false,
                "trace_as_metadata": true,
                "type": "int",
                "value": 700
              },
              "tools": {
                "_input_type": "HandleInput",
                "advanced": false,
                "display_name": "Tools",
                "dynamic": false,
                "info": "These are the tools that the agent can use to help with tasks.",
                "input_types": [
                  "Tool"
                ],
                "list": true,
                "list_add_label": "Add More",
                "name": "tools",
                "placeholder": "",
                "required": false,
                "show": true,
                "title_case": false,
                "trace_as_metadata": true,
                "type": "other",
                "value": ""
              },
              "verbose": {
                "_input_type": "BoolInput",
                "advanced": true,
                "display_name": "Verbose",
                "dynamic": false,
                "info": "",
                "list": false,
                "list_add_label": "Add More",
                "name": "verbose",
                "placeholder": "",
                "required": false,
                "show": true,
                "title_case": false,
                "tool_mode": false,
                "trace_as_metadata": true,
                "type": "bool",
                "value": true
              }
            },
            "tool_mode": false
          },
          "selected_output": "response",
          "showNode": true,
          "type": "Agent"
        },
        "dragging": false,
        "id": "Agent-JRSRu",
        "measured": {
          "height": 594,
          "width": 320
        },
        "position": {
          "x": 1982.1085644220088,
          "y": 6262.507022218113
        },
        "selected": false,
        "type": "genericNode"
      },
      {
        "data": {
          "id": "Prompt-yqoLt",
          "node": {
            "base_classes": [
              "Message"
            ],
            "beta": false,
            "conditional_paths": [],
            "custom_fields": {
              "template": [
                "url",
                "analysis"
              ]
            },
            "description": "Create a prompt template with dynamic variables.",
            "display_name": "Prompt",
            "documentation": "",
            "edited": false,
            "error": null,
            "field_order": [
              "template",
              "tool_placeholder"
            ],
            "frozen": false,
            "full_path": null,
            "icon": "braces",
            "is_composition": null,
            "is_input": null,
            "is_output": null,
            "legacy": false,
            "lf_version": "1.4.3",
            "metadata": {},
            "minimized": false,
            "name": "",
            "output_types": [],
            "outputs": [
              {
                "allows_loop": false,
                "cache": true,
                "display_name": "Prompt",
                "group_outputs": false,
                "method": "build_prompt",
                "name": "prompt",
                "selected": "Message",
                "tool_mode": true,
                "types": [
                  "Message"
                ],
                "value": "__UNDEFINED__"
              }
            ],
            "pinned": false,
            "template": {
              "_type": "Component",
              "analysis": {
                "advanced": false,
                "display_name": "analysis",
                "dynamic": false,
                "field_type": "str",
                "fileTypes": [],
                "file_path": "",
                "info": "",
                "input_types": [
                  "Message"
                ],
                "list": false,
                "load_from_db": false,
                "multiline": true,
                "name": "analysis",
                "placeholder": "",
                "required": false,
                "show": true,
                "title_case": false,
                "type": "str",
                "value": ""
              },
              "code": {
                "advanced": true,
                "dynamic": true,
                "fileTypes": [],
                "file_path": "",
                "info": "",
                "list": false,
                "load_from_db": false,
                "multiline": true,
                "name": "code",
                "password": false,
                "placeholder": "",
                "required": true,
                "show": true,
                "title_case": false,
                "type": "code",
                "value": "from langflow.base.prompts.api_utils import process_prompt_template\nfrom langflow.custom.custom_component.component import Component\nfrom langflow.inputs.inputs import DefaultPromptField\nfrom langflow.io import MessageTextInput, Output, PromptInput\nfrom langflow.schema.message import Message\nfrom langflow.template.utils import update_template_values\n\n\nclass PromptComponent(Component):\n    display_name: str = \"Prompt\"\n    description: str = \"Create a prompt template with dynamic variables.\"\n    icon = \"braces\"\n    trace_type = \"prompt\"\n    name = \"Prompt\"\n\n    inputs = [\n        PromptInput(name=\"template\", display_name=\"Template\"),\n        MessageTextInput(\n            name=\"tool_placeholder\",\n            display_name=\"Tool Placeholder\",\n            tool_mode=True,\n            advanced=True,\n            info=\"A placeholder input for tool mode.\",\n        ),\n    ]\n\n    outputs = [\n        Output(display_name=\"Prompt\", name=\"prompt\", method=\"build_prompt\"),\n    ]\n\n    async def build_prompt(self) -> Message:\n        prompt = Message.from_template(**self._attributes)\n        self.status = prompt.text\n        return prompt\n\n    def _update_template(self, frontend_node: dict):\n        prompt_template = frontend_node[\"template\"][\"template\"][\"value\"]\n        custom_fields = frontend_node[\"custom_fields\"]\n        frontend_node_template = frontend_node[\"template\"]\n        _ = process_prompt_template(\n            template=prompt_template,\n            name=\"template\",\n            custom_fields=custom_fields,\n            frontend_node_template=frontend_node_template,\n        )\n        return frontend_node\n\n    async def update_frontend_node(self, new_frontend_node: dict, current_frontend_node: dict):\n        \"\"\"This function is called after the code validation is done.\"\"\"\n        frontend_node = await super().update_frontend_node(new_frontend_node, current_frontend_node)\n        template = frontend_node[\"template\"][\"template\"][\"value\"]\n        # Kept it duplicated for backwards compatibility\n        _ = process_prompt_template(\n            template=template,\n            name=\"template\",\n            custom_fields=frontend_node[\"custom_fields\"],\n            frontend_node_template=frontend_node[\"template\"],\n        )\n        # Now that template is updated, we need to grab any values that were set in the current_frontend_node\n        # and update the frontend_node with those values\n        update_template_values(new_template=frontend_node, previous_template=current_frontend_node[\"template\"])\n        return frontend_node\n\n    def _get_fallback_input(self, **kwargs):\n        return DefaultPromptField(**kwargs)\n"
              },
              "template": {
                "_input_type": "PromptInput",
                "advanced": false,
                "display_name": "Template",
                "dynamic": false,
                "info": "",
                "list": false,
                "list_add_label": "Add More",
                "name": "template",
                "placeholder": "",
                "required": false,
                "show": true,
                "title_case": false,
                "tool_mode": false,
                "trace_as_input": true,
                "type": "prompt",
                "value": "\nVideo URL:\n{url}\n\n\n Comment Analysis:\n{analysis}"
              },
              "tool_placeholder": {
                "_input_type": "MessageTextInput",
                "advanced": true,
                "display_name": "Tool Placeholder",
                "dynamic": false,
                "info": "A placeholder input for tool mode.",
                "input_types": [
                  "Message"
                ],
                "list": false,
                "list_add_label": "Add More",
                "load_from_db": false,
                "name": "tool_placeholder",
                "placeholder": "",
                "required": false,
                "show": true,
                "title_case": false,
                "tool_mode": true,
                "trace_as_input": true,
                "trace_as_metadata": true,
                "type": "str",
                "value": ""
              },
              "url": {
                "advanced": false,
                "display_name": "url",
                "dynamic": false,
                "field_type": "str",
                "fileTypes": [],
                "file_path": "",
                "info": "",
                "input_types": [
                  "Message"
                ],
                "list": false,
                "load_from_db": false,
                "multiline": true,
                "name": "url",
                "placeholder": "",
                "required": false,
                "show": true,
                "title_case": false,
                "type": "str",
                "value": ""
              }
            },
            "tool_mode": false
          },
          "selected_output": "prompt",
          "showNode": true,
          "type": "Prompt"
        },
        "dragging": false,
        "id": "Prompt-yqoLt",
        "measured": {
          "height": 449,
          "width": 320
        },
        "position": {
          "x": 1575.3649919098807,
          "y": 6461.250996552967
        },
        "selected": false,
        "type": "genericNode"
      },
      {
        "data": {
          "id": "ChatOutput-vlskP",
          "node": {
            "base_classes": [
              "Message"
            ],
            "beta": false,
            "category": "outputs",
            "conditional_paths": [],
            "custom_fields": {},
            "description": "Display a chat message in the Playground.",
            "display_name": "Chat Output",
            "documentation": "",
            "edited": false,
            "field_order": [
              "input_value",
              "should_store_message",
              "sender",
              "sender_name",
              "session_id",
              "data_template",
              "background_color",
              "chat_icon",
              "text_color"
            ],
            "frozen": false,
            "icon": "MessagesSquare",
            "key": "ChatOutput",
            "legacy": false,
            "lf_version": "1.4.3",
            "metadata": {
              "code_hash": "9647f4d2f4b4",
              "dependencies": {
                "dependencies": [
                  {
                    "name": "orjson",
                    "version": "3.10.15"
                  },
                  {
                    "name": "fastapi",
                    "version": "0.119.0"
                  },
                  {
                    "name": "lfx",
                    "version": null
                  }
                ],
                "total_dependencies": 3
              },
              "module": "lfx.components.input_output.chat_output.ChatOutput"
            },
            "minimized": true,
            "output_types": [],
            "outputs": [
              {
                "allows_loop": false,
                "cache": true,
                "display_name": "Output Message",
                "group_outputs": false,
                "method": "message_response",
                "name": "message",
                "selected": "Message",
                "tool_mode": true,
                "types": [
                  "Message"
                ],
                "value": "__UNDEFINED__"
              }
            ],
            "pinned": false,
            "score": 0.007568328950209746,
            "template": {
              "_type": "Component",
              "clean_data": {
                "_input_type": "BoolInput",
                "advanced": true,
                "display_name": "Basic Clean Data",
                "dynamic": false,
                "info": "Whether to clean data before converting to string.",
                "list": false,
                "list_add_label": "Add More",
                "name": "clean_data",
                "placeholder": "",
                "required": false,
                "show": true,
                "title_case": false,
                "tool_mode": false,
                "trace_as_metadata": true,
                "type": "bool",
                "value": true
              },
              "code": {
                "advanced": true,
                "dynamic": true,
                "fileTypes": [],
                "file_path": "",
                "info": "",
                "list": false,
                "load_from_db": false,
                "multiline": true,
                "name": "code",
                "password": false,
                "placeholder": "",
                "required": true,
                "show": true,
                "title_case": false,
                "type": "code",
                "value": "from collections.abc import Generator\nfrom typing import Any\n\nimport orjson\nfrom fastapi.encoders import jsonable_encoder\n\nfrom lfx.base.io.chat import ChatComponent\nfrom lfx.helpers.data import safe_convert\nfrom lfx.inputs.inputs import BoolInput, DropdownInput, HandleInput, MessageTextInput\nfrom lfx.schema.data import Data\nfrom lfx.schema.dataframe import DataFrame\nfrom lfx.schema.message import Message\nfrom lfx.schema.properties import Source\nfrom lfx.template.field.base import Output\nfrom lfx.utils.constants import (\n    MESSAGE_SENDER_AI,\n    MESSAGE_SENDER_NAME_AI,\n    MESSAGE_SENDER_USER,\n)\n\n\nclass ChatOutput(ChatComponent):\n    display_name = \"Chat Output\"\n    description = \"Display a chat message in the Playground.\"\n    documentation: str = \"https://docs.langflow.org/components-io#chat-output\"\n    icon = \"MessagesSquare\"\n    name = \"ChatOutput\"\n    minimized = True\n\n    inputs = [\n        HandleInput(\n            name=\"input_value\",\n            display_name=\"Inputs\",\n            info=\"Message to be passed as output.\",\n            input_types=[\"Data\", \"DataFrame\", \"Message\"],\n            required=True,\n        ),\n        BoolInput(\n            name=\"should_store_message\",\n            display_name=\"Store Messages\",\n            info=\"Store the message in the history.\",\n            value=True,\n            advanced=True,\n        ),\n        DropdownInput(\n            name=\"sender\",\n            display_name=\"Sender Type\",\n            options=[MESSAGE_SENDER_AI, MESSAGE_SENDER_USER],\n            value=MESSAGE_SENDER_AI,\n            advanced=True,\n            info=\"Type of sender.\",\n        ),\n        MessageTextInput(\n            name=\"sender_name\",\n            display_name=\"Sender Name\",\n            info=\"Name of the sender.\",\n            value=MESSAGE_SENDER_NAME_AI,\n            advanced=True,\n        ),\n        MessageTextInput(\n            name=\"session_id\",\n            display_name=\"Session ID\",\n            info=\"The session ID of the chat. If empty, the current session ID parameter will be used.\",\n            advanced=True,\n        ),\n        MessageTextInput(\n            name=\"data_template\",\n            display_name=\"Data Template\",\n            value=\"{text}\",\n            advanced=True,\n            info=\"Template to convert Data to Text. If left empty, it will be dynamically set to the Data's text key.\",\n        ),\n        BoolInput(\n            name=\"clean_data\",\n            display_name=\"Basic Clean Data\",\n            value=True,\n            advanced=True,\n            info=\"Whether to clean data before converting to string.\",\n        ),\n    ]\n    outputs = [\n        Output(\n            display_name=\"Output Message\",\n            name=\"message\",\n            method=\"message_response\",\n        ),\n    ]\n\n    def _build_source(self, id_: str | None, display_name: str | None, source: str | None) -> Source:\n        source_dict = {}\n        if id_:\n            source_dict[\"id\"] = id_\n        if display_name:\n            source_dict[\"display_name\"] = display_name\n        if source:\n            # Handle case where source is a ChatOpenAI object\n            if hasattr(source, \"model_name\"):\n                source_dict[\"source\"] = source.model_name\n            elif hasattr(source, \"model\"):\n                source_dict[\"source\"] = str(source.model)\n            else:\n                source_dict[\"source\"] = str(source)\n        return Source(**source_dict)\n\n    async def message_response(self) -> Message:\n        # First convert the input to string if needed\n        text = self.convert_to_string()\n\n        # Get source properties\n        source, _, display_name, source_id = self.get_properties_from_source_component()\n\n        # Create or use existing Message object\n        if isinstance(self.input_value, Message):\n            message = self.input_value\n            # Update message properties\n            message.text = text\n        else:\n            message = Message(text=text)\n\n        # Set message properties\n        message.sender = self.sender\n        message.sender_name = self.sender_name\n        message.session_id = self.session_id\n        message.flow_id = self.graph.flow_id if hasattr(self, \"graph\") else None\n        message.properties.source = self._build_source(source_id, display_name, source)\n\n        # Store message if needed\n        if self.session_id and self.should_store_message:\n            stored_message = await self.send_message(message)\n            self.message.value = stored_message\n            message = stored_message\n\n        self.status = message\n        return message\n\n    def _serialize_data(self, data: Data) -> str:\n        \"\"\"Serialize Data object to JSON string.\"\"\"\n        # Convert data.data to JSON-serializable format\n        serializable_data = jsonable_encoder(data.data)\n        # Serialize with orjson, enabling pretty printing with indentation\n        json_bytes = orjson.dumps(serializable_data, option=orjson.OPT_INDENT_2)\n        # Convert bytes to string and wrap in Markdown code blocks\n        return \"```json\\n\" + json_bytes.decode(\"utf-8\") + \"\\n```\"\n\n    def _validate_input(self) -> None:\n        \"\"\"Validate the input data and raise ValueError if invalid.\"\"\"\n        if self.input_value is None:\n            msg = \"Input data cannot be None\"\n            raise ValueError(msg)\n        if isinstance(self.input_value, list) and not all(\n            isinstance(item, Message | Data | DataFrame | str) for item in self.input_value\n        ):\n            invalid_types = [\n                type(item).__name__\n                for item in self.input_value\n                if not isinstance(item, Message | Data | DataFrame | str)\n            ]\n            msg = f\"Expected Data or DataFrame or Message or str, got {invalid_types}\"\n            raise TypeError(msg)\n        if not isinstance(\n            self.input_value,\n            Message | Data | DataFrame | str | list | Generator | type(None),\n        ):\n            type_name = type(self.input_value).__name__\n            msg = f\"Expected Data or DataFrame or Message or str, Generator or None, got {type_name}\"\n            raise TypeError(msg)\n\n    def convert_to_string(self) -> str | Generator[Any, None, None]:\n        \"\"\"Convert input data to string with proper error handling.\"\"\"\n        self._validate_input()\n        if isinstance(self.input_value, list):\n            clean_data: bool = getattr(self, \"clean_data\", False)\n            return \"\\n\".join([safe_convert(item, clean_data=clean_data) for item in self.input_value])\n        if isinstance(self.input_value, Generator):\n            return self.input_value\n        return safe_convert(self.input_value)\n"
              },
              "data_template": {
                "_input_type": "MessageTextInput",
                "advanced": true,
                "display_name": "Data Template",
                "dynamic": false,
                "info": "Template to convert Data to Text. If left empty, it will be dynamically set to the Data's text key.",
                "input_types": [
                  "Message"
                ],
                "list": false,
                "list_add_label": "Add More",
                "load_from_db": false,
                "name": "data_template",
                "placeholder": "",
                "required": false,
                "show": true,
                "title_case": false,
                "tool_mode": false,
                "trace_as_input": true,
                "trace_as_metadata": true,
                "type": "str",
                "value": "{text}"
              },
              "input_value": {
                "_input_type": "MessageInput",
                "advanced": false,
                "display_name": "Inputs",
                "dynamic": false,
                "info": "Message to be passed as output.",
                "input_types": [
                  "Data",
                  "DataFrame",
                  "Message"
                ],
                "list": false,
                "list_add_label": "Add More",
                "load_from_db": false,
                "name": "input_value",
                "placeholder": "",
                "required": true,
                "show": true,
                "title_case": false,
                "tool_mode": false,
                "trace_as_input": true,
                "trace_as_metadata": true,
                "type": "str",
                "value": ""
              },
              "sender": {
                "_input_type": "DropdownInput",
                "advanced": true,
                "combobox": false,
                "dialog_inputs": {},
                "display_name": "Sender Type",
                "dynamic": false,
                "info": "Type of sender.",
                "name": "sender",
                "options": [
                  "Machine",
                  "User"
                ],
                "options_metadata": [],
                "placeholder": "",
                "required": false,
                "show": true,
                "title_case": false,
                "tool_mode": false,
                "trace_as_metadata": true,
                "type": "str",
                "value": "Machine"
              },
              "sender_name": {
                "_input_type": "MessageTextInput",
                "advanced": true,
                "display_name": "Sender Name",
                "dynamic": false,
                "info": "Name of the sender.",
                "input_types": [
                  "Message"
                ],
                "list": false,
                "list_add_label": "Add More",
                "load_from_db": false,
                "name": "sender_name",
                "placeholder": "",
                "required": false,
                "show": true,
                "title_case": false,
                "tool_mode": false,
                "trace_as_input": true,
                "trace_as_metadata": true,
                "type": "str",
                "value": "AI"
              },
              "session_id": {
                "_input_type": "MessageTextInput",
                "advanced": true,
                "display_name": "Session ID",
                "dynamic": false,
                "info": "The session ID of the chat. If empty, the current session ID parameter will be used.",
                "input_types": [
                  "Message"
                ],
                "list": false,
                "list_add_label": "Add More",
                "load_from_db": false,
                "name": "session_id",
                "placeholder": "",
                "required": false,
                "show": true,
                "title_case": false,
                "tool_mode": false,
                "trace_as_input": true,
                "trace_as_metadata": true,
                "type": "str",
                "value": ""
              },
              "should_store_message": {
                "_input_type": "BoolInput",
                "advanced": true,
                "display_name": "Store Messages",
                "dynamic": false,
                "info": "Store the message in the history.",
                "list": false,
                "list_add_label": "Add More",
                "name": "should_store_message",
                "placeholder": "",
                "required": false,
                "show": true,
                "title_case": false,
                "tool_mode": false,
                "trace_as_metadata": true,
                "type": "bool",
                "value": true
              }
            },
            "tool_mode": false
          },
          "showNode": true,
          "type": "ChatOutput"
        },
        "dragging": false,
        "id": "ChatOutput-vlskP",
        "measured": {
          "height": 204,
          "width": 320
        },
        "position": {
          "x": 2365.8487393880428,
          "y": 6653.021671139973
        },
        "selected": false,
        "type": "genericNode"
      },
      {
        "data": {
          "id": "YouTubeTranscripts-TlFcG",
          "node": {
            "base_classes": [
              "Data",
              "DataFrame",
              "Message"
            ],
            "beta": false,
            "conditional_paths": [],
            "custom_fields": {},
            "description": "Extracts spoken content from YouTube videos with multiple output options.",
            "display_name": "YouTube Transcripts",
            "documentation": "",
            "edited": false,
            "field_order": [
              "url",
              "chunk_size_seconds",
              "translation"
            ],
            "frozen": false,
            "icon": "YouTube",
            "last_updated": "2025-07-07T14:52:15.000Z",
            "legacy": false,
            "lf_version": "1.4.3",
            "metadata": {
              "code_hash": "c1771da1f21b",
              "dependencies": {
                "dependencies": [
                  {
                    "name": "pandas",
                    "version": "2.2.3"
                  },
                  {
                    "name": "youtube_transcript_api",
                    "version": "0.6.3"
                  },
                  {
                    "name": "langchain_community",
                    "version": "0.3.21"
                  },
                  {
                    "name": "lfx",
                    "version": null
                  }
                ],
                "total_dependencies": 4
              },
              "module": "lfx.components.youtube.youtube_transcripts.YouTubeTranscriptsComponent"
            },
            "minimized": false,
            "output_types": [],
            "outputs": [
              {
                "allows_loop": false,
                "cache": true,
                "display_name": "Toolset",
                "group_outputs": false,
                "hidden": null,
                "method": "to_toolkit",
                "name": "component_as_tool",
                "options": null,
                "required_inputs": null,
                "selected": "Tool",
                "tool_mode": true,
                "types": [
                  "Tool"
                ],
                "value": "__UNDEFINED__"
              }
            ],
            "pinned": false,
            "template": {
              "_type": "Component",
              "chunk_size_seconds": {
                "_input_type": "IntInput",
                "advanced": false,
                "display_name": "Chunk Size (seconds)",
                "dynamic": false,
                "info": "The size of each transcript chunk in seconds.",
                "list": false,
                "list_add_label": "Add More",
                "name": "chunk_size_seconds",
                "placeholder": "",
                "required": false,
                "show": true,
                "title_case": false,
                "tool_mode": false,
                "trace_as_metadata": true,
                "type": "int",
                "value": 60
              },
              "code": {
                "advanced": true,
                "dynamic": true,
                "fileTypes": [],
                "file_path": "",
                "info": "",
                "list": false,
                "load_from_db": false,
                "multiline": true,
                "name": "code",
                "password": false,
                "placeholder": "",
                "required": true,
                "show": true,
                "title_case": false,
                "type": "code",
                "value": "import pandas as pd\nimport youtube_transcript_api\nfrom langchain_community.document_loaders import YoutubeLoader\nfrom langchain_community.document_loaders.youtube import TranscriptFormat\n\nfrom lfx.custom.custom_component.component import Component\nfrom lfx.inputs.inputs import DropdownInput, IntInput, MultilineInput\nfrom lfx.schema.data import Data\nfrom lfx.schema.dataframe import DataFrame\nfrom lfx.schema.message import Message\nfrom lfx.template.field.base import Output\n\n\nclass YouTubeTranscriptsComponent(Component):\n    \"\"\"A component that extracts spoken content from YouTube videos as transcripts.\"\"\"\n\n    display_name: str = \"YouTube Transcripts\"\n    description: str = \"Extracts spoken content from YouTube videos with multiple output options.\"\n    icon: str = \"YouTube\"\n    name = \"YouTubeTranscripts\"\n\n    inputs = [\n        MultilineInput(\n            name=\"url\",\n            display_name=\"Video URL\",\n            info=\"Enter the YouTube video URL to get transcripts from.\",\n            tool_mode=True,\n            required=True,\n        ),\n        IntInput(\n            name=\"chunk_size_seconds\",\n            display_name=\"Chunk Size (seconds)\",\n            value=60,\n            info=\"The size of each transcript chunk in seconds.\",\n        ),\n        DropdownInput(\n            name=\"translation\",\n            display_name=\"Translation Language\",\n            advanced=True,\n            options=[\"\", \"en\", \"es\", \"fr\", \"de\", \"it\", \"pt\", \"ru\", \"ja\", \"ko\", \"hi\", \"ar\", \"id\"],\n            info=\"Translate the transcripts to the specified language. Leave empty for no translation.\",\n        ),\n    ]\n\n    outputs = [\n        Output(name=\"dataframe\", display_name=\"Chunks\", method=\"get_dataframe_output\"),\n        Output(name=\"message\", display_name=\"Transcript\", method=\"get_message_output\"),\n        Output(name=\"data_output\", display_name=\"Transcript + Source\", method=\"get_data_output\"),\n    ]\n\n    def _load_transcripts(self, *, as_chunks: bool = True):\n        \"\"\"Internal method to load transcripts from YouTube.\"\"\"\n        loader = YoutubeLoader.from_youtube_url(\n            self.url,\n            transcript_format=TranscriptFormat.CHUNKS if as_chunks else TranscriptFormat.TEXT,\n            chunk_size_seconds=self.chunk_size_seconds,\n            translation=self.translation or None,\n        )\n        return loader.load()\n\n    def get_dataframe_output(self) -> DataFrame:\n        \"\"\"Provides transcript output as a DataFrame with timestamp and text columns.\"\"\"\n        try:\n            transcripts = self._load_transcripts(as_chunks=True)\n\n            # Create DataFrame with timestamp and text columns\n            data = []\n            for doc in transcripts:\n                start_seconds = int(doc.metadata[\"start_seconds\"])\n                start_minutes = start_seconds // 60\n                start_seconds %= 60\n                timestamp = f\"{start_minutes:02d}:{start_seconds:02d}\"\n                data.append({\"timestamp\": timestamp, \"text\": doc.page_content})\n\n            return DataFrame(pd.DataFrame(data))\n\n        except (youtube_transcript_api.TranscriptsDisabled, youtube_transcript_api.NoTranscriptFound) as exc:\n            return DataFrame(pd.DataFrame({\"error\": [f\"Failed to get YouTube transcripts: {exc!s}\"]}))\n\n    def get_message_output(self) -> Message:\n        \"\"\"Provides transcript output as continuous text.\"\"\"\n        try:\n            transcripts = self._load_transcripts(as_chunks=False)\n            result = transcripts[0].page_content\n            return Message(text=result)\n\n        except (youtube_transcript_api.TranscriptsDisabled, youtube_transcript_api.NoTranscriptFound) as exc:\n            error_msg = f\"Failed to get YouTube transcripts: {exc!s}\"\n            return Message(text=error_msg)\n\n    def get_data_output(self) -> Data:\n        \"\"\"Creates a structured data object with transcript and metadata.\n\n        Returns a Data object containing transcript text, video URL, and any error\n        messages that occurred during processing. The object includes:\n        - 'transcript': continuous text from the entire video (concatenated if multiple parts)\n        - 'video_url': the input YouTube URL\n        - 'error': error message if an exception occurs\n        \"\"\"\n        default_data = {\"transcript\": \"\", \"video_url\": self.url, \"error\": None}\n\n        try:\n            transcripts = self._load_transcripts(as_chunks=False)\n            if not transcripts:\n                default_data[\"error\"] = \"No transcripts found.\"\n                return Data(data=default_data)\n\n            # Combine all transcript parts\n            full_transcript = \" \".join(doc.page_content for doc in transcripts)\n            return Data(data={\"transcript\": full_transcript, \"video_url\": self.url})\n\n        except (\n            youtube_transcript_api.TranscriptsDisabled,\n            youtube_transcript_api.NoTranscriptFound,\n            youtube_transcript_api.CouldNotRetrieveTranscript,\n        ) as exc:\n            default_data[\"error\"] = str(exc)\n            return Data(data=default_data)\n"
              },
              "tools_metadata": {
                "_input_type": "ToolsInput",
                "advanced": false,
                "display_name": "Actions",
                "dynamic": false,
                "info": "Modify tool names and descriptions to help agents understand when to use each tool.",
                "is_list": true,
                "list_add_label": "Add More",
                "name": "tools_metadata",
                "placeholder": "",
                "real_time_refresh": true,
                "required": false,
                "show": true,
                "title_case": false,
                "tool_mode": false,
                "trace_as_metadata": true,
                "type": "tools",
                "value": [
                  {
                    "args": {
                      "url": {
                        "description": "Enter the YouTube video URL to get transcripts from.",
                        "title": "Url",
                        "type": "string"
                      }
                    },
                    "description": "YouTubeTranscripts. get_dataframe_output - Extracts spoken content from YouTube videos with multiple output options.",
                    "display_description": "YouTubeTranscripts. get_dataframe_output - Extracts spoken content from YouTube videos with multiple output options.",
                    "display_name": "get_dataframe_output",
                    "name": "get_dataframe_output",
                    "readonly": false,
                    "status": true,
                    "tags": [
                      "get_dataframe_output"
                    ]
                  },
                  {
                    "args": {
                      "url": {
                        "description": "Enter the YouTube video URL to get transcripts from.",
                        "title": "Url",
                        "type": "string"
                      }
                    },
                    "description": "YouTubeTranscripts. get_message_output - Extracts spoken content from YouTube videos with multiple output options.",
                    "display_description": "YouTubeTranscripts. get_message_output - Extracts spoken content from YouTube videos with multiple output options.",
                    "display_name": "get_message_output",
                    "name": "get_message_output",
                    "readonly": false,
                    "status": true,
                    "tags": [
                      "get_message_output"
                    ]
                  },
                  {
                    "args": {
                      "url": {
                        "description": "Enter the YouTube video URL to get transcripts from.",
                        "title": "Url",
                        "type": "string"
                      }
                    },
                    "description": "YouTubeTranscripts. get_data_output - Extracts spoken content from YouTube videos with multiple output options.",
                    "display_description": "YouTubeTranscripts. get_data_output - Extracts spoken content from YouTube videos with multiple output options.",
                    "display_name": "get_data_output",
                    "name": "get_data_output",
                    "readonly": false,
                    "status": true,
                    "tags": [
                      "get_data_output"
                    ]
                  }
                ]
              },
              "translation": {
                "_input_type": "DropdownInput",
                "advanced": true,
                "combobox": false,
                "dialog_inputs": {},
                "display_name": "Translation Language",
                "dynamic": false,
                "info": "Translate the transcripts to the specified language. Leave empty for no translation.",
                "name": "translation",
                "options": [
                  "",
                  "en",
                  "es",
                  "fr",
                  "de",
                  "it",
                  "pt",
                  "ru",
                  "ja",
                  "ko",
                  "hi",
                  "ar",
                  "id"
                ],
                "options_metadata": [],
                "placeholder": "",
                "required": false,
                "show": true,
                "title_case": false,
                "tool_mode": false,
                "trace_as_metadata": true,
                "type": "str",
                "value": ""
              },
              "url": {
                "_input_type": "MultilineInput",
                "advanced": false,
                "display_name": "Video URL",
                "dynamic": false,
                "info": "Enter the YouTube video URL to get transcripts from.",
                "input_types": [
                  "Message"
                ],
                "list": false,
                "list_add_label": "Add More",
                "load_from_db": false,
                "multiline": true,
                "name": "url",
                "placeholder": "",
                "required": true,
                "show": true,
                "title_case": false,
                "tool_mode": true,
                "trace_as_input": true,
                "trace_as_metadata": true,
                "type": "str",
                "value": ""
              }
            },
            "tool_mode": true
          },
          "selected_output": "component_as_tool",
          "showNode": true,
          "type": "YouTubeTranscripts"
        },
        "dragging": false,
        "id": "YouTubeTranscripts-TlFcG",
        "measured": {
          "height": 328,
          "width": 320
        },
        "position": {
          "x": 1577.7800211610804,
          "y": 5995.403751540062
        },
        "selected": false,
        "type": "genericNode"
      },
      {
        "data": {
          "id": "note-eKoWw",
          "node": {
            "description": "# 📖 README\nThis flow performs comprehensive analysis of YouTube videos.\n1.  Extract video comments and transcripts.\n2.  Run sentiment analysis on comments using LLM.\n3.  Combine transcript content and comment sentiment for comprehensive video analysis.\n## Quickstart\n-  Add your **OpenAI API Key** to the **Language Model** and **YT-Insight** Agent Component\n-  Add your **YouTube Data API v3 key**\n- If you don't have a YoutTube API key, create one in the [Google Cloud Console](https://console.cloud.google.com).\n- Ensure the chat input is a valid YouTube video URL. A sample URL is provided in the chat input component.\n",
            "display_name": "",
            "documentation": "",
            "template": {
              "backgroundColor": "neutral"
            }
          },
          "type": "note"
        },
        "dragging": false,
        "height": 582,
        "id": "note-eKoWw",
        "measured": {
          "height": 582,
          "width": 553
        },
        "position": {
          "x": -499.7725169737987,
          "y": 5666.258559615042
        },
        "resizing": false,
        "selected": false,
        "type": "noteNode",
        "width": 553
      },
      {
        "data": {
          "id": "parser-k0Bpy",
          "node": {
            "base_classes": [
              "Message"
            ],
            "beta": false,
            "category": "processing",
            "conditional_paths": [],
            "custom_fields": {},
            "description": "Format a DataFrame or Data object into text using a template. Enable 'Stringify' to convert input into a readable string instead.",
            "display_name": "Parser",
            "documentation": "",
            "edited": false,
            "field_order": [
              "mode",
              "pattern",
              "input_data",
              "sep"
            ],
            "frozen": false,
            "icon": "braces",
            "key": "parser",
            "legacy": false,
            "lf_version": "1.4.3",
            "metadata": {},
            "minimized": false,
            "output_types": [],
            "outputs": [
              {
                "allows_loop": false,
                "cache": true,
                "display_name": "Parsed Text",
                "method": "parse_combined_text",
                "name": "parsed_text",
                "selected": "Message",
                "tool_mode": true,
                "types": [
                  "Message"
                ],
                "value": "__UNDEFINED__"
              }
            ],
            "pinned": false,
            "score": 2.220446049250313e-16,
            "template": {
              "_type": "Component",
              "code": {
                "advanced": true,
                "dynamic": true,
                "fileTypes": [],
                "file_path": "",
                "info": "",
                "list": false,
                "load_from_db": false,
                "multiline": true,
                "name": "code",
                "password": false,
                "placeholder": "",
                "required": true,
                "show": true,
                "title_case": false,
                "type": "code",
                "value": "import json\nfrom typing import Any\n\nfrom langflow.custom import Component\nfrom langflow.io import (\n    BoolInput,\n    HandleInput,\n    MessageTextInput,\n    MultilineInput,\n    Output,\n    TabInput,\n)\nfrom langflow.schema import Data, DataFrame\nfrom langflow.schema.message import Message\n\n\nclass ParserComponent(Component):\n    name = \"parser\"\n    display_name = \"Parser\"\n    description = (\n        \"Format a DataFrame or Data object into text using a template. \"\n        \"Enable 'Stringify' to convert input into a readable string instead.\"\n    )\n    icon = \"braces\"\n\n    inputs = [\n        TabInput(\n            name=\"mode\",\n            display_name=\"Mode\",\n            options=[\"Parser\", \"Stringify\"],\n            value=\"Parser\",\n            info=\"Convert into raw string instead of using a template.\",\n            real_time_refresh=True,\n        ),\n        MultilineInput(\n            name=\"pattern\",\n            display_name=\"Template\",\n            info=(\n                \"Use variables within curly brackets to extract column values for DataFrames \"\n                \"or key values for Data.\"\n                \"For example: `Name: {Name}, Age: {Age}, Country: {Country}`\"\n            ),\n            value=\"Text: {text}\",  # Example default\n            dynamic=True,\n            show=True,\n            required=True,\n        ),\n        HandleInput(\n            name=\"input_data\",\n            display_name=\"Data or DataFrame\",\n            input_types=[\"DataFrame\", \"Data\"],\n            info=\"Accepts either a DataFrame or a Data object.\",\n            required=True,\n        ),\n        MessageTextInput(\n            name=\"sep\",\n            display_name=\"Separator\",\n            advanced=True,\n            value=\"\\n\",\n            info=\"String used to separate rows/items.\",\n        ),\n    ]\n\n    outputs = [\n        Output(\n            display_name=\"Parsed Text\",\n            name=\"parsed_text\",\n            info=\"Formatted text output.\",\n            method=\"parse_combined_text\",\n        ),\n    ]\n\n    def update_build_config(self, build_config, field_value, field_name=None):\n        \"\"\"Dynamically hide/show `template` and enforce requirement based on `stringify`.\"\"\"\n        if field_name == \"mode\":\n            build_config[\"pattern\"][\"show\"] = self.mode == \"Parser\"\n            build_config[\"pattern\"][\"required\"] = self.mode == \"Parser\"\n            if field_value:\n                clean_data = BoolInput(\n                    name=\"clean_data\",\n                    display_name=\"Clean Data\",\n                    info=(\n                        \"Enable to clean the data by removing empty rows and lines \"\n                        \"in each cell of the DataFrame/ Data object.\"\n                    ),\n                    value=True,\n                    advanced=True,\n                    required=False,\n                )\n                build_config[\"clean_data\"] = clean_data.to_dict()\n            else:\n                build_config.pop(\"clean_data\", None)\n\n        return build_config\n\n    def _clean_args(self):\n        \"\"\"Prepare arguments based on input type.\"\"\"\n        input_data = self.input_data\n\n        match input_data:\n            case list() if all(isinstance(item, Data) for item in input_data):\n                msg = \"List of Data objects is not supported.\"\n                raise ValueError(msg)\n            case DataFrame():\n                return input_data, None\n            case Data():\n                return None, input_data\n            case dict() if \"data\" in input_data:\n                try:\n                    if \"columns\" in input_data:  # Likely a DataFrame\n                        return DataFrame.from_dict(input_data), None\n                    # Likely a Data object\n                    return None, Data(**input_data)\n                except (TypeError, ValueError, KeyError) as e:\n                    msg = f\"Invalid structured input provided: {e!s}\"\n                    raise ValueError(msg) from e\n            case _:\n                msg = f\"Unsupported input type: {type(input_data)}. Expected DataFrame or Data.\"\n                raise ValueError(msg)\n\n    def parse_combined_text(self) -> Message:\n        \"\"\"Parse all rows/items into a single text or convert input to string if `stringify` is enabled.\"\"\"\n        # Early return for stringify option\n        if self.mode == \"Stringify\":\n            return self.convert_to_string()\n\n        df, data = self._clean_args()\n\n        lines = []\n        if df is not None:\n            for _, row in df.iterrows():\n                formatted_text = self.pattern.format(**row.to_dict())\n                lines.append(formatted_text)\n        elif data is not None:\n            formatted_text = self.pattern.format(**data.data)\n            lines.append(formatted_text)\n\n        combined_text = self.sep.join(lines)\n        self.status = combined_text\n        return Message(text=combined_text)\n\n    def _safe_convert(self, data: Any) -> str:\n        \"\"\"Safely convert input data to string.\"\"\"\n        try:\n            if isinstance(data, str):\n                return data\n            if isinstance(data, Message):\n                return data.get_text()\n            if isinstance(data, Data):\n                return json.dumps(data.data)\n            if isinstance(data, DataFrame):\n                if hasattr(self, \"clean_data\") and self.clean_data:\n                    # Remove empty rows\n                    data = data.dropna(how=\"all\")\n                    # Remove empty lines in each cell\n                    data = data.replace(r\"^\\s*$\", \"\", regex=True)\n                    # Replace multiple newlines with a single newline\n                    data = data.replace(r\"\\n+\", \"\\n\", regex=True)\n                return data.to_markdown(index=False)\n            return str(data)\n        except (ValueError, TypeError, AttributeError) as e:\n            msg = f\"Error converting data: {e!s}\"\n            raise ValueError(msg) from e\n\n    def convert_to_string(self) -> Message:\n        \"\"\"Convert input data to string with proper error handling.\"\"\"\n        result = \"\"\n        if isinstance(self.input_data, list):\n            result = \"\\n\".join([self._safe_convert(item) for item in self.input_data])\n        else:\n            result = self._safe_convert(self.input_data)\n        self.log(f\"Converted to string with length: {len(result)}\")\n\n        message = Message(text=result)\n        self.status = message\n        return message\n"
              },
              "input_data": {
                "_input_type": "HandleInput",
                "advanced": false,
                "display_name": "Data or DataFrame",
                "dynamic": false,
                "info": "Accepts either a DataFrame or a Data object.",
                "input_types": [
                  "DataFrame",
                  "Data"
                ],
                "list": false,
                "list_add_label": "Add More",
                "name": "input_data",
                "placeholder": "",
                "required": true,
                "show": true,
                "title_case": false,
                "trace_as_metadata": true,
                "type": "other",
                "value": ""
              },
              "mode": {
                "_input_type": "TabInput",
                "advanced": false,
                "display_name": "Mode",
                "dynamic": false,
                "info": "Convert into raw string instead of using a template.",
                "name": "mode",
                "options": [
                  "Parser",
                  "Stringify"
                ],
                "placeholder": "",
                "real_time_refresh": true,
                "required": false,
                "show": true,
                "title_case": false,
                "tool_mode": false,
                "trace_as_metadata": true,
                "type": "tab",
                "value": "Parser"
              },
              "pattern": {
                "_input_type": "MultilineInput",
                "advanced": false,
                "copy_field": false,
                "display_name": "Template",
                "dynamic": true,
                "info": "Use variables within curly brackets to extract column values for DataFrames or key values for Data.For example: `Name: {Name}, Age: {Age}, Country: {Country}`",
                "input_types": [
                  "Message"
                ],
                "list": false,
                "list_add_label": "Add More",
                "load_from_db": false,
                "multiline": true,
                "name": "pattern",
                "placeholder": "",
                "required": true,
                "show": true,
                "title_case": false,
                "tool_mode": false,
                "trace_as_input": true,
                "trace_as_metadata": true,
                "type": "str",
                "value": "{model_response}"
              },
              "sep": {
                "_input_type": "MessageTextInput",
                "advanced": true,
                "display_name": "Separator",
                "dynamic": false,
                "info": "String used to separate rows/items.",
                "input_types": [
                  "Message"
                ],
                "list": false,
                "list_add_label": "Add More",
                "load_from_db": false,
                "name": "sep",
                "placeholder": "",
                "required": false,
                "show": true,
                "title_case": false,
                "tool_mode": false,
                "trace_as_input": true,
                "trace_as_metadata": true,
                "type": "str",
                "value": "\n"
              }
            },
            "tool_mode": false
          },
          "selected_output": "parsed_text",
          "showNode": true,
          "type": "parser"
        },
        "dragging": false,
        "id": "parser-k0Bpy",
        "measured": {
          "height": 361,
          "width": 320
        },
        "position": {
          "x": 1055.5958957337489,
          "y": 5951.514633172236
        },
        "selected": false,
        "type": "genericNode"
      },
      {
        "data": {
          "id": "LanguageModelComponent-OvIt5",
          "node": {
            "base_classes": [
              "LanguageModel",
              "Message"
            ],
            "beta": false,
            "category": "models",
            "conditional_paths": [],
            "custom_fields": {},
            "description": "Runs a language model given a specified provider.",
            "display_name": "Language Model",
            "documentation": "",
            "edited": false,
            "field_order": [
              "provider",
              "model_name",
              "api_key",
              "input_value",
              "system_message",
              "stream",
              "temperature"
            ],
            "frozen": false,
            "icon": "brain-circuit",
            "key": "LanguageModelComponent",
            "last_updated": "2025-07-07T14:52:15.000Z",
            "legacy": false,
            "lf_version": "1.4.3",
            "metadata": {
              "code_hash": "bb5f8714781b",
              "dependencies": {
                "dependencies": [
                  {
                    "name": "langchain_anthropic",
                    "version": "0.3.14"
                  },
                  {
                    "name": "langchain_google_genai",
                    "version": "2.0.6"
                  },
                  {
                    "name": "langchain_openai",
                    "version": "0.3.23"
                  },
                  {
                    "name": "lfx",
                    "version": null
                  }
                ],
                "total_dependencies": 4
              },
              "keywords": [
                "model",
                "llm",
                "language model",
                "large language model"
              ],
              "module": "lfx.components.models.language_model.LanguageModelComponent"
            },
            "minimized": false,
            "output_types": [],
            "outputs": [
              {
                "allows_loop": false,
                "cache": true,
                "display_name": "Model Response",
                "group_outputs": false,
                "method": "text_response",
                "name": "text_output",
                "options": null,
                "required_inputs": null,
                "selected": "Message",
                "tool_mode": true,
                "types": [
                  "Message"
                ],
                "value": "__UNDEFINED__"
              },
              {
                "allows_loop": false,
                "cache": true,
                "display_name": "Language Model",
                "group_outputs": false,
                "method": "build_model",
                "name": "model_output",
                "options": null,
                "required_inputs": null,
                "selected": "LanguageModel",
                "tool_mode": true,
                "types": [
                  "LanguageModel"
                ],
                "value": "__UNDEFINED__"
              }
            ],
            "pinned": false,
            "priority": 0,
            "score": 0.28173906304863156,
            "template": {
              "_type": "Component",
              "api_key": {
                "_input_type": "SecretStrInput",
                "advanced": false,
                "display_name": "OpenAI API Key",
                "dynamic": false,
                "info": "Model Provider API key",
                "input_types": [],
                "load_from_db": true,
                "name": "api_key",
                "password": true,
                "placeholder": "",
                "real_time_refresh": true,
                "required": false,
                "show": true,
                "title_case": false,
                "type": "str",
                "value": "OPENAI_API_KEY"
              },
              "code": {
                "advanced": true,
                "dynamic": true,
                "fileTypes": [],
                "file_path": "",
                "info": "",
                "list": false,
                "load_from_db": false,
                "multiline": true,
                "name": "code",
                "password": false,
                "placeholder": "",
                "required": true,
                "show": true,
                "title_case": false,
                "type": "code",
                "value": "from typing import Any\n\nfrom langchain_anthropic import ChatAnthropic\nfrom langchain_google_genai import ChatGoogleGenerativeAI\nfrom langchain_openai import ChatOpenAI\n\nfrom lfx.base.models.anthropic_constants import ANTHROPIC_MODELS\nfrom lfx.base.models.google_generative_ai_constants import GOOGLE_GENERATIVE_AI_MODELS\nfrom lfx.base.models.model import LCModelComponent\nfrom lfx.base.models.openai_constants import OPENAI_CHAT_MODEL_NAMES, OPENAI_REASONING_MODEL_NAMES\nfrom lfx.field_typing import LanguageModel\nfrom lfx.field_typing.range_spec import RangeSpec\nfrom lfx.inputs.inputs import BoolInput\nfrom lfx.io import DropdownInput, MessageInput, MultilineInput, SecretStrInput, SliderInput\nfrom lfx.schema.dotdict import dotdict\n\n\nclass LanguageModelComponent(LCModelComponent):\n    display_name = \"Language Model\"\n    description = \"Runs a language model given a specified provider.\"\n    documentation: str = \"https://docs.langflow.org/components-models\"\n    icon = \"brain-circuit\"\n    category = \"models\"\n    priority = 0  # Set priority to 0 to make it appear first\n\n    inputs = [\n        DropdownInput(\n            name=\"provider\",\n            display_name=\"Model Provider\",\n            options=[\"OpenAI\", \"Anthropic\", \"Google\"],\n            value=\"OpenAI\",\n            info=\"Select the model provider\",\n            real_time_refresh=True,\n            options_metadata=[{\"icon\": \"OpenAI\"}, {\"icon\": \"Anthropic\"}, {\"icon\": \"GoogleGenerativeAI\"}],\n        ),\n        DropdownInput(\n            name=\"model_name\",\n            display_name=\"Model Name\",\n            options=OPENAI_CHAT_MODEL_NAMES + OPENAI_REASONING_MODEL_NAMES,\n            value=OPENAI_CHAT_MODEL_NAMES[0],\n            info=\"Select the model to use\",\n            real_time_refresh=True,\n        ),\n        SecretStrInput(\n            name=\"api_key\",\n            display_name=\"OpenAI API Key\",\n            info=\"Model Provider API key\",\n            required=False,\n            show=True,\n            real_time_refresh=True,\n        ),\n        MessageInput(\n            name=\"input_value\",\n            display_name=\"Input\",\n            info=\"The input text to send to the model\",\n        ),\n        MultilineInput(\n            name=\"system_message\",\n            display_name=\"System Message\",\n            info=\"A system message that helps set the behavior of the assistant\",\n            advanced=False,\n        ),\n        BoolInput(\n            name=\"stream\",\n            display_name=\"Stream\",\n            info=\"Whether to stream the response\",\n            value=False,\n            advanced=True,\n        ),\n        SliderInput(\n            name=\"temperature\",\n            display_name=\"Temperature\",\n            value=0.1,\n            info=\"Controls randomness in responses\",\n            range_spec=RangeSpec(min=0, max=1, step=0.01),\n            advanced=True,\n        ),\n    ]\n\n    def build_model(self) -> LanguageModel:\n        provider = self.provider\n        model_name = self.model_name\n        temperature = self.temperature\n        stream = self.stream\n\n        if provider == \"OpenAI\":\n            if not self.api_key:\n                msg = \"OpenAI API key is required when using OpenAI provider\"\n                raise ValueError(msg)\n\n            if model_name in OPENAI_REASONING_MODEL_NAMES:\n                # reasoning models do not support temperature (yet)\n                temperature = None\n\n            return ChatOpenAI(\n                model_name=model_name,\n                temperature=temperature,\n                streaming=stream,\n                openai_api_key=self.api_key,\n            )\n        if provider == \"Anthropic\":\n            if not self.api_key:\n                msg = \"Anthropic API key is required when using Anthropic provider\"\n                raise ValueError(msg)\n            return ChatAnthropic(\n                model=model_name,\n                temperature=temperature,\n                streaming=stream,\n                anthropic_api_key=self.api_key,\n            )\n        if provider == \"Google\":\n            if not self.api_key:\n                msg = \"Google API key is required when using Google provider\"\n                raise ValueError(msg)\n            return ChatGoogleGenerativeAI(\n                model=model_name,\n                temperature=temperature,\n                streaming=stream,\n                google_api_key=self.api_key,\n            )\n        msg = f\"Unknown provider: {provider}\"\n        raise ValueError(msg)\n\n    def update_build_config(self, build_config: dotdict, field_value: Any, field_name: str | None = None) -> dotdict:\n        if field_name == \"provider\":\n            if field_value == \"OpenAI\":\n                build_config[\"model_name\"][\"options\"] = OPENAI_CHAT_MODEL_NAMES + OPENAI_REASONING_MODEL_NAMES\n                build_config[\"model_name\"][\"value\"] = OPENAI_CHAT_MODEL_NAMES[0]\n                build_config[\"api_key\"][\"display_name\"] = \"OpenAI API Key\"\n            elif field_value == \"Anthropic\":\n                build_config[\"model_name\"][\"options\"] = ANTHROPIC_MODELS\n                build_config[\"model_name\"][\"value\"] = ANTHROPIC_MODELS[0]\n                build_config[\"api_key\"][\"display_name\"] = \"Anthropic API Key\"\n            elif field_value == \"Google\":\n                build_config[\"model_name\"][\"options\"] = GOOGLE_GENERATIVE_AI_MODELS\n                build_config[\"model_name\"][\"value\"] = GOOGLE_GENERATIVE_AI_MODELS[0]\n                build_config[\"api_key\"][\"display_name\"] = \"Google API Key\"\n        elif field_name == \"model_name\" and field_value.startswith(\"o1\") and self.provider == \"OpenAI\":\n            # Hide system_message for o1 models - currently unsupported\n            if \"system_message\" in build_config:\n                build_config[\"system_message\"][\"show\"] = False\n        elif field_name == \"model_name\" and not field_value.startswith(\"o1\") and \"system_message\" in build_config:\n            build_config[\"system_message\"][\"show\"] = True\n        return build_config\n"
              },
              "input_value": {
                "_input_type": "MessageInput",
                "advanced": false,
                "display_name": "Input",
                "dynamic": false,
                "info": "The input text to send to the model",
                "input_types": [
                  "Message"
                ],
                "list": false,
                "list_add_label": "Add More",
                "load_from_db": false,
                "name": "input_value",
                "placeholder": "",
                "required": false,
                "show": true,
                "title_case": false,
                "tool_mode": false,
                "trace_as_input": true,
                "trace_as_metadata": true,
                "type": "str",
                "value": ""
              },
              "model_name": {
                "_input_type": "DropdownInput",
                "advanced": false,
                "combobox": false,
                "dialog_inputs": {},
                "display_name": "Model Name",
                "dynamic": false,
                "info": "Select the model to use",
                "name": "model_name",
                "options": [
                  "gpt-4o-mini",
                  "gpt-4o",
                  "gpt-4.1",
                  "gpt-4.1-mini",
                  "gpt-4.1-nano",
                  "gpt-4-turbo",
                  "gpt-4-turbo-preview",
                  "gpt-4",
                  "gpt-3.5-turbo",
                  "gpt-5",
                  "gpt-5-mini",
                  "gpt-5-nano",
                  "gpt-5-chat-latest",
                  "o1",
                  "o3-mini",
                  "o3",
                  "o3-pro",
                  "o4-mini",
                  "o4-mini-high"
                ],
                "options_metadata": [],
                "placeholder": "",
                "required": false,
                "show": true,
                "title_case": false,
                "toggle": false,
                "tool_mode": false,
                "trace_as_metadata": true,
                "type": "str",
                "value": "gpt-4o-mini"
              },
              "provider": {
                "_input_type": "DropdownInput",
                "advanced": false,
                "combobox": false,
                "dialog_inputs": {},
                "display_name": "Model Provider",
                "dynamic": false,
                "info": "Select the model provider",
                "name": "provider",
                "options": [
                  "OpenAI",
                  "Anthropic",
                  "Google"
                ],
                "options_metadata": [
                  {
                    "icon": "OpenAI"
                  },
                  {
                    "icon": "Anthropic"
                  },
                  {
                    "icon": "GoogleGenerativeAI"
                  }
                ],
                "placeholder": "",
                "real_time_refresh": true,
                "required": false,
                "show": true,
                "title_case": false,
                "toggle": false,
                "tool_mode": false,
                "trace_as_metadata": true,
                "type": "str",
                "value": "OpenAI"
              },
              "stream": {
                "_input_type": "BoolInput",
                "advanced": true,
                "display_name": "Stream",
                "dynamic": false,
                "info": "Whether to stream the response",
                "list": false,
                "list_add_label": "Add More",
                "name": "stream",
                "placeholder": "",
                "required": false,
                "show": true,
                "title_case": false,
                "tool_mode": false,
                "trace_as_metadata": true,
                "type": "bool",
                "value": false
              },
              "system_message": {
                "_input_type": "MultilineInput",
                "advanced": true,
                "copy_field": false,
                "display_name": "System Message",
                "dynamic": false,
                "info": "A system message that helps set the behavior of the assistant",
                "input_types": [
                  "Message"
                ],
                "list": false,
                "list_add_label": "Add More",
                "load_from_db": false,
                "multiline": true,
                "name": "system_message",
                "placeholder": "",
                "required": false,
                "show": true,
                "title_case": false,
                "tool_mode": false,
                "trace_as_input": true,
                "trace_as_metadata": true,
                "type": "str",
                "value": ""
              },
              "temperature": {
                "_input_type": "SliderInput",
                "advanced": true,
                "display_name": "Temperature",
                "dynamic": false,
                "info": "Controls randomness in responses",
                "max_label": "",
                "max_label_icon": "",
                "min_label": "",
                "min_label_icon": "",
                "name": "temperature",
                "placeholder": "",
                "range_spec": {
                  "max": 1,
                  "min": 0,
                  "step": 0.01,
                  "step_type": "float"
                },
                "required": false,
                "show": true,
                "slider_buttons": false,
                "slider_buttons_options": [],
                "slider_input": false,
                "title_case": false,
                "tool_mode": false,
                "type": "slider",
                "value": 0.1
              }
            },
            "tool_mode": false
          },
          "selected_output": "model_output",
          "showNode": true,
          "type": "LanguageModelComponent"
        },
        "dragging": false,
        "id": "LanguageModelComponent-OvIt5",
        "measured": {
          "height": 451,
          "width": 320
        },
        "position": {
          "x": 169.44463633485168,
          "y": 5440.597009802169
        },
        "selected": false,
        "type": "genericNode"
      },
      {
        "data": {
          "id": "ChatInput-kaWcL",
          "node": {
            "base_classes": [
              "Message"
            ],
            "beta": false,
            "category": "input_output",
            "conditional_paths": [],
            "custom_fields": {},
            "description": "Get chat inputs from the Playground.",
            "display_name": "Chat Input",
            "documentation": "https://docs.langflow.org/components-io#chat-input",
            "edited": false,
            "field_order": [
              "input_value",
              "should_store_message",
              "sender",
              "sender_name",
              "session_id",
              "files",
              "background_color",
              "chat_icon",
              "text_color"
            ],
            "frozen": false,
            "icon": "MessagesSquare",
            "key": "ChatInput",
            "legacy": false,
            "lf_version": "1.4.3",
            "metadata": {
              "code_hash": "f701f686b325",
              "dependencies": {
                "dependencies": [
                  {
                    "name": "lfx",
                    "version": null
                  }
                ],
                "total_dependencies": 1
              },
              "module": "lfx.components.input_output.chat.ChatInput"
            },
            "minimized": true,
            "output_types": [],
            "outputs": [
              {
                "allows_loop": false,
                "cache": true,
                "display_name": "Chat Message",
                "group_outputs": false,
                "method": "message_response",
                "name": "message",
                "selected": "Message",
                "tool_mode": true,
                "types": [
                  "Message"
                ],
                "value": "__UNDEFINED__"
              }
            ],
            "pinned": false,
            "score": 0.0020353564437605998,
            "template": {
              "_type": "Component",
              "code": {
                "advanced": true,
                "dynamic": true,
                "fileTypes": [],
                "file_path": "",
                "info": "",
                "list": false,
                "load_from_db": false,
                "multiline": true,
                "name": "code",
                "password": false,
                "placeholder": "",
                "required": true,
                "show": true,
                "title_case": false,
                "type": "code",
                "value": "from lfx.base.data.utils import IMG_FILE_TYPES, TEXT_FILE_TYPES\nfrom lfx.base.io.chat import ChatComponent\nfrom lfx.inputs.inputs import BoolInput\nfrom lfx.io import (\n    DropdownInput,\n    FileInput,\n    MessageTextInput,\n    MultilineInput,\n    Output,\n)\nfrom lfx.schema.message import Message\nfrom lfx.utils.constants import (\n    MESSAGE_SENDER_AI,\n    MESSAGE_SENDER_NAME_USER,\n    MESSAGE_SENDER_USER,\n)\n\n\nclass ChatInput(ChatComponent):\n    display_name = \"Chat Input\"\n    description = \"Get chat inputs from the Playground.\"\n    documentation: str = \"https://docs.langflow.org/components-io#chat-input\"\n    icon = \"MessagesSquare\"\n    name = \"ChatInput\"\n    minimized = True\n\n    inputs = [\n        MultilineInput(\n            name=\"input_value\",\n            display_name=\"Input Text\",\n            value=\"\",\n            info=\"Message to be passed as input.\",\n            input_types=[],\n        ),\n        BoolInput(\n            name=\"should_store_message\",\n            display_name=\"Store Messages\",\n            info=\"Store the message in the history.\",\n            value=True,\n            advanced=True,\n        ),\n        DropdownInput(\n            name=\"sender\",\n            display_name=\"Sender Type\",\n            options=[MESSAGE_SENDER_AI, MESSAGE_SENDER_USER],\n            value=MESSAGE_SENDER_USER,\n            info=\"Type of sender.\",\n            advanced=True,\n        ),\n        MessageTextInput(\n            name=\"sender_name\",\n            display_name=\"Sender Name\",\n            info=\"Name of the sender.\",\n            value=MESSAGE_SENDER_NAME_USER,\n            advanced=True,\n        ),\n        MessageTextInput(\n            name=\"session_id\",\n            display_name=\"Session ID\",\n            info=\"The session ID of the chat. If empty, the current session ID parameter will be used.\",\n            advanced=True,\n        ),\n        FileInput(\n            name=\"files\",\n            display_name=\"Files\",\n            file_types=TEXT_FILE_TYPES + IMG_FILE_TYPES,\n            info=\"Files to be sent with the message.\",\n            advanced=True,\n            is_list=True,\n            temp_file=True,\n        ),\n    ]\n    outputs = [\n        Output(display_name=\"Chat Message\", name=\"message\", method=\"message_response\"),\n    ]\n\n    async def message_response(self) -> Message:\n        # Ensure files is a list and filter out empty/None values\n        files = self.files if self.files else []\n        if files and not isinstance(files, list):\n            files = [files]\n        # Filter out None/empty values\n        files = [f for f in files if f is not None and f != \"\"]\n\n        message = await Message.create(\n            text=self.input_value,\n            sender=self.sender,\n            sender_name=self.sender_name,\n            session_id=self.session_id,\n            files=files,\n        )\n        if self.session_id and isinstance(message, Message) and self.should_store_message:\n            stored_message = await self.send_message(\n                message,\n            )\n            self.message.value = stored_message\n            message = stored_message\n\n        self.status = message\n        return message\n"
              },
              "files": {
                "_input_type": "FileInput",
                "advanced": true,
                "display_name": "Files",
                "dynamic": false,
                "fileTypes": [
                  "csv",
                  "json",
                  "pdf",
                  "txt",
                  "md",
                  "mdx",
                  "yaml",
                  "yml",
                  "xml",
                  "html",
                  "htm",
                  "docx",
                  "py",
                  "sh",
                  "sql",
                  "js",
                  "ts",
                  "tsx",
                  "jpg",
                  "jpeg",
                  "png",
                  "bmp",
                  "image"
                ],
                "file_path": "",
                "info": "Files to be sent with the message.",
                "list": true,
                "list_add_label": "Add More",
                "name": "files",
                "placeholder": "",
                "required": false,
                "show": true,
                "temp_file": true,
                "title_case": false,
                "trace_as_metadata": true,
                "type": "file",
                "value": ""
              },
              "input_value": {
                "_input_type": "MultilineInput",
                "advanced": false,
                "copy_field": false,
                "display_name": "Input Text",
                "dynamic": false,
                "info": "Message to be passed as input.",
                "input_types": [],
                "list": false,
                "list_add_label": "Add More",
                "load_from_db": false,
                "multiline": true,
                "name": "input_value",
                "placeholder": "",
                "required": false,
                "show": true,
                "title_case": false,
                "tool_mode": false,
                "trace_as_input": true,
                "trace_as_metadata": true,
                "type": "str",
                "value": "https://www.youtube.com/watch?v=8f61j3W-27U&ab_channel=Langflow"
              },
              "sender": {
                "_input_type": "DropdownInput",
                "advanced": true,
                "combobox": false,
                "dialog_inputs": {},
                "display_name": "Sender Type",
                "dynamic": false,
                "info": "Type of sender.",
                "name": "sender",
                "options": [
                  "Machine",
                  "User"
                ],
                "options_metadata": [],
                "placeholder": "",
                "required": false,
                "show": true,
                "title_case": false,
                "toggle": false,
                "tool_mode": false,
                "trace_as_metadata": true,
                "type": "str",
                "value": "User"
              },
              "sender_name": {
                "_input_type": "MessageTextInput",
                "advanced": true,
                "display_name": "Sender Name",
                "dynamic": false,
                "info": "Name of the sender.",
                "input_types": [
                  "Message"
                ],
                "list": false,
                "list_add_label": "Add More",
                "load_from_db": false,
                "name": "sender_name",
                "placeholder": "",
                "required": false,
                "show": true,
                "title_case": false,
                "tool_mode": false,
                "trace_as_input": true,
                "trace_as_metadata": true,
                "type": "str",
                "value": "User"
              },
              "session_id": {
                "_input_type": "MessageTextInput",
                "advanced": true,
                "display_name": "Session ID",
                "dynamic": false,
                "info": "The session ID of the chat. If empty, the current session ID parameter will be used.",
                "input_types": [
                  "Message"
                ],
                "list": false,
                "list_add_label": "Add More",
                "load_from_db": false,
                "name": "session_id",
                "placeholder": "",
                "required": false,
                "show": true,
                "title_case": false,
                "tool_mode": false,
                "trace_as_input": true,
                "trace_as_metadata": true,
                "type": "str",
                "value": ""
              },
              "should_store_message": {
                "_input_type": "BoolInput",
                "advanced": true,
                "display_name": "Store Messages",
                "dynamic": false,
                "info": "Store the message in the history.",
                "list": false,
                "list_add_label": "Add More",
                "name": "should_store_message",
                "placeholder": "",
                "required": false,
                "show": true,
                "title_case": false,
                "tool_mode": false,
                "trace_as_metadata": true,
                "type": "bool",
                "value": true
              }
            },
            "tool_mode": false
          },
          "showNode": true,
          "type": "ChatInput"
        },
        "dragging": false,
        "id": "ChatInput-kaWcL",
        "measured": {
          "height": 204,
          "width": 320
        },
        "position": {
          "x": -467.5929504081053,
          "y": 6344.887293468443
        },
        "selected": false,
        "type": "genericNode"
      }
    ],
    "viewport": {
      "x": 508.76864320642323,
      "y": -4013.82831792662,
      "zoom": 0.763024505964603
    }
  },
  "description": "The YouTube Analysis flow extracts video comments and transcripts, analyzing sentiment patterns and content themes.",
  "endpoint_name": null,
  "id": "3d1e15c2-b095-46de-8247-949c7a5bda04",
  "is_component": false,
  "last_tested_version": "1.4.3",
  "name": "YouTube Analysis",
  "tags": [
    "agents",
    "assistants"
  ]
}<|MERGE_RESOLUTION|>--- conflicted
+++ resolved
@@ -298,11 +298,7 @@
                   },
                   {
                     "name": "langchain_core",
-<<<<<<< HEAD
-                    "version": "0.3.78"
-=======
                     "version": "0.3.79"
->>>>>>> c27c0478
                   }
                 ],
                 "total_dependencies": 3
@@ -768,11 +764,7 @@
                 "dependencies": [
                   {
                     "name": "langchain_core",
-<<<<<<< HEAD
-                    "version": "0.3.78"
-=======
                     "version": "0.3.79"
->>>>>>> c27c0478
                   },
                   {
                     "name": "pydantic",

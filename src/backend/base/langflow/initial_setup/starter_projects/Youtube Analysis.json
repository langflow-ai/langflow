--- conflicted
+++ resolved
@@ -7,11 +7,7 @@
         "data": {
           "sourceHandle": {
             "dataType": "YouTubeCommentsComponent",
-<<<<<<< HEAD
-            "id": "YouTubeCommentsComponent-1B3Fv",
-=======
             "id": "YouTubeCommentsComponent-g4VZV",
->>>>>>> 24a052f7
             "name": "comments",
             "output_types": [
               "DataFrame"
@@ -19,32 +15,19 @@
           },
           "targetHandle": {
             "fieldName": "df",
-<<<<<<< HEAD
-            "id": "BatchRunComponent-gNH2h",
-=======
             "id": "BatchRunComponent-kxOUU",
->>>>>>> 24a052f7
             "inputTypes": [
               "DataFrame"
             ],
             "type": "other"
           }
         },
-<<<<<<< HEAD
-        "id": "reactflow__edge-YouTubeCommentsComponent-1B3Fv{œdataTypeœ:œYouTubeCommentsComponentœ,œidœ:œYouTubeCommentsComponent-1B3Fvœ,œnameœ:œcommentsœ,œoutput_typesœ:[œDataFrameœ]}-BatchRunComponent-gNH2h{œfieldNameœ:œdfœ,œidœ:œBatchRunComponent-gNH2hœ,œinputTypesœ:[œDataFrameœ],œtypeœ:œotherœ}",
-        "selected": false,
-        "source": "YouTubeCommentsComponent-1B3Fv",
-        "sourceHandle": "{œdataTypeœ: œYouTubeCommentsComponentœ, œidœ: œYouTubeCommentsComponent-1B3Fvœ, œnameœ: œcommentsœ, œoutput_typesœ: [œDataFrameœ]}",
-        "target": "BatchRunComponent-gNH2h",
-        "targetHandle": "{œfieldNameœ: œdfœ, œidœ: œBatchRunComponent-gNH2hœ, œinputTypesœ: [œDataFrameœ], œtypeœ: œotherœ}"
-=======
         "id": "reactflow__edge-YouTubeCommentsComponent-g4VZV{œdataTypeœ:œYouTubeCommentsComponentœ,œidœ:œYouTubeCommentsComponent-g4VZVœ,œnameœ:œcommentsœ,œoutput_typesœ:[œDataFrameœ]}-BatchRunComponent-kxOUU{œfieldNameœ:œdfœ,œidœ:œBatchRunComponent-kxOUUœ,œinputTypesœ:[œDataFrameœ],œtypeœ:œotherœ}",
         "selected": false,
         "source": "YouTubeCommentsComponent-g4VZV",
         "sourceHandle": "{œdataTypeœ: œYouTubeCommentsComponentœ, œidœ: œYouTubeCommentsComponent-g4VZVœ, œnameœ: œcommentsœ, œoutput_typesœ: [œDataFrameœ]}",
         "target": "BatchRunComponent-kxOUU",
         "targetHandle": "{œfieldNameœ: œdfœ, œidœ: œBatchRunComponent-kxOUUœ, œinputTypesœ: [œDataFrameœ], œtypeœ: œotherœ}"
->>>>>>> 24a052f7
       },
       {
         "animated": false,
@@ -52,11 +35,7 @@
         "data": {
           "sourceHandle": {
             "dataType": "OpenAIModel",
-<<<<<<< HEAD
-            "id": "OpenAIModel-05xLQ",
-=======
             "id": "OpenAIModel-0iBkZ",
->>>>>>> 24a052f7
             "name": "model_output",
             "output_types": [
               "LanguageModel"
@@ -64,88 +43,19 @@
           },
           "targetHandle": {
             "fieldName": "model",
-<<<<<<< HEAD
-            "id": "BatchRunComponent-gNH2h",
-=======
             "id": "BatchRunComponent-kxOUU",
->>>>>>> 24a052f7
             "inputTypes": [
               "LanguageModel"
             ],
             "type": "other"
           }
         },
-<<<<<<< HEAD
-        "id": "reactflow__edge-OpenAIModel-05xLQ{œdataTypeœ:œOpenAIModelœ,œidœ:œOpenAIModel-05xLQœ,œnameœ:œmodel_outputœ,œoutput_typesœ:[œLanguageModelœ]}-BatchRunComponent-gNH2h{œfieldNameœ:œmodelœ,œidœ:œBatchRunComponent-gNH2hœ,œinputTypesœ:[œLanguageModelœ],œtypeœ:œotherœ}",
-        "selected": false,
-        "source": "OpenAIModel-05xLQ",
-        "sourceHandle": "{œdataTypeœ: œOpenAIModelœ, œidœ: œOpenAIModel-05xLQœ, œnameœ: œmodel_outputœ, œoutput_typesœ: [œLanguageModelœ]}",
-        "target": "BatchRunComponent-gNH2h",
-        "targetHandle": "{œfieldNameœ: œmodelœ, œidœ: œBatchRunComponent-gNH2hœ, œinputTypesœ: [œLanguageModelœ], œtypeœ: œotherœ}"
-      },
-      {
-        "animated": false,
-        "className": "",
-        "data": {
-          "sourceHandle": {
-            "dataType": "BatchRunComponent",
-            "id": "BatchRunComponent-gNH2h",
-            "name": "batch_results",
-            "output_types": [
-              "DataFrame"
-            ]
-          },
-          "targetHandle": {
-            "fieldName": "df",
-            "id": "ParseDataFrame-OIHSx",
-            "inputTypes": [
-              "DataFrame"
-            ],
-            "type": "other"
-          }
-        },
-        "id": "reactflow__edge-BatchRunComponent-gNH2h{œdataTypeœ:œBatchRunComponentœ,œidœ:œBatchRunComponent-gNH2hœ,œnameœ:œbatch_resultsœ,œoutput_typesœ:[œDataFrameœ]}-ParseDataFrame-OIHSx{œfieldNameœ:œdfœ,œidœ:œParseDataFrame-OIHSxœ,œinputTypesœ:[œDataFrameœ],œtypeœ:œotherœ}",
-        "selected": false,
-        "source": "BatchRunComponent-gNH2h",
-        "sourceHandle": "{œdataTypeœ: œBatchRunComponentœ, œidœ: œBatchRunComponent-gNH2hœ, œnameœ: œbatch_resultsœ, œoutput_typesœ: [œDataFrameœ]}",
-        "target": "ParseDataFrame-OIHSx",
-        "targetHandle": "{œfieldNameœ: œdfœ, œidœ: œParseDataFrame-OIHSxœ, œinputTypesœ: [œDataFrameœ], œtypeœ: œotherœ}"
-      },
-      {
-        "animated": false,
-        "className": "",
-        "data": {
-          "sourceHandle": {
-            "dataType": "ParseDataFrame",
-            "id": "ParseDataFrame-OIHSx",
-            "name": "text",
-            "output_types": [
-              "Message"
-            ]
-          },
-          "targetHandle": {
-            "fieldName": "analysis",
-            "id": "Prompt-aWbxe",
-            "inputTypes": [
-              "Message"
-            ],
-            "type": "str"
-          }
-        },
-        "id": "reactflow__edge-ParseDataFrame-OIHSx{œdataTypeœ:œParseDataFrameœ,œidœ:œParseDataFrame-OIHSxœ,œnameœ:œtextœ,œoutput_typesœ:[œMessageœ]}-Prompt-aWbxe{œfieldNameœ:œanalysisœ,œidœ:œPrompt-aWbxeœ,œinputTypesœ:[œMessageœ],œtypeœ:œstrœ}",
-        "selected": false,
-        "source": "ParseDataFrame-OIHSx",
-        "sourceHandle": "{œdataTypeœ: œParseDataFrameœ, œidœ: œParseDataFrame-OIHSxœ, œnameœ: œtextœ, œoutput_typesœ: [œMessageœ]}",
-        "target": "Prompt-aWbxe",
-        "targetHandle": "{œfieldNameœ: œanalysisœ, œidœ: œPrompt-aWbxeœ, œinputTypesœ: [œMessageœ], œtypeœ: œstrœ}"
-=======
         "id": "reactflow__edge-OpenAIModel-0iBkZ{œdataTypeœ:œOpenAIModelœ,œidœ:œOpenAIModel-0iBkZœ,œnameœ:œmodel_outputœ,œoutput_typesœ:[œLanguageModelœ]}-BatchRunComponent-kxOUU{œfieldNameœ:œmodelœ,œidœ:œBatchRunComponent-kxOUUœ,œinputTypesœ:[œLanguageModelœ],œtypeœ:œotherœ}",
         "selected": false,
         "source": "OpenAIModel-0iBkZ",
         "sourceHandle": "{œdataTypeœ: œOpenAIModelœ, œidœ: œOpenAIModel-0iBkZœ, œnameœ: œmodel_outputœ, œoutput_typesœ: [œLanguageModelœ]}",
         "target": "BatchRunComponent-kxOUU",
         "targetHandle": "{œfieldNameœ: œmodelœ, œidœ: œBatchRunComponent-kxOUUœ, œinputTypesœ: [œLanguageModelœ], œtypeœ: œotherœ}"
->>>>>>> 24a052f7
       },
       {
         "animated": false,
@@ -153,11 +63,7 @@
         "data": {
           "sourceHandle": {
             "dataType": "Prompt",
-<<<<<<< HEAD
-            "id": "Prompt-aWbxe",
-=======
             "id": "Prompt-UAMac",
->>>>>>> 24a052f7
             "name": "prompt",
             "output_types": [
               "Message"
@@ -165,32 +71,19 @@
           },
           "targetHandle": {
             "fieldName": "input_value",
-<<<<<<< HEAD
-            "id": "Agent-3FPSt",
-=======
             "id": "Agent-0gW4Y",
->>>>>>> 24a052f7
             "inputTypes": [
               "Message"
             ],
             "type": "str"
           }
         },
-<<<<<<< HEAD
-        "id": "reactflow__edge-Prompt-aWbxe{œdataTypeœ:œPromptœ,œidœ:œPrompt-aWbxeœ,œnameœ:œpromptœ,œoutput_typesœ:[œMessageœ]}-Agent-3FPSt{œfieldNameœ:œinput_valueœ,œidœ:œAgent-3FPStœ,œinputTypesœ:[œMessageœ],œtypeœ:œstrœ}",
-        "selected": false,
-        "source": "Prompt-aWbxe",
-        "sourceHandle": "{œdataTypeœ: œPromptœ, œidœ: œPrompt-aWbxeœ, œnameœ: œpromptœ, œoutput_typesœ: [œMessageœ]}",
-        "target": "Agent-3FPSt",
-        "targetHandle": "{œfieldNameœ: œinput_valueœ, œidœ: œAgent-3FPStœ, œinputTypesœ: [œMessageœ], œtypeœ: œstrœ}"
-=======
         "id": "reactflow__edge-Prompt-UAMac{œdataTypeœ:œPromptœ,œidœ:œPrompt-UAMacœ,œnameœ:œpromptœ,œoutput_typesœ:[œMessageœ]}-Agent-0gW4Y{œfieldNameœ:œinput_valueœ,œidœ:œAgent-0gW4Yœ,œinputTypesœ:[œMessageœ],œtypeœ:œstrœ}",
         "selected": false,
         "source": "Prompt-UAMac",
         "sourceHandle": "{œdataTypeœ: œPromptœ, œidœ: œPrompt-UAMacœ, œnameœ: œpromptœ, œoutput_typesœ: [œMessageœ]}",
         "target": "Agent-0gW4Y",
         "targetHandle": "{œfieldNameœ: œinput_valueœ, œidœ: œAgent-0gW4Yœ, œinputTypesœ: [œMessageœ], œtypeœ: œstrœ}"
->>>>>>> 24a052f7
       },
       {
         "animated": false,
@@ -198,11 +91,7 @@
         "data": {
           "sourceHandle": {
             "dataType": "Agent",
-<<<<<<< HEAD
-            "id": "Agent-3FPSt",
-=======
             "id": "Agent-0gW4Y",
->>>>>>> 24a052f7
             "name": "response",
             "output_types": [
               "Message"
@@ -210,11 +99,7 @@
           },
           "targetHandle": {
             "fieldName": "input_value",
-<<<<<<< HEAD
-            "id": "ChatOutput-i5hlZ",
-=======
             "id": "ChatOutput-9nsTW",
->>>>>>> 24a052f7
             "inputTypes": [
               "Data",
               "DataFrame",
@@ -223,21 +108,12 @@
             "type": "str"
           }
         },
-<<<<<<< HEAD
-        "id": "reactflow__edge-Agent-3FPSt{œdataTypeœ:œAgentœ,œidœ:œAgent-3FPStœ,œnameœ:œresponseœ,œoutput_typesœ:[œMessageœ]}-ChatOutput-i5hlZ{œfieldNameœ:œinput_valueœ,œidœ:œChatOutput-i5hlZœ,œinputTypesœ:[œDataœ,œDataFrameœ,œMessageœ],œtypeœ:œstrœ}",
-        "selected": false,
-        "source": "Agent-3FPSt",
-        "sourceHandle": "{œdataTypeœ: œAgentœ, œidœ: œAgent-3FPStœ, œnameœ: œresponseœ, œoutput_typesœ: [œMessageœ]}",
-        "target": "ChatOutput-i5hlZ",
-        "targetHandle": "{œfieldNameœ: œinput_valueœ, œidœ: œChatOutput-i5hlZœ, œinputTypesœ: [œDataœ, œDataFrameœ, œMessageœ], œtypeœ: œstrœ}"
-=======
         "id": "reactflow__edge-Agent-0gW4Y{œdataTypeœ:œAgentœ,œidœ:œAgent-0gW4Yœ,œnameœ:œresponseœ,œoutput_typesœ:[œMessageœ]}-ChatOutput-9nsTW{œfieldNameœ:œinput_valueœ,œidœ:œChatOutput-9nsTWœ,œinputTypesœ:[œDataœ,œDataFrameœ,œMessageœ],œtypeœ:œstrœ}",
         "selected": false,
         "source": "Agent-0gW4Y",
         "sourceHandle": "{œdataTypeœ: œAgentœ, œidœ: œAgent-0gW4Yœ, œnameœ: œresponseœ, œoutput_typesœ: [œMessageœ]}",
         "target": "ChatOutput-9nsTW",
         "targetHandle": "{œfieldNameœ: œinput_valueœ, œidœ: œChatOutput-9nsTWœ, œinputTypesœ: [œDataœ, œDataFrameœ, œMessageœ], œtypeœ: œstrœ}"
->>>>>>> 24a052f7
       },
       {
         "animated": false,
@@ -245,11 +121,7 @@
         "data": {
           "sourceHandle": {
             "dataType": "YouTubeTranscripts",
-<<<<<<< HEAD
-            "id": "YouTubeTranscripts-nSvJC",
-=======
             "id": "YouTubeTranscripts-QMIjk",
->>>>>>> 24a052f7
             "name": "component_as_tool",
             "output_types": [
               "Tool"
@@ -257,32 +129,19 @@
           },
           "targetHandle": {
             "fieldName": "tools",
-<<<<<<< HEAD
-            "id": "Agent-3FPSt",
-=======
             "id": "Agent-0gW4Y",
->>>>>>> 24a052f7
             "inputTypes": [
               "Tool"
             ],
             "type": "other"
           }
         },
-<<<<<<< HEAD
-        "id": "reactflow__edge-YouTubeTranscripts-nSvJC{œdataTypeœ:œYouTubeTranscriptsœ,œidœ:œYouTubeTranscripts-nSvJCœ,œnameœ:œcomponent_as_toolœ,œoutput_typesœ:[œToolœ]}-Agent-3FPSt{œfieldNameœ:œtoolsœ,œidœ:œAgent-3FPStœ,œinputTypesœ:[œToolœ],œtypeœ:œotherœ}",
-        "selected": false,
-        "source": "YouTubeTranscripts-nSvJC",
-        "sourceHandle": "{œdataTypeœ: œYouTubeTranscriptsœ, œidœ: œYouTubeTranscripts-nSvJCœ, œnameœ: œcomponent_as_toolœ, œoutput_typesœ: [œToolœ]}",
-        "target": "Agent-3FPSt",
-        "targetHandle": "{œfieldNameœ: œtoolsœ, œidœ: œAgent-3FPStœ, œinputTypesœ: [œToolœ], œtypeœ: œotherœ}"
-=======
         "id": "reactflow__edge-YouTubeTranscripts-QMIjk{œdataTypeœ:œYouTubeTranscriptsœ,œidœ:œYouTubeTranscripts-QMIjkœ,œnameœ:œcomponent_as_toolœ,œoutput_typesœ:[œToolœ]}-Agent-0gW4Y{œfieldNameœ:œtoolsœ,œidœ:œAgent-0gW4Yœ,œinputTypesœ:[œToolœ],œtypeœ:œotherœ}",
         "selected": false,
         "source": "YouTubeTranscripts-QMIjk",
         "sourceHandle": "{œdataTypeœ: œYouTubeTranscriptsœ, œidœ: œYouTubeTranscripts-QMIjkœ, œnameœ: œcomponent_as_toolœ, œoutput_typesœ: [œToolœ]}",
         "target": "Agent-0gW4Y",
         "targetHandle": "{œfieldNameœ: œtoolsœ, œidœ: œAgent-0gW4Yœ, œinputTypesœ: [œToolœ], œtypeœ: œotherœ}"
->>>>>>> 24a052f7
       },
       {
         "animated": false,
@@ -290,11 +149,7 @@
         "data": {
           "sourceHandle": {
             "dataType": "ChatInput",
-<<<<<<< HEAD
-            "id": "ChatInput-aeyrx",
-=======
             "id": "ChatInput-XErsc",
->>>>>>> 24a052f7
             "name": "message",
             "output_types": [
               "Message"
@@ -302,32 +157,19 @@
           },
           "targetHandle": {
             "fieldName": "input_text",
-<<<<<<< HEAD
-            "id": "ConditionalRouter-DNDns",
-=======
             "id": "ConditionalRouter-7lzPh",
->>>>>>> 24a052f7
             "inputTypes": [
               "Message"
             ],
             "type": "str"
           }
         },
-<<<<<<< HEAD
-        "id": "reactflow__edge-ChatInput-aeyrx{œdataTypeœ:œChatInputœ,œidœ:œChatInput-aeyrxœ,œnameœ:œmessageœ,œoutput_typesœ:[œMessageœ]}-ConditionalRouter-DNDns{œfieldNameœ:œinput_textœ,œidœ:œConditionalRouter-DNDnsœ,œinputTypesœ:[œMessageœ],œtypeœ:œstrœ}",
-        "selected": false,
-        "source": "ChatInput-aeyrx",
-        "sourceHandle": "{œdataTypeœ: œChatInputœ, œidœ: œChatInput-aeyrxœ, œnameœ: œmessageœ, œoutput_typesœ: [œMessageœ]}",
-        "target": "ConditionalRouter-DNDns",
-        "targetHandle": "{œfieldNameœ: œinput_textœ, œidœ: œConditionalRouter-DNDnsœ, œinputTypesœ: [œMessageœ], œtypeœ: œstrœ}"
-=======
         "id": "reactflow__edge-ChatInput-XErsc{œdataTypeœ:œChatInputœ,œidœ:œChatInput-XErscœ,œnameœ:œmessageœ,œoutput_typesœ:[œMessageœ]}-ConditionalRouter-7lzPh{œfieldNameœ:œinput_textœ,œidœ:œConditionalRouter-7lzPhœ,œinputTypesœ:[œMessageœ],œtypeœ:œstrœ}",
         "selected": false,
         "source": "ChatInput-XErsc",
         "sourceHandle": "{œdataTypeœ: œChatInputœ, œidœ: œChatInput-XErscœ, œnameœ: œmessageœ, œoutput_typesœ: [œMessageœ]}",
         "target": "ConditionalRouter-7lzPh",
         "targetHandle": "{œfieldNameœ: œinput_textœ, œidœ: œConditionalRouter-7lzPhœ, œinputTypesœ: [œMessageœ], œtypeœ: œstrœ}"
->>>>>>> 24a052f7
       },
       {
         "animated": false,
@@ -335,11 +177,7 @@
         "data": {
           "sourceHandle": {
             "dataType": "ChatInput",
-<<<<<<< HEAD
-            "id": "ChatInput-aeyrx",
-=======
             "id": "ChatInput-XErsc",
->>>>>>> 24a052f7
             "name": "message",
             "output_types": [
               "Message"
@@ -347,32 +185,19 @@
           },
           "targetHandle": {
             "fieldName": "message",
-<<<<<<< HEAD
-            "id": "ConditionalRouter-DNDns",
-=======
             "id": "ConditionalRouter-7lzPh",
->>>>>>> 24a052f7
             "inputTypes": [
               "Message"
             ],
             "type": "str"
           }
         },
-<<<<<<< HEAD
-        "id": "reactflow__edge-ChatInput-aeyrx{œdataTypeœ:œChatInputœ,œidœ:œChatInput-aeyrxœ,œnameœ:œmessageœ,œoutput_typesœ:[œMessageœ]}-ConditionalRouter-DNDns{œfieldNameœ:œmessageœ,œidœ:œConditionalRouter-DNDnsœ,œinputTypesœ:[œMessageœ],œtypeœ:œstrœ}",
-        "selected": false,
-        "source": "ChatInput-aeyrx",
-        "sourceHandle": "{œdataTypeœ: œChatInputœ, œidœ: œChatInput-aeyrxœ, œnameœ: œmessageœ, œoutput_typesœ: [œMessageœ]}",
-        "target": "ConditionalRouter-DNDns",
-        "targetHandle": "{œfieldNameœ: œmessageœ, œidœ: œConditionalRouter-DNDnsœ, œinputTypesœ: [œMessageœ], œtypeœ: œstrœ}"
-=======
         "id": "reactflow__edge-ChatInput-XErsc{œdataTypeœ:œChatInputœ,œidœ:œChatInput-XErscœ,œnameœ:œmessageœ,œoutput_typesœ:[œMessageœ]}-ConditionalRouter-7lzPh{œfieldNameœ:œmessageœ,œidœ:œConditionalRouter-7lzPhœ,œinputTypesœ:[œMessageœ],œtypeœ:œstrœ}",
         "selected": false,
         "source": "ChatInput-XErsc",
         "sourceHandle": "{œdataTypeœ: œChatInputœ, œidœ: œChatInput-XErscœ, œnameœ: œmessageœ, œoutput_typesœ: [œMessageœ]}",
         "target": "ConditionalRouter-7lzPh",
         "targetHandle": "{œfieldNameœ: œmessageœ, œidœ: œConditionalRouter-7lzPhœ, œinputTypesœ: [œMessageœ], œtypeœ: œstrœ}"
->>>>>>> 24a052f7
       },
       {
         "animated": false,
@@ -380,11 +205,7 @@
         "data": {
           "sourceHandle": {
             "dataType": "ConditionalRouter",
-<<<<<<< HEAD
-            "id": "ConditionalRouter-DNDns",
-=======
             "id": "ConditionalRouter-7lzPh",
->>>>>>> 24a052f7
             "name": "true_result",
             "output_types": [
               "Message"
@@ -392,32 +213,19 @@
           },
           "targetHandle": {
             "fieldName": "video_url",
-<<<<<<< HEAD
-            "id": "YouTubeCommentsComponent-1B3Fv",
-=======
             "id": "YouTubeCommentsComponent-g4VZV",
->>>>>>> 24a052f7
             "inputTypes": [
               "Message"
             ],
             "type": "str"
           }
         },
-<<<<<<< HEAD
-        "id": "reactflow__edge-ConditionalRouter-DNDns{œdataTypeœ:œConditionalRouterœ,œidœ:œConditionalRouter-DNDnsœ,œnameœ:œtrue_resultœ,œoutput_typesœ:[œMessageœ]}-YouTubeCommentsComponent-1B3Fv{œfieldNameœ:œvideo_urlœ,œidœ:œYouTubeCommentsComponent-1B3Fvœ,œinputTypesœ:[œMessageœ],œtypeœ:œstrœ}",
-        "selected": false,
-        "source": "ConditionalRouter-DNDns",
-        "sourceHandle": "{œdataTypeœ: œConditionalRouterœ, œidœ: œConditionalRouter-DNDnsœ, œnameœ: œtrue_resultœ, œoutput_typesœ: [œMessageœ]}",
-        "target": "YouTubeCommentsComponent-1B3Fv",
-        "targetHandle": "{œfieldNameœ: œvideo_urlœ, œidœ: œYouTubeCommentsComponent-1B3Fvœ, œinputTypesœ: [œMessageœ], œtypeœ: œstrœ}"
-=======
         "id": "reactflow__edge-ConditionalRouter-7lzPh{œdataTypeœ:œConditionalRouterœ,œidœ:œConditionalRouter-7lzPhœ,œnameœ:œtrue_resultœ,œoutput_typesœ:[œMessageœ]}-YouTubeCommentsComponent-g4VZV{œfieldNameœ:œvideo_urlœ,œidœ:œYouTubeCommentsComponent-g4VZVœ,œinputTypesœ:[œMessageœ],œtypeœ:œstrœ}",
         "selected": false,
         "source": "ConditionalRouter-7lzPh",
         "sourceHandle": "{œdataTypeœ: œConditionalRouterœ, œidœ: œConditionalRouter-7lzPhœ, œnameœ: œtrue_resultœ, œoutput_typesœ: [œMessageœ]}",
         "target": "YouTubeCommentsComponent-g4VZV",
         "targetHandle": "{œfieldNameœ: œvideo_urlœ, œidœ: œYouTubeCommentsComponent-g4VZVœ, œinputTypesœ: [œMessageœ], œtypeœ: œstrœ}"
->>>>>>> 24a052f7
       },
       {
         "animated": false,
@@ -425,11 +233,7 @@
         "data": {
           "sourceHandle": {
             "dataType": "ConditionalRouter",
-<<<<<<< HEAD
-            "id": "ConditionalRouter-DNDns",
-=======
             "id": "ConditionalRouter-7lzPh",
->>>>>>> 24a052f7
             "name": "true_result",
             "output_types": [
               "Message"
@@ -437,25 +241,13 @@
           },
           "targetHandle": {
             "fieldName": "url",
-<<<<<<< HEAD
-            "id": "Prompt-aWbxe",
-=======
             "id": "Prompt-UAMac",
->>>>>>> 24a052f7
             "inputTypes": [
               "Message"
             ],
             "type": "str"
           }
         },
-<<<<<<< HEAD
-        "id": "reactflow__edge-ConditionalRouter-DNDns{œdataTypeœ:œConditionalRouterœ,œidœ:œConditionalRouter-DNDnsœ,œnameœ:œtrue_resultœ,œoutput_typesœ:[œMessageœ]}-Prompt-aWbxe{œfieldNameœ:œurlœ,œidœ:œPrompt-aWbxeœ,œinputTypesœ:[œMessageœ],œtypeœ:œstrœ}",
-        "selected": false,
-        "source": "ConditionalRouter-DNDns",
-        "sourceHandle": "{œdataTypeœ: œConditionalRouterœ, œidœ: œConditionalRouter-DNDnsœ, œnameœ: œtrue_resultœ, œoutput_typesœ: [œMessageœ]}",
-        "target": "Prompt-aWbxe",
-        "targetHandle": "{œfieldNameœ: œurlœ, œidœ: œPrompt-aWbxeœ, œinputTypesœ: [œMessageœ], œtypeœ: œstrœ}"
-=======
         "id": "reactflow__edge-ConditionalRouter-7lzPh{œdataTypeœ:œConditionalRouterœ,œidœ:œConditionalRouter-7lzPhœ,œnameœ:œtrue_resultœ,œoutput_typesœ:[œMessageœ]}-Prompt-UAMac{œfieldNameœ:œurlœ,œidœ:œPrompt-UAMacœ,œinputTypesœ:[œMessageœ],œtypeœ:œstrœ}",
         "selected": false,
         "source": "ConditionalRouter-7lzPh",
@@ -517,17 +309,12 @@
         "sourceHandle": "{œdataTypeœ: œparserœ, œidœ: œparser-r3iNUœ, œnameœ: œparsed_textœ, œoutput_typesœ: [œMessageœ]}",
         "target": "Prompt-UAMac",
         "targetHandle": "{œfieldNameœ: œanalysisœ, œidœ: œPrompt-UAMacœ, œinputTypesœ: [œMessageœ], œtypeœ: œstrœ}"
->>>>>>> 24a052f7
       }
     ],
     "nodes": [
       {
         "data": {
-<<<<<<< HEAD
-          "id": "BatchRunComponent-gNH2h",
-=======
           "id": "BatchRunComponent-kxOUU",
->>>>>>> 24a052f7
           "node": {
             "base_classes": [
               "DataFrame"
@@ -701,11 +488,7 @@
           "type": "BatchRunComponent"
         },
         "dragging": false,
-<<<<<<< HEAD
-        "id": "BatchRunComponent-gNH2h",
-=======
         "id": "BatchRunComponent-kxOUU",
->>>>>>> 24a052f7
         "measured": {
           "height": 399,
           "width": 320
@@ -719,11 +502,7 @@
       },
       {
         "data": {
-<<<<<<< HEAD
-          "id": "YouTubeCommentsComponent-1B3Fv",
-=======
           "id": "YouTubeCommentsComponent-g4VZV",
->>>>>>> 24a052f7
           "node": {
             "base_classes": [
               "DataFrame"
@@ -915,11 +694,7 @@
           "type": "YouTubeCommentsComponent"
         },
         "dragging": false,
-<<<<<<< HEAD
-        "id": "YouTubeCommentsComponent-1B3Fv",
-=======
         "id": "YouTubeCommentsComponent-g4VZV",
->>>>>>> 24a052f7
         "measured": {
           "height": 497,
           "width": 320
@@ -928,16 +703,12 @@
           "x": 191.60600144515274,
           "y": 6042.239455161904
         },
-        "selected": true,
+        "selected": false,
         "type": "genericNode"
       },
       {
         "data": {
-<<<<<<< HEAD
-          "id": "OpenAIModel-05xLQ",
-=======
           "id": "OpenAIModel-0iBkZ",
->>>>>>> 24a052f7
           "node": {
             "base_classes": [
               "LanguageModel",
@@ -1306,11 +1077,7 @@
           "type": "OpenAIModel"
         },
         "dragging": false,
-<<<<<<< HEAD
-        "id": "OpenAIModel-05xLQ",
-=======
         "id": "OpenAIModel-0iBkZ",
->>>>>>> 24a052f7
         "measured": {
           "height": 525,
           "width": 320
@@ -1324,160 +1091,7 @@
       },
       {
         "data": {
-<<<<<<< HEAD
-          "id": "ParseDataFrame-OIHSx",
-          "node": {
-            "base_classes": [
-              "Message"
-            ],
-            "beta": false,
-            "category": "processing",
-            "conditional_paths": [],
-            "custom_fields": {},
-            "description": "Convert a DataFrame into plain text following a specified template. Each column in the DataFrame is treated as a possible template key, e.g. {col_name}.",
-            "display_name": "Parse DataFrame",
-            "documentation": "",
-            "edited": false,
-            "field_order": [
-              "df",
-              "template",
-              "sep"
-            ],
-            "frozen": false,
-            "icon": "braces",
-            "key": "ParseDataFrame",
-            "legacy": false,
-            "lf_version": "1.1.3",
-            "metadata": {},
-            "minimized": false,
-            "output_types": [],
-            "outputs": [
-              {
-                "allows_loop": false,
-                "cache": true,
-                "display_name": "Text",
-                "method": "parse_data",
-                "name": "text",
-                "selected": "Message",
-                "tool_mode": true,
-                "types": [
-                  "Message"
-                ],
-                "value": "__UNDEFINED__"
-              }
-            ],
-            "pinned": false,
-            "score": 0.007568328950209746,
-            "template": {
-              "_type": "Component",
-              "code": {
-                "advanced": true,
-                "dynamic": true,
-                "fileTypes": [],
-                "file_path": "",
-                "info": "",
-                "list": false,
-                "load_from_db": false,
-                "multiline": true,
-                "name": "code",
-                "password": false,
-                "placeholder": "",
-                "required": true,
-                "show": true,
-                "title_case": false,
-                "type": "code",
-                "value": "from langflow.custom import Component\nfrom langflow.io import DataFrameInput, MultilineInput, Output, StrInput\nfrom langflow.schema.message import Message\n\n\nclass ParseDataFrameComponent(Component):\n    display_name = \"Parse DataFrame\"\n    description = (\n        \"Convert a DataFrame into plain text following a specified template. \"\n        \"Each column in the DataFrame is treated as a possible template key, e.g. {col_name}.\"\n    )\n    icon = \"braces\"\n    name = \"ParseDataFrame\"\n\n    inputs = [\n        DataFrameInput(name=\"df\", display_name=\"DataFrame\", info=\"The DataFrame to convert to text rows.\"),\n        MultilineInput(\n            name=\"template\",\n            display_name=\"Template\",\n            info=(\n                \"The template for formatting each row. \"\n                \"Use placeholders matching column names in the DataFrame, for example '{col1}', '{col2}'.\"\n            ),\n            value=\"{text}\",\n        ),\n        StrInput(\n            name=\"sep\",\n            display_name=\"Separator\",\n            advanced=True,\n            value=\"\\n\",\n            info=\"String that joins all row texts when building the single Text output.\",\n        ),\n    ]\n\n    outputs = [\n        Output(\n            display_name=\"Text\",\n            name=\"text\",\n            info=\"All rows combined into a single text, each row formatted by the template and separated by `sep`.\",\n            method=\"parse_data\",\n        ),\n    ]\n\n    def _clean_args(self):\n        dataframe = self.df\n        template = self.template or \"{text}\"\n        sep = self.sep or \"\\n\"\n        return dataframe, template, sep\n\n    def parse_data(self) -> Message:\n        \"\"\"Converts each row of the DataFrame into a formatted string using the template.\n\n        then joins them with `sep`. Returns a single combined string as a Message.\n        \"\"\"\n        dataframe, template, sep = self._clean_args()\n\n        lines = []\n        # For each row in the DataFrame, build a dict and format\n        for _, row in dataframe.iterrows():\n            row_dict = row.to_dict()\n            text_line = template.format(**row_dict)  # e.g. template=\"{text}\", row_dict={\"text\": \"Hello\"}\n            lines.append(text_line)\n\n        # Join all lines with the provided separator\n        result_string = sep.join(lines)\n        self.status = result_string  # store in self.status for UI logs\n        return Message(text=result_string)\n"
-              },
-              "df": {
-                "_input_type": "DataFrameInput",
-                "advanced": false,
-                "display_name": "DataFrame",
-                "dynamic": false,
-                "info": "The DataFrame to convert to text rows.",
-                "input_types": [
-                  "DataFrame"
-                ],
-                "list": false,
-                "list_add_label": "Add More",
-                "name": "df",
-                "placeholder": "",
-                "required": false,
-                "show": true,
-                "title_case": false,
-                "tool_mode": false,
-                "trace_as_input": true,
-                "trace_as_metadata": true,
-                "type": "other",
-                "value": ""
-              },
-              "sep": {
-                "_input_type": "StrInput",
-                "advanced": true,
-                "display_name": "Separator",
-                "dynamic": false,
-                "info": "String that joins all row texts when building the single Text output.",
-                "list": false,
-                "list_add_label": "Add More",
-                "load_from_db": false,
-                "name": "sep",
-                "placeholder": "",
-                "required": false,
-                "show": true,
-                "title_case": false,
-                "tool_mode": false,
-                "trace_as_metadata": true,
-                "type": "str",
-                "value": "\n"
-              },
-              "template": {
-                "_input_type": "MultilineInput",
-                "advanced": false,
-                "display_name": "Template",
-                "dynamic": false,
-                "info": "The template for formatting each row. Use placeholders matching column names in the DataFrame, for example '{col1}', '{col2}'.",
-                "input_types": [
-                  "Message"
-                ],
-                "list": false,
-                "list_add_label": "Add More",
-                "load_from_db": false,
-                "multiline": true,
-                "name": "template",
-                "placeholder": "",
-                "required": false,
-                "show": true,
-                "title_case": false,
-                "tool_mode": false,
-                "trace_as_input": true,
-                "trace_as_metadata": true,
-                "type": "str",
-                "value": "{model_response}"
-              }
-            },
-            "tool_mode": false
-          },
-          "showNode": true,
-          "type": "ParseDataFrame"
-        },
-        "dragging": false,
-        "id": "ParseDataFrame-OIHSx",
-        "measured": {
-          "height": 334,
-          "width": 320
-        },
-        "position": {
-          "x": 993.5819211529395,
-          "y": 6076.201261805775
-        },
-        "selected": false,
-        "type": "genericNode"
-      },
-      {
-        "data": {
-          "id": "Agent-3FPSt",
-=======
           "id": "Agent-0gW4Y",
->>>>>>> 24a052f7
           "node": {
             "base_classes": [
               "Message"
@@ -2127,11 +1741,7 @@
           "type": "Agent"
         },
         "dragging": false,
-<<<<<<< HEAD
-        "id": "Agent-3FPSt",
-=======
         "id": "Agent-0gW4Y",
->>>>>>> 24a052f7
         "measured": {
           "height": 624,
           "width": 320
@@ -2145,11 +1755,7 @@
       },
       {
         "data": {
-<<<<<<< HEAD
-          "id": "Prompt-aWbxe",
-=======
           "id": "Prompt-UAMac",
->>>>>>> 24a052f7
           "node": {
             "base_classes": [
               "Message"
@@ -2311,11 +1917,7 @@
           "type": "Prompt"
         },
         "dragging": false,
-<<<<<<< HEAD
-        "id": "Prompt-aWbxe",
-=======
         "id": "Prompt-UAMac",
->>>>>>> 24a052f7
         "measured": {
           "height": 495,
           "width": 320
@@ -2329,11 +1931,7 @@
       },
       {
         "data": {
-<<<<<<< HEAD
-          "id": "ChatOutput-i5hlZ",
-=======
           "id": "ChatOutput-9nsTW",
->>>>>>> 24a052f7
           "node": {
             "base_classes": [
               "Message"
@@ -2631,11 +2229,7 @@
           "type": "ChatOutput"
         },
         "dragging": false,
-<<<<<<< HEAD
-        "id": "ChatOutput-i5hlZ",
-=======
         "id": "ChatOutput-9nsTW",
->>>>>>> 24a052f7
         "measured": {
           "height": 230,
           "width": 320
@@ -2649,11 +2243,7 @@
       },
       {
         "data": {
-<<<<<<< HEAD
-          "id": "YouTubeTranscripts-nSvJC",
-=======
           "id": "YouTubeTranscripts-QMIjk",
->>>>>>> 24a052f7
           "node": {
             "base_classes": [
               "Data",
@@ -2918,11 +2508,7 @@
           "type": "YouTubeTranscripts"
         },
         "dragging": false,
-<<<<<<< HEAD
-        "id": "YouTubeTranscripts-nSvJC",
-=======
         "id": "YouTubeTranscripts-QMIjk",
->>>>>>> 24a052f7
         "measured": {
           "height": 417,
           "width": 320
@@ -2936,11 +2522,7 @@
       },
       {
         "data": {
-<<<<<<< HEAD
-          "id": "ChatInput-aeyrx",
-=======
           "id": "ChatInput-XErsc",
->>>>>>> 24a052f7
           "node": {
             "base_classes": [
               "Message"
@@ -3238,11 +2820,7 @@
           "type": "ChatInput"
         },
         "dragging": false,
-<<<<<<< HEAD
-        "id": "ChatInput-aeyrx",
-=======
         "id": "ChatInput-XErsc",
->>>>>>> 24a052f7
         "measured": {
           "height": 230,
           "width": 320
@@ -3256,11 +2834,7 @@
       },
       {
         "data": {
-<<<<<<< HEAD
-          "id": "note-ATxMO",
-=======
           "id": "note-Cc4Ez",
->>>>>>> 24a052f7
           "node": {
             "description": "# Batch Run component\n\nThis component processes a DataFrame by running each row through a Language Model (LLM). Perfect for batch analysis, sentiment scoring, or content generation at scale.\n\n## How It Works\n1. Accepts a DataFrame with text data.\n2. Routes each row through your chosen LLM.\n3. Returns new DataFrame with `text_input` and `model_response`.\n\n",
             "display_name": "",
@@ -3273,11 +2847,7 @@
         },
         "dragging": false,
         "height": 522,
-<<<<<<< HEAD
-        "id": "note-ATxMO",
-=======
         "id": "note-Cc4Ez",
->>>>>>> 24a052f7
         "measured": {
           "height": 522,
           "width": 325
@@ -3293,11 +2863,7 @@
       },
       {
         "data": {
-<<<<<<< HEAD
-          "id": "note-7bKvt",
-=======
           "id": "note-fckWh",
->>>>>>> 24a052f7
           "node": {
             "description": "## Set up the YouTube API\n1. Go to [Google Cloud Console](https://console.cloud.google.com).\n2. Create a new project or select existing one.\n3. Enable YouTube Data API v3:\n   - Navigate to APIs & Services > Library.\n   - Search \"YouTube Data API v3\".\n   - Click Enable.\n4. Create credentials:\n   - Go to APIs & Services > Credentials.\n   - Click Create Credentials > API Key.\n5. Copy your new API key for use in the component.\n\n⚠️ Remember to:\n- Restrict the API key to YouTube Data API v3 only.\n- Set appropriate quotas and restrictions.\n",
             "display_name": "",
@@ -3310,11 +2876,7 @@
         },
         "dragging": false,
         "height": 486,
-<<<<<<< HEAD
-        "id": "note-7bKvt",
-=======
         "id": "note-fckWh",
->>>>>>> 24a052f7
         "measured": {
           "height": 486,
           "width": 325
@@ -3330,11 +2892,7 @@
       },
       {
         "data": {
-<<<<<<< HEAD
-          "id": "note-rMgY5",
-=======
           "id": "note-FZ1Fg",
->>>>>>> 24a052f7
           "node": {
             "description": "# 🎥 YouTube Video Analysis\nThis flow performs comprehensive analysis of YouTube videos.\n1.  Extract video comments and transcripts.\n2.  Run sentiment analysis on comments using LLM.\n3.  Combine transcript content and comment sentiment for comprehensive video analysis.\n\n## Prerequisites\n-  OpenAI API Key\n-  YouTube Data API v3 key",
             "display_name": "",
@@ -3347,11 +2905,7 @@
         },
         "dragging": false,
         "height": 454,
-<<<<<<< HEAD
-        "id": "note-rMgY5",
-=======
         "id": "note-FZ1Fg",
->>>>>>> 24a052f7
         "measured": {
           "height": 454,
           "width": 433
@@ -3367,11 +2921,7 @@
       },
       {
         "data": {
-<<<<<<< HEAD
-          "id": "ConditionalRouter-DNDns",
-=======
           "id": "ConditionalRouter-7lzPh",
->>>>>>> 24a052f7
           "node": {
             "base_classes": [
               "Message"
@@ -3614,11 +3164,7 @@
           "type": "ConditionalRouter"
         },
         "dragging": false,
-<<<<<<< HEAD
-        "id": "ConditionalRouter-DNDns",
-=======
         "id": "ConditionalRouter-7lzPh",
->>>>>>> 24a052f7
         "measured": {
           "height": 588,
           "width": 320
@@ -3806,24 +3352,14 @@
       }
     ],
     "viewport": {
-<<<<<<< HEAD
-      "x": 401.72676890198,
-      "y": -2953.276665335332,
-      "zoom": 0.543344895149028
-=======
       "x": 69.36235934000024,
       "y": -2491.3683867679606,
       "zoom": 0.4827961559150896
->>>>>>> 24a052f7
     }
   },
   "description": "The YouTube Analysis flow extracts video comments and transcripts, analyzing sentiment patterns and content themes.",
   "endpoint_name": null,
-<<<<<<< HEAD
-  "id": "2956e72a-2ad1-4848-aa74-ee9143e6e88e",
-=======
   "id": "5865d442-4b78-49a2-b561-c29b8286a981",
->>>>>>> 24a052f7
   "is_component": false,
   "last_tested_version": "1.2.0",
   "name": "Youtube Analysis",

--- conflicted
+++ resolved
@@ -316,7 +316,19 @@
             "icon": "MessagesSquare",
             "legacy": false,
             "lf_version": "1.1.1",
-            "metadata": {},
+            "metadata": {
+              "code_hash": "5f2d98ee19db",
+              "dependencies": {
+                "dependencies": [
+                  {
+                    "name": "langflow",
+                    "version": null
+                  }
+                ],
+                "total_dependencies": 1
+              },
+              "module": "langflow.components.input_output.chat.ChatInput"
+            },
             "output_types": [],
             "outputs": [
               {
@@ -722,7 +734,19 @@
             "icon": "type",
             "legacy": false,
             "lf_version": "1.0.19.post2",
-            "metadata": {},
+            "metadata": {
+              "code_hash": "efdcba3771af",
+              "dependencies": {
+                "dependencies": [
+                  {
+                    "name": "langflow",
+                    "version": null
+                  }
+                ],
+                "total_dependencies": 1
+              },
+              "module": "langflow.components.input_output.text.TextInputComponent"
+            },
             "output_types": [],
             "outputs": [
               {
@@ -994,9 +1018,6 @@
             "frozen": false,
             "icon": "MessagesSquare",
             "legacy": false,
-<<<<<<< HEAD
-            "metadata": {},
-=======
             "metadata": {
               "code_hash": "765fdf2ed814",
               "dependencies": {
@@ -1018,7 +1039,6 @@
               },
               "module": "langflow.components.input_output.chat_output.ChatOutput"
             },
->>>>>>> a97032ab
             "output_types": [],
             "outputs": [
               {
@@ -1454,7 +1474,23 @@
             "icon": "TavilyIcon",
             "last_updated": "2025-07-18T17:42:31.004Z",
             "legacy": false,
-            "metadata": {},
+            "metadata": {
+              "code_hash": "4c76fb76d395",
+              "dependencies": {
+                "dependencies": [
+                  {
+                    "name": "httpx",
+                    "version": "0.28.1"
+                  },
+                  {
+                    "name": "langflow",
+                    "version": null
+                  }
+                ],
+                "total_dependencies": 2
+              },
+              "module": "langflow.components.tavily.tavily_search.TavilySearchComponent"
+            },
             "minimized": false,
             "output_types": [],
             "outputs": [
@@ -1862,7 +1898,27 @@
             "key": "Agent",
             "last_updated": "2025-07-18T17:42:31.005Z",
             "legacy": false,
-            "metadata": {},
+            "metadata": {
+              "code_hash": "6e76cf95a2a2",
+              "dependencies": {
+                "dependencies": [
+                  {
+                    "name": "langchain_core",
+                    "version": "0.3.75"
+                  },
+                  {
+                    "name": "pydantic",
+                    "version": "2.10.6"
+                  },
+                  {
+                    "name": "langflow",
+                    "version": null
+                  }
+                ],
+                "total_dependencies": 3
+              },
+              "module": "langflow.components.agents.agent.AgentComponent"
+            },
             "minimized": false,
             "output_types": [],
             "outputs": [

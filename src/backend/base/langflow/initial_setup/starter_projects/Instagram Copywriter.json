{
  "data": {
    "edges": [
      {
        "animated": false,
<<<<<<< HEAD
        "className": "not-running",
        "data": {
          "sourceHandle": {
            "dataType": "TextInput",
            "id": "TextInput-B04zJ",
=======
        "className": "",
        "data": {
          "sourceHandle": {
            "dataType": "TextInput",
            "id": "TextInput-KiwSm",
>>>>>>> 18e21cfe
            "name": "text",
            "output_types": [
              "Message"
            ]
          },
          "targetHandle": {
            "fieldName": "guidelines",
<<<<<<< HEAD
            "id": "Prompt-kqSxX",
=======
            "id": "Prompt-z6Dtw",
>>>>>>> 18e21cfe
            "inputTypes": [
              "Message",
              "Text"
            ],
            "type": "str"
          }
        },
<<<<<<< HEAD
        "id": "reactflow__edge-TextInput-B04zJ{œdataTypeœ:œTextInputœ,œidœ:œTextInput-B04zJœ,œnameœ:œtextœ,œoutput_typesœ:[œMessageœ]}-Prompt-kqSxX{œfieldNameœ:œguidelinesœ,œidœ:œPrompt-kqSxXœ,œinputTypesœ:[œMessageœ,œTextœ],œtypeœ:œstrœ}",
        "source": "TextInput-B04zJ",
        "sourceHandle": "{œdataTypeœ: œTextInputœ, œidœ: œTextInput-B04zJœ, œnameœ: œtextœ, œoutput_typesœ: [œMessageœ]}",
        "target": "Prompt-kqSxX",
        "targetHandle": "{œfieldNameœ: œguidelinesœ, œidœ: œPrompt-kqSxXœ, œinputTypesœ: [œMessageœ, œTextœ], œtypeœ: œstrœ}"
      },
      {
        "animated": false,
        "className": "not-running",
        "data": {
          "sourceHandle": {
            "dataType": "OpenAIModel",
            "id": "OpenAIModel-BOLef",
=======
        "id": "reactflow__edge-TextInput-KiwSm{œdataTypeœ:œTextInputœ,œidœ:œTextInput-KiwSmœ,œnameœ:œtextœ,œoutput_typesœ:[œMessageœ]}-Prompt-z6Dtw{œfieldNameœ:œguidelinesœ,œidœ:œPrompt-z6Dtwœ,œinputTypesœ:[œMessageœ,œTextœ],œtypeœ:œstrœ}",
        "source": "TextInput-KiwSm",
        "sourceHandle": "{œdataTypeœ: œTextInputœ, œidœ: œTextInput-KiwSmœ, œnameœ: œtextœ, œoutput_typesœ: [œMessageœ]}",
        "target": "Prompt-z6Dtw",
        "targetHandle": "{œfieldNameœ: œguidelinesœ, œidœ: œPrompt-z6Dtwœ, œinputTypesœ: [œMessageœ, œTextœ], œtypeœ: œstrœ}"
      },
      {
        "animated": false,
        "className": "",
        "data": {
          "sourceHandle": {
            "dataType": "OpenAIModel",
            "id": "OpenAIModel-xATVJ",
>>>>>>> 18e21cfe
            "name": "text_output",
            "output_types": [
              "Message"
            ]
          },
          "targetHandle": {
            "fieldName": "post",
<<<<<<< HEAD
            "id": "Prompt-BwI7e",
=======
            "id": "Prompt-8vh0B",
>>>>>>> 18e21cfe
            "inputTypes": [
              "Message",
              "Text"
            ],
            "type": "str"
          }
        },
<<<<<<< HEAD
        "id": "reactflow__edge-OpenAIModel-BOLef{œdataTypeœ:œOpenAIModelœ,œidœ:œOpenAIModel-BOLefœ,œnameœ:œtext_outputœ,œoutput_typesœ:[œMessageœ]}-Prompt-BwI7e{œfieldNameœ:œpostœ,œidœ:œPrompt-BwI7eœ,œinputTypesœ:[œMessageœ,œTextœ],œtypeœ:œstrœ}",
        "source": "OpenAIModel-BOLef",
        "sourceHandle": "{œdataTypeœ: œOpenAIModelœ, œidœ: œOpenAIModel-BOLefœ, œnameœ: œtext_outputœ, œoutput_typesœ: [œMessageœ]}",
        "target": "Prompt-BwI7e",
        "targetHandle": "{œfieldNameœ: œpostœ, œidœ: œPrompt-BwI7eœ, œinputTypesœ: [œMessageœ, œTextœ], œtypeœ: œstrœ}"
      },
      {
        "animated": false,
        "className": "not-running",
        "data": {
          "sourceHandle": {
            "dataType": "Prompt",
            "id": "Prompt-kqSxX",
=======
        "id": "reactflow__edge-OpenAIModel-xATVJ{œdataTypeœ:œOpenAIModelœ,œidœ:œOpenAIModel-xATVJœ,œnameœ:œtext_outputœ,œoutput_typesœ:[œMessageœ]}-Prompt-8vh0B{œfieldNameœ:œpostœ,œidœ:œPrompt-8vh0Bœ,œinputTypesœ:[œMessageœ,œTextœ],œtypeœ:œstrœ}",
        "source": "OpenAIModel-xATVJ",
        "sourceHandle": "{œdataTypeœ: œOpenAIModelœ, œidœ: œOpenAIModel-xATVJœ, œnameœ: œtext_outputœ, œoutput_typesœ: [œMessageœ]}",
        "target": "Prompt-8vh0B",
        "targetHandle": "{œfieldNameœ: œpostœ, œidœ: œPrompt-8vh0Bœ, œinputTypesœ: [œMessageœ, œTextœ], œtypeœ: œstrœ}"
      },
      {
        "animated": false,
        "className": "",
        "data": {
          "sourceHandle": {
            "dataType": "Prompt",
            "id": "Prompt-z6Dtw",
>>>>>>> 18e21cfe
            "name": "prompt",
            "output_types": [
              "Message"
            ]
          },
          "targetHandle": {
            "fieldName": "input_value",
<<<<<<< HEAD
            "id": "OpenAIModel-BOLef",
=======
            "id": "OpenAIModel-xATVJ",
>>>>>>> 18e21cfe
            "inputTypes": [
              "Message"
            ],
            "type": "str"
          }
        },
<<<<<<< HEAD
        "id": "reactflow__edge-Prompt-kqSxX{œdataTypeœ:œPromptœ,œidœ:œPrompt-kqSxXœ,œnameœ:œpromptœ,œoutput_typesœ:[œMessageœ]}-OpenAIModel-BOLef{œfieldNameœ:œinput_valueœ,œidœ:œOpenAIModel-BOLefœ,œinputTypesœ:[œMessageœ],œtypeœ:œstrœ}",
        "source": "Prompt-kqSxX",
        "sourceHandle": "{œdataTypeœ: œPromptœ, œidœ: œPrompt-kqSxXœ, œnameœ: œpromptœ, œoutput_typesœ: [œMessageœ]}",
        "target": "OpenAIModel-BOLef",
        "targetHandle": "{œfieldNameœ: œinput_valueœ, œidœ: œOpenAIModel-BOLefœ, œinputTypesœ: [œMessageœ], œtypeœ: œstrœ}"
      },
      {
        "animated": false,
        "className": "not-running",
        "data": {
          "sourceHandle": {
            "dataType": "TavilyAISearch",
            "id": "TavilyAISearch-HpBaM",
            "name": "api_build_tool",
            "output_types": [
              "Tool"
            ]
          },
          "targetHandle": {
            "fieldName": "tools",
            "id": "Agent-5FFry",
            "inputTypes": [
              "Tool"
            ],
            "type": "other"
          }
        },
        "id": "reactflow__edge-TavilyAISearch-HpBaM{œdataTypeœ:œTavilyAISearchœ,œidœ:œTavilyAISearch-HpBaMœ,œnameœ:œapi_build_toolœ,œoutput_typesœ:[œToolœ]}-Agent-5FFry{œfieldNameœ:œtoolsœ,œidœ:œAgent-5FFryœ,œinputTypesœ:[œToolœ],œtypeœ:œotherœ}",
        "selected": false,
        "source": "TavilyAISearch-HpBaM",
        "sourceHandle": "{œdataTypeœ: œTavilyAISearchœ, œidœ: œTavilyAISearch-HpBaMœ, œnameœ: œapi_build_toolœ, œoutput_typesœ: [œToolœ]}",
        "target": "Agent-5FFry",
        "targetHandle": "{œfieldNameœ: œtoolsœ, œidœ: œAgent-5FFryœ, œinputTypesœ: [œToolœ], œtypeœ: œotherœ}"
      },
      {
        "animated": false,
        "className": "not-running",
        "data": {
          "sourceHandle": {
            "dataType": "ChatInput",
            "id": "ChatInput-RXwSP",
=======
        "id": "reactflow__edge-Prompt-z6Dtw{œdataTypeœ:œPromptœ,œidœ:œPrompt-z6Dtwœ,œnameœ:œpromptœ,œoutput_typesœ:[œMessageœ]}-OpenAIModel-xATVJ{œfieldNameœ:œinput_valueœ,œidœ:œOpenAIModel-xATVJœ,œinputTypesœ:[œMessageœ],œtypeœ:œstrœ}",
        "source": "Prompt-z6Dtw",
        "sourceHandle": "{œdataTypeœ: œPromptœ, œidœ: œPrompt-z6Dtwœ, œnameœ: œpromptœ, œoutput_typesœ: [œMessageœ]}",
        "target": "OpenAIModel-xATVJ",
        "targetHandle": "{œfieldNameœ: œinput_valueœ, œidœ: œOpenAIModel-xATVJœ, œinputTypesœ: [œMessageœ], œtypeœ: œstrœ}"
      },
      {
        "animated": false,
        "className": "",
        "data": {
          "sourceHandle": {
            "dataType": "ChatInput",
            "id": "ChatInput-Nk5P9",
>>>>>>> 18e21cfe
            "name": "message",
            "output_types": [
              "Message"
            ]
          },
          "targetHandle": {
            "fieldName": "input_value",
<<<<<<< HEAD
            "id": "Agent-5FFry",
=======
            "id": "Agent-IcxoG",
>>>>>>> 18e21cfe
            "inputTypes": [
              "Message"
            ],
            "type": "str"
          }
        },
<<<<<<< HEAD
        "id": "reactflow__edge-ChatInput-RXwSP{œdataTypeœ:œChatInputœ,œidœ:œChatInput-RXwSPœ,œnameœ:œmessageœ,œoutput_typesœ:[œMessageœ]}-Agent-5FFry{œfieldNameœ:œinput_valueœ,œidœ:œAgent-5FFryœ,œinputTypesœ:[œMessageœ],œtypeœ:œstrœ}",
        "source": "ChatInput-RXwSP",
        "sourceHandle": "{œdataTypeœ: œChatInputœ, œidœ: œChatInput-RXwSPœ, œnameœ: œmessageœ, œoutput_typesœ: [œMessageœ]}",
        "target": "Agent-5FFry",
        "targetHandle": "{œfieldNameœ: œinput_valueœ, œidœ: œAgent-5FFryœ, œinputTypesœ: [œMessageœ], œtypeœ: œstrœ}"
      },
      {
        "animated": false,
        "className": "not-running",
        "data": {
          "sourceHandle": {
            "dataType": "Agent",
            "id": "Agent-5FFry",
=======
        "id": "reactflow__edge-ChatInput-Nk5P9{œdataTypeœ:œChatInputœ,œidœ:œChatInput-Nk5P9œ,œnameœ:œmessageœ,œoutput_typesœ:[œMessageœ]}-Agent-IcxoG{œfieldNameœ:œinput_valueœ,œidœ:œAgent-IcxoGœ,œinputTypesœ:[œMessageœ],œtypeœ:œstrœ}",
        "source": "ChatInput-Nk5P9",
        "sourceHandle": "{œdataTypeœ: œChatInputœ, œidœ: œChatInput-Nk5P9œ, œnameœ: œmessageœ, œoutput_typesœ: [œMessageœ]}",
        "target": "Agent-IcxoG",
        "targetHandle": "{œfieldNameœ: œinput_valueœ, œidœ: œAgent-IcxoGœ, œinputTypesœ: [œMessageœ], œtypeœ: œstrœ}"
      },
      {
        "animated": false,
        "className": "",
        "data": {
          "sourceHandle": {
            "dataType": "Agent",
            "id": "Agent-IcxoG",
>>>>>>> 18e21cfe
            "name": "response",
            "output_types": [
              "Message"
            ]
          },
          "targetHandle": {
            "fieldName": "context",
<<<<<<< HEAD
            "id": "Prompt-kqSxX",
=======
            "id": "Prompt-z6Dtw",
>>>>>>> 18e21cfe
            "inputTypes": [
              "Message",
              "Text"
            ],
            "type": "str"
          }
        },
<<<<<<< HEAD
        "id": "reactflow__edge-Agent-5FFry{œdataTypeœ:œAgentœ,œidœ:œAgent-5FFryœ,œnameœ:œresponseœ,œoutput_typesœ:[œMessageœ]}-Prompt-kqSxX{œfieldNameœ:œcontextœ,œidœ:œPrompt-kqSxXœ,œinputTypesœ:[œMessageœ,œTextœ],œtypeœ:œstrœ}",
        "source": "Agent-5FFry",
        "sourceHandle": "{œdataTypeœ: œAgentœ, œidœ: œAgent-5FFryœ, œnameœ: œresponseœ, œoutput_typesœ: [œMessageœ]}",
        "target": "Prompt-kqSxX",
        "targetHandle": "{œfieldNameœ: œcontextœ, œidœ: œPrompt-kqSxXœ, œinputTypesœ: [œMessageœ, œTextœ], œtypeœ: œstrœ}"
      },
      {
        "animated": false,
        "className": "ran",
        "data": {
          "sourceHandle": {
            "dataType": "Prompt",
            "id": "Prompt-BwI7e",
=======
        "id": "reactflow__edge-Agent-IcxoG{œdataTypeœ:œAgentœ,œidœ:œAgent-IcxoGœ,œnameœ:œresponseœ,œoutput_typesœ:[œMessageœ]}-Prompt-z6Dtw{œfieldNameœ:œcontextœ,œidœ:œPrompt-z6Dtwœ,œinputTypesœ:[œMessageœ,œTextœ],œtypeœ:œstrœ}",
        "source": "Agent-IcxoG",
        "sourceHandle": "{œdataTypeœ: œAgentœ, œidœ: œAgent-IcxoGœ, œnameœ: œresponseœ, œoutput_typesœ: [œMessageœ]}",
        "target": "Prompt-z6Dtw",
        "targetHandle": "{œfieldNameœ: œcontextœ, œidœ: œPrompt-z6Dtwœ, œinputTypesœ: [œMessageœ, œTextœ], œtypeœ: œstrœ}"
      },
      {
        "animated": false,
        "className": "",
        "data": {
          "sourceHandle": {
            "dataType": "Prompt",
            "id": "Prompt-8vh0B",
>>>>>>> 18e21cfe
            "name": "prompt",
            "output_types": [
              "Message"
            ]
          },
          "targetHandle": {
            "fieldName": "input_value",
<<<<<<< HEAD
            "id": "OpenAIModel-5vp3N",
=======
            "id": "OpenAIModel-z4zkm",
>>>>>>> 18e21cfe
            "inputTypes": [
              "Message"
            ],
            "type": "str"
          }
        },
<<<<<<< HEAD
        "id": "reactflow__edge-Prompt-BwI7e{œdataTypeœ:œPromptœ,œidœ:œPrompt-BwI7eœ,œnameœ:œpromptœ,œoutput_typesœ:[œMessageœ]}-OpenAIModel-5vp3N{œfieldNameœ:œinput_valueœ,œidœ:œOpenAIModel-5vp3Nœ,œinputTypesœ:[œMessageœ],œtypeœ:œstrœ}",
        "source": "Prompt-BwI7e",
        "sourceHandle": "{œdataTypeœ: œPromptœ, œidœ: œPrompt-BwI7eœ, œnameœ: œpromptœ, œoutput_typesœ: [œMessageœ]}",
        "target": "OpenAIModel-5vp3N",
        "targetHandle": "{œfieldNameœ: œinput_valueœ, œidœ: œOpenAIModel-5vp3Nœ, œinputTypesœ: [œMessageœ], œtypeœ: œstrœ}"
      },
      {
        "animated": false,
        "className": "not-running",
        "data": {
          "sourceHandle": {
            "dataType": "OpenAIModel",
            "id": "OpenAIModel-BOLef",
=======
        "id": "reactflow__edge-Prompt-8vh0B{œdataTypeœ:œPromptœ,œidœ:œPrompt-8vh0Bœ,œnameœ:œpromptœ,œoutput_typesœ:[œMessageœ]}-OpenAIModel-z4zkm{œfieldNameœ:œinput_valueœ,œidœ:œOpenAIModel-z4zkmœ,œinputTypesœ:[œMessageœ],œtypeœ:œstrœ}",
        "source": "Prompt-8vh0B",
        "sourceHandle": "{œdataTypeœ: œPromptœ, œidœ: œPrompt-8vh0Bœ, œnameœ: œpromptœ, œoutput_typesœ: [œMessageœ]}",
        "target": "OpenAIModel-z4zkm",
        "targetHandle": "{œfieldNameœ: œinput_valueœ, œidœ: œOpenAIModel-z4zkmœ, œinputTypesœ: [œMessageœ], œtypeœ: œstrœ}"
      },
      {
        "animated": false,
        "className": "",
        "data": {
          "sourceHandle": {
            "dataType": "OpenAIModel",
            "id": "OpenAIModel-xATVJ",
>>>>>>> 18e21cfe
            "name": "text_output",
            "output_types": [
              "Message"
            ]
          },
          "targetHandle": {
            "fieldName": "post",
<<<<<<< HEAD
            "id": "Prompt-1yGW4",
=======
            "id": "Prompt-TzIMq",
>>>>>>> 18e21cfe
            "inputTypes": [
              "Message",
              "Text"
            ],
            "type": "str"
          }
        },
<<<<<<< HEAD
        "id": "reactflow__edge-OpenAIModel-BOLef{œdataTypeœ:œOpenAIModelœ,œidœ:œOpenAIModel-BOLefœ,œnameœ:œtext_outputœ,œoutput_typesœ:[œMessageœ]}-Prompt-1yGW4{œfieldNameœ:œpostœ,œidœ:œPrompt-1yGW4œ,œinputTypesœ:[œMessageœ,œTextœ],œtypeœ:œstrœ}",
        "source": "OpenAIModel-BOLef",
        "sourceHandle": "{œdataTypeœ: œOpenAIModelœ, œidœ: œOpenAIModel-BOLefœ, œnameœ: œtext_outputœ, œoutput_typesœ: [œMessageœ]}",
        "target": "Prompt-1yGW4",
        "targetHandle": "{œfieldNameœ: œpostœ, œidœ: œPrompt-1yGW4œ, œinputTypesœ: [œMessageœ, œTextœ], œtypeœ: œstrœ}"
      },
      {
        "animated": true,
        "className": "running",
        "data": {
          "sourceHandle": {
            "dataType": "OpenAIModel",
            "id": "OpenAIModel-5vp3N",
=======
        "id": "reactflow__edge-OpenAIModel-xATVJ{œdataTypeœ:œOpenAIModelœ,œidœ:œOpenAIModel-xATVJœ,œnameœ:œtext_outputœ,œoutput_typesœ:[œMessageœ]}-Prompt-TzIMq{œfieldNameœ:œpostœ,œidœ:œPrompt-TzIMqœ,œinputTypesœ:[œMessageœ,œTextœ],œtypeœ:œstrœ}",
        "source": "OpenAIModel-xATVJ",
        "sourceHandle": "{œdataTypeœ: œOpenAIModelœ, œidœ: œOpenAIModel-xATVJœ, œnameœ: œtext_outputœ, œoutput_typesœ: [œMessageœ]}",
        "target": "Prompt-TzIMq",
        "targetHandle": "{œfieldNameœ: œpostœ, œidœ: œPrompt-TzIMqœ, œinputTypesœ: [œMessageœ, œTextœ], œtypeœ: œstrœ}"
      },
      {
        "animated": true,
        "className": "",
        "data": {
          "sourceHandle": {
            "dataType": "OpenAIModel",
            "id": "OpenAIModel-z4zkm",
>>>>>>> 18e21cfe
            "name": "text_output",
            "output_types": [
              "Message"
            ]
          },
          "targetHandle": {
            "fieldName": "image_description",
<<<<<<< HEAD
            "id": "Prompt-1yGW4",
=======
            "id": "Prompt-TzIMq",
>>>>>>> 18e21cfe
            "inputTypes": [
              "Message",
              "Text"
            ],
            "type": "str"
          }
        },
<<<<<<< HEAD
        "id": "reactflow__edge-OpenAIModel-5vp3N{œdataTypeœ:œOpenAIModelœ,œidœ:œOpenAIModel-5vp3Nœ,œnameœ:œtext_outputœ,œoutput_typesœ:[œMessageœ]}-Prompt-1yGW4{œfieldNameœ:œimage_descriptionœ,œidœ:œPrompt-1yGW4œ,œinputTypesœ:[œMessageœ,œTextœ],œtypeœ:œstrœ}",
        "source": "OpenAIModel-5vp3N",
        "sourceHandle": "{œdataTypeœ: œOpenAIModelœ, œidœ: œOpenAIModel-5vp3Nœ, œnameœ: œtext_outputœ, œoutput_typesœ: [œMessageœ]}",
        "target": "Prompt-1yGW4",
        "targetHandle": "{œfieldNameœ: œimage_descriptionœ, œidœ: œPrompt-1yGW4œ, œinputTypesœ: [œMessageœ, œTextœ], œtypeœ: œstrœ}"
      },
      {
        "animated": false,
        "className": "not-running",
        "data": {
          "sourceHandle": {
            "dataType": "Prompt",
            "id": "Prompt-1yGW4",
=======
        "id": "reactflow__edge-OpenAIModel-z4zkm{œdataTypeœ:œOpenAIModelœ,œidœ:œOpenAIModel-z4zkmœ,œnameœ:œtext_outputœ,œoutput_typesœ:[œMessageœ]}-Prompt-TzIMq{œfieldNameœ:œimage_descriptionœ,œidœ:œPrompt-TzIMqœ,œinputTypesœ:[œMessageœ,œTextœ],œtypeœ:œstrœ}",
        "source": "OpenAIModel-z4zkm",
        "sourceHandle": "{œdataTypeœ: œOpenAIModelœ, œidœ: œOpenAIModel-z4zkmœ, œnameœ: œtext_outputœ, œoutput_typesœ: [œMessageœ]}",
        "target": "Prompt-TzIMq",
        "targetHandle": "{œfieldNameœ: œimage_descriptionœ, œidœ: œPrompt-TzIMqœ, œinputTypesœ: [œMessageœ, œTextœ], œtypeœ: œstrœ}"
      },
      {
        "animated": false,
        "className": "",
        "data": {
          "sourceHandle": {
            "dataType": "Prompt",
            "id": "Prompt-TzIMq",
>>>>>>> 18e21cfe
            "name": "prompt",
            "output_types": [
              "Message"
            ]
          },
          "targetHandle": {
            "fieldName": "input_value",
<<<<<<< HEAD
            "id": "ChatOutput-jWqJJ",
=======
            "id": "ChatOutput-XWD0l",
>>>>>>> 18e21cfe
            "inputTypes": [
              "Message"
            ],
            "type": "str"
          }
        },
<<<<<<< HEAD
        "id": "reactflow__edge-Prompt-1yGW4{œdataTypeœ:œPromptœ,œidœ:œPrompt-1yGW4œ,œnameœ:œpromptœ,œoutput_typesœ:[œMessageœ]}-ChatOutput-jWqJJ{œfieldNameœ:œinput_valueœ,œidœ:œChatOutput-jWqJJœ,œinputTypesœ:[œMessageœ],œtypeœ:œstrœ}",
        "source": "Prompt-1yGW4",
        "sourceHandle": "{œdataTypeœ: œPromptœ, œidœ: œPrompt-1yGW4œ, œnameœ: œpromptœ, œoutput_typesœ: [œMessageœ]}",
        "target": "ChatOutput-jWqJJ",
        "targetHandle": "{œfieldNameœ: œinput_valueœ, œidœ: œChatOutput-jWqJJœ, œinputTypesœ: [œMessageœ], œtypeœ: œstrœ}"
=======
        "id": "reactflow__edge-Prompt-TzIMq{œdataTypeœ:œPromptœ,œidœ:œPrompt-TzIMqœ,œnameœ:œpromptœ,œoutput_typesœ:[œMessageœ]}-ChatOutput-XWD0l{œfieldNameœ:œinput_valueœ,œidœ:œChatOutput-XWD0lœ,œinputTypesœ:[œMessageœ],œtypeœ:œstrœ}",
        "source": "Prompt-TzIMq",
        "sourceHandle": "{œdataTypeœ: œPromptœ, œidœ: œPrompt-TzIMqœ, œnameœ: œpromptœ, œoutput_typesœ: [œMessageœ]}",
        "target": "ChatOutput-XWD0l",
        "targetHandle": "{œfieldNameœ: œinput_valueœ, œidœ: œChatOutput-XWD0lœ, œinputTypesœ: [œMessageœ], œtypeœ: œstrœ}"
      },
      {
        "data": {
          "sourceHandle": {
            "dataType": "TavilySearchComponent",
            "id": "TavilySearchComponent-cw2iI",
            "name": "component_as_tool",
            "output_types": [
              "Tool"
            ]
          },
          "targetHandle": {
            "fieldName": "tools",
            "id": "Agent-IcxoG",
            "inputTypes": [
              "Tool"
            ],
            "type": "other"
          }
        },
        "id": "xy-edge__TavilySearchComponent-cw2iI{œdataTypeœ:œTavilySearchComponentœ,œidœ:œTavilySearchComponent-cw2iIœ,œnameœ:œcomponent_as_toolœ,œoutput_typesœ:[œToolœ]}-Agent-IcxoG{œfieldNameœ:œtoolsœ,œidœ:œAgent-IcxoGœ,œinputTypesœ:[œToolœ],œtypeœ:œotherœ}",
        "source": "TavilySearchComponent-cw2iI",
        "sourceHandle": "{œdataTypeœ: œTavilySearchComponentœ, œidœ: œTavilySearchComponent-cw2iIœ, œnameœ: œcomponent_as_toolœ, œoutput_typesœ: [œToolœ]}",
        "target": "Agent-IcxoG",
        "targetHandle": "{œfieldNameœ: œtoolsœ, œidœ: œAgent-IcxoGœ, œinputTypesœ: [œToolœ], œtypeœ: œotherœ}"
>>>>>>> 18e21cfe
      }
    ],
    "nodes": [
      {
        "data": {
          "id": "ChatInput-Nk5P9",
          "node": {
            "base_classes": [
              "Message"
            ],
            "beta": false,
            "conditional_paths": [],
            "custom_fields": {},
            "description": "Get chat inputs from the Playground.",
            "display_name": "Chat Input",
            "documentation": "",
            "edited": false,
            "field_order": [
              "input_value",
              "should_store_message",
              "sender",
              "sender_name",
              "session_id",
              "files",
              "background_color",
              "chat_icon",
              "text_color"
            ],
            "frozen": false,
            "icon": "MessagesSquare",
            "legacy": false,
            "lf_version": "1.0.19.post2",
            "metadata": {},
            "output_types": [],
            "outputs": [
              {
                "cache": true,
                "display_name": "Message",
                "method": "message_response",
                "name": "message",
                "selected": "Message",
                "types": [
                  "Message"
                ],
                "value": "__UNDEFINED__"
              }
            ],
            "pinned": false,
            "template": {
              "_type": "Component",
              "background_color": {
                "_input_type": "MessageTextInput",
                "advanced": true,
                "display_name": "Background Color",
                "dynamic": false,
                "info": "The background color of the icon.",
                "input_types": [
                  "Message"
                ],
                "list": false,
                "load_from_db": false,
                "name": "background_color",
                "placeholder": "",
                "required": false,
                "show": true,
                "title_case": false,
                "trace_as_input": true,
                "trace_as_metadata": true,
                "type": "str",
                "value": ""
              },
              "chat_icon": {
                "_input_type": "MessageTextInput",
                "advanced": true,
                "display_name": "Icon",
                "dynamic": false,
                "info": "The icon of the message.",
                "input_types": [
                  "Message"
                ],
                "list": false,
                "load_from_db": false,
                "name": "chat_icon",
                "placeholder": "",
                "required": false,
                "show": true,
                "title_case": false,
                "trace_as_input": true,
                "trace_as_metadata": true,
                "type": "str",
                "value": ""
              },
              "code": {
                "advanced": true,
                "dynamic": true,
                "fileTypes": [],
                "file_path": "",
                "info": "",
                "list": false,
                "load_from_db": false,
                "multiline": true,
                "name": "code",
                "password": false,
                "placeholder": "",
                "required": true,
                "show": true,
                "title_case": false,
                "type": "code",
                "value": "from langflow.base.data.utils import IMG_FILE_TYPES, TEXT_FILE_TYPES\nfrom langflow.base.io.chat import ChatComponent\nfrom langflow.inputs import BoolInput\nfrom langflow.io import (\n    DropdownInput,\n    FileInput,\n    MessageTextInput,\n    MultilineInput,\n    Output,\n)\nfrom langflow.schema.message import Message\nfrom langflow.utils.constants import (\n    MESSAGE_SENDER_AI,\n    MESSAGE_SENDER_NAME_USER,\n    MESSAGE_SENDER_USER,\n)\n\n\nclass ChatInput(ChatComponent):\n    display_name = \"Chat Input\"\n    description = \"Get chat inputs from the Playground.\"\n    icon = \"MessagesSquare\"\n    name = \"ChatInput\"\n    minimized = True\n\n    inputs = [\n        MultilineInput(\n            name=\"input_value\",\n            display_name=\"Text\",\n            value=\"\",\n            info=\"Message to be passed as input.\",\n            input_types=[],\n        ),\n        BoolInput(\n            name=\"should_store_message\",\n            display_name=\"Store Messages\",\n            info=\"Store the message in the history.\",\n            value=True,\n            advanced=True,\n        ),\n        DropdownInput(\n            name=\"sender\",\n            display_name=\"Sender Type\",\n            options=[MESSAGE_SENDER_AI, MESSAGE_SENDER_USER],\n            value=MESSAGE_SENDER_USER,\n            info=\"Type of sender.\",\n            advanced=True,\n        ),\n        MessageTextInput(\n            name=\"sender_name\",\n            display_name=\"Sender Name\",\n            info=\"Name of the sender.\",\n            value=MESSAGE_SENDER_NAME_USER,\n            advanced=True,\n        ),\n        MessageTextInput(\n            name=\"session_id\",\n            display_name=\"Session ID\",\n            info=\"The session ID of the chat. If empty, the current session ID parameter will be used.\",\n            advanced=True,\n        ),\n        FileInput(\n            name=\"files\",\n            display_name=\"Files\",\n            file_types=TEXT_FILE_TYPES + IMG_FILE_TYPES,\n            info=\"Files to be sent with the message.\",\n            advanced=True,\n            is_list=True,\n        ),\n        MessageTextInput(\n            name=\"background_color\",\n            display_name=\"Background Color\",\n            info=\"The background color of the icon.\",\n            advanced=True,\n        ),\n        MessageTextInput(\n            name=\"chat_icon\",\n            display_name=\"Icon\",\n            info=\"The icon of the message.\",\n            advanced=True,\n        ),\n        MessageTextInput(\n            name=\"text_color\",\n            display_name=\"Text Color\",\n            info=\"The text color of the name\",\n            advanced=True,\n        ),\n    ]\n    outputs = [\n        Output(display_name=\"Message\", name=\"message\", method=\"message_response\"),\n    ]\n\n    async def message_response(self) -> Message:\n        background_color = self.background_color\n        text_color = self.text_color\n        icon = self.chat_icon\n\n        message = await Message.create(\n            text=self.input_value,\n            sender=self.sender,\n            sender_name=self.sender_name,\n            session_id=self.session_id,\n            files=self.files,\n            properties={\n                \"background_color\": background_color,\n                \"text_color\": text_color,\n                \"icon\": icon,\n            },\n        )\n        if self.session_id and isinstance(message, Message) and self.should_store_message:\n            stored_message = await self.send_message(\n                message,\n            )\n            self.message.value = stored_message\n            message = stored_message\n\n        self.status = message\n        return message\n"
              },
              "files": {
                "_input_type": "FileInput",
                "advanced": true,
                "display_name": "Files",
                "dynamic": false,
                "fileTypes": [
                  "txt",
                  "md",
                  "mdx",
                  "csv",
                  "json",
                  "yaml",
                  "yml",
                  "xml",
                  "html",
                  "htm",
                  "pdf",
                  "docx",
                  "py",
                  "sh",
                  "sql",
                  "js",
                  "ts",
                  "tsx",
                  "jpg",
                  "jpeg",
                  "png",
                  "bmp",
                  "image"
                ],
                "file_path": "",
                "info": "Files to be sent with the message.",
                "list": true,
                "name": "files",
                "placeholder": "",
                "required": false,
                "show": true,
                "title_case": false,
                "trace_as_metadata": true,
                "type": "file",
                "value": ""
              },
              "input_value": {
                "_input_type": "MultilineInput",
                "advanced": false,
                "display_name": "Text",
                "dynamic": false,
                "info": "Message to be passed as input.",
                "input_types": [],
                "list": false,
                "load_from_db": false,
                "multiline": true,
                "name": "input_value",
                "placeholder": "",
                "required": false,
                "show": true,
                "title_case": false,
                "trace_as_input": true,
                "trace_as_metadata": true,
                "type": "str",
                "value": "Create a Langflow post"
              },
              "sender": {
                "_input_type": "DropdownInput",
                "advanced": true,
                "combobox": false,
                "display_name": "Sender Type",
                "dynamic": false,
                "info": "Type of sender.",
                "name": "sender",
                "options": [
                  "Machine",
                  "User"
                ],
                "placeholder": "",
                "required": false,
                "show": true,
                "title_case": false,
                "trace_as_metadata": true,
                "type": "str",
                "value": "User"
              },
              "sender_name": {
                "_input_type": "MessageTextInput",
                "advanced": true,
                "display_name": "Sender Name",
                "dynamic": false,
                "info": "Name of the sender.",
                "input_types": [
                  "Message"
                ],
                "list": false,
                "load_from_db": false,
                "name": "sender_name",
                "placeholder": "",
                "required": false,
                "show": true,
                "title_case": false,
                "trace_as_input": true,
                "trace_as_metadata": true,
                "type": "str",
                "value": "User"
              },
              "session_id": {
                "_input_type": "MessageTextInput",
                "advanced": true,
                "display_name": "Session ID",
                "dynamic": false,
                "info": "The session ID of the chat. If empty, the current session ID parameter will be used.",
                "input_types": [
                  "Message"
                ],
                "list": false,
                "load_from_db": false,
                "name": "session_id",
                "placeholder": "",
                "required": false,
                "show": true,
                "title_case": false,
                "trace_as_input": true,
                "trace_as_metadata": true,
                "type": "str",
                "value": ""
              },
              "should_store_message": {
                "_input_type": "BoolInput",
                "advanced": true,
                "display_name": "Store Messages",
                "dynamic": false,
                "info": "Store the message in the history.",
                "list": false,
                "name": "should_store_message",
                "placeholder": "",
                "required": false,
                "show": true,
                "title_case": false,
                "trace_as_metadata": true,
                "type": "bool",
                "value": true
              },
              "text_color": {
                "_input_type": "MessageTextInput",
                "advanced": true,
                "display_name": "Text Color",
                "dynamic": false,
                "info": "The text color of the name",
                "input_types": [
                  "Message"
                ],
                "list": false,
                "load_from_db": false,
                "name": "text_color",
                "placeholder": "",
                "required": false,
                "show": true,
                "title_case": false,
                "trace_as_input": true,
                "trace_as_metadata": true,
                "type": "str",
                "value": ""
              }
            }
          },
          "type": "ChatInput"
        },
        "dragging": false,
        "height": 234,
<<<<<<< HEAD
        "id": "ChatInput-RXwSP",
        "measured": {
          "height": 234,
          "width": 360
=======
        "id": "ChatInput-Nk5P9",
        "measured": {
          "height": 234,
          "width": 320
>>>>>>> 18e21cfe
        },
        "position": {
          "x": 5183.264962599111,
          "y": 3024.7129453201533
        },
        "positionAbsolute": {
          "x": 5183.264962599111,
          "y": 3024.7129453201533
        },
        "selected": false,
        "type": "genericNode",
        "width": 320
      },
      {
        "data": {
          "description": "Create a prompt template with dynamic variables.",
          "display_name": "Prompt",
          "id": "Prompt-z6Dtw",
          "node": {
            "base_classes": [
              "Message"
            ],
            "beta": false,
            "conditional_paths": [],
            "custom_fields": {
              "template": [
                "context",
                "guidelines"
              ]
            },
            "description": "Create a prompt template with dynamic variables.",
            "display_name": "Prompt",
            "documentation": "",
            "edited": false,
            "field_order": [
              "template"
            ],
            "frozen": false,
            "icon": "prompts",
            "legacy": false,
            "lf_version": "1.0.19.post2",
            "metadata": {},
            "output_types": [],
            "outputs": [
              {
                "cache": true,
                "display_name": "Prompt Message",
                "method": "build_prompt",
                "name": "prompt",
                "selected": "Message",
                "types": [
                  "Message"
                ],
                "value": "__UNDEFINED__"
              }
            ],
            "pinned": false,
            "template": {
              "_type": "Component",
              "code": {
                "advanced": true,
                "dynamic": true,
                "fileTypes": [],
                "file_path": "",
                "info": "",
                "list": false,
                "load_from_db": false,
                "multiline": true,
                "name": "code",
                "password": false,
                "placeholder": "",
                "required": true,
                "show": true,
                "title_case": false,
                "type": "code",
                "value": "from langflow.base.prompts.api_utils import process_prompt_template\nfrom langflow.custom import Component\nfrom langflow.inputs.inputs import DefaultPromptField\nfrom langflow.io import MessageTextInput, Output, PromptInput\nfrom langflow.schema.message import Message\nfrom langflow.template.utils import update_template_values\n\n\nclass PromptComponent(Component):\n    display_name: str = \"Prompt\"\n    description: str = \"Create a prompt template with dynamic variables.\"\n    icon = \"prompts\"\n    trace_type = \"prompt\"\n    name = \"Prompt\"\n\n    inputs = [\n        PromptInput(name=\"template\", display_name=\"Template\"),\n        MessageTextInput(\n            name=\"tool_placeholder\",\n            display_name=\"Tool Placeholder\",\n            tool_mode=True,\n            advanced=True,\n            info=\"A placeholder input for tool mode.\",\n        ),\n    ]\n\n    outputs = [\n        Output(display_name=\"Prompt Message\", name=\"prompt\", method=\"build_prompt\"),\n    ]\n\n    async def build_prompt(self) -> Message:\n        prompt = Message.from_template(**self._attributes)\n        self.status = prompt.text\n        return prompt\n\n    def _update_template(self, frontend_node: dict):\n        prompt_template = frontend_node[\"template\"][\"template\"][\"value\"]\n        custom_fields = frontend_node[\"custom_fields\"]\n        frontend_node_template = frontend_node[\"template\"]\n        _ = process_prompt_template(\n            template=prompt_template,\n            name=\"template\",\n            custom_fields=custom_fields,\n            frontend_node_template=frontend_node_template,\n        )\n        return frontend_node\n\n    async def update_frontend_node(self, new_frontend_node: dict, current_frontend_node: dict):\n        \"\"\"This function is called after the code validation is done.\"\"\"\n        frontend_node = await super().update_frontend_node(new_frontend_node, current_frontend_node)\n        template = frontend_node[\"template\"][\"template\"][\"value\"]\n        # Kept it duplicated for backwards compatibility\n        _ = process_prompt_template(\n            template=template,\n            name=\"template\",\n            custom_fields=frontend_node[\"custom_fields\"],\n            frontend_node_template=frontend_node[\"template\"],\n        )\n        # Now that template is updated, we need to grab any values that were set in the current_frontend_node\n        # and update the frontend_node with those values\n        update_template_values(new_template=frontend_node, previous_template=current_frontend_node[\"template\"])\n        return frontend_node\n\n    def _get_fallback_input(self, **kwargs):\n        return DefaultPromptField(**kwargs)\n"
              },
              "context": {
                "advanced": false,
                "display_name": "context",
                "dynamic": false,
                "field_type": "str",
                "fileTypes": [],
                "file_path": "",
                "info": "",
                "input_types": [
                  "Message",
                  "Text"
                ],
                "list": false,
                "load_from_db": false,
                "multiline": true,
                "name": "context",
                "placeholder": "",
                "required": false,
                "show": true,
                "title_case": false,
                "type": "str",
                "value": ""
              },
              "guidelines": {
                "advanced": false,
                "display_name": "guidelines",
                "dynamic": false,
                "field_type": "str",
                "fileTypes": [],
                "file_path": "",
                "info": "",
                "input_types": [
                  "Message",
                  "Text"
                ],
                "list": false,
                "load_from_db": false,
                "multiline": true,
                "name": "guidelines",
                "placeholder": "",
                "required": false,
                "show": true,
                "title_case": false,
                "type": "str",
                "value": ""
              },
              "template": {
                "_input_type": "PromptInput",
                "advanced": false,
                "display_name": "Template",
                "dynamic": false,
                "info": "",
                "list": false,
                "load_from_db": false,
                "name": "template",
                "placeholder": "",
                "required": false,
                "show": true,
                "title_case": false,
                "tool_mode": false,
                "trace_as_input": true,
                "type": "prompt",
                "value": "Based on the following context: \n\n{context} \n\n\nFollow these guidelines: \n\n{guidelines}"
              },
              "tool_placeholder": {
                "_input_type": "MessageTextInput",
                "advanced": true,
                "display_name": "Tool Placeholder",
                "dynamic": false,
                "info": "A placeholder input for tool mode.",
                "input_types": [
                  "Message"
                ],
                "list": false,
                "load_from_db": false,
                "name": "tool_placeholder",
                "placeholder": "",
                "required": false,
                "show": true,
                "title_case": false,
                "tool_mode": true,
                "trace_as_input": true,
                "trace_as_metadata": true,
                "type": "str",
                "value": ""
              }
            },
            "tool_mode": false
          },
          "type": "Prompt"
        },
        "dragging": false,
        "height": 433,
<<<<<<< HEAD
        "id": "Prompt-kqSxX",
        "measured": {
          "height": 433,
          "width": 360
=======
        "id": "Prompt-z6Dtw",
        "measured": {
          "height": 433,
          "width": 320
>>>>>>> 18e21cfe
        },
        "position": {
          "x": 6044.447585613556,
          "y": 2937.851014457363
        },
        "positionAbsolute": {
          "x": 6013.179772864059,
          "y": 2937.851014457363
        },
        "selected": false,
        "type": "genericNode",
        "width": 320
      },
      {
        "data": {
          "id": "TextInput-KiwSm",
          "node": {
            "base_classes": [
              "Message"
            ],
            "beta": false,
            "conditional_paths": [],
            "custom_fields": {},
            "description": "Get text inputs from the Playground.",
            "display_name": "Text Input",
            "documentation": "",
            "edited": false,
            "field_order": [
              "input_value"
            ],
            "frozen": false,
            "icon": "type",
            "legacy": false,
            "lf_version": "1.0.19.post2",
            "metadata": {},
            "output_types": [],
            "outputs": [
              {
                "cache": true,
                "display_name": "Text",
                "method": "text_response",
                "name": "text",
                "selected": "Message",
                "types": [
                  "Message"
                ],
                "value": "__UNDEFINED__"
              }
            ],
            "pinned": false,
            "template": {
              "_type": "Component",
              "code": {
                "advanced": true,
                "dynamic": true,
                "fileTypes": [],
                "file_path": "",
                "info": "",
                "list": false,
                "load_from_db": false,
                "multiline": true,
                "name": "code",
                "password": false,
                "placeholder": "",
                "required": true,
                "show": true,
                "title_case": false,
                "type": "code",
                "value": "from langflow.base.io.text import TextComponent\nfrom langflow.io import MultilineInput, Output\nfrom langflow.schema.message import Message\n\n\nclass TextInputComponent(TextComponent):\n    display_name = \"Text Input\"\n    description = \"Get text inputs from the Playground.\"\n    icon = \"type\"\n    name = \"TextInput\"\n\n    inputs = [\n        MultilineInput(\n            name=\"input_value\",\n            display_name=\"Text\",\n            info=\"Text to be passed as input.\",\n        ),\n    ]\n    outputs = [\n        Output(display_name=\"Text\", name=\"text\", method=\"text_response\"),\n    ]\n\n    def text_response(self) -> Message:\n        return Message(\n            text=self.input_value,\n        )\n"
              },
              "input_value": {
                "_input_type": "MultilineInput",
                "advanced": false,
                "display_name": "Text",
                "dynamic": false,
                "info": "Text to be passed as input.",
                "input_types": [
                  "Message"
                ],
                "list": false,
                "load_from_db": false,
                "multiline": true,
                "name": "input_value",
                "placeholder": "",
                "required": false,
                "show": true,
                "title_case": false,
                "trace_as_input": true,
                "trace_as_metadata": true,
                "type": "str",
                "value": "Build a post for Instagram:\n\n1. **Opening Line**: Start with a powerful, intriguing question or statement to grab attention. Example: \"Ever wondered what it feels like to fly?\"\n\n2. **Main Content**: \n   - Briefly share a personal story or insight related to the opening line. Keep it engaging and relatable.\n   - Include valuable information or a lesson learned that your audience can benefit from.\n\n3. **Emojis**: Integrate emojis naturally within your text to emphasize key points and add a playful tone.\n\n4. **Call to Action (CTA)**: End with a clear CTA. Encourage your audience to share their thoughts, experiences, or to take a specific action. Example: \"Share your dream adventure in the comments! 🌍✈️\"\n\n5. **Hashtags**: Conclude with a selection of relevant hashtags. Place them at the end of your post to maintain focus on your message."
              }
            }
          },
          "type": "TextInput"
        },
        "dragging": false,
        "height": 234,
<<<<<<< HEAD
        "id": "TextInput-B04zJ",
        "measured": {
          "height": 234,
          "width": 360
=======
        "id": "TextInput-KiwSm",
        "measured": {
          "height": 234,
          "width": 320
>>>>>>> 18e21cfe
        },
        "position": {
          "x": 5663.277060522892,
          "y": 3512.0511890588114
        },
        "positionAbsolute": {
          "x": 5671.190001393486,
          "y": 3422.371192525402
        },
        "selected": false,
        "type": "genericNode",
        "width": 320
      },
      {
        "data": {
          "description": "Generates text using OpenAI LLMs.",
          "display_name": "OpenAI",
          "id": "OpenAIModel-xATVJ",
          "node": {
            "base_classes": [
              "LanguageModel",
              "Message"
            ],
            "beta": false,
            "conditional_paths": [],
            "custom_fields": {},
            "description": "Generates text using OpenAI LLMs.",
            "display_name": "OpenAI",
            "documentation": "",
            "edited": false,
            "field_order": [
              "input_value",
              "system_message",
              "stream",
              "max_tokens",
              "model_kwargs",
              "json_mode",
              "output_schema",
              "model_name",
              "openai_api_base",
              "api_key",
              "temperature",
              "seed",
              "output_parser"
            ],
            "frozen": false,
            "icon": "OpenAI",
            "legacy": false,
            "lf_version": "1.0.19.post2",
            "metadata": {},
            "output_types": [],
            "outputs": [
              {
                "cache": true,
                "display_name": "Text",
                "method": "text_response",
                "name": "text_output",
                "required_inputs": [],
                "selected": "Message",
                "types": [
                  "Message"
                ],
                "value": "__UNDEFINED__"
              },
              {
                "cache": true,
                "display_name": "Language Model",
                "method": "build_model",
                "name": "model_output",
                "required_inputs": [],
                "selected": "LanguageModel",
                "types": [
                  "LanguageModel"
                ],
                "value": "__UNDEFINED__"
              }
            ],
            "pinned": false,
            "template": {
              "_type": "Component",
              "api_key": {
                "_input_type": "SecretStrInput",
                "advanced": false,
                "display_name": "OpenAI API Key",
                "dynamic": false,
                "info": "The OpenAI API Key to use for the OpenAI model.",
                "input_types": [
                  "Message"
                ],
                "load_from_db": false,
                "name": "api_key",
                "password": true,
                "placeholder": "",
                "required": false,
                "show": true,
                "title_case": false,
                "type": "str",
                "value": ""
              },
              "code": {
                "advanced": true,
                "dynamic": true,
                "fileTypes": [],
                "file_path": "",
                "info": "",
                "list": false,
                "load_from_db": false,
                "multiline": true,
                "name": "code",
                "password": false,
                "placeholder": "",
                "required": true,
                "show": true,
                "title_case": false,
                "type": "code",
                "value": "from langchain_openai import ChatOpenAI\nfrom pydantic.v1 import SecretStr\n\nfrom langflow.base.models.model import LCModelComponent\nfrom langflow.base.models.openai_constants import OPENAI_MODEL_NAMES\nfrom langflow.field_typing import LanguageModel\nfrom langflow.field_typing.range_spec import RangeSpec\nfrom langflow.inputs import BoolInput, DictInput, DropdownInput, IntInput, SecretStrInput, SliderInput, StrInput\n\n\nclass OpenAIModelComponent(LCModelComponent):\n    display_name = \"OpenAI\"\n    description = \"Generates text using OpenAI LLMs.\"\n    icon = \"OpenAI\"\n    name = \"OpenAIModel\"\n\n    inputs = [\n        *LCModelComponent._base_inputs,\n        IntInput(\n            name=\"max_tokens\",\n            display_name=\"Max Tokens\",\n            advanced=True,\n            info=\"The maximum number of tokens to generate. Set to 0 for unlimited tokens.\",\n            range_spec=RangeSpec(min=0, max=128000),\n        ),\n        DictInput(\n            name=\"model_kwargs\",\n            display_name=\"Model Kwargs\",\n            advanced=True,\n            info=\"Additional keyword arguments to pass to the model.\",\n        ),\n        BoolInput(\n            name=\"json_mode\",\n            display_name=\"JSON Mode\",\n            advanced=True,\n            info=\"If True, it will output JSON regardless of passing a schema.\",\n        ),\n        DropdownInput(\n            name=\"model_name\",\n            display_name=\"Model Name\",\n            advanced=False,\n            options=OPENAI_MODEL_NAMES,\n            value=OPENAI_MODEL_NAMES[0],\n        ),\n        StrInput(\n            name=\"openai_api_base\",\n            display_name=\"OpenAI API Base\",\n            advanced=True,\n            info=\"The base URL of the OpenAI API. \"\n            \"Defaults to https://api.openai.com/v1. \"\n            \"You can change this to use other APIs like JinaChat, LocalAI and Prem.\",\n        ),\n        SecretStrInput(\n            name=\"api_key\",\n            display_name=\"OpenAI API Key\",\n            info=\"The OpenAI API Key to use for the OpenAI model.\",\n            advanced=False,\n            value=\"OPENAI_API_KEY\",\n        ),\n        SliderInput(\n            name=\"temperature\", display_name=\"Temperature\", value=0.1, range_spec=RangeSpec(min=0, max=2, step=0.01)\n        ),\n        IntInput(\n            name=\"seed\",\n            display_name=\"Seed\",\n            info=\"The seed controls the reproducibility of the job.\",\n            advanced=True,\n            value=1,\n        ),\n    ]\n\n    def build_model(self) -> LanguageModel:  # type: ignore[type-var]\n        openai_api_key = self.api_key\n        temperature = self.temperature\n        model_name: str = self.model_name\n        max_tokens = self.max_tokens\n        model_kwargs = self.model_kwargs or {}\n        openai_api_base = self.openai_api_base or \"https://api.openai.com/v1\"\n        json_mode = self.json_mode\n        seed = self.seed\n\n        api_key = SecretStr(openai_api_key).get_secret_value() if openai_api_key else None\n        output = ChatOpenAI(\n            max_tokens=max_tokens or None,\n            model_kwargs=model_kwargs,\n            model=model_name,\n            base_url=openai_api_base,\n            api_key=api_key,\n            temperature=temperature if temperature is not None else 0.1,\n            seed=seed,\n        )\n        if json_mode:\n            output = output.bind(response_format={\"type\": \"json_object\"})\n\n        return output\n\n    def _get_exception_message(self, e: Exception):\n        \"\"\"Get a message from an OpenAI exception.\n\n        Args:\n            e (Exception): The exception to get the message from.\n\n        Returns:\n            str: The message from the exception.\n        \"\"\"\n        try:\n            from openai import BadRequestError\n        except ImportError:\n            return None\n        if isinstance(e, BadRequestError):\n            message = e.body.get(\"message\")\n            if message:\n                return message\n        return None\n"
              },
              "input_value": {
                "_input_type": "MessageInput",
                "advanced": false,
                "display_name": "Input",
                "dynamic": false,
                "info": "",
                "input_types": [
                  "Message"
                ],
                "list": false,
                "load_from_db": false,
                "name": "input_value",
                "placeholder": "",
                "required": false,
                "show": true,
                "title_case": false,
                "trace_as_input": true,
                "trace_as_metadata": true,
                "type": "str",
                "value": ""
              },
              "json_mode": {
                "_input_type": "BoolInput",
                "advanced": true,
                "display_name": "JSON Mode",
                "dynamic": false,
                "info": "If True, it will output JSON regardless of passing a schema.",
                "list": false,
                "name": "json_mode",
                "placeholder": "",
                "required": false,
                "show": true,
                "title_case": false,
                "trace_as_metadata": true,
                "type": "bool",
                "value": false
              },
              "max_tokens": {
                "_input_type": "IntInput",
                "advanced": true,
                "display_name": "Max Tokens",
                "dynamic": false,
                "info": "The maximum number of tokens to generate. Set to 0 for unlimited tokens.",
                "list": false,
                "name": "max_tokens",
                "placeholder": "",
                "range_spec": {
                  "max": 128000,
                  "min": 0,
                  "step": 0.1,
                  "step_type": "float"
                },
                "required": false,
                "show": true,
                "title_case": false,
                "trace_as_metadata": true,
                "type": "int",
                "value": ""
              },
              "model_kwargs": {
                "_input_type": "DictInput",
                "advanced": true,
                "display_name": "Model Kwargs",
                "dynamic": false,
                "info": "Additional keyword arguments to pass to the model.",
                "list": false,
                "name": "model_kwargs",
                "placeholder": "",
                "required": false,
                "show": true,
                "title_case": false,
                "trace_as_input": true,
                "type": "dict",
                "value": {}
              },
              "model_name": {
                "_input_type": "DropdownInput",
                "advanced": false,
                "combobox": false,
                "display_name": "Model Name",
                "dynamic": false,
                "info": "",
                "name": "model_name",
                "options": [
                  "gpt-4o-mini",
                  "gpt-4o",
                  "gpt-4-turbo",
                  "gpt-4-turbo-preview",
                  "gpt-4",
                  "gpt-3.5-turbo",
                  "gpt-3.5-turbo-0125"
                ],
                "placeholder": "",
                "required": false,
                "show": true,
                "title_case": false,
                "tool_mode": false,
                "trace_as_metadata": true,
                "type": "str",
                "value": "gpt-4o-mini"
              },
              "openai_api_base": {
                "_input_type": "StrInput",
                "advanced": true,
                "display_name": "OpenAI API Base",
                "dynamic": false,
                "info": "The base URL of the OpenAI API. Defaults to https://api.openai.com/v1. You can change this to use other APIs like JinaChat, LocalAI and Prem.",
                "list": false,
                "load_from_db": false,
                "name": "openai_api_base",
                "placeholder": "",
                "required": false,
                "show": true,
                "title_case": false,
                "trace_as_metadata": true,
                "type": "str",
                "value": ""
              },
              "seed": {
                "_input_type": "IntInput",
                "advanced": true,
                "display_name": "Seed",
                "dynamic": false,
                "info": "The seed controls the reproducibility of the job.",
                "list": false,
                "name": "seed",
                "placeholder": "",
                "required": false,
                "show": true,
                "title_case": false,
                "trace_as_metadata": true,
                "type": "int",
                "value": 1
              },
              "stream": {
                "_input_type": "BoolInput",
                "advanced": false,
                "display_name": "Stream",
                "dynamic": false,
                "info": "Stream the response from the model. Streaming works only in Chat.",
                "list": false,
                "name": "stream",
                "placeholder": "",
                "required": false,
                "show": true,
                "title_case": false,
                "trace_as_metadata": true,
                "type": "bool",
                "value": false
              },
              "system_message": {
                "_input_type": "MessageTextInput",
                "advanced": false,
                "display_name": "System Message",
                "dynamic": false,
                "info": "System message to pass to the model.",
                "input_types": [
                  "Message"
                ],
                "list": false,
                "load_from_db": false,
                "name": "system_message",
                "placeholder": "",
                "required": false,
                "show": true,
                "title_case": false,
                "tool_mode": false,
                "trace_as_input": true,
                "trace_as_metadata": true,
                "type": "str",
                "value": ""
              },
              "temperature": {
                "_input_type": "FloatInput",
                "advanced": false,
                "display_name": "Temperature",
                "dynamic": false,
                "info": "",
                "list": false,
                "name": "temperature",
                "placeholder": "",
                "required": false,
                "show": true,
                "title_case": false,
                "trace_as_metadata": true,
                "type": "float",
                "value": 0.1
              }
            },
            "tool_mode": false
          },
          "type": "OpenAIModel"
        },
        "dragging": false,
        "height": 543,
<<<<<<< HEAD
        "id": "OpenAIModel-BOLef",
        "measured": {
          "height": 543,
          "width": 360
=======
        "id": "OpenAIModel-xATVJ",
        "measured": {
          "height": 543,
          "width": 320
>>>>>>> 18e21cfe
        },
        "position": {
          "x": 6427.182886017446,
          "y": 2891.554378731566
        },
        "positionAbsolute": {
          "x": 6427.182886017446,
          "y": 2891.554378731566
        },
        "selected": false,
        "type": "genericNode",
        "width": 320
      },
      {
        "data": {
          "description": "Create a prompt template with dynamic variables.",
          "display_name": "Prompt",
          "id": "Prompt-8vh0B",
          "node": {
            "base_classes": [
              "Message"
            ],
            "beta": false,
            "conditional_paths": [],
            "custom_fields": {
              "template": [
                "post"
              ]
            },
            "description": "Create a prompt template with dynamic variables.",
            "display_name": "Prompt",
            "documentation": "",
            "edited": false,
            "field_order": [
              "template"
            ],
            "frozen": false,
            "icon": "prompts",
            "legacy": false,
            "lf_version": "1.0.19.post2",
            "metadata": {},
            "output_types": [],
            "outputs": [
              {
                "cache": true,
                "display_name": "Prompt Message",
                "method": "build_prompt",
                "name": "prompt",
                "selected": "Message",
                "types": [
                  "Message"
                ],
                "value": "__UNDEFINED__"
              }
            ],
            "pinned": false,
            "template": {
              "_type": "Component",
              "code": {
                "advanced": true,
                "dynamic": true,
                "fileTypes": [],
                "file_path": "",
                "info": "",
                "list": false,
                "load_from_db": false,
                "multiline": true,
                "name": "code",
                "password": false,
                "placeholder": "",
                "required": true,
                "show": true,
                "title_case": false,
                "type": "code",
                "value": "from langflow.base.prompts.api_utils import process_prompt_template\nfrom langflow.custom import Component\nfrom langflow.inputs.inputs import DefaultPromptField\nfrom langflow.io import MessageTextInput, Output, PromptInput\nfrom langflow.schema.message import Message\nfrom langflow.template.utils import update_template_values\n\n\nclass PromptComponent(Component):\n    display_name: str = \"Prompt\"\n    description: str = \"Create a prompt template with dynamic variables.\"\n    icon = \"prompts\"\n    trace_type = \"prompt\"\n    name = \"Prompt\"\n\n    inputs = [\n        PromptInput(name=\"template\", display_name=\"Template\"),\n        MessageTextInput(\n            name=\"tool_placeholder\",\n            display_name=\"Tool Placeholder\",\n            tool_mode=True,\n            advanced=True,\n            info=\"A placeholder input for tool mode.\",\n        ),\n    ]\n\n    outputs = [\n        Output(display_name=\"Prompt Message\", name=\"prompt\", method=\"build_prompt\"),\n    ]\n\n    async def build_prompt(self) -> Message:\n        prompt = Message.from_template(**self._attributes)\n        self.status = prompt.text\n        return prompt\n\n    def _update_template(self, frontend_node: dict):\n        prompt_template = frontend_node[\"template\"][\"template\"][\"value\"]\n        custom_fields = frontend_node[\"custom_fields\"]\n        frontend_node_template = frontend_node[\"template\"]\n        _ = process_prompt_template(\n            template=prompt_template,\n            name=\"template\",\n            custom_fields=custom_fields,\n            frontend_node_template=frontend_node_template,\n        )\n        return frontend_node\n\n    async def update_frontend_node(self, new_frontend_node: dict, current_frontend_node: dict):\n        \"\"\"This function is called after the code validation is done.\"\"\"\n        frontend_node = await super().update_frontend_node(new_frontend_node, current_frontend_node)\n        template = frontend_node[\"template\"][\"template\"][\"value\"]\n        # Kept it duplicated for backwards compatibility\n        _ = process_prompt_template(\n            template=template,\n            name=\"template\",\n            custom_fields=frontend_node[\"custom_fields\"],\n            frontend_node_template=frontend_node[\"template\"],\n        )\n        # Now that template is updated, we need to grab any values that were set in the current_frontend_node\n        # and update the frontend_node with those values\n        update_template_values(new_template=frontend_node, previous_template=current_frontend_node[\"template\"])\n        return frontend_node\n\n    def _get_fallback_input(self, **kwargs):\n        return DefaultPromptField(**kwargs)\n"
              },
              "post": {
                "advanced": false,
                "display_name": "post",
                "dynamic": false,
                "field_type": "str",
                "fileTypes": [],
                "file_path": "",
                "info": "",
                "input_types": [
                  "Message",
                  "Text"
                ],
                "list": false,
                "load_from_db": false,
                "multiline": true,
                "name": "post",
                "placeholder": "",
                "required": false,
                "show": true,
                "title_case": false,
                "type": "str",
                "value": ""
              },
              "template": {
                "_input_type": "PromptInput",
                "advanced": false,
                "display_name": "Template",
                "dynamic": false,
                "info": "",
                "list": false,
                "load_from_db": false,
                "name": "template",
                "placeholder": "",
                "required": false,
                "show": true,
                "title_case": false,
                "tool_mode": false,
                "trace_as_input": true,
                "type": "prompt",
                "value": "Based on the following post: \n\n{post} \n\nCraft a compelling prompt for image generator involving a blend of specificity, creativity, and clarity. Begin with a clear, concise description of the subject or scene you envision, incorporating specific details such as the setting, mood, and any key elements that are crucial to your vision. It's important to use descriptive language that conveys not just the visual aspects but also the emotional tone or atmosphere you wish to capture. Modifiers that specify the style, technique, or artistic influences can greatly enhance the prompt, guiding the AI to produce results that align closely with your expectations. Additionally, consider including any particular textures, lighting styles, or perspectives that will help refine the image to your liking. The goal is to provide Leonardo AI with a well-rounded, detailed description that leaves little room for ambiguity, enabling it to generate an image that closely matches your request.\n\nA good prompt should read like a brief to an artist, containing all the necessary information but leaving enough creative freedom for the AI to work effectively. It's a delicate balance between being overly prescriptive and too vague. The inclusion of what to avoid, using negative prompts, can also be helpful in steering the AI away from undesired outcomes. Remember, the effectiveness of a prompt often improves with experimentation and iteration, refining your approach based on the results you receive.\n\nExample 1: \"Create a digital painting of a serene lakeside at dusk, reflecting the vibrant hues of the sunset. The scene should be framed by weeping willows, with a lone wooden rowboat gently bobbing on the water's surface. Aim for a realistic style with a touch of impressionism, focusing on the interplay of light and shadow.\"\n\nExample 2: \"Illustrate a bustling medieval marketplace scene, vibrant and full of life, set within a walled city. Include diverse merchants, from a blacksmith to a spice trader, and townsfolk in period attire. The artwork should capture the dynamic energy of the market, with attention to historical accuracy and rich, earthy colors. Opt for a detailed, digital illustration style that brings out the textures of fabrics, metals, and natural elements.\""
              },
              "tool_placeholder": {
                "_input_type": "MessageTextInput",
                "advanced": true,
                "display_name": "Tool Placeholder",
                "dynamic": false,
                "info": "A placeholder input for tool mode.",
                "input_types": [
                  "Message"
                ],
                "list": false,
                "load_from_db": false,
                "name": "tool_placeholder",
                "placeholder": "",
                "required": false,
                "show": true,
                "title_case": false,
                "tool_mode": true,
                "trace_as_input": true,
                "trace_as_metadata": true,
                "type": "str",
                "value": ""
              }
            },
            "tool_mode": false
          },
          "type": "Prompt"
        },
        "dragging": false,
        "height": 347,
<<<<<<< HEAD
        "id": "Prompt-BwI7e",
        "measured": {
          "height": 347,
          "width": 360
=======
        "id": "Prompt-8vh0B",
        "measured": {
          "height": 347,
          "width": 320
>>>>>>> 18e21cfe
        },
        "position": {
          "x": 6822.3853365255445,
          "y": 3031.299790790167
        },
        "positionAbsolute": {
          "x": 6786.650693383261,
          "y": 3042.4668667721307
        },
        "selected": false,
        "type": "genericNode",
        "width": 320
      },
      {
        "data": {
          "description": "Display a chat message in the Playground.",
          "display_name": "Chat Output",
          "id": "ChatOutput-XWD0l",
          "node": {
            "base_classes": [
              "Message"
            ],
            "beta": false,
            "conditional_paths": [],
            "custom_fields": {},
            "description": "Display a chat message in the Playground.",
            "display_name": "Chat Output",
            "documentation": "",
            "edited": false,
            "field_order": [
              "input_value",
              "should_store_message",
              "sender",
              "sender_name",
              "session_id",
              "data_template",
              "background_color",
              "chat_icon",
              "text_color"
            ],
            "frozen": false,
            "icon": "MessagesSquare",
            "legacy": false,
            "metadata": {},
            "output_types": [],
            "outputs": [
              {
                "cache": true,
                "display_name": "Message",
                "method": "message_response",
                "name": "message",
                "selected": "Message",
                "types": [
                  "Message"
                ],
                "value": "__UNDEFINED__"
              }
            ],
            "pinned": false,
            "template": {
              "_type": "Component",
              "background_color": {
                "_input_type": "MessageTextInput",
                "advanced": true,
                "display_name": "Background Color",
                "dynamic": false,
                "info": "The background color of the icon.",
                "input_types": [
                  "Message"
                ],
                "list": false,
                "load_from_db": false,
                "name": "background_color",
                "placeholder": "",
                "required": false,
                "show": true,
                "title_case": false,
                "tool_mode": false,
                "trace_as_input": true,
                "trace_as_metadata": true,
                "type": "str",
                "value": ""
              },
              "chat_icon": {
                "_input_type": "MessageTextInput",
                "advanced": true,
                "display_name": "Icon",
                "dynamic": false,
                "info": "The icon of the message.",
                "input_types": [
                  "Message"
                ],
                "list": false,
                "load_from_db": false,
                "name": "chat_icon",
                "placeholder": "",
                "required": false,
                "show": true,
                "title_case": false,
                "tool_mode": false,
                "trace_as_input": true,
                "trace_as_metadata": true,
                "type": "str",
                "value": ""
              },
              "code": {
                "advanced": true,
                "dynamic": true,
                "fileTypes": [],
                "file_path": "",
                "info": "",
                "list": false,
                "load_from_db": false,
                "multiline": true,
                "name": "code",
                "password": false,
                "placeholder": "",
                "required": true,
                "show": true,
                "title_case": false,
                "type": "code",
                "value": "from langflow.base.io.chat import ChatComponent\nfrom langflow.inputs import BoolInput\nfrom langflow.io import DropdownInput, MessageInput, MessageTextInput, Output\nfrom langflow.schema.message import Message\nfrom langflow.schema.properties import Source\nfrom langflow.utils.constants import (\n    MESSAGE_SENDER_AI,\n    MESSAGE_SENDER_NAME_AI,\n    MESSAGE_SENDER_USER,\n)\n\n\nclass ChatOutput(ChatComponent):\n    display_name = \"Chat Output\"\n    description = \"Display a chat message in the Playground.\"\n    icon = \"MessagesSquare\"\n    name = \"ChatOutput\"\n    minimized = True\n\n    inputs = [\n        MessageInput(\n            name=\"input_value\",\n            display_name=\"Text\",\n            info=\"Message to be passed as output.\",\n        ),\n        BoolInput(\n            name=\"should_store_message\",\n            display_name=\"Store Messages\",\n            info=\"Store the message in the history.\",\n            value=True,\n            advanced=True,\n        ),\n        DropdownInput(\n            name=\"sender\",\n            display_name=\"Sender Type\",\n            options=[MESSAGE_SENDER_AI, MESSAGE_SENDER_USER],\n            value=MESSAGE_SENDER_AI,\n            advanced=True,\n            info=\"Type of sender.\",\n        ),\n        MessageTextInput(\n            name=\"sender_name\",\n            display_name=\"Sender Name\",\n            info=\"Name of the sender.\",\n            value=MESSAGE_SENDER_NAME_AI,\n            advanced=True,\n        ),\n        MessageTextInput(\n            name=\"session_id\",\n            display_name=\"Session ID\",\n            info=\"The session ID of the chat. If empty, the current session ID parameter will be used.\",\n            advanced=True,\n        ),\n        MessageTextInput(\n            name=\"data_template\",\n            display_name=\"Data Template\",\n            value=\"{text}\",\n            advanced=True,\n            info=\"Template to convert Data to Text. If left empty, it will be dynamically set to the Data's text key.\",\n        ),\n        MessageTextInput(\n            name=\"background_color\",\n            display_name=\"Background Color\",\n            info=\"The background color of the icon.\",\n            advanced=True,\n        ),\n        MessageTextInput(\n            name=\"chat_icon\",\n            display_name=\"Icon\",\n            info=\"The icon of the message.\",\n            advanced=True,\n        ),\n        MessageTextInput(\n            name=\"text_color\",\n            display_name=\"Text Color\",\n            info=\"The text color of the name\",\n            advanced=True,\n        ),\n    ]\n    outputs = [\n        Output(\n            display_name=\"Message\",\n            name=\"message\",\n            method=\"message_response\",\n        ),\n    ]\n\n    def _build_source(self, id_: str | None, display_name: str | None, source: str | None) -> Source:\n        source_dict = {}\n        if id_:\n            source_dict[\"id\"] = id_\n        if display_name:\n            source_dict[\"display_name\"] = display_name\n        if source:\n            source_dict[\"source\"] = source\n        return Source(**source_dict)\n\n    async def message_response(self) -> Message:\n        source, icon, display_name, source_id = self.get_properties_from_source_component()\n        background_color = self.background_color\n        text_color = self.text_color\n        if self.chat_icon:\n            icon = self.chat_icon\n        message = self.input_value if isinstance(self.input_value, Message) else Message(text=self.input_value)\n        message.sender = self.sender\n        message.sender_name = self.sender_name\n        message.session_id = self.session_id\n        message.flow_id = self.graph.flow_id if hasattr(self, \"graph\") else None\n        message.properties.source = self._build_source(source_id, display_name, source)\n        message.properties.icon = icon\n        message.properties.background_color = background_color\n        message.properties.text_color = text_color\n        if self.session_id and isinstance(message, Message) and self.should_store_message:\n            stored_message = await self.send_message(\n                message,\n            )\n            self.message.value = stored_message\n            message = stored_message\n\n        self.status = message\n        return message\n"
              },
              "data_template": {
                "_input_type": "MessageTextInput",
                "advanced": true,
                "display_name": "Data Template",
                "dynamic": false,
                "info": "Template to convert Data to Text. If left empty, it will be dynamically set to the Data's text key.",
                "input_types": [
                  "Message"
                ],
                "list": false,
                "load_from_db": false,
                "name": "data_template",
                "placeholder": "",
                "required": false,
                "show": true,
                "title_case": false,
                "tool_mode": false,
                "trace_as_input": true,
                "trace_as_metadata": true,
                "type": "str",
                "value": "{text}"
              },
              "input_value": {
                "_input_type": "MessageInput",
                "advanced": false,
                "display_name": "Text",
                "dynamic": false,
                "info": "Message to be passed as output.",
                "input_types": [
                  "Message"
                ],
                "list": false,
                "load_from_db": false,
                "name": "input_value",
                "placeholder": "",
                "required": false,
                "show": true,
                "title_case": false,
                "trace_as_input": true,
                "trace_as_metadata": true,
                "type": "str",
                "value": ""
              },
              "sender": {
                "_input_type": "DropdownInput",
                "advanced": true,
                "combobox": false,
                "display_name": "Sender Type",
                "dynamic": false,
                "info": "Type of sender.",
                "name": "sender",
                "options": [
                  "Machine",
                  "User"
                ],
                "placeholder": "",
                "required": false,
                "show": true,
                "title_case": false,
                "tool_mode": false,
                "trace_as_metadata": true,
                "type": "str",
                "value": "Machine"
              },
              "sender_name": {
                "_input_type": "MessageTextInput",
                "advanced": true,
                "display_name": "Sender Name",
                "dynamic": false,
                "info": "Name of the sender.",
                "input_types": [
                  "Message"
                ],
                "list": false,
                "load_from_db": false,
                "name": "sender_name",
                "placeholder": "",
                "required": false,
                "show": true,
                "title_case": false,
                "tool_mode": false,
                "trace_as_input": true,
                "trace_as_metadata": true,
                "type": "str",
                "value": "AI"
              },
              "session_id": {
                "_input_type": "MessageTextInput",
                "advanced": true,
                "display_name": "Session ID",
                "dynamic": false,
                "info": "The session ID of the chat. If empty, the current session ID parameter will be used.",
                "input_types": [
                  "Message"
                ],
                "list": false,
                "load_from_db": false,
                "name": "session_id",
                "placeholder": "",
                "required": false,
                "show": true,
                "title_case": false,
                "tool_mode": false,
                "trace_as_input": true,
                "trace_as_metadata": true,
                "type": "str",
                "value": ""
              },
              "should_store_message": {
                "_input_type": "BoolInput",
                "advanced": true,
                "display_name": "Store Messages",
                "dynamic": false,
                "info": "Store the message in the history.",
                "list": false,
                "name": "should_store_message",
                "placeholder": "",
                "required": false,
                "show": true,
                "title_case": false,
                "trace_as_metadata": true,
                "type": "bool",
                "value": true
              },
              "text_color": {
                "_input_type": "MessageTextInput",
                "advanced": true,
                "display_name": "Text Color",
                "dynamic": false,
                "info": "The text color of the name",
                "input_types": [
                  "Message"
                ],
                "list": false,
                "load_from_db": false,
                "name": "text_color",
                "placeholder": "",
                "required": false,
                "show": true,
                "title_case": false,
                "tool_mode": false,
                "trace_as_input": true,
                "trace_as_metadata": true,
                "type": "str",
                "value": ""
              }
            },
            "tool_mode": false
          },
          "type": "ChatOutput"
        },
        "dragging": false,
        "height": 234,
<<<<<<< HEAD
        "id": "ChatOutput-jWqJJ",
        "measured": {
          "height": 234,
          "width": 360
=======
        "id": "ChatOutput-XWD0l",
        "measured": {
          "height": 234,
          "width": 320
>>>>>>> 18e21cfe
        },
        "position": {
          "x": 7980.617825443558,
          "y": 3377.2219674389726
        },
        "positionAbsolute": {
          "x": 7980.617825443558,
          "y": 3377.2219674389726
        },
        "selected": false,
        "type": "genericNode",
        "width": 320
      },
      {
        "data": {
          "description": "Define the agent's instructions, then enter a task to complete using tools.",
          "display_name": "Agent",
          "id": "Agent-IcxoG",
          "node": {
            "base_classes": [
              "Message"
            ],
            "beta": false,
            "conditional_paths": [],
            "custom_fields": {},
            "description": "Define the agent's instructions, then enter a task to complete using tools.",
            "display_name": "Agent",
            "documentation": "",
            "edited": false,
            "field_order": [
              "agent_llm",
              "max_tokens",
              "model_kwargs",
              "json_mode",
              "output_schema",
              "model_name",
              "openai_api_base",
              "api_key",
              "temperature",
              "seed",
              "output_parser",
              "system_prompt",
              "tools",
              "input_value",
              "handle_parsing_errors",
              "verbose",
              "max_iterations",
              "agent_description",
              "memory",
              "sender",
              "sender_name",
              "n_messages",
              "session_id",
              "order",
              "template",
              "add_current_date_tool"
            ],
            "frozen": false,
            "icon": "bot",
            "legacy": false,
            "metadata": {},
            "output_types": [],
            "outputs": [
              {
                "cache": true,
                "display_name": "Response",
                "method": "message_response",
                "name": "response",
                "selected": "Message",
                "types": [
                  "Message"
                ],
                "value": "__UNDEFINED__"
              }
            ],
            "pinned": false,
            "template": {
              "_type": "Component",
              "add_current_date_tool": {
                "_input_type": "BoolInput",
                "advanced": true,
                "display_name": "Current Date",
                "dynamic": false,
                "info": "If true, will add a tool to the agent that returns the current date.",
                "list": false,
                "name": "add_current_date_tool",
                "placeholder": "",
                "required": false,
                "show": true,
                "title_case": false,
                "trace_as_metadata": true,
                "type": "bool",
                "value": true
              },
              "agent_description": {
                "_input_type": "MultilineInput",
                "advanced": true,
                "display_name": "Agent Description [Deprecated]",
                "dynamic": false,
                "info": "The description of the agent. This is only used when in Tool Mode. Defaults to 'A helpful assistant with access to the following tools:' and tools are added dynamically. This feature is deprecated and will be removed in future versions.",
                "input_types": [
                  "Message"
                ],
                "list": false,
                "load_from_db": false,
                "multiline": true,
                "name": "agent_description",
                "placeholder": "",
                "required": false,
                "show": true,
                "title_case": false,
                "tool_mode": false,
                "trace_as_input": true,
                "trace_as_metadata": true,
                "type": "str",
                "value": "A helpful assistant with access to the following tools:"
              },
              "agent_llm": {
                "_input_type": "DropdownInput",
                "advanced": false,
                "combobox": false,
                "display_name": "Model Provider",
                "dynamic": false,
                "info": "The provider of the language model that the agent will use to generate responses.",
                "input_types": [],
                "name": "agent_llm",
                "options": [
                  "Amazon Bedrock",
                  "Anthropic",
                  "Azure OpenAI",
                  "Groq",
                  "NVIDIA",
                  "OpenAI",
                  "Custom"
                ],
                "placeholder": "",
                "real_time_refresh": true,
                "required": false,
                "show": true,
                "title_case": false,
                "tool_mode": false,
                "trace_as_metadata": true,
                "type": "str",
                "value": "OpenAI"
              },
              "api_key": {
                "_input_type": "SecretStrInput",
                "advanced": false,
                "display_name": "OpenAI API Key",
                "dynamic": false,
                "info": "The OpenAI API Key to use for the OpenAI model.",
                "input_types": [
                  "Message"
                ],
                "load_from_db": false,
                "name": "api_key",
                "password": true,
                "placeholder": "",
                "required": false,
                "show": true,
                "title_case": false,
                "type": "str",
                "value": ""
              },
              "code": {
                "advanced": true,
                "dynamic": true,
                "fileTypes": [],
                "file_path": "",
                "info": "",
                "list": false,
                "load_from_db": false,
                "multiline": true,
                "name": "code",
                "password": false,
                "placeholder": "",
                "required": true,
                "show": true,
                "title_case": false,
                "type": "code",
                "value": "from langchain_core.tools import StructuredTool\n\nfrom langflow.base.agents.agent import LCToolsAgentComponent\nfrom langflow.base.models.model_input_constants import (\n    ALL_PROVIDER_FIELDS,\n    MODEL_DYNAMIC_UPDATE_FIELDS,\n    MODEL_PROVIDERS_DICT,\n)\nfrom langflow.base.models.model_utils import get_model_name\nfrom langflow.components.helpers import CurrentDateComponent\nfrom langflow.components.helpers.memory import MemoryComponent\nfrom langflow.components.langchain_utilities.tool_calling import (\n    ToolCallingAgentComponent,\n)\nfrom langflow.custom.utils import update_component_build_config\nfrom langflow.io import BoolInput, DropdownInput, MultilineInput, Output\nfrom langflow.logging import logger\nfrom langflow.schema.dotdict import dotdict\nfrom langflow.schema.message import Message\n\n\ndef set_advanced_true(component_input):\n    component_input.advanced = True\n    return component_input\n\n\nclass AgentComponent(ToolCallingAgentComponent):\n    display_name: str = \"Agent\"\n    description: str = \"Define the agent's instructions, then enter a task to complete using tools.\"\n    icon = \"bot\"\n    beta = False\n    name = \"Agent\"\n\n    memory_inputs = [set_advanced_true(component_input) for component_input in MemoryComponent().inputs]\n\n    inputs = [\n        DropdownInput(\n            name=\"agent_llm\",\n            display_name=\"Model Provider\",\n            info=\"The provider of the language model that the agent will use to generate responses.\",\n            options=[*sorted(MODEL_PROVIDERS_DICT.keys()), \"Custom\"],\n            value=\"OpenAI\",\n            real_time_refresh=True,\n            input_types=[],\n        ),\n        *MODEL_PROVIDERS_DICT[\"OpenAI\"][\"inputs\"],\n        MultilineInput(\n            name=\"system_prompt\",\n            display_name=\"Agent Instructions\",\n            info=\"System Prompt: Initial instructions and context provided to guide the agent's behavior.\",\n            value=\"You are a helpful assistant that can use tools to answer questions and perform tasks.\",\n            advanced=False,\n        ),\n        *LCToolsAgentComponent._base_inputs,\n        *memory_inputs,\n        BoolInput(\n            name=\"add_current_date_tool\",\n            display_name=\"Current Date\",\n            advanced=True,\n            info=\"If true, will add a tool to the agent that returns the current date.\",\n            value=True,\n        ),\n    ]\n    outputs = [Output(name=\"response\", display_name=\"Response\", method=\"message_response\")]\n\n    async def message_response(self) -> Message:\n        try:\n            llm_model, display_name = self.get_llm()\n            if llm_model is None:\n                msg = \"No language model selected\"\n                raise ValueError(msg)\n            self.model_name = get_model_name(llm_model, display_name=display_name)\n        except Exception as e:\n            # Log the error for debugging purposes\n            logger.error(f\"Error retrieving language model: {e}\")\n            raise\n\n        try:\n            self.chat_history = await self.get_memory_data()\n        except Exception as e:\n            logger.error(f\"Error retrieving chat history: {e}\")\n            raise\n\n        if self.add_current_date_tool:\n            try:\n                if not isinstance(self.tools, list):  # type: ignore[has-type]\n                    self.tools = []\n                # Convert CurrentDateComponent to a StructuredTool\n                current_date_tool = (await CurrentDateComponent().to_toolkit()).pop(0)\n                # current_date_tool = CurrentDateComponent().to_toolkit()[0]\n                if isinstance(current_date_tool, StructuredTool):\n                    self.tools.append(current_date_tool)\n                else:\n                    msg = \"CurrentDateComponent must be converted to a StructuredTool\"\n                    raise TypeError(msg)\n            except Exception as e:\n                logger.error(f\"Error adding current date tool: {e}\")\n                raise\n\n        if not self.tools:\n            msg = \"Tools are required to run the agent.\"\n            logger.error(msg)\n            raise ValueError(msg)\n\n        try:\n            self.set(\n                llm=llm_model,\n                tools=self.tools,\n                chat_history=self.chat_history,\n                input_value=self.input_value,\n                system_prompt=self.system_prompt,\n            )\n            agent = self.create_agent_runnable()\n        except Exception as e:\n            logger.error(f\"Error setting up the agent: {e}\")\n            raise\n\n        return await self.run_agent(agent)\n\n    async def get_memory_data(self):\n        memory_kwargs = {\n            component_input.name: getattr(self, f\"{component_input.name}\") for component_input in self.memory_inputs\n        }\n\n        return await MemoryComponent().set(**memory_kwargs).retrieve_messages()\n\n    def get_llm(self):\n        if isinstance(self.agent_llm, str):\n            try:\n                provider_info = MODEL_PROVIDERS_DICT.get(self.agent_llm)\n                if provider_info:\n                    component_class = provider_info.get(\"component_class\")\n                    display_name = component_class.display_name\n                    inputs = provider_info.get(\"inputs\")\n                    prefix = provider_info.get(\"prefix\", \"\")\n                    return (\n                        self._build_llm_model(component_class, inputs, prefix),\n                        display_name,\n                    )\n            except Exception as e:\n                msg = f\"Error building {self.agent_llm} language model\"\n                raise ValueError(msg) from e\n        return self.agent_llm, None\n\n    def _build_llm_model(self, component, inputs, prefix=\"\"):\n        model_kwargs = {input_.name: getattr(self, f\"{prefix}{input_.name}\") for input_ in inputs}\n        return component.set(**model_kwargs).build_model()\n\n    def set_component_params(self, component):\n        provider_info = MODEL_PROVIDERS_DICT.get(self.agent_llm)\n        if provider_info:\n            inputs = provider_info.get(\"inputs\")\n            prefix = provider_info.get(\"prefix\")\n            model_kwargs = {input_.name: getattr(self, f\"{prefix}{input_.name}\") for input_ in inputs}\n\n            return component.set(**model_kwargs)\n        return component\n\n    def delete_fields(self, build_config: dotdict, fields: dict | list[str]) -> None:\n        \"\"\"Delete specified fields from build_config.\"\"\"\n        for field in fields:\n            build_config.pop(field, None)\n\n    def update_input_types(self, build_config: dotdict) -> dotdict:\n        \"\"\"Update input types for all fields in build_config.\"\"\"\n        for key, value in build_config.items():\n            if isinstance(value, dict):\n                if value.get(\"input_types\") is None:\n                    build_config[key][\"input_types\"] = []\n            elif hasattr(value, \"input_types\") and value.input_types is None:\n                value.input_types = []\n        return build_config\n\n    async def update_build_config(\n        self, build_config: dotdict, field_value: str, field_name: str | None = None\n    ) -> dotdict:\n        # Iterate over all providers in the MODEL_PROVIDERS_DICT\n        # Existing logic for updating build_config\n        if field_name in (\"agent_llm\",):\n            provider_info = MODEL_PROVIDERS_DICT.get(field_value)\n            if provider_info:\n                component_class = provider_info.get(\"component_class\")\n                if component_class and hasattr(component_class, \"update_build_config\"):\n                    # Call the component class's update_build_config method\n                    build_config = await update_component_build_config(\n                        component_class, build_config, field_value, field_name\n                    )\n\n            provider_configs: dict[str, tuple[dict, list[dict]]] = {\n                provider: (\n                    MODEL_PROVIDERS_DICT[provider][\"fields\"],\n                    [\n                        MODEL_PROVIDERS_DICT[other_provider][\"fields\"]\n                        for other_provider in MODEL_PROVIDERS_DICT\n                        if other_provider != provider\n                    ],\n                )\n                for provider in MODEL_PROVIDERS_DICT\n            }\n            if field_value in provider_configs:\n                fields_to_add, fields_to_delete = provider_configs[field_value]\n\n                # Delete fields from other providers\n                for fields in fields_to_delete:\n                    self.delete_fields(build_config, fields)\n\n                # Add provider-specific fields\n                if field_value == \"OpenAI\" and not any(field in build_config for field in fields_to_add):\n                    build_config.update(fields_to_add)\n                else:\n                    build_config.update(fields_to_add)\n                # Reset input types for agent_llm\n                build_config[\"agent_llm\"][\"input_types\"] = []\n            elif field_value == \"Custom\":\n                # Delete all provider fields\n                self.delete_fields(build_config, ALL_PROVIDER_FIELDS)\n                # Update with custom component\n                custom_component = DropdownInput(\n                    name=\"agent_llm\",\n                    display_name=\"Language Model\",\n                    options=[*sorted(MODEL_PROVIDERS_DICT.keys()), \"Custom\"],\n                    value=\"Custom\",\n                    real_time_refresh=True,\n                    input_types=[\"LanguageModel\"],\n                )\n                build_config.update({\"agent_llm\": custom_component.to_dict()})\n            # Update input types for all fields\n            build_config = self.update_input_types(build_config)\n\n            # Validate required keys\n            default_keys = [\n                \"code\",\n                \"_type\",\n                \"agent_llm\",\n                \"tools\",\n                \"input_value\",\n                \"add_current_date_tool\",\n                \"system_prompt\",\n                \"agent_description\",\n                \"max_iterations\",\n                \"handle_parsing_errors\",\n                \"verbose\",\n            ]\n            missing_keys = [key for key in default_keys if key not in build_config]\n            if missing_keys:\n                msg = f\"Missing required keys in build_config: {missing_keys}\"\n                raise ValueError(msg)\n        if (\n            isinstance(self.agent_llm, str)\n            and self.agent_llm in MODEL_PROVIDERS_DICT\n            and field_name in MODEL_DYNAMIC_UPDATE_FIELDS\n        ):\n            provider_info = MODEL_PROVIDERS_DICT.get(self.agent_llm)\n            if provider_info:\n                component_class = provider_info.get(\"component_class\")\n                component_class = self.set_component_params(component_class)\n                prefix = provider_info.get(\"prefix\")\n                if component_class and hasattr(component_class, \"update_build_config\"):\n                    # Call each component class's update_build_config method\n                    # remove the prefix from the field_name\n                    if isinstance(field_name, str) and isinstance(prefix, str):\n                        field_name = field_name.replace(prefix, \"\")\n                    build_config = await update_component_build_config(\n                        component_class, build_config, field_value, field_name\n                    )\n        return build_config\n"
              },
              "handle_parsing_errors": {
                "_input_type": "BoolInput",
                "advanced": true,
                "display_name": "Handle Parse Errors",
                "dynamic": false,
                "info": "Should the Agent fix errors when reading user input for better processing?",
                "list": false,
                "name": "handle_parsing_errors",
                "placeholder": "",
                "required": false,
                "show": true,
                "title_case": false,
                "trace_as_metadata": true,
                "type": "bool",
                "value": true
              },
              "input_value": {
                "_input_type": "MessageTextInput",
                "advanced": false,
                "display_name": "Input",
                "dynamic": false,
                "info": "The input provided by the user for the agent to process.",
                "input_types": [
                  "Message"
                ],
                "list": false,
                "load_from_db": false,
                "name": "input_value",
                "placeholder": "",
                "required": false,
                "show": true,
                "title_case": false,
                "tool_mode": true,
                "trace_as_input": true,
                "trace_as_metadata": true,
                "type": "str",
                "value": ""
              },
              "json_mode": {
                "_input_type": "BoolInput",
                "advanced": true,
                "display_name": "JSON Mode",
                "dynamic": false,
                "info": "If True, it will output JSON regardless of passing a schema.",
                "list": false,
                "name": "json_mode",
                "placeholder": "",
                "required": false,
                "show": true,
                "title_case": false,
                "trace_as_metadata": true,
                "type": "bool",
                "value": false
              },
              "max_iterations": {
                "_input_type": "IntInput",
                "advanced": true,
                "display_name": "Max Iterations",
                "dynamic": false,
                "info": "The maximum number of attempts the agent can make to complete its task before it stops.",
                "list": false,
                "name": "max_iterations",
                "placeholder": "",
                "required": false,
                "show": true,
                "title_case": false,
                "trace_as_metadata": true,
                "type": "int",
                "value": 15
              },
              "max_tokens": {
                "_input_type": "IntInput",
                "advanced": true,
                "display_name": "Max Tokens",
                "dynamic": false,
                "info": "The maximum number of tokens to generate. Set to 0 for unlimited tokens.",
                "list": false,
                "name": "max_tokens",
                "placeholder": "",
                "range_spec": {
                  "max": 128000,
                  "min": 0,
                  "step": 0.1,
                  "step_type": "float"
                },
                "required": false,
                "show": true,
                "title_case": false,
                "trace_as_metadata": true,
                "type": "int",
                "value": ""
              },
              "memory": {
                "_input_type": "HandleInput",
                "advanced": true,
                "display_name": "External Memory",
                "dynamic": false,
                "info": "Retrieve messages from an external memory. If empty, it will use the Langflow tables.",
                "input_types": [
                  "Memory"
                ],
                "list": false,
                "name": "memory",
                "placeholder": "",
                "required": false,
                "show": true,
                "title_case": false,
                "trace_as_metadata": true,
                "type": "other",
                "value": ""
              },
              "model_kwargs": {
                "_input_type": "DictInput",
                "advanced": true,
                "display_name": "Model Kwargs",
                "dynamic": false,
                "info": "Additional keyword arguments to pass to the model.",
                "list": false,
                "name": "model_kwargs",
                "placeholder": "",
                "required": false,
                "show": true,
                "title_case": false,
                "trace_as_input": true,
                "type": "dict",
                "value": {}
              },
              "model_name": {
                "_input_type": "DropdownInput",
                "advanced": false,
                "combobox": false,
                "display_name": "Model Name",
                "dynamic": false,
                "info": "",
                "name": "model_name",
                "options": [
                  "gpt-4o-mini",
                  "gpt-4o",
                  "gpt-4-turbo",
                  "gpt-4-turbo-preview",
                  "gpt-4",
                  "gpt-3.5-turbo",
                  "gpt-3.5-turbo-0125"
                ],
                "placeholder": "",
                "required": false,
                "show": true,
                "title_case": false,
                "tool_mode": false,
                "trace_as_metadata": true,
                "type": "str",
                "value": "gpt-4o-mini"
              },
              "n_messages": {
                "_input_type": "IntInput",
                "advanced": true,
                "display_name": "Number of Messages",
                "dynamic": false,
                "info": "Number of messages to retrieve.",
                "list": false,
                "name": "n_messages",
                "placeholder": "",
                "required": false,
                "show": true,
                "title_case": false,
                "trace_as_metadata": true,
                "type": "int",
                "value": 100
              },
              "openai_api_base": {
                "_input_type": "StrInput",
                "advanced": true,
                "display_name": "OpenAI API Base",
                "dynamic": false,
                "info": "The base URL of the OpenAI API. Defaults to https://api.openai.com/v1. You can change this to use other APIs like JinaChat, LocalAI and Prem.",
                "list": false,
                "load_from_db": false,
                "name": "openai_api_base",
                "placeholder": "",
                "required": false,
                "show": true,
                "title_case": false,
                "trace_as_metadata": true,
                "type": "str",
                "value": ""
              },
              "order": {
                "_input_type": "DropdownInput",
                "advanced": true,
                "combobox": false,
                "display_name": "Order",
                "dynamic": false,
                "info": "Order of the messages.",
                "name": "order",
                "options": [
                  "Ascending",
                  "Descending"
                ],
                "placeholder": "",
                "required": false,
                "show": true,
                "title_case": false,
                "tool_mode": false,
                "trace_as_metadata": true,
                "type": "str",
                "value": "Ascending"
              },
              "seed": {
                "_input_type": "IntInput",
                "advanced": true,
                "display_name": "Seed",
                "dynamic": false,
                "info": "The seed controls the reproducibility of the job.",
                "list": false,
                "name": "seed",
                "placeholder": "",
                "required": false,
                "show": true,
                "title_case": false,
                "trace_as_metadata": true,
                "type": "int",
                "value": 1
              },
              "sender": {
                "_input_type": "DropdownInput",
                "advanced": true,
                "combobox": false,
                "display_name": "Sender Type",
                "dynamic": false,
                "info": "Filter by sender type.",
                "name": "sender",
                "options": [
                  "Machine",
                  "User",
                  "Machine and User"
                ],
                "placeholder": "",
                "required": false,
                "show": true,
                "title_case": false,
                "tool_mode": false,
                "trace_as_metadata": true,
                "type": "str",
                "value": "Machine and User"
              },
              "sender_name": {
                "_input_type": "MessageTextInput",
                "advanced": true,
                "display_name": "Sender Name",
                "dynamic": false,
                "info": "Filter by sender name.",
                "input_types": [
                  "Message"
                ],
                "list": false,
                "load_from_db": false,
                "name": "sender_name",
                "placeholder": "",
                "required": false,
                "show": true,
                "title_case": false,
                "tool_mode": false,
                "trace_as_input": true,
                "trace_as_metadata": true,
                "type": "str",
                "value": ""
              },
              "session_id": {
                "_input_type": "MessageTextInput",
                "advanced": true,
                "display_name": "Session ID",
                "dynamic": false,
                "info": "The session ID of the chat. If empty, the current session ID parameter will be used.",
                "input_types": [
                  "Message"
                ],
                "list": false,
                "load_from_db": false,
                "name": "session_id",
                "placeholder": "",
                "required": false,
                "show": true,
                "title_case": false,
                "tool_mode": false,
                "trace_as_input": true,
                "trace_as_metadata": true,
                "type": "str",
                "value": ""
              },
              "system_prompt": {
                "_input_type": "MultilineInput",
                "advanced": false,
                "display_name": "Agent Instructions",
                "dynamic": false,
                "info": "System Prompt: Initial instructions and context provided to guide the agent's behavior.",
                "input_types": [
                  "Message"
                ],
                "list": false,
                "load_from_db": false,
                "multiline": true,
                "name": "system_prompt",
                "placeholder": "",
                "required": false,
                "show": true,
                "title_case": false,
                "tool_mode": false,
                "trace_as_input": true,
                "trace_as_metadata": true,
                "type": "str",
                "value": "You are a helpful AI assistant. Use the following information from a web search to answer the user's question. If the search results don't contain relevant information, say so and offer to help with something else.\n\n{input}"
              },
              "temperature": {
                "_input_type": "FloatInput",
                "advanced": true,
                "display_name": "Temperature",
                "dynamic": false,
                "info": "",
                "list": false,
                "name": "temperature",
                "placeholder": "",
                "required": false,
                "show": true,
                "title_case": false,
                "trace_as_metadata": true,
                "type": "float",
                "value": 0.1
              },
              "template": {
                "_input_type": "MultilineInput",
                "advanced": true,
                "display_name": "Template",
                "dynamic": false,
                "info": "The template to use for formatting the data. It can contain the keys {text}, {sender} or any other key in the message data.",
                "input_types": [
                  "Message"
                ],
                "list": false,
                "load_from_db": false,
                "multiline": true,
                "name": "template",
                "placeholder": "",
                "required": false,
                "show": true,
                "title_case": false,
                "tool_mode": false,
                "trace_as_input": true,
                "trace_as_metadata": true,
                "type": "str",
                "value": "{sender_name}: {text}"
              },
              "tools": {
                "_input_type": "HandleInput",
                "advanced": false,
                "display_name": "Tools",
                "dynamic": false,
                "info": "These are the tools that the agent can use to help with tasks.",
                "input_types": [
                  "Tool"
                ],
                "list": true,
                "name": "tools",
                "placeholder": "",
                "required": false,
                "show": true,
                "title_case": false,
                "trace_as_metadata": true,
                "type": "other",
                "value": ""
              },
              "verbose": {
                "_input_type": "BoolInput",
                "advanced": true,
                "display_name": "Verbose",
                "dynamic": false,
                "info": "",
                "list": false,
                "name": "verbose",
                "placeholder": "",
                "required": false,
                "show": true,
                "title_case": false,
                "trace_as_metadata": true,
                "type": "bool",
                "value": true
              }
            },
            "tool_mode": false
          },
          "type": "Agent"
        },
        "dragging": false,
        "height": 650,
<<<<<<< HEAD
        "id": "Agent-5FFry",
        "measured": {
          "height": 650,
          "width": 360
=======
        "id": "Agent-IcxoG",
        "measured": {
          "height": 650,
          "width": 320
>>>>>>> 18e21cfe
        },
        "position": {
          "x": 5665.465212822881,
          "y": 2760.0819124193113
        },
        "positionAbsolute": {
          "x": 5665.465212822881,
          "y": 2760.0819124193113
        },
        "selected": false,
        "type": "genericNode",
        "width": 320
      },
      {
        "data": {
<<<<<<< HEAD
          "description": "**Tavily AI** is a search engine optimized for LLMs and RAG,         aimed at efficient, quick, and persistent search results. It can be used independently or as an agent tool.\n\nNote: Check 'Advanced' for all options.\n",
          "display_name": "Tavily AI Search [DEPRECATED]",
          "id": "TavilyAISearch-HpBaM",
          "node": {
            "base_classes": [
              "Data",
              "Tool"
            ],
            "beta": false,
            "conditional_paths": [],
            "custom_fields": {},
            "description": "**Tavily AI** is a search engine optimized for LLMs and RAG,         aimed at efficient, quick, and persistent search results. It can be used independently or as an agent tool.\n\nNote: Check 'Advanced' for all options.\n",
            "display_name": "Tavily AI Search [DEPRECATED]",
            "documentation": "https://docs.tavily.com/",
            "edited": false,
            "field_order": [
              "api_key",
              "query",
              "search_depth",
              "topic",
              "max_results",
              "include_images",
              "include_answer"
            ],
            "frozen": false,
            "icon": "TavilyIcon",
            "legacy": true,
            "metadata": {},
            "minimized": false,
            "output_types": [],
            "outputs": [
              {
                "cache": true,
                "display_name": "Data",
                "method": "run_model",
                "name": "api_run_model",
                "required_inputs": [
                  "api_key"
                ],
                "selected": "Data",
                "types": [
                  "Data"
                ],
                "value": "__UNDEFINED__"
              },
              {
                "cache": true,
                "display_name": "Tool",
                "method": "build_tool",
                "name": "api_build_tool",
                "required_inputs": [
                  "api_key"
                ],
                "selected": "Tool",
                "types": [
                  "Tool"
                ],
                "value": "__UNDEFINED__"
              }
            ],
            "pinned": false,
            "template": {
              "_type": "Component",
              "api_key": {
                "_input_type": "SecretStrInput",
                "advanced": false,
                "display_name": "Tavily API Key",
                "dynamic": false,
                "info": "Your Tavily API Key.",
                "input_types": [
                  "Message"
                ],
                "load_from_db": false,
                "name": "api_key",
                "password": true,
                "placeholder": "",
                "required": true,
                "show": true,
                "title_case": false,
                "type": "str",
                "value": ""
              },
              "code": {
                "advanced": true,
                "dynamic": true,
                "fileTypes": [],
                "file_path": "",
                "info": "",
                "list": false,
                "load_from_db": false,
                "multiline": true,
                "name": "code",
                "password": false,
                "placeholder": "",
                "required": true,
                "show": true,
                "title_case": false,
                "type": "code",
                "value": "from enum import Enum\n\nimport httpx\nfrom langchain.tools import StructuredTool\nfrom langchain_core.tools import ToolException\nfrom loguru import logger\nfrom pydantic import BaseModel, Field\n\nfrom langflow.base.langchain_utilities.model import LCToolComponent\nfrom langflow.field_typing import Tool\nfrom langflow.inputs import BoolInput, DropdownInput, IntInput, MessageTextInput, SecretStrInput\nfrom langflow.schema import Data\n\n\nclass TavilySearchDepth(Enum):\n    BASIC = \"basic\"\n    ADVANCED = \"advanced\"\n\n\nclass TavilySearchTopic(Enum):\n    GENERAL = \"general\"\n    NEWS = \"news\"\n\n\nclass TavilySearchSchema(BaseModel):\n    query: str = Field(..., description=\"The search query you want to execute with Tavily.\")\n    search_depth: TavilySearchDepth = Field(TavilySearchDepth.BASIC, description=\"The depth of the search.\")\n    topic: TavilySearchTopic = Field(TavilySearchTopic.GENERAL, description=\"The category of the search.\")\n    max_results: int = Field(5, description=\"The maximum number of search results to return.\")\n    include_images: bool = Field(default=False, description=\"Include a list of query-related images in the response.\")\n    include_answer: bool = Field(default=False, description=\"Include a short answer to original query.\")\n\n\nclass TavilySearchToolComponent(LCToolComponent):\n    display_name = \"Tavily AI Search [DEPRECATED]\"\n    description = \"\"\"**Tavily AI** is a search engine optimized for LLMs and RAG, \\\n        aimed at efficient, quick, and persistent search results. It can be used independently or as an agent tool.\n\nNote: Check 'Advanced' for all options.\n\"\"\"\n    icon = \"TavilyIcon\"\n    name = \"TavilyAISearch\"\n    documentation = \"https://docs.tavily.com/\"\n    legacy = True\n\n    inputs = [\n        SecretStrInput(\n            name=\"api_key\",\n            display_name=\"Tavily API Key\",\n            required=True,\n            info=\"Your Tavily API Key.\",\n        ),\n        MessageTextInput(\n            name=\"query\",\n            display_name=\"Search Query\",\n            info=\"The search query you want to execute with Tavily.\",\n        ),\n        DropdownInput(\n            name=\"search_depth\",\n            display_name=\"Search Depth\",\n            info=\"The depth of the search.\",\n            options=list(TavilySearchDepth),\n            value=TavilySearchDepth.ADVANCED,\n            advanced=True,\n        ),\n        DropdownInput(\n            name=\"topic\",\n            display_name=\"Search Topic\",\n            info=\"The category of the search.\",\n            options=list(TavilySearchTopic),\n            value=TavilySearchTopic.GENERAL,\n            advanced=True,\n        ),\n        IntInput(\n            name=\"max_results\",\n            display_name=\"Max Results\",\n            info=\"The maximum number of search results to return.\",\n            value=5,\n            advanced=True,\n        ),\n        BoolInput(\n            name=\"include_images\",\n            display_name=\"Include Images\",\n            info=\"Include a list of query-related images in the response.\",\n            value=True,\n            advanced=True,\n        ),\n        BoolInput(\n            name=\"include_answer\",\n            display_name=\"Include Answer\",\n            info=\"Include a short answer to original query.\",\n            value=True,\n            advanced=True,\n        ),\n    ]\n\n    def run_model(self) -> list[Data]:\n        # Convert string values to enum instances with validation\n        try:\n            search_depth_enum = (\n                self.search_depth\n                if isinstance(self.search_depth, TavilySearchDepth)\n                else TavilySearchDepth(str(self.search_depth).lower())\n            )\n        except ValueError as e:\n            error_message = f\"Invalid search depth value: {e!s}\"\n            self.status = error_message\n            return [Data(data={\"error\": error_message})]\n\n        try:\n            topic_enum = (\n                self.topic if isinstance(self.topic, TavilySearchTopic) else TavilySearchTopic(str(self.topic).lower())\n            )\n        except ValueError as e:\n            error_message = f\"Invalid topic value: {e!s}\"\n            self.status = error_message\n            return [Data(data={\"error\": error_message})]\n\n        return self._tavily_search(\n            self.query,\n            search_depth=search_depth_enum,\n            topic=topic_enum,\n            max_results=self.max_results,\n            include_images=self.include_images,\n            include_answer=self.include_answer,\n        )\n\n    def build_tool(self) -> Tool:\n        return StructuredTool.from_function(\n            name=\"tavily_search\",\n            description=\"Perform a web search using the Tavily API.\",\n            func=self._tavily_search,\n            args_schema=TavilySearchSchema,\n        )\n\n    def _tavily_search(\n        self,\n        query: str,\n        *,\n        search_depth: TavilySearchDepth = TavilySearchDepth.BASIC,\n        topic: TavilySearchTopic = TavilySearchTopic.GENERAL,\n        max_results: int = 5,\n        include_images: bool = False,\n        include_answer: bool = False,\n    ) -> list[Data]:\n        # Validate enum values\n        if not isinstance(search_depth, TavilySearchDepth):\n            msg = f\"Invalid search_depth value: {search_depth}\"\n            raise TypeError(msg)\n        if not isinstance(topic, TavilySearchTopic):\n            msg = f\"Invalid topic value: {topic}\"\n            raise TypeError(msg)\n\n        try:\n            url = \"https://api.tavily.com/search\"\n            headers = {\n                \"content-type\": \"application/json\",\n                \"accept\": \"application/json\",\n            }\n            payload = {\n                \"api_key\": self.api_key,\n                \"query\": query,\n                \"search_depth\": search_depth.value,\n                \"topic\": topic.value,\n                \"max_results\": max_results,\n                \"include_images\": include_images,\n                \"include_answer\": include_answer,\n            }\n\n            with httpx.Client() as client:\n                response = client.post(url, json=payload, headers=headers)\n\n            response.raise_for_status()\n            search_results = response.json()\n\n            data_results = [\n                Data(\n                    data={\n                        \"title\": result.get(\"title\"),\n                        \"url\": result.get(\"url\"),\n                        \"content\": result.get(\"content\"),\n                        \"score\": result.get(\"score\"),\n                    }\n                )\n                for result in search_results.get(\"results\", [])\n            ]\n\n            if include_answer and search_results.get(\"answer\"):\n                data_results.insert(0, Data(data={\"answer\": search_results[\"answer\"]}))\n\n            if include_images and search_results.get(\"images\"):\n                data_results.append(Data(data={\"images\": search_results[\"images\"]}))\n\n            self.status = data_results  # type: ignore[assignment]\n\n        except httpx.HTTPStatusError as e:\n            error_message = f\"HTTP error: {e.response.status_code} - {e.response.text}\"\n            logger.debug(error_message)\n            self.status = error_message\n            raise ToolException(error_message) from e\n        except Exception as e:\n            error_message = f\"Unexpected error: {e}\"\n            logger.opt(exception=True).debug(\"Error running Tavily Search\")\n            self.status = error_message\n            raise ToolException(error_message) from e\n        return data_results\n"
              },
              "include_answer": {
                "_input_type": "BoolInput",
                "advanced": true,
                "display_name": "Include Answer",
                "dynamic": false,
                "info": "Include a short answer to original query.",
                "list": false,
                "list_add_label": "Add More",
                "name": "include_answer",
                "placeholder": "",
                "required": false,
                "show": true,
                "title_case": false,
                "tool_mode": false,
                "trace_as_metadata": true,
                "type": "bool",
                "value": true
              },
              "include_images": {
                "_input_type": "BoolInput",
                "advanced": true,
                "display_name": "Include Images",
                "dynamic": false,
                "info": "Include a list of query-related images in the response.",
                "list": false,
                "list_add_label": "Add More",
                "name": "include_images",
                "placeholder": "",
                "required": false,
                "show": true,
                "title_case": false,
                "tool_mode": false,
                "trace_as_metadata": true,
                "type": "bool",
                "value": true
              },
              "max_results": {
                "_input_type": "IntInput",
                "advanced": true,
                "display_name": "Max Results",
                "dynamic": false,
                "info": "The maximum number of search results to return.",
                "list": false,
                "list_add_label": "Add More",
                "name": "max_results",
                "placeholder": "",
                "required": false,
                "show": true,
                "title_case": false,
                "tool_mode": false,
                "trace_as_metadata": true,
                "type": "int",
                "value": 5
              },
              "query": {
                "_input_type": "MessageTextInput",
                "advanced": false,
                "display_name": "Search Query",
                "dynamic": false,
                "info": "The search query you want to execute with Tavily.",
                "input_types": [
                  "Message"
                ],
                "list": false,
                "list_add_label": "Add More",
                "load_from_db": false,
                "name": "query",
                "placeholder": "",
                "required": false,
                "show": true,
                "title_case": false,
                "tool_mode": false,
                "trace_as_input": true,
                "trace_as_metadata": true,
                "type": "str",
                "value": ""
              },
              "search_depth": {
                "_input_type": "DropdownInput",
                "advanced": true,
                "combobox": false,
                "display_name": "Search Depth",
                "dynamic": false,
                "info": "The depth of the search.",
                "load_from_db": false,
                "name": "search_depth",
                "options": [
                  "basic",
                  "advanced"
                ],
                "placeholder": "",
                "required": false,
                "show": true,
                "title_case": false,
                "tool_mode": false,
                "trace_as_metadata": true,
                "type": "str",
                "value": "advanced"
              },
              "topic": {
                "_input_type": "DropdownInput",
                "advanced": true,
                "combobox": false,
                "display_name": "Search Topic",
                "dynamic": false,
                "info": "The category of the search.",
                "load_from_db": false,
                "name": "topic",
                "options": [
                  "general",
                  "news"
                ],
                "placeholder": "",
                "required": false,
                "show": true,
                "title_case": false,
                "tool_mode": false,
                "trace_as_metadata": true,
                "type": "str",
                "value": "general"
              }
            },
            "tool_mode": false
          },
          "type": "TavilyAISearch"
        },
        "dragging": false,
        "height": 481,
        "id": "TavilyAISearch-HpBaM",
        "measured": {
          "height": 481,
          "width": 360
        },
        "position": {
          "x": 5178.005987190226,
          "y": 3496.7214582697484
        },
        "positionAbsolute": {
          "x": 5178.005987190226,
          "y": 3496.7214582697484
        },
        "selected": false,
        "type": "genericNode",
        "width": 320
      },
      {
        "data": {
          "description": "Generates text using OpenAI LLMs.",
          "display_name": "OpenAI",
          "id": "OpenAIModel-5vp3N",
=======
          "description": "Generates text using OpenAI LLMs.",
          "display_name": "OpenAI",
          "id": "OpenAIModel-z4zkm",
>>>>>>> 18e21cfe
          "node": {
            "base_classes": [
              "LanguageModel",
              "Message"
            ],
            "beta": false,
            "conditional_paths": [],
            "custom_fields": {},
            "description": "Generates text using OpenAI LLMs.",
            "display_name": "OpenAI",
            "documentation": "",
            "edited": false,
            "field_order": [
              "input_value",
              "system_message",
              "stream",
              "max_tokens",
              "model_kwargs",
              "json_mode",
              "output_schema",
              "model_name",
              "openai_api_base",
              "api_key",
              "temperature",
              "seed",
              "output_parser"
            ],
            "frozen": false,
            "icon": "OpenAI",
            "legacy": false,
            "lf_version": "1.0.19.post2",
            "metadata": {},
            "output_types": [],
            "outputs": [
              {
                "cache": true,
                "display_name": "Text",
                "method": "text_response",
                "name": "text_output",
                "required_inputs": [],
                "selected": "Message",
                "types": [
                  "Message"
                ],
                "value": "__UNDEFINED__"
              },
              {
                "cache": true,
                "display_name": "Language Model",
                "method": "build_model",
                "name": "model_output",
                "required_inputs": [],
                "selected": "LanguageModel",
                "types": [
                  "LanguageModel"
                ],
                "value": "__UNDEFINED__"
              }
            ],
            "pinned": false,
            "template": {
              "_type": "Component",
              "api_key": {
                "_input_type": "SecretStrInput",
                "advanced": false,
                "display_name": "OpenAI API Key",
                "dynamic": false,
                "info": "The OpenAI API Key to use for the OpenAI model.",
                "input_types": [
                  "Message"
                ],
                "load_from_db": false,
                "name": "api_key",
                "password": true,
                "placeholder": "",
                "required": false,
                "show": true,
                "title_case": false,
                "type": "str",
                "value": ""
              },
              "code": {
                "advanced": true,
                "dynamic": true,
                "fileTypes": [],
                "file_path": "",
                "info": "",
                "list": false,
                "load_from_db": false,
                "multiline": true,
                "name": "code",
                "password": false,
                "placeholder": "",
                "required": true,
                "show": true,
                "title_case": false,
                "type": "code",
                "value": "from langchain_openai import ChatOpenAI\nfrom pydantic.v1 import SecretStr\n\nfrom langflow.base.models.model import LCModelComponent\nfrom langflow.base.models.openai_constants import OPENAI_MODEL_NAMES\nfrom langflow.field_typing import LanguageModel\nfrom langflow.field_typing.range_spec import RangeSpec\nfrom langflow.inputs import BoolInput, DictInput, DropdownInput, IntInput, SecretStrInput, SliderInput, StrInput\n\n\nclass OpenAIModelComponent(LCModelComponent):\n    display_name = \"OpenAI\"\n    description = \"Generates text using OpenAI LLMs.\"\n    icon = \"OpenAI\"\n    name = \"OpenAIModel\"\n\n    inputs = [\n        *LCModelComponent._base_inputs,\n        IntInput(\n            name=\"max_tokens\",\n            display_name=\"Max Tokens\",\n            advanced=True,\n            info=\"The maximum number of tokens to generate. Set to 0 for unlimited tokens.\",\n            range_spec=RangeSpec(min=0, max=128000),\n        ),\n        DictInput(\n            name=\"model_kwargs\",\n            display_name=\"Model Kwargs\",\n            advanced=True,\n            info=\"Additional keyword arguments to pass to the model.\",\n        ),\n        BoolInput(\n            name=\"json_mode\",\n            display_name=\"JSON Mode\",\n            advanced=True,\n            info=\"If True, it will output JSON regardless of passing a schema.\",\n        ),\n        DropdownInput(\n            name=\"model_name\",\n            display_name=\"Model Name\",\n            advanced=False,\n            options=OPENAI_MODEL_NAMES,\n            value=OPENAI_MODEL_NAMES[0],\n        ),\n        StrInput(\n            name=\"openai_api_base\",\n            display_name=\"OpenAI API Base\",\n            advanced=True,\n            info=\"The base URL of the OpenAI API. \"\n            \"Defaults to https://api.openai.com/v1. \"\n            \"You can change this to use other APIs like JinaChat, LocalAI and Prem.\",\n        ),\n        SecretStrInput(\n            name=\"api_key\",\n            display_name=\"OpenAI API Key\",\n            info=\"The OpenAI API Key to use for the OpenAI model.\",\n            advanced=False,\n            value=\"OPENAI_API_KEY\",\n        ),\n        SliderInput(\n            name=\"temperature\", display_name=\"Temperature\", value=0.1, range_spec=RangeSpec(min=0, max=2, step=0.01)\n        ),\n        IntInput(\n            name=\"seed\",\n            display_name=\"Seed\",\n            info=\"The seed controls the reproducibility of the job.\",\n            advanced=True,\n            value=1,\n        ),\n    ]\n\n    def build_model(self) -> LanguageModel:  # type: ignore[type-var]\n        openai_api_key = self.api_key\n        temperature = self.temperature\n        model_name: str = self.model_name\n        max_tokens = self.max_tokens\n        model_kwargs = self.model_kwargs or {}\n        openai_api_base = self.openai_api_base or \"https://api.openai.com/v1\"\n        json_mode = self.json_mode\n        seed = self.seed\n\n        api_key = SecretStr(openai_api_key).get_secret_value() if openai_api_key else None\n        output = ChatOpenAI(\n            max_tokens=max_tokens or None,\n            model_kwargs=model_kwargs,\n            model=model_name,\n            base_url=openai_api_base,\n            api_key=api_key,\n            temperature=temperature if temperature is not None else 0.1,\n            seed=seed,\n        )\n        if json_mode:\n            output = output.bind(response_format={\"type\": \"json_object\"})\n\n        return output\n\n    def _get_exception_message(self, e: Exception):\n        \"\"\"Get a message from an OpenAI exception.\n\n        Args:\n            e (Exception): The exception to get the message from.\n\n        Returns:\n            str: The message from the exception.\n        \"\"\"\n        try:\n            from openai import BadRequestError\n        except ImportError:\n            return None\n        if isinstance(e, BadRequestError):\n            message = e.body.get(\"message\")\n            if message:\n                return message\n        return None\n"
              },
              "input_value": {
                "_input_type": "MessageInput",
                "advanced": false,
                "display_name": "Input",
                "dynamic": false,
                "info": "",
                "input_types": [
                  "Message"
                ],
                "list": false,
                "load_from_db": false,
                "name": "input_value",
                "placeholder": "",
                "required": false,
                "show": true,
                "title_case": false,
                "trace_as_input": true,
                "trace_as_metadata": true,
                "type": "str",
                "value": ""
              },
              "json_mode": {
                "_input_type": "BoolInput",
                "advanced": true,
                "display_name": "JSON Mode",
                "dynamic": false,
                "info": "If True, it will output JSON regardless of passing a schema.",
                "list": false,
                "name": "json_mode",
                "placeholder": "",
                "required": false,
                "show": true,
                "title_case": false,
                "trace_as_metadata": true,
                "type": "bool",
                "value": false
              },
              "max_tokens": {
                "_input_type": "IntInput",
                "advanced": true,
                "display_name": "Max Tokens",
                "dynamic": false,
                "info": "The maximum number of tokens to generate. Set to 0 for unlimited tokens.",
                "list": false,
                "name": "max_tokens",
                "placeholder": "",
                "range_spec": {
                  "max": 128000,
                  "min": 0,
                  "step": 0.1,
                  "step_type": "float"
                },
                "required": false,
                "show": true,
                "title_case": false,
                "trace_as_metadata": true,
                "type": "int",
                "value": ""
              },
              "model_kwargs": {
                "_input_type": "DictInput",
                "advanced": true,
                "display_name": "Model Kwargs",
                "dynamic": false,
                "info": "Additional keyword arguments to pass to the model.",
                "list": false,
                "name": "model_kwargs",
                "placeholder": "",
                "required": false,
                "show": true,
                "title_case": false,
                "trace_as_input": true,
                "type": "dict",
                "value": {}
              },
              "model_name": {
                "_input_type": "DropdownInput",
                "advanced": false,
                "combobox": false,
                "display_name": "Model Name",
                "dynamic": false,
                "info": "",
                "name": "model_name",
                "options": [
                  "gpt-4o-mini",
                  "gpt-4o",
                  "gpt-4-turbo",
                  "gpt-4-turbo-preview",
                  "gpt-4",
                  "gpt-3.5-turbo",
                  "gpt-3.5-turbo-0125"
                ],
                "placeholder": "",
                "required": false,
                "show": true,
                "title_case": false,
                "tool_mode": false,
                "trace_as_metadata": true,
                "type": "str",
                "value": "gpt-4o-mini"
              },
              "openai_api_base": {
                "_input_type": "StrInput",
                "advanced": true,
                "display_name": "OpenAI API Base",
                "dynamic": false,
                "info": "The base URL of the OpenAI API. Defaults to https://api.openai.com/v1. You can change this to use other APIs like JinaChat, LocalAI and Prem.",
                "list": false,
                "load_from_db": false,
                "name": "openai_api_base",
                "placeholder": "",
                "required": false,
                "show": true,
                "title_case": false,
                "trace_as_metadata": true,
                "type": "str",
                "value": ""
              },
              "seed": {
                "_input_type": "IntInput",
                "advanced": true,
                "display_name": "Seed",
                "dynamic": false,
                "info": "The seed controls the reproducibility of the job.",
                "list": false,
                "name": "seed",
                "placeholder": "",
                "required": false,
                "show": true,
                "title_case": false,
                "trace_as_metadata": true,
                "type": "int",
                "value": 1
              },
              "stream": {
                "_input_type": "BoolInput",
                "advanced": false,
                "display_name": "Stream",
                "dynamic": false,
                "info": "Stream the response from the model. Streaming works only in Chat.",
                "list": false,
                "name": "stream",
                "placeholder": "",
                "required": false,
                "show": true,
                "title_case": false,
                "trace_as_metadata": true,
                "type": "bool",
                "value": false
              },
              "system_message": {
                "_input_type": "MessageTextInput",
                "advanced": false,
                "display_name": "System Message",
                "dynamic": false,
                "info": "System message to pass to the model.",
                "input_types": [
                  "Message"
                ],
                "list": false,
                "load_from_db": false,
                "name": "system_message",
                "placeholder": "",
                "required": false,
                "show": true,
                "title_case": false,
                "tool_mode": false,
                "trace_as_input": true,
                "trace_as_metadata": true,
                "type": "str",
                "value": ""
              },
              "temperature": {
                "_input_type": "FloatInput",
                "advanced": false,
                "display_name": "Temperature",
                "dynamic": false,
                "info": "",
                "list": false,
                "name": "temperature",
                "placeholder": "",
                "required": false,
                "show": true,
                "title_case": false,
                "trace_as_metadata": true,
                "type": "float",
                "value": 0.1
              }
            },
            "tool_mode": false
          },
          "type": "OpenAIModel"
        },
        "dragging": false,
        "height": 543,
<<<<<<< HEAD
        "id": "OpenAIModel-5vp3N",
        "measured": {
          "height": 543,
          "width": 360
=======
        "id": "OpenAIModel-z4zkm",
        "measured": {
          "height": 543,
          "width": 320
>>>>>>> 18e21cfe
        },
        "position": {
          "x": 7211.829041441037,
          "y": 2938.1023670807563
        },
        "positionAbsolute": {
          "x": 7211.829041441037,
          "y": 2938.1023670807563
        },
        "selected": false,
        "type": "genericNode",
        "width": 320
      },
      {
        "data": {
          "description": "Create a prompt template with dynamic variables.",
          "display_name": "Prompt",
          "id": "Prompt-TzIMq",
          "node": {
            "base_classes": [
              "Message"
            ],
            "beta": false,
            "conditional_paths": [],
            "custom_fields": {
              "template": [
                "post",
                "image_description"
              ]
            },
            "description": "Create a prompt template with dynamic variables.",
            "display_name": "Prompt",
            "documentation": "",
            "edited": false,
            "field_order": [
              "template"
            ],
            "frozen": false,
            "icon": "prompts",
            "legacy": false,
            "lf_version": "1.0.19.post2",
            "metadata": {},
            "output_types": [],
            "outputs": [
              {
                "cache": true,
                "display_name": "Prompt Message",
                "method": "build_prompt",
                "name": "prompt",
                "selected": "Message",
                "types": [
                  "Message"
                ],
                "value": "__UNDEFINED__"
              }
            ],
            "pinned": false,
            "template": {
              "_type": "Component",
              "code": {
                "advanced": true,
                "dynamic": true,
                "fileTypes": [],
                "file_path": "",
                "info": "",
                "list": false,
                "load_from_db": false,
                "multiline": true,
                "name": "code",
                "password": false,
                "placeholder": "",
                "required": true,
                "show": true,
                "title_case": false,
                "type": "code",
                "value": "from langflow.base.prompts.api_utils import process_prompt_template\nfrom langflow.custom import Component\nfrom langflow.inputs.inputs import DefaultPromptField\nfrom langflow.io import MessageTextInput, Output, PromptInput\nfrom langflow.schema.message import Message\nfrom langflow.template.utils import update_template_values\n\n\nclass PromptComponent(Component):\n    display_name: str = \"Prompt\"\n    description: str = \"Create a prompt template with dynamic variables.\"\n    icon = \"prompts\"\n    trace_type = \"prompt\"\n    name = \"Prompt\"\n\n    inputs = [\n        PromptInput(name=\"template\", display_name=\"Template\"),\n        MessageTextInput(\n            name=\"tool_placeholder\",\n            display_name=\"Tool Placeholder\",\n            tool_mode=True,\n            advanced=True,\n            info=\"A placeholder input for tool mode.\",\n        ),\n    ]\n\n    outputs = [\n        Output(display_name=\"Prompt Message\", name=\"prompt\", method=\"build_prompt\"),\n    ]\n\n    async def build_prompt(self) -> Message:\n        prompt = Message.from_template(**self._attributes)\n        self.status = prompt.text\n        return prompt\n\n    def _update_template(self, frontend_node: dict):\n        prompt_template = frontend_node[\"template\"][\"template\"][\"value\"]\n        custom_fields = frontend_node[\"custom_fields\"]\n        frontend_node_template = frontend_node[\"template\"]\n        _ = process_prompt_template(\n            template=prompt_template,\n            name=\"template\",\n            custom_fields=custom_fields,\n            frontend_node_template=frontend_node_template,\n        )\n        return frontend_node\n\n    async def update_frontend_node(self, new_frontend_node: dict, current_frontend_node: dict):\n        \"\"\"This function is called after the code validation is done.\"\"\"\n        frontend_node = await super().update_frontend_node(new_frontend_node, current_frontend_node)\n        template = frontend_node[\"template\"][\"template\"][\"value\"]\n        # Kept it duplicated for backwards compatibility\n        _ = process_prompt_template(\n            template=template,\n            name=\"template\",\n            custom_fields=frontend_node[\"custom_fields\"],\n            frontend_node_template=frontend_node[\"template\"],\n        )\n        # Now that template is updated, we need to grab any values that were set in the current_frontend_node\n        # and update the frontend_node with those values\n        update_template_values(new_template=frontend_node, previous_template=current_frontend_node[\"template\"])\n        return frontend_node\n\n    def _get_fallback_input(self, **kwargs):\n        return DefaultPromptField(**kwargs)\n"
              },
              "image_description": {
                "advanced": false,
                "display_name": "image_description",
                "dynamic": false,
                "field_type": "str",
                "fileTypes": [],
                "file_path": "",
                "info": "",
                "input_types": [
                  "Message",
                  "Text"
                ],
                "list": false,
                "load_from_db": false,
                "multiline": true,
                "name": "image_description",
                "placeholder": "",
                "required": false,
                "show": true,
                "title_case": false,
                "type": "str",
                "value": ""
              },
              "post": {
                "advanced": false,
                "display_name": "post",
                "dynamic": false,
                "field_type": "str",
                "fileTypes": [],
                "file_path": "",
                "info": "",
                "input_types": [
                  "Message",
                  "Text"
                ],
                "list": false,
                "load_from_db": false,
                "multiline": true,
                "name": "post",
                "placeholder": "",
                "required": false,
                "show": true,
                "title_case": false,
                "type": "str",
                "value": ""
              },
              "template": {
                "_input_type": "PromptInput",
                "advanced": false,
                "display_name": "Template",
                "dynamic": false,
                "info": "",
                "list": false,
                "load_from_db": false,
                "name": "template",
                "placeholder": "",
                "required": false,
                "show": true,
                "title_case": false,
                "tool_mode": false,
                "trace_as_input": true,
                "type": "prompt",
                "value": "{post}\n \n\n{image_description} "
              },
              "tool_placeholder": {
                "_input_type": "MessageTextInput",
                "advanced": true,
                "display_name": "Tool Placeholder",
                "dynamic": false,
                "info": "A placeholder input for tool mode.",
                "input_types": [
                  "Message"
                ],
                "list": false,
                "load_from_db": false,
                "name": "tool_placeholder",
                "placeholder": "",
                "required": false,
                "show": true,
                "title_case": false,
                "tool_mode": true,
                "trace_as_input": true,
                "trace_as_metadata": true,
                "type": "str",
                "value": ""
              }
            },
            "tool_mode": false
          },
          "type": "Prompt"
        },
        "dragging": false,
        "height": 433,
<<<<<<< HEAD
        "id": "Prompt-1yGW4",
        "measured": {
          "height": 433,
          "width": 360
=======
        "id": "Prompt-TzIMq",
        "measured": {
          "height": 433,
          "width": 320
>>>>>>> 18e21cfe
        },
        "position": {
          "x": 7613.837241084599,
          "y": 3139.8282595890087
        },
        "positionAbsolute": {
          "x": 7613.837241084599,
          "y": 3139.8282595890087
        },
        "selected": false,
        "type": "genericNode",
        "width": 320
      },
      {
        "data": {
<<<<<<< HEAD
          "id": "note-xa2dd",
=======
          "id": "note-WE2lo",
>>>>>>> 18e21cfe
          "node": {
            "description": "# Instagram Copywriter \n\nWelcome to the Instagram Copywriter! This flow helps you create compelling Instagram posts with AI-generated content and image prompts.\n\n## Instructions\n1. Enter Your Topic\n   - In the Chat Input, enter a brief description of the topic you want to post about.\n   - Example: \"Create a post about meditation and its benefits\"\n\n2. Review the Generated Content\n   - The flow will use AI to research your topic and generate a formatted Instagram post.\n   - The post will include an opening line, main content, emojis, a call-to-action, and hashtags.\n\n3. Check the Image Prompt\n   - The flow will also generate a detailed image prompt based on your post content.\n   - This prompt can be used with image generation tools to create a matching visual.\n\n4. Copy the Final Output\n   - The Chat Output will display the complete Instagram post text followed by the image generation prompt.\n   - Copy this output to use in your Instagram content creation process.\n\n5. Refine if Needed\n   - If you're not satisfied with the result, you can adjust the input or modify the OpenAI model settings for different outputs.\n\nRemember: Keep your initial topic input clear and concise for best results! 🎨✨",
            "display_name": "",
            "documentation": "",
            "template": {
              "backgroundColor": "amber"
            }
          },
          "type": "note"
        },
        "dragging": false,
        "height": 648,
<<<<<<< HEAD
        "id": "note-xa2dd",
        "measured": {
          "height": 648,
          "width": 328
=======
        "id": "note-WE2lo",
        "measured": {
          "height": 648,
          "width": 325
>>>>>>> 18e21cfe
        },
        "position": {
          "x": 4492.051129290571,
          "y": 2746.336592524463
        },
        "positionAbsolute": {
          "x": 4560.051129290571,
          "y": 2746.336592524463
        },
        "resizing": false,
        "selected": false,
        "style": {
          "height": 648,
          "width": 554
        },
        "type": "noteNode",
        "width": 554
      },
      {
        "data": {
<<<<<<< HEAD
          "id": "note-Odqui",
=======
          "id": "note-f8PDT",
>>>>>>> 18e21cfe
          "node": {
            "description": "**Text Input (Guidelines Prompt)**\n   - NOTE: \"Contains Instagram post formatting rules. Don't modify this component as it maintains format consistency.\"\n   - Maintains fixed guidelines for:\n     * Opening structure\n     * Main content\n     * Emoji usage\n     * Call to Action (CTA)\n     * Hashtags\n\n4. **First Prompt + OpenAI Sequence**\n   - NOTE: \"Generates initial post content following Instagram guidelines\"\n   - Settings:\n     * Temperature: 0.7 (good balance between creativity and consistency)\n     * Input: Receives research context\n     * Output: Generates formatted post text\n\n",
            "display_name": "",
            "documentation": "",
            "template": {
              "backgroundColor": "blue"
            }
          },
          "type": "note"
        },
        "dragging": false,
        "height": 325,
<<<<<<< HEAD
        "id": "note-Odqui",
        "measured": {
          "height": 325,
          "width": 328
=======
        "id": "note-f8PDT",
        "measured": {
          "height": 325,
          "width": 325
>>>>>>> 18e21cfe
        },
        "position": {
          "x": 5667.476249937603,
          "y": 3644.9055828357396
        },
        "positionAbsolute": {
          "x": 5667.476249937603,
          "y": 3644.9055828357396
        },
        "resizing": false,
        "selected": false,
        "type": "noteNode",
        "width": 325
      },
      {
        "data": {
<<<<<<< HEAD
          "id": "note-uwin1",
=======
          "id": "note-5ion3",
>>>>>>> 18e21cfe
          "node": {
            "description": "**Second Prompt + OpenAI Sequence**\n   - NOTE: \"Transforms the generated post into a prompt for image generation\"\n   - Settings:\n     * Temperature: 0.7\n     * Input: Receives generated post\n     * Output: Creates detailed description for image generation\n\n",
            "display_name": "",
            "documentation": "",
            "template": {
              "backgroundColor": "blue"
            }
<<<<<<< HEAD
          },
          "type": "note"
        },
        "dragging": false,
        "height": 325,
        "id": "note-uwin1",
        "measured": {
          "height": 325,
          "width": 328
        },
        "position": {
          "x": 6786.375917286389,
          "y": 3393.8522072000146
        },
        "positionAbsolute": {
          "x": 6786.375917286389,
          "y": 3393.8522072000146
        },
        "selected": false,
        "type": "noteNode",
        "width": 325
      },
      {
        "data": {
          "id": "note-GVjGk",
          "node": {
            "description": "**Final Prompt**\n   - NOTE: \"Combines Instagram post with image prompt in a final format\"\n   - Structure:\n     * First part: Complete Instagram post\n     * Second part: Image generation prompt\n     * Separator: Uses \"**Prompt:**\" to divide sections\n\n7. **Chat Output (Final Output)**\n   - NOTE: \"Presents the combined final result that can be copied and used directly\"\n\nGENERAL USAGE TIPS:\n- Keep initial inputs clear and specific\n- Don't modify pre-defined Instagram guidelines\n- If style adjustments are needed, only modify the OpenAI models' temperature\n- Verify all connections are correct before running\n- Final result will always have two parts: post + image prompt\n\nFLOW CONSIDERATIONS:\n- All tools connect only to the Tool Calling Agent\n- The flow is unidirectional (no loops)\n- Each prompt template maintains specific formatting\n- Temperatures are set for optimal creativity/consistency balance\n\nTROUBLESHOOTING NOTES:\n- If output is too creative: Lower temperature",
            "display_name": "",
            "documentation": "",
            "template": {
              "backgroundColor": "blue"
            }
          },
          "type": "note"
        },
        "dragging": false,
        "height": 325,
        "id": "note-GVjGk",
        "measured": {
          "height": 325,
          "width": 328
        },
        "position": {
          "x": 7606.419013912975,
          "y": 3612.8149429707646
        },
        "positionAbsolute": {
          "x": 7606.419013912975,
          "y": 3612.8149429707646
        },
        "selected": false,
        "type": "noteNode",
        "width": 325
      },
      {
        "data": {
          "id": "note-PjdDf",
          "node": {
            "description": "# 🔑 Tavily AI Search Needs API Key\n\nYou can get 1000 searches/month free [here](https://tavily.com/) ",
            "display_name": "",
            "documentation": "",
            "template": {
              "backgroundColor": "lime"
            }
          },
          "type": "note"
        },
        "dragging": false,
        "height": 325,
        "id": "note-PjdDf",
        "measured": {
          "height": 325,
          "width": 328
        },
        "position": {
          "x": 5174.678177457385,
          "y": 3339.6628854203204
        },
        "positionAbsolute": {
          "x": 5174.678177457385,
          "y": 3339.6628854203204
        },
        "selected": false,
        "type": "noteNode",
        "width": 325
=======
          },
          "type": "note"
        },
        "dragging": false,
        "height": 325,
        "id": "note-5ion3",
        "measured": {
          "height": 325,
          "width": 325
        },
        "position": {
          "x": 6786.375917286389,
          "y": 3393.8522072000146
        },
        "positionAbsolute": {
          "x": 6786.375917286389,
          "y": 3393.8522072000146
        },
        "selected": false,
        "type": "noteNode",
        "width": 325
      },
      {
        "data": {
          "id": "note-9U9ap",
          "node": {
            "description": "**Final Prompt**\n   - NOTE: \"Combines Instagram post with image prompt in a final format\"\n   - Structure:\n     * First part: Complete Instagram post\n     * Second part: Image generation prompt\n     * Separator: Uses \"**Prompt:**\" to divide sections\n\n7. **Chat Output (Final Output)**\n   - NOTE: \"Presents the combined final result that can be copied and used directly\"\n\nGENERAL USAGE TIPS:\n- Keep initial inputs clear and specific\n- Don't modify pre-defined Instagram guidelines\n- If style adjustments are needed, only modify the OpenAI models' temperature\n- Verify all connections are correct before running\n- Final result will always have two parts: post + image prompt\n\nFLOW CONSIDERATIONS:\n- All tools connect only to the Tool Calling Agent\n- The flow is unidirectional (no loops)\n- Each prompt template maintains specific formatting\n- Temperatures are set for optimal creativity/consistency balance\n\nTROUBLESHOOTING NOTES:\n- If output is too creative: Lower temperature",
            "display_name": "",
            "documentation": "",
            "template": {
              "backgroundColor": "blue"
            }
          },
          "type": "note"
        },
        "dragging": false,
        "height": 325,
        "id": "note-9U9ap",
        "measured": {
          "height": 325,
          "width": 325
        },
        "position": {
          "x": 7606.419013912975,
          "y": 3612.8149429707646
        },
        "positionAbsolute": {
          "x": 7606.419013912975,
          "y": 3612.8149429707646
        },
        "selected": false,
        "type": "noteNode",
        "width": 325
      },
      {
        "data": {
          "id": "note-xpbyx",
          "node": {
            "description": "# 🔑 Tavily AI Search Needs API Key\n\nYou can get 1000 searches/month free [here](https://tavily.com/) ",
            "display_name": "",
            "documentation": "",
            "template": {
              "backgroundColor": "lime"
            }
          },
          "type": "note"
        },
        "dragging": false,
        "height": 325,
        "id": "note-xpbyx",
        "measured": {
          "height": 325,
          "width": 325
        },
        "position": {
          "x": 5174.678177457385,
          "y": 3339.6628854203204
        },
        "positionAbsolute": {
          "x": 5174.678177457385,
          "y": 3339.6628854203204
        },
        "selected": false,
        "type": "noteNode",
        "width": 325
      },
      {
        "data": {
          "id": "TavilySearchComponent-cw2iI",
          "node": {
            "base_classes": [
              "Data",
              "Message"
            ],
            "beta": false,
            "category": "tools",
            "conditional_paths": [],
            "custom_fields": {},
            "description": "**Tavily AI** is a search engine optimized for LLMs and RAG,         aimed at efficient, quick, and persistent search results.",
            "display_name": "Tavily AI Search",
            "documentation": "",
            "edited": false,
            "field_order": [
              "api_key",
              "query",
              "search_depth",
              "topic",
              "max_results",
              "include_images",
              "include_answer"
            ],
            "frozen": false,
            "icon": "TavilyIcon",
            "key": "TavilySearchComponent",
            "legacy": false,
            "metadata": {},
            "minimized": false,
            "output_types": [],
            "outputs": [
              {
                "cache": true,
                "display_name": "Toolset",
                "hidden": null,
                "method": "to_toolkit",
                "name": "component_as_tool",
                "required_inputs": null,
                "selected": "Tool",
                "types": [
                  "Tool"
                ],
                "value": "__UNDEFINED__"
              }
            ],
            "pinned": false,
            "score": 0.0075846556637275304,
            "template": {
              "_type": "Component",
              "api_key": {
                "_input_type": "SecretStrInput",
                "advanced": false,
                "display_name": "Tavily API Key",
                "dynamic": false,
                "info": "Your Tavily API Key.",
                "input_types": [
                  "Message"
                ],
                "load_from_db": false,
                "name": "api_key",
                "password": true,
                "placeholder": "",
                "required": true,
                "show": true,
                "title_case": false,
                "type": "str",
                "value": ""
              },
              "code": {
                "advanced": true,
                "dynamic": true,
                "fileTypes": [],
                "file_path": "",
                "info": "",
                "list": false,
                "load_from_db": false,
                "multiline": true,
                "name": "code",
                "password": false,
                "placeholder": "",
                "required": true,
                "show": true,
                "title_case": false,
                "type": "code",
                "value": "import httpx\nfrom loguru import logger\n\nfrom langflow.custom import Component\nfrom langflow.helpers.data import data_to_text\nfrom langflow.io import BoolInput, DropdownInput, IntInput, MessageTextInput, Output, SecretStrInput\nfrom langflow.schema import Data\nfrom langflow.schema.message import Message\n\n\nclass TavilySearchComponent(Component):\n    display_name = \"Tavily AI Search\"\n    description = \"\"\"**Tavily AI** is a search engine optimized for LLMs and RAG, \\\n        aimed at efficient, quick, and persistent search results.\"\"\"\n    icon = \"TavilyIcon\"\n\n    inputs = [\n        SecretStrInput(\n            name=\"api_key\",\n            display_name=\"Tavily API Key\",\n            required=True,\n            info=\"Your Tavily API Key.\",\n        ),\n        MessageTextInput(\n            name=\"query\",\n            display_name=\"Search Query\",\n            info=\"The search query you want to execute with Tavily.\",\n            tool_mode=True,\n        ),\n        DropdownInput(\n            name=\"search_depth\",\n            display_name=\"Search Depth\",\n            info=\"The depth of the search.\",\n            options=[\"basic\", \"advanced\"],\n            value=\"advanced\",\n            advanced=True,\n        ),\n        DropdownInput(\n            name=\"topic\",\n            display_name=\"Search Topic\",\n            info=\"The category of the search.\",\n            options=[\"general\", \"news\"],\n            value=\"general\",\n            advanced=True,\n        ),\n        IntInput(\n            name=\"max_results\",\n            display_name=\"Max Results\",\n            info=\"The maximum number of search results to return.\",\n            value=5,\n            advanced=True,\n        ),\n        BoolInput(\n            name=\"include_images\",\n            display_name=\"Include Images\",\n            info=\"Include a list of query-related images in the response.\",\n            value=True,\n            advanced=True,\n        ),\n        BoolInput(\n            name=\"include_answer\",\n            display_name=\"Include Answer\",\n            info=\"Include a short answer to original query.\",\n            value=True,\n            advanced=True,\n        ),\n    ]\n\n    outputs = [\n        Output(display_name=\"Data\", name=\"data\", method=\"fetch_content\"),\n        Output(display_name=\"Text\", name=\"text\", method=\"fetch_content_text\"),\n    ]\n\n    def fetch_content(self) -> list[Data]:\n        try:\n            url = \"https://api.tavily.com/search\"\n            headers = {\n                \"content-type\": \"application/json\",\n                \"accept\": \"application/json\",\n            }\n            payload = {\n                \"api_key\": self.api_key,\n                \"query\": self.query,\n                \"search_depth\": self.search_depth,\n                \"topic\": self.topic,\n                \"max_results\": self.max_results,\n                \"include_images\": self.include_images,\n                \"include_answer\": self.include_answer,\n            }\n\n            with httpx.Client() as client:\n                response = client.post(url, json=payload, headers=headers)\n\n            response.raise_for_status()\n            search_results = response.json()\n\n            data_results = []\n\n            if self.include_answer and search_results.get(\"answer\"):\n                data_results.append(Data(text=search_results[\"answer\"]))\n\n            for result in search_results.get(\"results\", []):\n                content = result.get(\"content\", \"\")\n                data_results.append(\n                    Data(\n                        text=content,\n                        data={\n                            \"title\": result.get(\"title\"),\n                            \"url\": result.get(\"url\"),\n                            \"content\": content,\n                            \"score\": result.get(\"score\"),\n                        },\n                    )\n                )\n\n            if self.include_images and search_results.get(\"images\"):\n                data_results.append(Data(text=\"Images found\", data={\"images\": search_results[\"images\"]}))\n        except httpx.HTTPStatusError as exc:\n            error_message = f\"HTTP error occurred: {exc.response.status_code} - {exc.response.text}\"\n            logger.error(error_message)\n            return [Data(text=error_message, data={\"error\": error_message})]\n        except httpx.RequestError as exc:\n            error_message = f\"Request error occurred: {exc}\"\n            logger.error(error_message)\n            return [Data(text=error_message, data={\"error\": error_message})]\n        except ValueError as exc:\n            error_message = f\"Invalid response format: {exc}\"\n            logger.error(error_message)\n            return [Data(text=error_message, data={\"error\": error_message})]\n        else:\n            self.status = data_results\n            return data_results\n\n    def fetch_content_text(self) -> Message:\n        data = self.fetch_content()\n        result_string = data_to_text(\"{text}\", data)\n        self.status = result_string\n        return Message(text=result_string)\n"
              },
              "include_answer": {
                "_input_type": "BoolInput",
                "advanced": true,
                "display_name": "Include Answer",
                "dynamic": false,
                "info": "Include a short answer to original query.",
                "list": false,
                "list_add_label": "Add More",
                "name": "include_answer",
                "placeholder": "",
                "required": false,
                "show": true,
                "title_case": false,
                "tool_mode": false,
                "trace_as_metadata": true,
                "type": "bool",
                "value": true
              },
              "include_images": {
                "_input_type": "BoolInput",
                "advanced": true,
                "display_name": "Include Images",
                "dynamic": false,
                "info": "Include a list of query-related images in the response.",
                "list": false,
                "list_add_label": "Add More",
                "name": "include_images",
                "placeholder": "",
                "required": false,
                "show": true,
                "title_case": false,
                "tool_mode": false,
                "trace_as_metadata": true,
                "type": "bool",
                "value": true
              },
              "max_results": {
                "_input_type": "IntInput",
                "advanced": true,
                "display_name": "Max Results",
                "dynamic": false,
                "info": "The maximum number of search results to return.",
                "list": false,
                "list_add_label": "Add More",
                "name": "max_results",
                "placeholder": "",
                "required": false,
                "show": true,
                "title_case": false,
                "tool_mode": false,
                "trace_as_metadata": true,
                "type": "int",
                "value": 5
              },
              "query": {
                "_input_type": "MessageTextInput",
                "advanced": false,
                "display_name": "Search Query",
                "dynamic": false,
                "info": "The search query you want to execute with Tavily.",
                "input_types": [
                  "Message"
                ],
                "list": false,
                "list_add_label": "Add More",
                "load_from_db": false,
                "name": "query",
                "placeholder": "",
                "required": false,
                "show": true,
                "title_case": false,
                "tool_mode": true,
                "trace_as_input": true,
                "trace_as_metadata": true,
                "type": "str",
                "value": ""
              },
              "search_depth": {
                "_input_type": "DropdownInput",
                "advanced": true,
                "combobox": false,
                "display_name": "Search Depth",
                "dynamic": false,
                "info": "The depth of the search.",
                "name": "search_depth",
                "options": [
                  "basic",
                  "advanced"
                ],
                "placeholder": "",
                "required": false,
                "show": true,
                "title_case": false,
                "tool_mode": false,
                "trace_as_metadata": true,
                "type": "str",
                "value": "advanced"
              },
              "tools_metadata": {
                "_input_type": "TableInput",
                "advanced": false,
                "display_name": "Edit tools",
                "dynamic": false,
                "info": "",
                "is_list": true,
                "list_add_label": "Add More",
                "name": "tools_metadata",
                "placeholder": "",
                "real_time_refresh": true,
                "required": false,
                "show": true,
                "table_icon": "Hammer",
                "table_options": {
                  "block_add": true,
                  "block_delete": true,
                  "block_edit": true,
                  "block_filter": true,
                  "block_hide": true,
                  "block_select": true,
                  "block_sort": true,
                  "description": "Modify tool names and descriptions to help agents understand when to use each tool.",
                  "field_parsers": {
                    "commands": "commands",
                    "name": [
                      "snake_case",
                      "no_blank"
                    ]
                  },
                  "hide_options": true
                },
                "table_schema": {
                  "columns": [
                    {
                      "description": "Specify the name of the tool.",
                      "disable_edit": false,
                      "display_name": "Tool Name",
                      "edit_mode": "inline",
                      "filterable": false,
                      "formatter": "text",
                      "name": "name",
                      "sortable": false,
                      "type": "text"
                    },
                    {
                      "description": "Describe the purpose of the tool.",
                      "disable_edit": false,
                      "display_name": "Tool Description",
                      "edit_mode": "popover",
                      "filterable": false,
                      "formatter": "text",
                      "name": "description",
                      "sortable": false,
                      "type": "text"
                    },
                    {
                      "description": "The default identifiers for the tools and cannot be changed.",
                      "disable_edit": true,
                      "display_name": "Tool Identifiers",
                      "edit_mode": "inline",
                      "filterable": false,
                      "formatter": "text",
                      "name": "tags",
                      "sortable": false,
                      "type": "text"
                    },
                    {
                      "description": "Add commands to the tool. These commands will be used to run the tool. Start all commands with a `/`. You can add multiple commands separated by a comma.\nExample: `/command1`, `/command2`, `/command3`",
                      "disable_edit": false,
                      "display_name": "Commands",
                      "edit_mode": "inline",
                      "filterable": false,
                      "formatter": "text",
                      "name": "commands",
                      "sortable": false,
                      "type": "text"
                    }
                  ]
                },
                "title_case": false,
                "tool_mode": false,
                "trace_as_metadata": true,
                "trigger_icon": "Hammer",
                "trigger_text": "",
                "type": "table",
                "value": [
                  {
                    "description": "fetch_content(api_key: Message) - **Tavily AI** is a search engine optimized for LLMs and RAG,         aimed at efficient, quick, and persistent search results.",
                    "name": "None-fetch_content",
                    "tags": [
                      "None-fetch_content"
                    ]
                  },
                  {
                    "description": "fetch_content_text(api_key: Message) - **Tavily AI** is a search engine optimized for LLMs and RAG,         aimed at efficient, quick, and persistent search results.",
                    "name": "None-fetch_content_text",
                    "tags": [
                      "None-fetch_content_text"
                    ]
                  }
                ]
              },
              "topic": {
                "_input_type": "DropdownInput",
                "advanced": true,
                "combobox": false,
                "display_name": "Search Topic",
                "dynamic": false,
                "info": "The category of the search.",
                "name": "topic",
                "options": [
                  "general",
                  "news"
                ],
                "placeholder": "",
                "required": false,
                "show": true,
                "title_case": false,
                "tool_mode": false,
                "trace_as_metadata": true,
                "type": "str",
                "value": "general"
              }
            }
          },
          "showNode": true,
          "type": "TavilySearchComponent"
        },
        "dragging": false,
        "id": "TavilySearchComponent-cw2iI",
        "measured": {
          "height": 437,
          "width": 320
        },
        "position": {
          "x": 5176.638828210268,
          "y": 3500.9392260830805
        },
        "selected": false,
        "type": "genericNode"
>>>>>>> 18e21cfe
      }
    ],
    "viewport": {
      "x": -2990.3235424557174,
      "y": -1714.4878057543951,
      "zoom": 0.6101920834254135
    }
  },
  "description": " Create engaging Instagram posts with AI-generated content and image prompts, streamlining social media content creation.",
  "endpoint_name": null,
  "gradient": "0",
  "icon": "InstagramIcon",
  "id": "4bb309e6-42b4-4565-b960-8bd0f7e431f2",
  "is_component": false,
  "last_tested_version": "1.0.19.post2",
  "name": "Instagram Copywriter",
  "tags": [
    "content-generation",
    "chatbots",
    "agents"
  ]
}<|MERGE_RESOLUTION|>--- conflicted
+++ resolved
@@ -3,19 +3,11 @@
     "edges": [
       {
         "animated": false,
-<<<<<<< HEAD
-        "className": "not-running",
-        "data": {
-          "sourceHandle": {
-            "dataType": "TextInput",
-            "id": "TextInput-B04zJ",
-=======
         "className": "",
         "data": {
           "sourceHandle": {
             "dataType": "TextInput",
             "id": "TextInput-KiwSm",
->>>>>>> 18e21cfe
             "name": "text",
             "output_types": [
               "Message"
@@ -23,11 +15,7 @@
           },
           "targetHandle": {
             "fieldName": "guidelines",
-<<<<<<< HEAD
-            "id": "Prompt-kqSxX",
-=======
             "id": "Prompt-z6Dtw",
->>>>>>> 18e21cfe
             "inputTypes": [
               "Message",
               "Text"
@@ -35,21 +23,6 @@
             "type": "str"
           }
         },
-<<<<<<< HEAD
-        "id": "reactflow__edge-TextInput-B04zJ{œdataTypeœ:œTextInputœ,œidœ:œTextInput-B04zJœ,œnameœ:œtextœ,œoutput_typesœ:[œMessageœ]}-Prompt-kqSxX{œfieldNameœ:œguidelinesœ,œidœ:œPrompt-kqSxXœ,œinputTypesœ:[œMessageœ,œTextœ],œtypeœ:œstrœ}",
-        "source": "TextInput-B04zJ",
-        "sourceHandle": "{œdataTypeœ: œTextInputœ, œidœ: œTextInput-B04zJœ, œnameœ: œtextœ, œoutput_typesœ: [œMessageœ]}",
-        "target": "Prompt-kqSxX",
-        "targetHandle": "{œfieldNameœ: œguidelinesœ, œidœ: œPrompt-kqSxXœ, œinputTypesœ: [œMessageœ, œTextœ], œtypeœ: œstrœ}"
-      },
-      {
-        "animated": false,
-        "className": "not-running",
-        "data": {
-          "sourceHandle": {
-            "dataType": "OpenAIModel",
-            "id": "OpenAIModel-BOLef",
-=======
         "id": "reactflow__edge-TextInput-KiwSm{œdataTypeœ:œTextInputœ,œidœ:œTextInput-KiwSmœ,œnameœ:œtextœ,œoutput_typesœ:[œMessageœ]}-Prompt-z6Dtw{œfieldNameœ:œguidelinesœ,œidœ:œPrompt-z6Dtwœ,œinputTypesœ:[œMessageœ,œTextœ],œtypeœ:œstrœ}",
         "source": "TextInput-KiwSm",
         "sourceHandle": "{œdataTypeœ: œTextInputœ, œidœ: œTextInput-KiwSmœ, œnameœ: œtextœ, œoutput_typesœ: [œMessageœ]}",
@@ -63,7 +36,6 @@
           "sourceHandle": {
             "dataType": "OpenAIModel",
             "id": "OpenAIModel-xATVJ",
->>>>>>> 18e21cfe
             "name": "text_output",
             "output_types": [
               "Message"
@@ -71,11 +43,7 @@
           },
           "targetHandle": {
             "fieldName": "post",
-<<<<<<< HEAD
-            "id": "Prompt-BwI7e",
-=======
             "id": "Prompt-8vh0B",
->>>>>>> 18e21cfe
             "inputTypes": [
               "Message",
               "Text"
@@ -83,21 +51,6 @@
             "type": "str"
           }
         },
-<<<<<<< HEAD
-        "id": "reactflow__edge-OpenAIModel-BOLef{œdataTypeœ:œOpenAIModelœ,œidœ:œOpenAIModel-BOLefœ,œnameœ:œtext_outputœ,œoutput_typesœ:[œMessageœ]}-Prompt-BwI7e{œfieldNameœ:œpostœ,œidœ:œPrompt-BwI7eœ,œinputTypesœ:[œMessageœ,œTextœ],œtypeœ:œstrœ}",
-        "source": "OpenAIModel-BOLef",
-        "sourceHandle": "{œdataTypeœ: œOpenAIModelœ, œidœ: œOpenAIModel-BOLefœ, œnameœ: œtext_outputœ, œoutput_typesœ: [œMessageœ]}",
-        "target": "Prompt-BwI7e",
-        "targetHandle": "{œfieldNameœ: œpostœ, œidœ: œPrompt-BwI7eœ, œinputTypesœ: [œMessageœ, œTextœ], œtypeœ: œstrœ}"
-      },
-      {
-        "animated": false,
-        "className": "not-running",
-        "data": {
-          "sourceHandle": {
-            "dataType": "Prompt",
-            "id": "Prompt-kqSxX",
-=======
         "id": "reactflow__edge-OpenAIModel-xATVJ{œdataTypeœ:œOpenAIModelœ,œidœ:œOpenAIModel-xATVJœ,œnameœ:œtext_outputœ,œoutput_typesœ:[œMessageœ]}-Prompt-8vh0B{œfieldNameœ:œpostœ,œidœ:œPrompt-8vh0Bœ,œinputTypesœ:[œMessageœ,œTextœ],œtypeœ:œstrœ}",
         "source": "OpenAIModel-xATVJ",
         "sourceHandle": "{œdataTypeœ: œOpenAIModelœ, œidœ: œOpenAIModel-xATVJœ, œnameœ: œtext_outputœ, œoutput_typesœ: [œMessageœ]}",
@@ -111,7 +64,6 @@
           "sourceHandle": {
             "dataType": "Prompt",
             "id": "Prompt-z6Dtw",
->>>>>>> 18e21cfe
             "name": "prompt",
             "output_types": [
               "Message"
@@ -119,60 +71,13 @@
           },
           "targetHandle": {
             "fieldName": "input_value",
-<<<<<<< HEAD
-            "id": "OpenAIModel-BOLef",
-=======
             "id": "OpenAIModel-xATVJ",
->>>>>>> 18e21cfe
             "inputTypes": [
               "Message"
             ],
             "type": "str"
           }
         },
-<<<<<<< HEAD
-        "id": "reactflow__edge-Prompt-kqSxX{œdataTypeœ:œPromptœ,œidœ:œPrompt-kqSxXœ,œnameœ:œpromptœ,œoutput_typesœ:[œMessageœ]}-OpenAIModel-BOLef{œfieldNameœ:œinput_valueœ,œidœ:œOpenAIModel-BOLefœ,œinputTypesœ:[œMessageœ],œtypeœ:œstrœ}",
-        "source": "Prompt-kqSxX",
-        "sourceHandle": "{œdataTypeœ: œPromptœ, œidœ: œPrompt-kqSxXœ, œnameœ: œpromptœ, œoutput_typesœ: [œMessageœ]}",
-        "target": "OpenAIModel-BOLef",
-        "targetHandle": "{œfieldNameœ: œinput_valueœ, œidœ: œOpenAIModel-BOLefœ, œinputTypesœ: [œMessageœ], œtypeœ: œstrœ}"
-      },
-      {
-        "animated": false,
-        "className": "not-running",
-        "data": {
-          "sourceHandle": {
-            "dataType": "TavilyAISearch",
-            "id": "TavilyAISearch-HpBaM",
-            "name": "api_build_tool",
-            "output_types": [
-              "Tool"
-            ]
-          },
-          "targetHandle": {
-            "fieldName": "tools",
-            "id": "Agent-5FFry",
-            "inputTypes": [
-              "Tool"
-            ],
-            "type": "other"
-          }
-        },
-        "id": "reactflow__edge-TavilyAISearch-HpBaM{œdataTypeœ:œTavilyAISearchœ,œidœ:œTavilyAISearch-HpBaMœ,œnameœ:œapi_build_toolœ,œoutput_typesœ:[œToolœ]}-Agent-5FFry{œfieldNameœ:œtoolsœ,œidœ:œAgent-5FFryœ,œinputTypesœ:[œToolœ],œtypeœ:œotherœ}",
-        "selected": false,
-        "source": "TavilyAISearch-HpBaM",
-        "sourceHandle": "{œdataTypeœ: œTavilyAISearchœ, œidœ: œTavilyAISearch-HpBaMœ, œnameœ: œapi_build_toolœ, œoutput_typesœ: [œToolœ]}",
-        "target": "Agent-5FFry",
-        "targetHandle": "{œfieldNameœ: œtoolsœ, œidœ: œAgent-5FFryœ, œinputTypesœ: [œToolœ], œtypeœ: œotherœ}"
-      },
-      {
-        "animated": false,
-        "className": "not-running",
-        "data": {
-          "sourceHandle": {
-            "dataType": "ChatInput",
-            "id": "ChatInput-RXwSP",
-=======
         "id": "reactflow__edge-Prompt-z6Dtw{œdataTypeœ:œPromptœ,œidœ:œPrompt-z6Dtwœ,œnameœ:œpromptœ,œoutput_typesœ:[œMessageœ]}-OpenAIModel-xATVJ{œfieldNameœ:œinput_valueœ,œidœ:œOpenAIModel-xATVJœ,œinputTypesœ:[œMessageœ],œtypeœ:œstrœ}",
         "source": "Prompt-z6Dtw",
         "sourceHandle": "{œdataTypeœ: œPromptœ, œidœ: œPrompt-z6Dtwœ, œnameœ: œpromptœ, œoutput_typesœ: [œMessageœ]}",
@@ -186,7 +91,6 @@
           "sourceHandle": {
             "dataType": "ChatInput",
             "id": "ChatInput-Nk5P9",
->>>>>>> 18e21cfe
             "name": "message",
             "output_types": [
               "Message"
@@ -194,32 +98,13 @@
           },
           "targetHandle": {
             "fieldName": "input_value",
-<<<<<<< HEAD
-            "id": "Agent-5FFry",
-=======
             "id": "Agent-IcxoG",
->>>>>>> 18e21cfe
             "inputTypes": [
               "Message"
             ],
             "type": "str"
           }
         },
-<<<<<<< HEAD
-        "id": "reactflow__edge-ChatInput-RXwSP{œdataTypeœ:œChatInputœ,œidœ:œChatInput-RXwSPœ,œnameœ:œmessageœ,œoutput_typesœ:[œMessageœ]}-Agent-5FFry{œfieldNameœ:œinput_valueœ,œidœ:œAgent-5FFryœ,œinputTypesœ:[œMessageœ],œtypeœ:œstrœ}",
-        "source": "ChatInput-RXwSP",
-        "sourceHandle": "{œdataTypeœ: œChatInputœ, œidœ: œChatInput-RXwSPœ, œnameœ: œmessageœ, œoutput_typesœ: [œMessageœ]}",
-        "target": "Agent-5FFry",
-        "targetHandle": "{œfieldNameœ: œinput_valueœ, œidœ: œAgent-5FFryœ, œinputTypesœ: [œMessageœ], œtypeœ: œstrœ}"
-      },
-      {
-        "animated": false,
-        "className": "not-running",
-        "data": {
-          "sourceHandle": {
-            "dataType": "Agent",
-            "id": "Agent-5FFry",
-=======
         "id": "reactflow__edge-ChatInput-Nk5P9{œdataTypeœ:œChatInputœ,œidœ:œChatInput-Nk5P9œ,œnameœ:œmessageœ,œoutput_typesœ:[œMessageœ]}-Agent-IcxoG{œfieldNameœ:œinput_valueœ,œidœ:œAgent-IcxoGœ,œinputTypesœ:[œMessageœ],œtypeœ:œstrœ}",
         "source": "ChatInput-Nk5P9",
         "sourceHandle": "{œdataTypeœ: œChatInputœ, œidœ: œChatInput-Nk5P9œ, œnameœ: œmessageœ, œoutput_typesœ: [œMessageœ]}",
@@ -233,7 +118,6 @@
           "sourceHandle": {
             "dataType": "Agent",
             "id": "Agent-IcxoG",
->>>>>>> 18e21cfe
             "name": "response",
             "output_types": [
               "Message"
@@ -241,11 +125,7 @@
           },
           "targetHandle": {
             "fieldName": "context",
-<<<<<<< HEAD
-            "id": "Prompt-kqSxX",
-=======
             "id": "Prompt-z6Dtw",
->>>>>>> 18e21cfe
             "inputTypes": [
               "Message",
               "Text"
@@ -253,21 +133,6 @@
             "type": "str"
           }
         },
-<<<<<<< HEAD
-        "id": "reactflow__edge-Agent-5FFry{œdataTypeœ:œAgentœ,œidœ:œAgent-5FFryœ,œnameœ:œresponseœ,œoutput_typesœ:[œMessageœ]}-Prompt-kqSxX{œfieldNameœ:œcontextœ,œidœ:œPrompt-kqSxXœ,œinputTypesœ:[œMessageœ,œTextœ],œtypeœ:œstrœ}",
-        "source": "Agent-5FFry",
-        "sourceHandle": "{œdataTypeœ: œAgentœ, œidœ: œAgent-5FFryœ, œnameœ: œresponseœ, œoutput_typesœ: [œMessageœ]}",
-        "target": "Prompt-kqSxX",
-        "targetHandle": "{œfieldNameœ: œcontextœ, œidœ: œPrompt-kqSxXœ, œinputTypesœ: [œMessageœ, œTextœ], œtypeœ: œstrœ}"
-      },
-      {
-        "animated": false,
-        "className": "ran",
-        "data": {
-          "sourceHandle": {
-            "dataType": "Prompt",
-            "id": "Prompt-BwI7e",
-=======
         "id": "reactflow__edge-Agent-IcxoG{œdataTypeœ:œAgentœ,œidœ:œAgent-IcxoGœ,œnameœ:œresponseœ,œoutput_typesœ:[œMessageœ]}-Prompt-z6Dtw{œfieldNameœ:œcontextœ,œidœ:œPrompt-z6Dtwœ,œinputTypesœ:[œMessageœ,œTextœ],œtypeœ:œstrœ}",
         "source": "Agent-IcxoG",
         "sourceHandle": "{œdataTypeœ: œAgentœ, œidœ: œAgent-IcxoGœ, œnameœ: œresponseœ, œoutput_typesœ: [œMessageœ]}",
@@ -281,7 +146,6 @@
           "sourceHandle": {
             "dataType": "Prompt",
             "id": "Prompt-8vh0B",
->>>>>>> 18e21cfe
             "name": "prompt",
             "output_types": [
               "Message"
@@ -289,32 +153,13 @@
           },
           "targetHandle": {
             "fieldName": "input_value",
-<<<<<<< HEAD
-            "id": "OpenAIModel-5vp3N",
-=======
             "id": "OpenAIModel-z4zkm",
->>>>>>> 18e21cfe
             "inputTypes": [
               "Message"
             ],
             "type": "str"
           }
         },
-<<<<<<< HEAD
-        "id": "reactflow__edge-Prompt-BwI7e{œdataTypeœ:œPromptœ,œidœ:œPrompt-BwI7eœ,œnameœ:œpromptœ,œoutput_typesœ:[œMessageœ]}-OpenAIModel-5vp3N{œfieldNameœ:œinput_valueœ,œidœ:œOpenAIModel-5vp3Nœ,œinputTypesœ:[œMessageœ],œtypeœ:œstrœ}",
-        "source": "Prompt-BwI7e",
-        "sourceHandle": "{œdataTypeœ: œPromptœ, œidœ: œPrompt-BwI7eœ, œnameœ: œpromptœ, œoutput_typesœ: [œMessageœ]}",
-        "target": "OpenAIModel-5vp3N",
-        "targetHandle": "{œfieldNameœ: œinput_valueœ, œidœ: œOpenAIModel-5vp3Nœ, œinputTypesœ: [œMessageœ], œtypeœ: œstrœ}"
-      },
-      {
-        "animated": false,
-        "className": "not-running",
-        "data": {
-          "sourceHandle": {
-            "dataType": "OpenAIModel",
-            "id": "OpenAIModel-BOLef",
-=======
         "id": "reactflow__edge-Prompt-8vh0B{œdataTypeœ:œPromptœ,œidœ:œPrompt-8vh0Bœ,œnameœ:œpromptœ,œoutput_typesœ:[œMessageœ]}-OpenAIModel-z4zkm{œfieldNameœ:œinput_valueœ,œidœ:œOpenAIModel-z4zkmœ,œinputTypesœ:[œMessageœ],œtypeœ:œstrœ}",
         "source": "Prompt-8vh0B",
         "sourceHandle": "{œdataTypeœ: œPromptœ, œidœ: œPrompt-8vh0Bœ, œnameœ: œpromptœ, œoutput_typesœ: [œMessageœ]}",
@@ -328,7 +173,6 @@
           "sourceHandle": {
             "dataType": "OpenAIModel",
             "id": "OpenAIModel-xATVJ",
->>>>>>> 18e21cfe
             "name": "text_output",
             "output_types": [
               "Message"
@@ -336,11 +180,7 @@
           },
           "targetHandle": {
             "fieldName": "post",
-<<<<<<< HEAD
-            "id": "Prompt-1yGW4",
-=======
             "id": "Prompt-TzIMq",
->>>>>>> 18e21cfe
             "inputTypes": [
               "Message",
               "Text"
@@ -348,21 +188,6 @@
             "type": "str"
           }
         },
-<<<<<<< HEAD
-        "id": "reactflow__edge-OpenAIModel-BOLef{œdataTypeœ:œOpenAIModelœ,œidœ:œOpenAIModel-BOLefœ,œnameœ:œtext_outputœ,œoutput_typesœ:[œMessageœ]}-Prompt-1yGW4{œfieldNameœ:œpostœ,œidœ:œPrompt-1yGW4œ,œinputTypesœ:[œMessageœ,œTextœ],œtypeœ:œstrœ}",
-        "source": "OpenAIModel-BOLef",
-        "sourceHandle": "{œdataTypeœ: œOpenAIModelœ, œidœ: œOpenAIModel-BOLefœ, œnameœ: œtext_outputœ, œoutput_typesœ: [œMessageœ]}",
-        "target": "Prompt-1yGW4",
-        "targetHandle": "{œfieldNameœ: œpostœ, œidœ: œPrompt-1yGW4œ, œinputTypesœ: [œMessageœ, œTextœ], œtypeœ: œstrœ}"
-      },
-      {
-        "animated": true,
-        "className": "running",
-        "data": {
-          "sourceHandle": {
-            "dataType": "OpenAIModel",
-            "id": "OpenAIModel-5vp3N",
-=======
         "id": "reactflow__edge-OpenAIModel-xATVJ{œdataTypeœ:œOpenAIModelœ,œidœ:œOpenAIModel-xATVJœ,œnameœ:œtext_outputœ,œoutput_typesœ:[œMessageœ]}-Prompt-TzIMq{œfieldNameœ:œpostœ,œidœ:œPrompt-TzIMqœ,œinputTypesœ:[œMessageœ,œTextœ],œtypeœ:œstrœ}",
         "source": "OpenAIModel-xATVJ",
         "sourceHandle": "{œdataTypeœ: œOpenAIModelœ, œidœ: œOpenAIModel-xATVJœ, œnameœ: œtext_outputœ, œoutput_typesœ: [œMessageœ]}",
@@ -376,7 +201,6 @@
           "sourceHandle": {
             "dataType": "OpenAIModel",
             "id": "OpenAIModel-z4zkm",
->>>>>>> 18e21cfe
             "name": "text_output",
             "output_types": [
               "Message"
@@ -384,11 +208,7 @@
           },
           "targetHandle": {
             "fieldName": "image_description",
-<<<<<<< HEAD
-            "id": "Prompt-1yGW4",
-=======
             "id": "Prompt-TzIMq",
->>>>>>> 18e21cfe
             "inputTypes": [
               "Message",
               "Text"
@@ -396,21 +216,6 @@
             "type": "str"
           }
         },
-<<<<<<< HEAD
-        "id": "reactflow__edge-OpenAIModel-5vp3N{œdataTypeœ:œOpenAIModelœ,œidœ:œOpenAIModel-5vp3Nœ,œnameœ:œtext_outputœ,œoutput_typesœ:[œMessageœ]}-Prompt-1yGW4{œfieldNameœ:œimage_descriptionœ,œidœ:œPrompt-1yGW4œ,œinputTypesœ:[œMessageœ,œTextœ],œtypeœ:œstrœ}",
-        "source": "OpenAIModel-5vp3N",
-        "sourceHandle": "{œdataTypeœ: œOpenAIModelœ, œidœ: œOpenAIModel-5vp3Nœ, œnameœ: œtext_outputœ, œoutput_typesœ: [œMessageœ]}",
-        "target": "Prompt-1yGW4",
-        "targetHandle": "{œfieldNameœ: œimage_descriptionœ, œidœ: œPrompt-1yGW4œ, œinputTypesœ: [œMessageœ, œTextœ], œtypeœ: œstrœ}"
-      },
-      {
-        "animated": false,
-        "className": "not-running",
-        "data": {
-          "sourceHandle": {
-            "dataType": "Prompt",
-            "id": "Prompt-1yGW4",
-=======
         "id": "reactflow__edge-OpenAIModel-z4zkm{œdataTypeœ:œOpenAIModelœ,œidœ:œOpenAIModel-z4zkmœ,œnameœ:œtext_outputœ,œoutput_typesœ:[œMessageœ]}-Prompt-TzIMq{œfieldNameœ:œimage_descriptionœ,œidœ:œPrompt-TzIMqœ,œinputTypesœ:[œMessageœ,œTextœ],œtypeœ:œstrœ}",
         "source": "OpenAIModel-z4zkm",
         "sourceHandle": "{œdataTypeœ: œOpenAIModelœ, œidœ: œOpenAIModel-z4zkmœ, œnameœ: œtext_outputœ, œoutput_typesœ: [œMessageœ]}",
@@ -424,7 +229,6 @@
           "sourceHandle": {
             "dataType": "Prompt",
             "id": "Prompt-TzIMq",
->>>>>>> 18e21cfe
             "name": "prompt",
             "output_types": [
               "Message"
@@ -432,24 +236,13 @@
           },
           "targetHandle": {
             "fieldName": "input_value",
-<<<<<<< HEAD
-            "id": "ChatOutput-jWqJJ",
-=======
             "id": "ChatOutput-XWD0l",
->>>>>>> 18e21cfe
             "inputTypes": [
               "Message"
             ],
             "type": "str"
           }
         },
-<<<<<<< HEAD
-        "id": "reactflow__edge-Prompt-1yGW4{œdataTypeœ:œPromptœ,œidœ:œPrompt-1yGW4œ,œnameœ:œpromptœ,œoutput_typesœ:[œMessageœ]}-ChatOutput-jWqJJ{œfieldNameœ:œinput_valueœ,œidœ:œChatOutput-jWqJJœ,œinputTypesœ:[œMessageœ],œtypeœ:œstrœ}",
-        "source": "Prompt-1yGW4",
-        "sourceHandle": "{œdataTypeœ: œPromptœ, œidœ: œPrompt-1yGW4œ, œnameœ: œpromptœ, œoutput_typesœ: [œMessageœ]}",
-        "target": "ChatOutput-jWqJJ",
-        "targetHandle": "{œfieldNameœ: œinput_valueœ, œidœ: œChatOutput-jWqJJœ, œinputTypesœ: [œMessageœ], œtypeœ: œstrœ}"
-=======
         "id": "reactflow__edge-Prompt-TzIMq{œdataTypeœ:œPromptœ,œidœ:œPrompt-TzIMqœ,œnameœ:œpromptœ,œoutput_typesœ:[œMessageœ]}-ChatOutput-XWD0l{œfieldNameœ:œinput_valueœ,œidœ:œChatOutput-XWD0lœ,œinputTypesœ:[œMessageœ],œtypeœ:œstrœ}",
         "source": "Prompt-TzIMq",
         "sourceHandle": "{œdataTypeœ: œPromptœ, œidœ: œPrompt-TzIMqœ, œnameœ: œpromptœ, œoutput_typesœ: [œMessageœ]}",
@@ -480,7 +273,6 @@
         "sourceHandle": "{œdataTypeœ: œTavilySearchComponentœ, œidœ: œTavilySearchComponent-cw2iIœ, œnameœ: œcomponent_as_toolœ, œoutput_typesœ: [œToolœ]}",
         "target": "Agent-IcxoG",
         "targetHandle": "{œfieldNameœ: œtoolsœ, œidœ: œAgent-IcxoGœ, œinputTypesœ: [œToolœ], œtypeœ: œotherœ}"
->>>>>>> 18e21cfe
       }
     ],
     "nodes": [
@@ -758,17 +550,10 @@
         },
         "dragging": false,
         "height": 234,
-<<<<<<< HEAD
-        "id": "ChatInput-RXwSP",
-        "measured": {
-          "height": 234,
-          "width": 360
-=======
         "id": "ChatInput-Nk5P9",
         "measured": {
           "height": 234,
           "width": 320
->>>>>>> 18e21cfe
         },
         "position": {
           "x": 5183.264962599111,
@@ -939,17 +724,10 @@
         },
         "dragging": false,
         "height": 433,
-<<<<<<< HEAD
-        "id": "Prompt-kqSxX",
-        "measured": {
-          "height": 433,
-          "width": 360
-=======
         "id": "Prompt-z6Dtw",
         "measured": {
           "height": 433,
           "width": 320
->>>>>>> 18e21cfe
         },
         "position": {
           "x": 6044.447585613556,
@@ -1048,17 +826,10 @@
         },
         "dragging": false,
         "height": 234,
-<<<<<<< HEAD
-        "id": "TextInput-B04zJ",
-        "measured": {
-          "height": 234,
-          "width": 360
-=======
         "id": "TextInput-KiwSm",
         "measured": {
           "height": 234,
           "width": 320
->>>>>>> 18e21cfe
         },
         "position": {
           "x": 5663.277060522892,
@@ -1371,17 +1142,10 @@
         },
         "dragging": false,
         "height": 543,
-<<<<<<< HEAD
-        "id": "OpenAIModel-BOLef",
-        "measured": {
-          "height": 543,
-          "width": 360
-=======
         "id": "OpenAIModel-xATVJ",
         "measured": {
           "height": 543,
           "width": 320
->>>>>>> 18e21cfe
         },
         "position": {
           "x": 6427.182886017446,
@@ -1528,17 +1292,10 @@
         },
         "dragging": false,
         "height": 347,
-<<<<<<< HEAD
-        "id": "Prompt-BwI7e",
-        "measured": {
-          "height": 347,
-          "width": 360
-=======
         "id": "Prompt-8vh0B",
         "measured": {
           "height": 347,
           "width": 320
->>>>>>> 18e21cfe
         },
         "position": {
           "x": 6822.3853365255445,
@@ -1815,17 +1572,10 @@
         },
         "dragging": false,
         "height": 234,
-<<<<<<< HEAD
-        "id": "ChatOutput-jWqJJ",
-        "measured": {
-          "height": 234,
-          "width": 360
-=======
         "id": "ChatOutput-XWD0l",
         "measured": {
           "height": 234,
           "width": 320
->>>>>>> 18e21cfe
         },
         "position": {
           "x": 7980.617825443558,
@@ -2401,17 +2151,10 @@
         },
         "dragging": false,
         "height": 650,
-<<<<<<< HEAD
-        "id": "Agent-5FFry",
-        "measured": {
-          "height": 650,
-          "width": 360
-=======
         "id": "Agent-IcxoG",
         "measured": {
           "height": 650,
           "width": 320
->>>>>>> 18e21cfe
         },
         "position": {
           "x": 5665.465212822881,
@@ -2420,254 +2163,6 @@
         "positionAbsolute": {
           "x": 5665.465212822881,
           "y": 2760.0819124193113
-        },
-        "selected": false,
-        "type": "genericNode",
-        "width": 320
-      },
-      {
-        "data": {
-<<<<<<< HEAD
-          "description": "**Tavily AI** is a search engine optimized for LLMs and RAG,         aimed at efficient, quick, and persistent search results. It can be used independently or as an agent tool.\n\nNote: Check 'Advanced' for all options.\n",
-          "display_name": "Tavily AI Search [DEPRECATED]",
-          "id": "TavilyAISearch-HpBaM",
-          "node": {
-            "base_classes": [
-              "Data",
-              "Tool"
-            ],
-            "beta": false,
-            "conditional_paths": [],
-            "custom_fields": {},
-            "description": "**Tavily AI** is a search engine optimized for LLMs and RAG,         aimed at efficient, quick, and persistent search results. It can be used independently or as an agent tool.\n\nNote: Check 'Advanced' for all options.\n",
-            "display_name": "Tavily AI Search [DEPRECATED]",
-            "documentation": "https://docs.tavily.com/",
-            "edited": false,
-            "field_order": [
-              "api_key",
-              "query",
-              "search_depth",
-              "topic",
-              "max_results",
-              "include_images",
-              "include_answer"
-            ],
-            "frozen": false,
-            "icon": "TavilyIcon",
-            "legacy": true,
-            "metadata": {},
-            "minimized": false,
-            "output_types": [],
-            "outputs": [
-              {
-                "cache": true,
-                "display_name": "Data",
-                "method": "run_model",
-                "name": "api_run_model",
-                "required_inputs": [
-                  "api_key"
-                ],
-                "selected": "Data",
-                "types": [
-                  "Data"
-                ],
-                "value": "__UNDEFINED__"
-              },
-              {
-                "cache": true,
-                "display_name": "Tool",
-                "method": "build_tool",
-                "name": "api_build_tool",
-                "required_inputs": [
-                  "api_key"
-                ],
-                "selected": "Tool",
-                "types": [
-                  "Tool"
-                ],
-                "value": "__UNDEFINED__"
-              }
-            ],
-            "pinned": false,
-            "template": {
-              "_type": "Component",
-              "api_key": {
-                "_input_type": "SecretStrInput",
-                "advanced": false,
-                "display_name": "Tavily API Key",
-                "dynamic": false,
-                "info": "Your Tavily API Key.",
-                "input_types": [
-                  "Message"
-                ],
-                "load_from_db": false,
-                "name": "api_key",
-                "password": true,
-                "placeholder": "",
-                "required": true,
-                "show": true,
-                "title_case": false,
-                "type": "str",
-                "value": ""
-              },
-              "code": {
-                "advanced": true,
-                "dynamic": true,
-                "fileTypes": [],
-                "file_path": "",
-                "info": "",
-                "list": false,
-                "load_from_db": false,
-                "multiline": true,
-                "name": "code",
-                "password": false,
-                "placeholder": "",
-                "required": true,
-                "show": true,
-                "title_case": false,
-                "type": "code",
-                "value": "from enum import Enum\n\nimport httpx\nfrom langchain.tools import StructuredTool\nfrom langchain_core.tools import ToolException\nfrom loguru import logger\nfrom pydantic import BaseModel, Field\n\nfrom langflow.base.langchain_utilities.model import LCToolComponent\nfrom langflow.field_typing import Tool\nfrom langflow.inputs import BoolInput, DropdownInput, IntInput, MessageTextInput, SecretStrInput\nfrom langflow.schema import Data\n\n\nclass TavilySearchDepth(Enum):\n    BASIC = \"basic\"\n    ADVANCED = \"advanced\"\n\n\nclass TavilySearchTopic(Enum):\n    GENERAL = \"general\"\n    NEWS = \"news\"\n\n\nclass TavilySearchSchema(BaseModel):\n    query: str = Field(..., description=\"The search query you want to execute with Tavily.\")\n    search_depth: TavilySearchDepth = Field(TavilySearchDepth.BASIC, description=\"The depth of the search.\")\n    topic: TavilySearchTopic = Field(TavilySearchTopic.GENERAL, description=\"The category of the search.\")\n    max_results: int = Field(5, description=\"The maximum number of search results to return.\")\n    include_images: bool = Field(default=False, description=\"Include a list of query-related images in the response.\")\n    include_answer: bool = Field(default=False, description=\"Include a short answer to original query.\")\n\n\nclass TavilySearchToolComponent(LCToolComponent):\n    display_name = \"Tavily AI Search [DEPRECATED]\"\n    description = \"\"\"**Tavily AI** is a search engine optimized for LLMs and RAG, \\\n        aimed at efficient, quick, and persistent search results. It can be used independently or as an agent tool.\n\nNote: Check 'Advanced' for all options.\n\"\"\"\n    icon = \"TavilyIcon\"\n    name = \"TavilyAISearch\"\n    documentation = \"https://docs.tavily.com/\"\n    legacy = True\n\n    inputs = [\n        SecretStrInput(\n            name=\"api_key\",\n            display_name=\"Tavily API Key\",\n            required=True,\n            info=\"Your Tavily API Key.\",\n        ),\n        MessageTextInput(\n            name=\"query\",\n            display_name=\"Search Query\",\n            info=\"The search query you want to execute with Tavily.\",\n        ),\n        DropdownInput(\n            name=\"search_depth\",\n            display_name=\"Search Depth\",\n            info=\"The depth of the search.\",\n            options=list(TavilySearchDepth),\n            value=TavilySearchDepth.ADVANCED,\n            advanced=True,\n        ),\n        DropdownInput(\n            name=\"topic\",\n            display_name=\"Search Topic\",\n            info=\"The category of the search.\",\n            options=list(TavilySearchTopic),\n            value=TavilySearchTopic.GENERAL,\n            advanced=True,\n        ),\n        IntInput(\n            name=\"max_results\",\n            display_name=\"Max Results\",\n            info=\"The maximum number of search results to return.\",\n            value=5,\n            advanced=True,\n        ),\n        BoolInput(\n            name=\"include_images\",\n            display_name=\"Include Images\",\n            info=\"Include a list of query-related images in the response.\",\n            value=True,\n            advanced=True,\n        ),\n        BoolInput(\n            name=\"include_answer\",\n            display_name=\"Include Answer\",\n            info=\"Include a short answer to original query.\",\n            value=True,\n            advanced=True,\n        ),\n    ]\n\n    def run_model(self) -> list[Data]:\n        # Convert string values to enum instances with validation\n        try:\n            search_depth_enum = (\n                self.search_depth\n                if isinstance(self.search_depth, TavilySearchDepth)\n                else TavilySearchDepth(str(self.search_depth).lower())\n            )\n        except ValueError as e:\n            error_message = f\"Invalid search depth value: {e!s}\"\n            self.status = error_message\n            return [Data(data={\"error\": error_message})]\n\n        try:\n            topic_enum = (\n                self.topic if isinstance(self.topic, TavilySearchTopic) else TavilySearchTopic(str(self.topic).lower())\n            )\n        except ValueError as e:\n            error_message = f\"Invalid topic value: {e!s}\"\n            self.status = error_message\n            return [Data(data={\"error\": error_message})]\n\n        return self._tavily_search(\n            self.query,\n            search_depth=search_depth_enum,\n            topic=topic_enum,\n            max_results=self.max_results,\n            include_images=self.include_images,\n            include_answer=self.include_answer,\n        )\n\n    def build_tool(self) -> Tool:\n        return StructuredTool.from_function(\n            name=\"tavily_search\",\n            description=\"Perform a web search using the Tavily API.\",\n            func=self._tavily_search,\n            args_schema=TavilySearchSchema,\n        )\n\n    def _tavily_search(\n        self,\n        query: str,\n        *,\n        search_depth: TavilySearchDepth = TavilySearchDepth.BASIC,\n        topic: TavilySearchTopic = TavilySearchTopic.GENERAL,\n        max_results: int = 5,\n        include_images: bool = False,\n        include_answer: bool = False,\n    ) -> list[Data]:\n        # Validate enum values\n        if not isinstance(search_depth, TavilySearchDepth):\n            msg = f\"Invalid search_depth value: {search_depth}\"\n            raise TypeError(msg)\n        if not isinstance(topic, TavilySearchTopic):\n            msg = f\"Invalid topic value: {topic}\"\n            raise TypeError(msg)\n\n        try:\n            url = \"https://api.tavily.com/search\"\n            headers = {\n                \"content-type\": \"application/json\",\n                \"accept\": \"application/json\",\n            }\n            payload = {\n                \"api_key\": self.api_key,\n                \"query\": query,\n                \"search_depth\": search_depth.value,\n                \"topic\": topic.value,\n                \"max_results\": max_results,\n                \"include_images\": include_images,\n                \"include_answer\": include_answer,\n            }\n\n            with httpx.Client() as client:\n                response = client.post(url, json=payload, headers=headers)\n\n            response.raise_for_status()\n            search_results = response.json()\n\n            data_results = [\n                Data(\n                    data={\n                        \"title\": result.get(\"title\"),\n                        \"url\": result.get(\"url\"),\n                        \"content\": result.get(\"content\"),\n                        \"score\": result.get(\"score\"),\n                    }\n                )\n                for result in search_results.get(\"results\", [])\n            ]\n\n            if include_answer and search_results.get(\"answer\"):\n                data_results.insert(0, Data(data={\"answer\": search_results[\"answer\"]}))\n\n            if include_images and search_results.get(\"images\"):\n                data_results.append(Data(data={\"images\": search_results[\"images\"]}))\n\n            self.status = data_results  # type: ignore[assignment]\n\n        except httpx.HTTPStatusError as e:\n            error_message = f\"HTTP error: {e.response.status_code} - {e.response.text}\"\n            logger.debug(error_message)\n            self.status = error_message\n            raise ToolException(error_message) from e\n        except Exception as e:\n            error_message = f\"Unexpected error: {e}\"\n            logger.opt(exception=True).debug(\"Error running Tavily Search\")\n            self.status = error_message\n            raise ToolException(error_message) from e\n        return data_results\n"
-              },
-              "include_answer": {
-                "_input_type": "BoolInput",
-                "advanced": true,
-                "display_name": "Include Answer",
-                "dynamic": false,
-                "info": "Include a short answer to original query.",
-                "list": false,
-                "list_add_label": "Add More",
-                "name": "include_answer",
-                "placeholder": "",
-                "required": false,
-                "show": true,
-                "title_case": false,
-                "tool_mode": false,
-                "trace_as_metadata": true,
-                "type": "bool",
-                "value": true
-              },
-              "include_images": {
-                "_input_type": "BoolInput",
-                "advanced": true,
-                "display_name": "Include Images",
-                "dynamic": false,
-                "info": "Include a list of query-related images in the response.",
-                "list": false,
-                "list_add_label": "Add More",
-                "name": "include_images",
-                "placeholder": "",
-                "required": false,
-                "show": true,
-                "title_case": false,
-                "tool_mode": false,
-                "trace_as_metadata": true,
-                "type": "bool",
-                "value": true
-              },
-              "max_results": {
-                "_input_type": "IntInput",
-                "advanced": true,
-                "display_name": "Max Results",
-                "dynamic": false,
-                "info": "The maximum number of search results to return.",
-                "list": false,
-                "list_add_label": "Add More",
-                "name": "max_results",
-                "placeholder": "",
-                "required": false,
-                "show": true,
-                "title_case": false,
-                "tool_mode": false,
-                "trace_as_metadata": true,
-                "type": "int",
-                "value": 5
-              },
-              "query": {
-                "_input_type": "MessageTextInput",
-                "advanced": false,
-                "display_name": "Search Query",
-                "dynamic": false,
-                "info": "The search query you want to execute with Tavily.",
-                "input_types": [
-                  "Message"
-                ],
-                "list": false,
-                "list_add_label": "Add More",
-                "load_from_db": false,
-                "name": "query",
-                "placeholder": "",
-                "required": false,
-                "show": true,
-                "title_case": false,
-                "tool_mode": false,
-                "trace_as_input": true,
-                "trace_as_metadata": true,
-                "type": "str",
-                "value": ""
-              },
-              "search_depth": {
-                "_input_type": "DropdownInput",
-                "advanced": true,
-                "combobox": false,
-                "display_name": "Search Depth",
-                "dynamic": false,
-                "info": "The depth of the search.",
-                "load_from_db": false,
-                "name": "search_depth",
-                "options": [
-                  "basic",
-                  "advanced"
-                ],
-                "placeholder": "",
-                "required": false,
-                "show": true,
-                "title_case": false,
-                "tool_mode": false,
-                "trace_as_metadata": true,
-                "type": "str",
-                "value": "advanced"
-              },
-              "topic": {
-                "_input_type": "DropdownInput",
-                "advanced": true,
-                "combobox": false,
-                "display_name": "Search Topic",
-                "dynamic": false,
-                "info": "The category of the search.",
-                "load_from_db": false,
-                "name": "topic",
-                "options": [
-                  "general",
-                  "news"
-                ],
-                "placeholder": "",
-                "required": false,
-                "show": true,
-                "title_case": false,
-                "tool_mode": false,
-                "trace_as_metadata": true,
-                "type": "str",
-                "value": "general"
-              }
-            },
-            "tool_mode": false
-          },
-          "type": "TavilyAISearch"
-        },
-        "dragging": false,
-        "height": 481,
-        "id": "TavilyAISearch-HpBaM",
-        "measured": {
-          "height": 481,
-          "width": 360
-        },
-        "position": {
-          "x": 5178.005987190226,
-          "y": 3496.7214582697484
-        },
-        "positionAbsolute": {
-          "x": 5178.005987190226,
-          "y": 3496.7214582697484
         },
         "selected": false,
         "type": "genericNode",
@@ -2677,12 +2172,7 @@
         "data": {
           "description": "Generates text using OpenAI LLMs.",
           "display_name": "OpenAI",
-          "id": "OpenAIModel-5vp3N",
-=======
-          "description": "Generates text using OpenAI LLMs.",
-          "display_name": "OpenAI",
           "id": "OpenAIModel-z4zkm",
->>>>>>> 18e21cfe
           "node": {
             "base_classes": [
               "LanguageModel",
@@ -2977,17 +2467,10 @@
         },
         "dragging": false,
         "height": 543,
-<<<<<<< HEAD
-        "id": "OpenAIModel-5vp3N",
-        "measured": {
-          "height": 543,
-          "width": 360
-=======
         "id": "OpenAIModel-z4zkm",
         "measured": {
           "height": 543,
           "width": 320
->>>>>>> 18e21cfe
         },
         "position": {
           "x": 7211.829041441037,
@@ -3158,17 +2641,10 @@
         },
         "dragging": false,
         "height": 433,
-<<<<<<< HEAD
-        "id": "Prompt-1yGW4",
-        "measured": {
-          "height": 433,
-          "width": 360
-=======
         "id": "Prompt-TzIMq",
         "measured": {
           "height": 433,
           "width": 320
->>>>>>> 18e21cfe
         },
         "position": {
           "x": 7613.837241084599,
@@ -3184,11 +2660,7 @@
       },
       {
         "data": {
-<<<<<<< HEAD
-          "id": "note-xa2dd",
-=======
           "id": "note-WE2lo",
->>>>>>> 18e21cfe
           "node": {
             "description": "# Instagram Copywriter \n\nWelcome to the Instagram Copywriter! This flow helps you create compelling Instagram posts with AI-generated content and image prompts.\n\n## Instructions\n1. Enter Your Topic\n   - In the Chat Input, enter a brief description of the topic you want to post about.\n   - Example: \"Create a post about meditation and its benefits\"\n\n2. Review the Generated Content\n   - The flow will use AI to research your topic and generate a formatted Instagram post.\n   - The post will include an opening line, main content, emojis, a call-to-action, and hashtags.\n\n3. Check the Image Prompt\n   - The flow will also generate a detailed image prompt based on your post content.\n   - This prompt can be used with image generation tools to create a matching visual.\n\n4. Copy the Final Output\n   - The Chat Output will display the complete Instagram post text followed by the image generation prompt.\n   - Copy this output to use in your Instagram content creation process.\n\n5. Refine if Needed\n   - If you're not satisfied with the result, you can adjust the input or modify the OpenAI model settings for different outputs.\n\nRemember: Keep your initial topic input clear and concise for best results! 🎨✨",
             "display_name": "",
@@ -3201,17 +2673,10 @@
         },
         "dragging": false,
         "height": 648,
-<<<<<<< HEAD
-        "id": "note-xa2dd",
-        "measured": {
-          "height": 648,
-          "width": 328
-=======
         "id": "note-WE2lo",
         "measured": {
           "height": 648,
           "width": 325
->>>>>>> 18e21cfe
         },
         "position": {
           "x": 4492.051129290571,
@@ -3232,11 +2697,7 @@
       },
       {
         "data": {
-<<<<<<< HEAD
-          "id": "note-Odqui",
-=======
           "id": "note-f8PDT",
->>>>>>> 18e21cfe
           "node": {
             "description": "**Text Input (Guidelines Prompt)**\n   - NOTE: \"Contains Instagram post formatting rules. Don't modify this component as it maintains format consistency.\"\n   - Maintains fixed guidelines for:\n     * Opening structure\n     * Main content\n     * Emoji usage\n     * Call to Action (CTA)\n     * Hashtags\n\n4. **First Prompt + OpenAI Sequence**\n   - NOTE: \"Generates initial post content following Instagram guidelines\"\n   - Settings:\n     * Temperature: 0.7 (good balance between creativity and consistency)\n     * Input: Receives research context\n     * Output: Generates formatted post text\n\n",
             "display_name": "",
@@ -3249,17 +2710,10 @@
         },
         "dragging": false,
         "height": 325,
-<<<<<<< HEAD
-        "id": "note-Odqui",
-        "measured": {
-          "height": 325,
-          "width": 328
-=======
         "id": "note-f8PDT",
         "measured": {
           "height": 325,
           "width": 325
->>>>>>> 18e21cfe
         },
         "position": {
           "x": 5667.476249937603,
@@ -3276,11 +2730,7 @@
       },
       {
         "data": {
-<<<<<<< HEAD
-          "id": "note-uwin1",
-=======
           "id": "note-5ion3",
->>>>>>> 18e21cfe
           "node": {
             "description": "**Second Prompt + OpenAI Sequence**\n   - NOTE: \"Transforms the generated post into a prompt for image generation\"\n   - Settings:\n     * Temperature: 0.7\n     * Input: Receives generated post\n     * Output: Creates detailed description for image generation\n\n",
             "display_name": "",
@@ -3288,93 +2738,6 @@
             "template": {
               "backgroundColor": "blue"
             }
-<<<<<<< HEAD
-          },
-          "type": "note"
-        },
-        "dragging": false,
-        "height": 325,
-        "id": "note-uwin1",
-        "measured": {
-          "height": 325,
-          "width": 328
-        },
-        "position": {
-          "x": 6786.375917286389,
-          "y": 3393.8522072000146
-        },
-        "positionAbsolute": {
-          "x": 6786.375917286389,
-          "y": 3393.8522072000146
-        },
-        "selected": false,
-        "type": "noteNode",
-        "width": 325
-      },
-      {
-        "data": {
-          "id": "note-GVjGk",
-          "node": {
-            "description": "**Final Prompt**\n   - NOTE: \"Combines Instagram post with image prompt in a final format\"\n   - Structure:\n     * First part: Complete Instagram post\n     * Second part: Image generation prompt\n     * Separator: Uses \"**Prompt:**\" to divide sections\n\n7. **Chat Output (Final Output)**\n   - NOTE: \"Presents the combined final result that can be copied and used directly\"\n\nGENERAL USAGE TIPS:\n- Keep initial inputs clear and specific\n- Don't modify pre-defined Instagram guidelines\n- If style adjustments are needed, only modify the OpenAI models' temperature\n- Verify all connections are correct before running\n- Final result will always have two parts: post + image prompt\n\nFLOW CONSIDERATIONS:\n- All tools connect only to the Tool Calling Agent\n- The flow is unidirectional (no loops)\n- Each prompt template maintains specific formatting\n- Temperatures are set for optimal creativity/consistency balance\n\nTROUBLESHOOTING NOTES:\n- If output is too creative: Lower temperature",
-            "display_name": "",
-            "documentation": "",
-            "template": {
-              "backgroundColor": "blue"
-            }
-          },
-          "type": "note"
-        },
-        "dragging": false,
-        "height": 325,
-        "id": "note-GVjGk",
-        "measured": {
-          "height": 325,
-          "width": 328
-        },
-        "position": {
-          "x": 7606.419013912975,
-          "y": 3612.8149429707646
-        },
-        "positionAbsolute": {
-          "x": 7606.419013912975,
-          "y": 3612.8149429707646
-        },
-        "selected": false,
-        "type": "noteNode",
-        "width": 325
-      },
-      {
-        "data": {
-          "id": "note-PjdDf",
-          "node": {
-            "description": "# 🔑 Tavily AI Search Needs API Key\n\nYou can get 1000 searches/month free [here](https://tavily.com/) ",
-            "display_name": "",
-            "documentation": "",
-            "template": {
-              "backgroundColor": "lime"
-            }
-          },
-          "type": "note"
-        },
-        "dragging": false,
-        "height": 325,
-        "id": "note-PjdDf",
-        "measured": {
-          "height": 325,
-          "width": 328
-        },
-        "position": {
-          "x": 5174.678177457385,
-          "y": 3339.6628854203204
-        },
-        "positionAbsolute": {
-          "x": 5174.678177457385,
-          "y": 3339.6628854203204
-        },
-        "selected": false,
-        "type": "noteNode",
-        "width": 325
-=======
           },
           "type": "note"
         },
@@ -3788,7 +3151,6 @@
         },
         "selected": false,
         "type": "genericNode"
->>>>>>> 18e21cfe
       }
     ],
     "viewport": {

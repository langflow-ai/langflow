{
  "data": {
    "edges": [
      {
        "animated": false,
        "className": "",
        "data": {
          "sourceHandle": {
            "dataType": "TextInput",
            "id": "TextInput-4RTs6",
            "name": "text",
            "output_types": [
              "Message"
            ]
          },
          "targetHandle": {
            "fieldName": "guidelines",
            "id": "Prompt-irBTi",
            "inputTypes": [
              "Message",
              "Text"
            ],
            "type": "str"
          }
        },
        "id": "reactflow__edge-TextInput-4RTs6{œdataTypeœ:œTextInputœ,œidœ:œTextInput-4RTs6œ,œnameœ:œtextœ,œoutput_typesœ:[œMessageœ]}-Prompt-irBTi{œfieldNameœ:œguidelinesœ,œidœ:œPrompt-irBTiœ,œinputTypesœ:[œMessageœ,œTextœ],œtypeœ:œstrœ}",
        "selected": false,
        "source": "TextInput-4RTs6",
        "sourceHandle": "{œdataTypeœ: œTextInputœ, œidœ: œTextInput-4RTs6œ, œnameœ: œtextœ, œoutput_typesœ: [œMessageœ]}",
        "target": "Prompt-irBTi",
        "targetHandle": "{œfieldNameœ: œguidelinesœ, œidœ: œPrompt-irBTiœ, œinputTypesœ: [œMessageœ, œTextœ], œtypeœ: œstrœ}"
      },
      {
        "animated": false,
        "className": "",
        "data": {
          "sourceHandle": {
            "dataType": "Prompt",
            "id": "Prompt-vj0Ef",
            "name": "prompt",
            "output_types": [
              "Message"
            ]
          },
          "targetHandle": {
            "fieldName": "input_value",
            "id": "ChatOutput-xm3UQ",
            "inputTypes": [
              "Data",
              "DataFrame",
              "Message"
            ],
            "type": "str"
          }
        },
        "id": "reactflow__edge-Prompt-vj0Ef{œdataTypeœ:œPromptœ,œidœ:œPrompt-vj0Efœ,œnameœ:œpromptœ,œoutput_typesœ:[œMessageœ]}-ChatOutput-xm3UQ{œfieldNameœ:œinput_valueœ,œidœ:œChatOutput-xm3UQœ,œinputTypesœ:[œDataœ,œDataFrameœ,œMessageœ],œtypeœ:œstrœ}",
        "selected": false,
        "source": "Prompt-vj0Ef",
        "sourceHandle": "{œdataTypeœ: œPromptœ, œidœ: œPrompt-vj0Efœ, œnameœ: œpromptœ, œoutput_typesœ: [œMessageœ]}",
        "target": "ChatOutput-xm3UQ",
        "targetHandle": "{œfieldNameœ: œinput_valueœ, œidœ: œChatOutput-xm3UQœ, œinputTypesœ: [œDataœ, œDataFrameœ, œMessageœ], œtypeœ: œstrœ}"
      },
      {
        "animated": false,
        "className": "",
        "data": {
          "sourceHandle": {
            "dataType": "ChatInput",
            "id": "ChatInput-jcKwH",
            "name": "message",
            "output_types": [
              "Message"
            ]
          },
          "targetHandle": {
            "fieldName": "input_value",
            "id": "Agent-DYPjp",
            "inputTypes": [
              "Message"
            ],
            "type": "str"
          }
        },
        "id": "reactflow__edge-ChatInput-jcKwH{œdataTypeœ:œChatInputœ,œidœ:œChatInput-jcKwHœ,œnameœ:œmessageœ,œoutput_typesœ:[œMessageœ]}-Agent-DYPjp{œfieldNameœ:œinput_valueœ,œidœ:œAgent-DYPjpœ,œinputTypesœ:[œMessageœ],œtypeœ:œstrœ}",
        "selected": false,
        "source": "ChatInput-jcKwH",
        "sourceHandle": "{œdataTypeœ: œChatInputœ, œidœ: œChatInput-jcKwHœ, œnameœ: œmessageœ, œoutput_typesœ: [œMessageœ]}",
        "target": "Agent-DYPjp",
        "targetHandle": "{œfieldNameœ: œinput_valueœ, œidœ: œAgent-DYPjpœ, œinputTypesœ: [œMessageœ], œtypeœ: œstrœ}"
      },
      {
        "animated": false,
        "className": "",
        "data": {
          "sourceHandle": {
            "dataType": "TavilySearchComponent",
            "id": "TavilySearchComponent-WmiId",
            "name": "component_as_tool",
            "output_types": [
              "Tool"
            ]
          },
          "targetHandle": {
            "fieldName": "tools",
            "id": "Agent-DYPjp",
            "inputTypes": [
              "Tool"
            ],
            "type": "other"
          }
        },
        "id": "reactflow__edge-TavilySearchComponent-WmiId{œdataTypeœ:œTavilySearchComponentœ,œidœ:œTavilySearchComponent-WmiIdœ,œnameœ:œcomponent_as_toolœ,œoutput_typesœ:[œToolœ]}-Agent-DYPjp{œfieldNameœ:œtoolsœ,œidœ:œAgent-DYPjpœ,œinputTypesœ:[œToolœ],œtypeœ:œotherœ}",
        "selected": false,
        "source": "TavilySearchComponent-WmiId",
        "sourceHandle": "{œdataTypeœ: œTavilySearchComponentœ, œidœ: œTavilySearchComponent-WmiIdœ, œnameœ: œcomponent_as_toolœ, œoutput_typesœ: [œToolœ]}",
        "target": "Agent-DYPjp",
        "targetHandle": "{œfieldNameœ: œtoolsœ, œidœ: œAgent-DYPjpœ, œinputTypesœ: [œToolœ], œtypeœ: œotherœ}"
      },
      {
        "animated": false,
        "className": "",
        "data": {
          "sourceHandle": {
            "dataType": "Prompt",
            "id": "Prompt-irBTi",
            "name": "prompt",
            "output_types": [
              "Message"
            ]
          },
          "targetHandle": {
            "fieldName": "input_value",
            "id": "LanguageModelComponent-CWWr8",
            "inputTypes": [
              "Message"
            ],
            "type": "str"
          }
        },
        "id": "reactflow__edge-Prompt-irBTi{œdataTypeœ:œPromptœ,œidœ:œPrompt-irBTiœ,œnameœ:œpromptœ,œoutput_typesœ:[œMessageœ]}-LanguageModelComponent-CWWr8{œfieldNameœ:œinput_valueœ,œidœ:œLanguageModelComponent-CWWr8œ,œinputTypesœ:[œMessageœ],œtypeœ:œstrœ}",
        "selected": false,
        "source": "Prompt-irBTi",
        "sourceHandle": "{œdataTypeœ: œPromptœ, œidœ: œPrompt-irBTiœ, œnameœ: œpromptœ, œoutput_typesœ: [œMessageœ]}",
        "target": "LanguageModelComponent-CWWr8",
        "targetHandle": "{œfieldNameœ: œinput_valueœ, œidœ: œLanguageModelComponent-CWWr8œ, œinputTypesœ: [œMessageœ], œtypeœ: œstrœ}"
      },
      {
        "animated": false,
        "className": "",
        "data": {
          "sourceHandle": {
            "dataType": "LanguageModelComponent",
            "id": "LanguageModelComponent-CWWr8",
            "name": "text_output",
            "output_types": [
              "Message"
            ]
          },
          "targetHandle": {
            "fieldName": "post",
            "id": "Prompt-vj0Ef",
            "inputTypes": [
              "Message",
              "Text"
            ],
            "type": "str"
          }
        },
        "id": "reactflow__edge-LanguageModelComponent-CWWr8{œdataTypeœ:œLanguageModelComponentœ,œidœ:œLanguageModelComponent-CWWr8œ,œnameœ:œtext_outputœ,œoutput_typesœ:[œMessageœ]}-Prompt-vj0Ef{œfieldNameœ:œpostœ,œidœ:œPrompt-vj0Efœ,œinputTypesœ:[œMessageœ,œTextœ],œtypeœ:œstrœ}",
        "selected": false,
        "source": "LanguageModelComponent-CWWr8",
        "sourceHandle": "{œdataTypeœ: œLanguageModelComponentœ, œidœ: œLanguageModelComponent-CWWr8œ, œnameœ: œtext_outputœ, œoutput_typesœ: [œMessageœ]}",
        "target": "Prompt-vj0Ef",
        "targetHandle": "{œfieldNameœ: œpostœ, œidœ: œPrompt-vj0Efœ, œinputTypesœ: [œMessageœ, œTextœ], œtypeœ: œstrœ}"
      },
      {
        "animated": false,
        "className": "",
        "data": {
          "sourceHandle": {
            "dataType": "LanguageModelComponent",
            "id": "LanguageModelComponent-CWWr8",
            "name": "text_output",
            "output_types": [
              "Message"
            ]
          },
          "targetHandle": {
            "fieldName": "post",
            "id": "Prompt-6Lx3u",
            "inputTypes": [
              "Message",
              "Text"
            ],
            "type": "str"
          }
        },
        "id": "reactflow__edge-LanguageModelComponent-CWWr8{œdataTypeœ:œLanguageModelComponentœ,œidœ:œLanguageModelComponent-CWWr8œ,œnameœ:œtext_outputœ,œoutput_typesœ:[œMessageœ]}-Prompt-6Lx3u{œfieldNameœ:œpostœ,œidœ:œPrompt-6Lx3uœ,œinputTypesœ:[œMessageœ,œTextœ],œtypeœ:œstrœ}",
        "selected": false,
        "source": "LanguageModelComponent-CWWr8",
        "sourceHandle": "{œdataTypeœ: œLanguageModelComponentœ, œidœ: œLanguageModelComponent-CWWr8œ, œnameœ: œtext_outputœ, œoutput_typesœ: [œMessageœ]}",
        "target": "Prompt-6Lx3u",
        "targetHandle": "{œfieldNameœ: œpostœ, œidœ: œPrompt-6Lx3uœ, œinputTypesœ: [œMessageœ, œTextœ], œtypeœ: œstrœ}"
      },
      {
        "animated": false,
        "className": "",
        "data": {
          "sourceHandle": {
            "dataType": "Prompt",
            "id": "Prompt-6Lx3u",
            "name": "prompt",
            "output_types": [
              "Message"
            ]
          },
          "targetHandle": {
            "fieldName": "input_value",
            "id": "LanguageModelComponent-JhaTG",
            "inputTypes": [
              "Message"
            ],
            "type": "str"
          }
        },
        "id": "reactflow__edge-Prompt-6Lx3u{œdataTypeœ:œPromptœ,œidœ:œPrompt-6Lx3uœ,œnameœ:œpromptœ,œoutput_typesœ:[œMessageœ]}-LanguageModelComponent-JhaTG{œfieldNameœ:œinput_valueœ,œidœ:œLanguageModelComponent-JhaTGœ,œinputTypesœ:[œMessageœ],œtypeœ:œstrœ}",
        "selected": false,
        "source": "Prompt-6Lx3u",
        "sourceHandle": "{œdataTypeœ: œPromptœ, œidœ: œPrompt-6Lx3uœ, œnameœ: œpromptœ, œoutput_typesœ: [œMessageœ]}",
        "target": "LanguageModelComponent-JhaTG",
        "targetHandle": "{œfieldNameœ: œinput_valueœ, œidœ: œLanguageModelComponent-JhaTGœ, œinputTypesœ: [œMessageœ], œtypeœ: œstrœ}"
      },
      {
        "animated": false,
        "className": "",
        "data": {
          "sourceHandle": {
            "dataType": "LanguageModelComponent",
            "id": "LanguageModelComponent-JhaTG",
            "name": "text_output",
            "output_types": [
              "Message"
            ]
          },
          "targetHandle": {
            "fieldName": "image_description",
            "id": "Prompt-vj0Ef",
            "inputTypes": [
              "Message",
              "Text"
            ],
            "type": "str"
          }
        },
        "id": "reactflow__edge-LanguageModelComponent-JhaTG{œdataTypeœ:œLanguageModelComponentœ,œidœ:œLanguageModelComponent-JhaTGœ,œnameœ:œtext_outputœ,œoutput_typesœ:[œMessageœ]}-Prompt-vj0Ef{œfieldNameœ:œimage_descriptionœ,œidœ:œPrompt-vj0Efœ,œinputTypesœ:[œMessageœ,œTextœ],œtypeœ:œstrœ}",
        "selected": false,
        "source": "LanguageModelComponent-JhaTG",
        "sourceHandle": "{œdataTypeœ: œLanguageModelComponentœ, œidœ: œLanguageModelComponent-JhaTGœ, œnameœ: œtext_outputœ, œoutput_typesœ: [œMessageœ]}",
        "target": "Prompt-vj0Ef",
        "targetHandle": "{œfieldNameœ: œimage_descriptionœ, œidœ: œPrompt-vj0Efœ, œinputTypesœ: [œMessageœ, œTextœ], œtypeœ: œstrœ}"
      },
      {
        "data": {
          "sourceHandle": {
            "dataType": "Agent",
            "id": "Agent-DYPjp",
            "name": "response",
            "output_types": [
              "Message"
            ]
          },
          "targetHandle": {
            "fieldName": "context",
            "id": "Prompt-irBTi",
            "inputTypes": [
              "Message",
              "Text"
            ],
            "type": "str"
          }
        },
        "id": "xy-edge__Agent-DYPjp{œdataTypeœ:œAgentœ,œidœ:œAgent-DYPjpœ,œnameœ:œresponseœ,œoutput_typesœ:[œMessageœ]}-Prompt-irBTi{œfieldNameœ:œcontextœ,œidœ:œPrompt-irBTiœ,œinputTypesœ:[œMessageœ,œTextœ],œtypeœ:œstrœ}",
        "source": "Agent-DYPjp",
        "sourceHandle": "{œdataTypeœ: œAgentœ, œidœ: œAgent-DYPjpœ, œnameœ: œresponseœ, œoutput_typesœ: [œMessageœ]}",
        "target": "Prompt-irBTi",
        "targetHandle": "{œfieldNameœ: œcontextœ, œidœ: œPrompt-irBTiœ, œinputTypesœ: [œMessageœ, œTextœ], œtypeœ: œstrœ}"
      }
    ],
    "nodes": [
      {
        "data": {
          "id": "ChatInput-jcKwH",
          "node": {
            "base_classes": [
              "Message"
            ],
            "beta": false,
            "conditional_paths": [],
            "custom_fields": {},
            "description": "Get chat inputs from the Playground.",
            "display_name": "Chat Input",
            "documentation": "",
            "edited": false,
            "field_order": [
              "input_value",
              "should_store_message",
              "sender",
              "sender_name",
              "session_id",
              "files",
              "background_color",
              "chat_icon",
              "text_color"
            ],
            "frozen": false,
            "icon": "MessagesSquare",
            "legacy": false,
            "lf_version": "1.1.1",
            "metadata": {
              "code_hash": "192913db3453",
              "dependencies": {
                "dependencies": [
                  {
                    "name": "langflow",
                    "version": null
                  }
                ],
                "total_dependencies": 1
              },
              "module": "langflow.components.input_output.chat.ChatInput"
            },
            "output_types": [],
            "outputs": [
              {
                "allows_loop": false,
                "cache": true,
                "display_name": "Chat Message",
                "group_outputs": false,
                "method": "message_response",
                "name": "message",
                "selected": "Message",
                "tool_mode": true,
                "types": [
                  "Message"
                ],
                "value": "__UNDEFINED__"
              }
            ],
            "pinned": false,
            "template": {
              "_type": "Component",
              "background_color": {
                "_input_type": "MessageTextInput",
                "advanced": true,
                "display_name": "Background Color",
                "dynamic": false,
                "info": "The background color of the icon.",
                "input_types": [
                  "Message"
                ],
                "list": false,
                "load_from_db": false,
                "name": "background_color",
                "placeholder": "",
                "required": false,
                "show": true,
                "title_case": false,
                "trace_as_input": true,
                "trace_as_metadata": true,
                "type": "str",
                "value": ""
              },
              "chat_icon": {
                "_input_type": "MessageTextInput",
                "advanced": true,
                "display_name": "Icon",
                "dynamic": false,
                "info": "The icon of the message.",
                "input_types": [
                  "Message"
                ],
                "list": false,
                "load_from_db": false,
                "name": "chat_icon",
                "placeholder": "",
                "required": false,
                "show": true,
                "title_case": false,
                "trace_as_input": true,
                "trace_as_metadata": true,
                "type": "str",
                "value": ""
              },
              "code": {
                "advanced": true,
                "dynamic": true,
                "fileTypes": [],
                "file_path": "",
                "info": "",
                "list": false,
                "load_from_db": false,
                "multiline": true,
                "name": "code",
                "password": false,
                "placeholder": "",
                "required": true,
                "show": true,
                "title_case": false,
                "type": "code",
                "value": "from langflow.base.data.utils import IMG_FILE_TYPES, TEXT_FILE_TYPES\nfrom langflow.base.io.chat import ChatComponent\nfrom langflow.inputs.inputs import BoolInput\nfrom langflow.io import (\n    DropdownInput,\n    FileInput,\n    MessageTextInput,\n    MultilineInput,\n    Output,\n)\nfrom langflow.schema.message import Message\nfrom langflow.utils.constants import (\n    MESSAGE_SENDER_AI,\n    MESSAGE_SENDER_NAME_USER,\n    MESSAGE_SENDER_USER,\n)\n\n\nclass ChatInput(ChatComponent):\n    display_name = \"Chat Input\"\n    description = \"Get chat inputs from the Playground.\"\n    documentation: str = \"https://docs.langflow.org/components-io#chat-input\"\n    icon = \"MessagesSquare\"\n    name = \"ChatInput\"\n    minimized = True\n\n    inputs = [\n        MultilineInput(\n            name=\"input_value\",\n            display_name=\"Input Text\",\n            value=\"\",\n            info=\"Message to be passed as input.\",\n            input_types=[],\n        ),\n        BoolInput(\n            name=\"should_store_message\",\n            display_name=\"Store Messages\",\n            info=\"Store the message in the history.\",\n            value=True,\n            advanced=True,\n        ),\n        DropdownInput(\n            name=\"sender\",\n            display_name=\"Sender Type\",\n            options=[MESSAGE_SENDER_AI, MESSAGE_SENDER_USER],\n            value=MESSAGE_SENDER_USER,\n            info=\"Type of sender.\",\n            advanced=True,\n        ),\n        MessageTextInput(\n            name=\"sender_name\",\n            display_name=\"Sender Name\",\n            info=\"Name of the sender.\",\n            value=MESSAGE_SENDER_NAME_USER,\n            advanced=True,\n        ),\n        MessageTextInput(\n            name=\"session_id\",\n            display_name=\"Session ID\",\n            info=\"The session ID of the chat. If empty, the current session ID parameter will be used.\",\n            advanced=True,\n        ),\n        FileInput(\n            name=\"files\",\n            display_name=\"Files\",\n            file_types=TEXT_FILE_TYPES + IMG_FILE_TYPES,\n            info=\"Files to be sent with the message.\",\n            advanced=True,\n            is_list=True,\n            temp_file=True,\n        ),\n        MessageTextInput(\n            name=\"background_color\",\n            display_name=\"Background Color\",\n            info=\"The background color of the icon.\",\n            advanced=True,\n        ),\n        MessageTextInput(\n            name=\"chat_icon\",\n            display_name=\"Icon\",\n            info=\"The icon of the message.\",\n            advanced=True,\n        ),\n        MessageTextInput(\n            name=\"text_color\",\n            display_name=\"Text Color\",\n            info=\"The text color of the name\",\n            advanced=True,\n        ),\n    ]\n    outputs = [\n        Output(display_name=\"Chat Message\", name=\"message\", method=\"message_response\"),\n    ]\n\n    async def message_response(self) -> Message:\n        background_color = self.background_color\n        text_color = self.text_color\n        icon = self.chat_icon\n\n        message = await Message.create(\n            text=self.input_value,\n            sender=self.sender,\n            sender_name=self.sender_name,\n            session_id=self.session_id,\n            files=self.files,\n            properties={\n                \"background_color\": background_color,\n                \"text_color\": text_color,\n                \"icon\": icon,\n            },\n        )\n        if self.session_id and isinstance(message, Message) and self.should_store_message:\n            stored_message = await self.send_message(\n                message,\n            )\n            self.message.value = stored_message\n            message = stored_message\n\n        self.status = message\n        return message\n"
              },
              "files": {
                "_input_type": "FileInput",
                "advanced": true,
                "display_name": "Files",
                "dynamic": false,
                "fileTypes": [
                  "txt",
                  "md",
                  "mdx",
                  "csv",
                  "json",
                  "yaml",
                  "yml",
                  "xml",
                  "html",
                  "htm",
                  "pdf",
                  "docx",
                  "py",
                  "sh",
                  "sql",
                  "js",
                  "ts",
                  "tsx",
                  "jpg",
                  "jpeg",
                  "png",
                  "bmp",
                  "image"
                ],
                "file_path": "",
                "info": "Files to be sent with the message.",
                "list": true,
                "name": "files",
                "placeholder": "",
                "required": false,
                "show": true,
                "temp_file": true,
                "title_case": false,
                "trace_as_metadata": true,
                "type": "file",
                "value": ""
              },
              "input_value": {
                "_input_type": "MultilineInput",
                "advanced": false,
                "display_name": "Input Text",
                "dynamic": false,
                "info": "Message to be passed as input.",
                "input_types": [],
                "list": false,
                "load_from_db": false,
                "multiline": true,
                "name": "input_value",
                "placeholder": "",
                "required": false,
                "show": true,
                "title_case": false,
                "trace_as_input": true,
                "trace_as_metadata": true,
                "type": "str",
                "value": "Create a Langflow post"
              },
              "sender": {
                "_input_type": "DropdownInput",
                "advanced": true,
                "combobox": false,
                "display_name": "Sender Type",
                "dynamic": false,
                "info": "Type of sender.",
                "name": "sender",
                "options": [
                  "Machine",
                  "User"
                ],
                "placeholder": "",
                "required": false,
                "show": true,
                "title_case": false,
                "trace_as_metadata": true,
                "type": "str",
                "value": "User"
              },
              "sender_name": {
                "_input_type": "MessageTextInput",
                "advanced": true,
                "display_name": "Sender Name",
                "dynamic": false,
                "info": "Name of the sender.",
                "input_types": [
                  "Message"
                ],
                "list": false,
                "load_from_db": false,
                "name": "sender_name",
                "placeholder": "",
                "required": false,
                "show": true,
                "title_case": false,
                "trace_as_input": true,
                "trace_as_metadata": true,
                "type": "str",
                "value": "User"
              },
              "session_id": {
                "_input_type": "MessageTextInput",
                "advanced": true,
                "display_name": "Session ID",
                "dynamic": false,
                "info": "The session ID of the chat. If empty, the current session ID parameter will be used.",
                "input_types": [
                  "Message"
                ],
                "list": false,
                "load_from_db": false,
                "name": "session_id",
                "placeholder": "",
                "required": false,
                "show": true,
                "title_case": false,
                "trace_as_input": true,
                "trace_as_metadata": true,
                "type": "str",
                "value": ""
              },
              "should_store_message": {
                "_input_type": "BoolInput",
                "advanced": true,
                "display_name": "Store Messages",
                "dynamic": false,
                "info": "Store the message in the history.",
                "list": false,
                "name": "should_store_message",
                "placeholder": "",
                "required": false,
                "show": true,
                "title_case": false,
                "trace_as_metadata": true,
                "type": "bool",
                "value": true
              },
              "text_color": {
                "_input_type": "MessageTextInput",
                "advanced": true,
                "display_name": "Text Color",
                "dynamic": false,
                "info": "The text color of the name",
                "input_types": [
                  "Message"
                ],
                "list": false,
                "load_from_db": false,
                "name": "text_color",
                "placeholder": "",
                "required": false,
                "show": true,
                "title_case": false,
                "trace_as_input": true,
                "trace_as_metadata": true,
                "type": "str",
                "value": ""
              }
            }
          },
          "selected_output": "message",
          "type": "ChatInput"
        },
        "dragging": false,
        "height": 234,
        "id": "ChatInput-jcKwH",
        "measured": {
          "height": 234,
          "width": 320
        },
        "position": {
          "x": 5183.264962599111,
          "y": 3024.7129453201533
        },
        "positionAbsolute": {
          "x": 5183.264962599111,
          "y": 3024.7129453201533
        },
        "selected": false,
        "type": "genericNode",
        "width": 320
      },
      {
        "data": {
          "description": "Create a prompt template with dynamic variables.",
          "display_name": "Prompt",
          "id": "Prompt-irBTi",
          "node": {
            "base_classes": [
              "Message"
            ],
            "beta": false,
            "conditional_paths": [],
            "custom_fields": {
              "template": [
                "context",
                "guidelines"
              ]
            },
            "description": "Create a prompt template with dynamic variables.",
            "display_name": "Prompt",
            "documentation": "",
            "edited": false,
            "field_order": [
              "template"
            ],
            "frozen": false,
            "icon": "braces",
            "legacy": false,
            "lf_version": "1.0.19.post2",
            "metadata": {
              "code_hash": "3bf0b511e227",
              "module": "langflow.components.prompts.prompt.PromptComponent"
            },
            "output_types": [],
            "outputs": [
              {
                "allows_loop": false,
                "cache": true,
                "display_name": "Prompt",
                "group_outputs": false,
                "method": "build_prompt",
                "name": "prompt",
                "selected": "Message",
                "tool_mode": true,
                "types": [
                  "Message"
                ],
                "value": "__UNDEFINED__"
              }
            ],
            "pinned": false,
            "template": {
              "_type": "Component",
              "code": {
                "advanced": true,
                "dynamic": true,
                "fileTypes": [],
                "file_path": "",
                "info": "",
                "list": false,
                "load_from_db": false,
                "multiline": true,
                "name": "code",
                "password": false,
                "placeholder": "",
                "required": true,
                "show": true,
                "title_case": false,
                "type": "code",
                "value": "from langflow.base.prompts.api_utils import process_prompt_template\nfrom langflow.custom.custom_component.component import Component\nfrom langflow.inputs.inputs import DefaultPromptField\nfrom langflow.io import MessageTextInput, Output, PromptInput\nfrom langflow.schema.message import Message\nfrom langflow.template.utils import update_template_values\n\n\nclass PromptComponent(Component):\n    display_name: str = \"Prompt\"\n    description: str = \"Create a prompt template with dynamic variables.\"\n    icon = \"braces\"\n    trace_type = \"prompt\"\n    name = \"Prompt\"\n\n    inputs = [\n        PromptInput(name=\"template\", display_name=\"Template\"),\n        MessageTextInput(\n            name=\"tool_placeholder\",\n            display_name=\"Tool Placeholder\",\n            tool_mode=True,\n            advanced=True,\n            info=\"A placeholder input for tool mode.\",\n        ),\n    ]\n\n    outputs = [\n        Output(display_name=\"Prompt\", name=\"prompt\", method=\"build_prompt\"),\n    ]\n\n    async def build_prompt(self) -> Message:\n        prompt = Message.from_template(**self._attributes)\n        self.status = prompt.text\n        return prompt\n\n    def _update_template(self, frontend_node: dict):\n        prompt_template = frontend_node[\"template\"][\"template\"][\"value\"]\n        custom_fields = frontend_node[\"custom_fields\"]\n        frontend_node_template = frontend_node[\"template\"]\n        _ = process_prompt_template(\n            template=prompt_template,\n            name=\"template\",\n            custom_fields=custom_fields,\n            frontend_node_template=frontend_node_template,\n        )\n        return frontend_node\n\n    async def update_frontend_node(self, new_frontend_node: dict, current_frontend_node: dict):\n        \"\"\"This function is called after the code validation is done.\"\"\"\n        frontend_node = await super().update_frontend_node(new_frontend_node, current_frontend_node)\n        template = frontend_node[\"template\"][\"template\"][\"value\"]\n        # Kept it duplicated for backwards compatibility\n        _ = process_prompt_template(\n            template=template,\n            name=\"template\",\n            custom_fields=frontend_node[\"custom_fields\"],\n            frontend_node_template=frontend_node[\"template\"],\n        )\n        # Now that template is updated, we need to grab any values that were set in the current_frontend_node\n        # and update the frontend_node with those values\n        update_template_values(new_template=frontend_node, previous_template=current_frontend_node[\"template\"])\n        return frontend_node\n\n    def _get_fallback_input(self, **kwargs):\n        return DefaultPromptField(**kwargs)\n"
              },
              "context": {
                "advanced": false,
                "display_name": "context",
                "dynamic": false,
                "field_type": "str",
                "fileTypes": [],
                "file_path": "",
                "info": "",
                "input_types": [
                  "Message",
                  "Text"
                ],
                "list": false,
                "load_from_db": false,
                "multiline": true,
                "name": "context",
                "placeholder": "",
                "required": false,
                "show": true,
                "title_case": false,
                "type": "str",
                "value": ""
              },
              "guidelines": {
                "advanced": false,
                "display_name": "guidelines",
                "dynamic": false,
                "field_type": "str",
                "fileTypes": [],
                "file_path": "",
                "info": "",
                "input_types": [
                  "Message",
                  "Text"
                ],
                "list": false,
                "load_from_db": false,
                "multiline": true,
                "name": "guidelines",
                "placeholder": "",
                "required": false,
                "show": true,
                "title_case": false,
                "type": "str",
                "value": ""
              },
              "template": {
                "_input_type": "PromptInput",
                "advanced": false,
                "display_name": "Template",
                "dynamic": false,
                "info": "",
                "list": false,
                "load_from_db": false,
                "name": "template",
                "placeholder": "",
                "required": false,
                "show": true,
                "title_case": false,
                "tool_mode": false,
                "trace_as_input": true,
                "type": "prompt",
                "value": "Based on the following context: \n\n{context} \n\n\nFollow these guidelines: \n\n{guidelines}"
              },
              "tool_placeholder": {
                "_input_type": "MessageTextInput",
                "advanced": true,
                "display_name": "Tool Placeholder",
                "dynamic": false,
                "info": "A placeholder input for tool mode.",
                "input_types": [
                  "Message"
                ],
                "list": false,
                "load_from_db": false,
                "name": "tool_placeholder",
                "placeholder": "",
                "required": false,
                "show": true,
                "title_case": false,
                "tool_mode": true,
                "trace_as_input": true,
                "trace_as_metadata": true,
                "type": "str",
                "value": ""
              }
            },
            "tool_mode": false
          },
          "selected_output": "prompt",
          "type": "Prompt"
        },
        "dragging": false,
        "height": 433,
        "id": "Prompt-irBTi",
        "measured": {
          "height": 433,
          "width": 320
        },
        "position": {
          "x": 6044.447585613556,
          "y": 2937.851014457363
        },
        "positionAbsolute": {
          "x": 6013.179772864059,
          "y": 2937.851014457363
        },
        "selected": false,
        "type": "genericNode",
        "width": 320
      },
      {
        "data": {
          "id": "TextInput-4RTs6",
          "node": {
            "base_classes": [
              "Message"
            ],
            "beta": false,
            "conditional_paths": [],
            "custom_fields": {},
            "description": "Get user text inputs.",
            "display_name": "Text Input",
            "documentation": "",
            "edited": false,
            "field_order": [
              "input_value"
            ],
            "frozen": false,
            "icon": "type",
            "legacy": false,
            "lf_version": "1.0.19.post2",
            "metadata": {
              "code_hash": "efdcba3771af",
              "dependencies": {
                "dependencies": [
                  {
                    "name": "langflow",
                    "version": null
                  }
                ],
                "total_dependencies": 1
              },
              "module": "langflow.components.input_output.text.TextInputComponent"
            },
            "output_types": [],
            "outputs": [
              {
                "allows_loop": false,
                "cache": true,
                "display_name": "Output Text",
                "group_outputs": false,
                "method": "text_response",
                "name": "text",
                "selected": "Message",
                "tool_mode": true,
                "types": [
                  "Message"
                ],
                "value": "__UNDEFINED__"
              }
            ],
            "pinned": false,
            "template": {
              "_type": "Component",
              "code": {
                "advanced": true,
                "dynamic": true,
                "fileTypes": [],
                "file_path": "",
                "info": "",
                "list": false,
                "load_from_db": false,
                "multiline": true,
                "name": "code",
                "password": false,
                "placeholder": "",
                "required": true,
                "show": true,
                "title_case": false,
                "type": "code",
                "value": "from langflow.base.io.text import TextComponent\nfrom langflow.io import MultilineInput, Output\nfrom langflow.schema.message import Message\n\n\nclass TextInputComponent(TextComponent):\n    display_name = \"Text Input\"\n    description = \"Get user text inputs.\"\n    documentation: str = \"https://docs.langflow.org/components-io#text-input\"\n    icon = \"type\"\n    name = \"TextInput\"\n\n    inputs = [\n        MultilineInput(\n            name=\"input_value\",\n            display_name=\"Text\",\n            info=\"Text to be passed as input.\",\n        ),\n    ]\n    outputs = [\n        Output(display_name=\"Output Text\", name=\"text\", method=\"text_response\"),\n    ]\n\n    def text_response(self) -> Message:\n        return Message(\n            text=self.input_value,\n        )\n"
              },
              "input_value": {
                "_input_type": "MultilineInput",
                "advanced": false,
                "display_name": "Text",
                "dynamic": false,
                "info": "Text to be passed as input.",
                "input_types": [
                  "Message"
                ],
                "list": false,
                "load_from_db": false,
                "multiline": true,
                "name": "input_value",
                "placeholder": "",
                "required": false,
                "show": true,
                "title_case": false,
                "trace_as_input": true,
                "trace_as_metadata": true,
                "type": "str",
                "value": "Build a post for Instagram:\n\n1. **Opening Line**: Start with a powerful, intriguing question or statement to grab attention. Example: \"Ever wondered what it feels like to fly?\"\n\n2. **Main Content**: \n   - Briefly share a personal story or insight related to the opening line. Keep it engaging and relatable.\n   - Include valuable information or a lesson learned that your audience can benefit from.\n\n3. **Emojis**: Integrate emojis naturally within your text to emphasize key points and add a playful tone.\n\n4. **Call to Action (CTA)**: End with a clear CTA. Encourage your audience to share their thoughts, experiences, or to take a specific action. Example: \"Share your dream adventure in the comments! 🌍✈️\"\n\n5. **Hashtags**: Conclude with a selection of relevant hashtags. Place them at the end of your post to maintain focus on your message."
              }
            }
          },
          "selected_output": "text",
          "type": "TextInput"
        },
        "dragging": false,
        "height": 234,
        "id": "TextInput-4RTs6",
        "measured": {
          "height": 234,
          "width": 320
        },
        "position": {
          "x": 5672.768365094557,
          "y": 3457.8151629350077
        },
        "positionAbsolute": {
          "x": 5671.190001393486,
          "y": 3422.371192525402
        },
        "selected": false,
        "type": "genericNode",
        "width": 320
      },
      {
        "data": {
          "description": "Create a prompt template with dynamic variables.",
          "display_name": "Prompt",
          "id": "Prompt-6Lx3u",
          "node": {
            "base_classes": [
              "Message"
            ],
            "beta": false,
            "conditional_paths": [],
            "custom_fields": {
              "template": [
                "post"
              ]
            },
            "description": "Create a prompt template with dynamic variables.",
            "display_name": "Prompt",
            "documentation": "",
            "edited": false,
            "field_order": [
              "template"
            ],
            "frozen": false,
            "icon": "braces",
            "legacy": false,
            "lf_version": "1.0.19.post2",
            "metadata": {
              "code_hash": "3bf0b511e227",
              "module": "langflow.components.prompts.prompt.PromptComponent"
            },
            "output_types": [],
            "outputs": [
              {
                "allows_loop": false,
                "cache": true,
                "display_name": "Prompt",
                "group_outputs": false,
                "method": "build_prompt",
                "name": "prompt",
                "selected": "Message",
                "tool_mode": true,
                "types": [
                  "Message"
                ],
                "value": "__UNDEFINED__"
              }
            ],
            "pinned": false,
            "template": {
              "_type": "Component",
              "code": {
                "advanced": true,
                "dynamic": true,
                "fileTypes": [],
                "file_path": "",
                "info": "",
                "list": false,
                "load_from_db": false,
                "multiline": true,
                "name": "code",
                "password": false,
                "placeholder": "",
                "required": true,
                "show": true,
                "title_case": false,
                "type": "code",
                "value": "from langflow.base.prompts.api_utils import process_prompt_template\nfrom langflow.custom.custom_component.component import Component\nfrom langflow.inputs.inputs import DefaultPromptField\nfrom langflow.io import MessageTextInput, Output, PromptInput\nfrom langflow.schema.message import Message\nfrom langflow.template.utils import update_template_values\n\n\nclass PromptComponent(Component):\n    display_name: str = \"Prompt\"\n    description: str = \"Create a prompt template with dynamic variables.\"\n    icon = \"braces\"\n    trace_type = \"prompt\"\n    name = \"Prompt\"\n\n    inputs = [\n        PromptInput(name=\"template\", display_name=\"Template\"),\n        MessageTextInput(\n            name=\"tool_placeholder\",\n            display_name=\"Tool Placeholder\",\n            tool_mode=True,\n            advanced=True,\n            info=\"A placeholder input for tool mode.\",\n        ),\n    ]\n\n    outputs = [\n        Output(display_name=\"Prompt\", name=\"prompt\", method=\"build_prompt\"),\n    ]\n\n    async def build_prompt(self) -> Message:\n        prompt = Message.from_template(**self._attributes)\n        self.status = prompt.text\n        return prompt\n\n    def _update_template(self, frontend_node: dict):\n        prompt_template = frontend_node[\"template\"][\"template\"][\"value\"]\n        custom_fields = frontend_node[\"custom_fields\"]\n        frontend_node_template = frontend_node[\"template\"]\n        _ = process_prompt_template(\n            template=prompt_template,\n            name=\"template\",\n            custom_fields=custom_fields,\n            frontend_node_template=frontend_node_template,\n        )\n        return frontend_node\n\n    async def update_frontend_node(self, new_frontend_node: dict, current_frontend_node: dict):\n        \"\"\"This function is called after the code validation is done.\"\"\"\n        frontend_node = await super().update_frontend_node(new_frontend_node, current_frontend_node)\n        template = frontend_node[\"template\"][\"template\"][\"value\"]\n        # Kept it duplicated for backwards compatibility\n        _ = process_prompt_template(\n            template=template,\n            name=\"template\",\n            custom_fields=frontend_node[\"custom_fields\"],\n            frontend_node_template=frontend_node[\"template\"],\n        )\n        # Now that template is updated, we need to grab any values that were set in the current_frontend_node\n        # and update the frontend_node with those values\n        update_template_values(new_template=frontend_node, previous_template=current_frontend_node[\"template\"])\n        return frontend_node\n\n    def _get_fallback_input(self, **kwargs):\n        return DefaultPromptField(**kwargs)\n"
              },
              "post": {
                "advanced": false,
                "display_name": "post",
                "dynamic": false,
                "field_type": "str",
                "fileTypes": [],
                "file_path": "",
                "info": "",
                "input_types": [
                  "Message",
                  "Text"
                ],
                "list": false,
                "load_from_db": false,
                "multiline": true,
                "name": "post",
                "placeholder": "",
                "required": false,
                "show": true,
                "title_case": false,
                "type": "str",
                "value": ""
              },
              "template": {
                "_input_type": "PromptInput",
                "advanced": false,
                "display_name": "Template",
                "dynamic": false,
                "info": "",
                "list": false,
                "load_from_db": false,
                "name": "template",
                "placeholder": "",
                "required": false,
                "show": true,
                "title_case": false,
                "tool_mode": false,
                "trace_as_input": true,
                "type": "prompt",
                "value": "Based on the following post: \n\n{post} \n\nCraft a compelling prompt for image generator involving a blend of specificity, creativity, and clarity. Begin with a clear, concise description of the subject or scene you envision, incorporating specific details such as the setting, mood, and any key elements that are crucial to your vision. It's important to use descriptive language that conveys not just the visual aspects but also the emotional tone or atmosphere you wish to capture. Modifiers that specify the style, technique, or artistic influences can greatly enhance the prompt, guiding the AI to produce results that align closely with your expectations. Additionally, consider including any particular textures, lighting styles, or perspectives that will help refine the image to your liking. The goal is to provide Leonardo AI with a well-rounded, detailed description that leaves little room for ambiguity, enabling it to generate an image that closely matches your request.\n\nA good prompt should read like a brief to an artist, containing all the necessary information but leaving enough creative freedom for the AI to work effectively. It's a delicate balance between being overly prescriptive and too vague. The inclusion of what to avoid, using negative prompts, can also be helpful in steering the AI away from undesired outcomes. Remember, the effectiveness of a prompt often improves with experimentation and iteration, refining your approach based on the results you receive.\n\nExample 1: \"Create a digital painting of a serene lakeside at dusk, reflecting the vibrant hues of the sunset. The scene should be framed by weeping willows, with a lone wooden rowboat gently bobbing on the water's surface. Aim for a realistic style with a touch of impressionism, focusing on the interplay of light and shadow.\"\n\nExample 2: \"Illustrate a bustling medieval marketplace scene, vibrant and full of life, set within a walled city. Include diverse merchants, from a blacksmith to a spice trader, and townsfolk in period attire. The artwork should capture the dynamic energy of the market, with attention to historical accuracy and rich, earthy colors. Opt for a detailed, digital illustration style that brings out the textures of fabrics, metals, and natural elements.\""
              },
              "tool_placeholder": {
                "_input_type": "MessageTextInput",
                "advanced": true,
                "display_name": "Tool Placeholder",
                "dynamic": false,
                "info": "A placeholder input for tool mode.",
                "input_types": [
                  "Message"
                ],
                "list": false,
                "load_from_db": false,
                "name": "tool_placeholder",
                "placeholder": "",
                "required": false,
                "show": true,
                "title_case": false,
                "tool_mode": true,
                "trace_as_input": true,
                "trace_as_metadata": true,
                "type": "str",
                "value": ""
              }
            },
            "tool_mode": false
          },
          "selected_output": "prompt",
          "type": "Prompt"
        },
        "dragging": false,
        "height": 347,
        "id": "Prompt-6Lx3u",
        "measured": {
          "height": 347,
          "width": 320
        },
        "position": {
          "x": 6818.9410289594325,
          "y": 3033.5959958342423
        },
        "positionAbsolute": {
          "x": 6786.650693383261,
          "y": 3042.4668667721307
        },
        "selected": false,
        "type": "genericNode",
        "width": 320
      },
      {
        "data": {
          "description": "Display a chat message in the Playground.",
          "display_name": "Chat Output",
          "id": "ChatOutput-xm3UQ",
          "node": {
            "base_classes": [
              "Message"
            ],
            "beta": false,
            "conditional_paths": [],
            "custom_fields": {},
            "description": "Display a chat message in the Playground.",
            "display_name": "Chat Output",
            "documentation": "",
            "edited": false,
            "field_order": [
              "input_value",
              "should_store_message",
              "sender",
              "sender_name",
              "session_id",
              "data_template",
              "background_color",
              "chat_icon",
              "text_color"
            ],
            "frozen": false,
            "icon": "MessagesSquare",
            "legacy": false,
            "metadata": {
              "code_hash": "6f74e04e39d5",
              "dependencies": {
                "dependencies": [
                  {
                    "name": "orjson",
                    "version": "3.10.15"
                  },
                  {
                    "name": "fastapi",
                    "version": "0.115.13"
                  },
                  {
                    "name": "langflow",
                    "version": null
                  }
                ],
                "total_dependencies": 3
              },
              "module": "langflow.components.input_output.chat_output.ChatOutput"
            },
            "output_types": [],
            "outputs": [
              {
                "allows_loop": false,
                "cache": true,
                "display_name": "Output Message",
                "group_outputs": false,
                "method": "message_response",
                "name": "message",
                "selected": "Message",
                "tool_mode": true,
                "types": [
                  "Message"
                ],
                "value": "__UNDEFINED__"
              }
            ],
            "pinned": false,
            "template": {
              "_type": "Component",
              "background_color": {
                "_input_type": "MessageTextInput",
                "advanced": true,
                "display_name": "Background Color",
                "dynamic": false,
                "info": "The background color of the icon.",
                "input_types": [
                  "Message"
                ],
                "list": false,
                "load_from_db": false,
                "name": "background_color",
                "placeholder": "",
                "required": false,
                "show": true,
                "title_case": false,
                "tool_mode": false,
                "trace_as_input": true,
                "trace_as_metadata": true,
                "type": "str",
                "value": ""
              },
              "chat_icon": {
                "_input_type": "MessageTextInput",
                "advanced": true,
                "display_name": "Icon",
                "dynamic": false,
                "info": "The icon of the message.",
                "input_types": [
                  "Message"
                ],
                "list": false,
                "load_from_db": false,
                "name": "chat_icon",
                "placeholder": "",
                "required": false,
                "show": true,
                "title_case": false,
                "tool_mode": false,
                "trace_as_input": true,
                "trace_as_metadata": true,
                "type": "str",
                "value": ""
              },
              "clean_data": {
                "_input_type": "BoolInput",
                "advanced": true,
                "display_name": "Basic Clean Data",
                "dynamic": false,
                "info": "Whether to clean the data",
                "list": false,
                "list_add_label": "Add More",
                "name": "clean_data",
                "placeholder": "",
                "required": false,
                "show": true,
                "title_case": false,
                "tool_mode": false,
                "trace_as_metadata": true,
                "type": "bool",
                "value": true
              },
              "code": {
                "advanced": true,
                "dynamic": true,
                "fileTypes": [],
                "file_path": "",
                "info": "",
                "list": false,
                "load_from_db": false,
                "multiline": true,
                "name": "code",
                "password": false,
                "placeholder": "",
                "required": true,
                "show": true,
                "title_case": false,
                "type": "code",
                "value": "from collections.abc import Generator\nfrom typing import Any\n\nimport orjson\nfrom fastapi.encoders import jsonable_encoder\n\nfrom langflow.base.io.chat import ChatComponent\nfrom langflow.helpers.data import safe_convert\nfrom langflow.inputs.inputs import BoolInput, DropdownInput, HandleInput, MessageTextInput\nfrom langflow.schema.data import Data\nfrom langflow.schema.dataframe import DataFrame\nfrom langflow.schema.message import Message\nfrom langflow.schema.properties import Source\nfrom langflow.template.field.base import Output\nfrom langflow.utils.constants import (\n    MESSAGE_SENDER_AI,\n    MESSAGE_SENDER_NAME_AI,\n    MESSAGE_SENDER_USER,\n)\n\n\nclass ChatOutput(ChatComponent):\n    display_name = \"Chat Output\"\n    description = \"Display a chat message in the Playground.\"\n    documentation: str = \"https://docs.langflow.org/components-io#chat-output\"\n    icon = \"MessagesSquare\"\n    name = \"ChatOutput\"\n    minimized = True\n\n    inputs = [\n        HandleInput(\n            name=\"input_value\",\n            display_name=\"Inputs\",\n            info=\"Message to be passed as output.\",\n            input_types=[\"Data\", \"DataFrame\", \"Message\"],\n            required=True,\n        ),\n        BoolInput(\n            name=\"should_store_message\",\n            display_name=\"Store Messages\",\n            info=\"Store the message in the history.\",\n            value=True,\n            advanced=True,\n        ),\n        DropdownInput(\n            name=\"sender\",\n            display_name=\"Sender Type\",\n            options=[MESSAGE_SENDER_AI, MESSAGE_SENDER_USER],\n            value=MESSAGE_SENDER_AI,\n            advanced=True,\n            info=\"Type of sender.\",\n        ),\n        MessageTextInput(\n            name=\"sender_name\",\n            display_name=\"Sender Name\",\n            info=\"Name of the sender.\",\n            value=MESSAGE_SENDER_NAME_AI,\n            advanced=True,\n        ),\n        MessageTextInput(\n            name=\"session_id\",\n            display_name=\"Session ID\",\n            info=\"The session ID of the chat. If empty, the current session ID parameter will be used.\",\n            advanced=True,\n        ),\n        MessageTextInput(\n            name=\"data_template\",\n            display_name=\"Data Template\",\n            value=\"{text}\",\n            advanced=True,\n            info=\"Template to convert Data to Text. If left empty, it will be dynamically set to the Data's text key.\",\n        ),\n        MessageTextInput(\n            name=\"background_color\",\n            display_name=\"Background Color\",\n            info=\"The background color of the icon.\",\n            advanced=True,\n        ),\n        MessageTextInput(\n            name=\"chat_icon\",\n            display_name=\"Icon\",\n            info=\"The icon of the message.\",\n            advanced=True,\n        ),\n        MessageTextInput(\n            name=\"text_color\",\n            display_name=\"Text Color\",\n            info=\"The text color of the name\",\n            advanced=True,\n        ),\n        BoolInput(\n            name=\"clean_data\",\n            display_name=\"Basic Clean Data\",\n            value=True,\n            info=\"Whether to clean the data\",\n            advanced=True,\n        ),\n    ]\n    outputs = [\n        Output(\n            display_name=\"Output Message\",\n            name=\"message\",\n            method=\"message_response\",\n        ),\n    ]\n\n    def _build_source(self, id_: str | None, display_name: str | None, source: str | None) -> Source:\n        source_dict = {}\n        if id_:\n            source_dict[\"id\"] = id_\n        if display_name:\n            source_dict[\"display_name\"] = display_name\n        if source:\n            # Handle case where source is a ChatOpenAI object\n            if hasattr(source, \"model_name\"):\n                source_dict[\"source\"] = source.model_name\n            elif hasattr(source, \"model\"):\n                source_dict[\"source\"] = str(source.model)\n            else:\n                source_dict[\"source\"] = str(source)\n        return Source(**source_dict)\n\n    async def message_response(self) -> Message:\n        # First convert the input to string if needed\n        text = self.convert_to_string()\n\n        # Get source properties\n        source, icon, display_name, source_id = self.get_properties_from_source_component()\n        background_color = self.background_color\n        text_color = self.text_color\n        if self.chat_icon:\n            icon = self.chat_icon\n\n        # Create or use existing Message object\n        if isinstance(self.input_value, Message):\n            message = self.input_value\n            # Update message properties\n            message.text = text\n        else:\n            message = Message(text=text)\n\n        # Set message properties\n        message.sender = self.sender\n        message.sender_name = self.sender_name\n        message.session_id = self.session_id\n        message.flow_id = self.graph.flow_id if hasattr(self, \"graph\") else None\n        message.properties.source = self._build_source(source_id, display_name, source)\n        message.properties.icon = icon\n        message.properties.background_color = background_color\n        message.properties.text_color = text_color\n\n        # Store message if needed\n        if self.session_id and self.should_store_message:\n            stored_message = await self.send_message(message)\n            self.message.value = stored_message\n            message = stored_message\n\n        self.status = message\n        return message\n\n    def _serialize_data(self, data: Data) -> str:\n        \"\"\"Serialize Data object to JSON string.\"\"\"\n        # Convert data.data to JSON-serializable format\n        serializable_data = jsonable_encoder(data.data)\n        # Serialize with orjson, enabling pretty printing with indentation\n        json_bytes = orjson.dumps(serializable_data, option=orjson.OPT_INDENT_2)\n        # Convert bytes to string and wrap in Markdown code blocks\n        return \"```json\\n\" + json_bytes.decode(\"utf-8\") + \"\\n```\"\n\n    def _validate_input(self) -> None:\n        \"\"\"Validate the input data and raise ValueError if invalid.\"\"\"\n        if self.input_value is None:\n            msg = \"Input data cannot be None\"\n            raise ValueError(msg)\n        if isinstance(self.input_value, list) and not all(\n            isinstance(item, Message | Data | DataFrame | str) for item in self.input_value\n        ):\n            invalid_types = [\n                type(item).__name__\n                for item in self.input_value\n                if not isinstance(item, Message | Data | DataFrame | str)\n            ]\n            msg = f\"Expected Data or DataFrame or Message or str, got {invalid_types}\"\n            raise TypeError(msg)\n        if not isinstance(\n            self.input_value,\n            Message | Data | DataFrame | str | list | Generator | type(None),\n        ):\n            type_name = type(self.input_value).__name__\n            msg = f\"Expected Data or DataFrame or Message or str, Generator or None, got {type_name}\"\n            raise TypeError(msg)\n\n    def convert_to_string(self) -> str | Generator[Any, None, None]:\n        \"\"\"Convert input data to string with proper error handling.\"\"\"\n        self._validate_input()\n        if isinstance(self.input_value, list):\n            return \"\\n\".join([safe_convert(item, clean_data=self.clean_data) for item in self.input_value])\n        if isinstance(self.input_value, Generator):\n            return self.input_value\n        return safe_convert(self.input_value)\n"
              },
              "data_template": {
                "_input_type": "MessageTextInput",
                "advanced": true,
                "display_name": "Data Template",
                "dynamic": false,
                "info": "Template to convert Data to Text. If left empty, it will be dynamically set to the Data's text key.",
                "input_types": [
                  "Message"
                ],
                "list": false,
                "load_from_db": false,
                "name": "data_template",
                "placeholder": "",
                "required": false,
                "show": true,
                "title_case": false,
                "tool_mode": false,
                "trace_as_input": true,
                "trace_as_metadata": true,
                "type": "str",
                "value": "{text}"
              },
              "input_value": {
                "_input_type": "MessageInput",
                "advanced": false,
                "display_name": "Inputs",
                "dynamic": false,
                "info": "Message to be passed as output.",
                "input_types": [
                  "Data",
                  "DataFrame",
                  "Message"
                ],
                "list": false,
                "load_from_db": false,
                "name": "input_value",
                "placeholder": "",
                "required": true,
                "show": true,
                "title_case": false,
                "trace_as_input": true,
                "trace_as_metadata": true,
                "type": "str",
                "value": ""
              },
              "sender": {
                "_input_type": "DropdownInput",
                "advanced": true,
                "combobox": false,
                "display_name": "Sender Type",
                "dynamic": false,
                "info": "Type of sender.",
                "name": "sender",
                "options": [
                  "Machine",
                  "User"
                ],
                "placeholder": "",
                "required": false,
                "show": true,
                "title_case": false,
                "tool_mode": false,
                "trace_as_metadata": true,
                "type": "str",
                "value": "Machine"
              },
              "sender_name": {
                "_input_type": "MessageTextInput",
                "advanced": true,
                "display_name": "Sender Name",
                "dynamic": false,
                "info": "Name of the sender.",
                "input_types": [
                  "Message"
                ],
                "list": false,
                "load_from_db": false,
                "name": "sender_name",
                "placeholder": "",
                "required": false,
                "show": true,
                "title_case": false,
                "tool_mode": false,
                "trace_as_input": true,
                "trace_as_metadata": true,
                "type": "str",
                "value": "AI"
              },
              "session_id": {
                "_input_type": "MessageTextInput",
                "advanced": true,
                "display_name": "Session ID",
                "dynamic": false,
                "info": "The session ID of the chat. If empty, the current session ID parameter will be used.",
                "input_types": [
                  "Message"
                ],
                "list": false,
                "load_from_db": false,
                "name": "session_id",
                "placeholder": "",
                "required": false,
                "show": true,
                "title_case": false,
                "tool_mode": false,
                "trace_as_input": true,
                "trace_as_metadata": true,
                "type": "str",
                "value": ""
              },
              "should_store_message": {
                "_input_type": "BoolInput",
                "advanced": true,
                "display_name": "Store Messages",
                "dynamic": false,
                "info": "Store the message in the history.",
                "list": false,
                "name": "should_store_message",
                "placeholder": "",
                "required": false,
                "show": true,
                "title_case": false,
                "trace_as_metadata": true,
                "type": "bool",
                "value": true
              },
              "text_color": {
                "_input_type": "MessageTextInput",
                "advanced": true,
                "display_name": "Text Color",
                "dynamic": false,
                "info": "The text color of the name",
                "input_types": [
                  "Message"
                ],
                "list": false,
                "load_from_db": false,
                "name": "text_color",
                "placeholder": "",
                "required": false,
                "show": true,
                "title_case": false,
                "tool_mode": false,
                "trace_as_input": true,
                "trace_as_metadata": true,
                "type": "str",
                "value": ""
              }
            },
            "tool_mode": false
          },
          "type": "ChatOutput"
        },
        "dragging": false,
        "height": 234,
        "id": "ChatOutput-xm3UQ",
        "measured": {
          "height": 234,
          "width": 320
        },
        "position": {
          "x": 7980.617825443558,
          "y": 3377.2219674389726
        },
        "positionAbsolute": {
          "x": 7980.617825443558,
          "y": 3377.2219674389726
        },
        "selected": false,
        "type": "genericNode",
        "width": 320
      },
      {
        "data": {
          "description": "Create a prompt template with dynamic variables.",
          "display_name": "Prompt",
          "id": "Prompt-vj0Ef",
          "node": {
            "base_classes": [
              "Message"
            ],
            "beta": false,
            "conditional_paths": [],
            "custom_fields": {
              "template": [
                "post",
                "image_description"
              ]
            },
            "description": "Create a prompt template with dynamic variables.",
            "display_name": "Prompt",
            "documentation": "",
            "edited": false,
            "field_order": [
              "template"
            ],
            "frozen": false,
            "icon": "braces",
            "legacy": false,
            "lf_version": "1.0.19.post2",
            "metadata": {
              "code_hash": "3bf0b511e227",
              "module": "langflow.components.prompts.prompt.PromptComponent"
            },
            "output_types": [],
            "outputs": [
              {
                "allows_loop": false,
                "cache": true,
                "display_name": "Prompt",
                "group_outputs": false,
                "method": "build_prompt",
                "name": "prompt",
                "selected": "Message",
                "tool_mode": true,
                "types": [
                  "Message"
                ],
                "value": "__UNDEFINED__"
              }
            ],
            "pinned": false,
            "template": {
              "_type": "Component",
              "code": {
                "advanced": true,
                "dynamic": true,
                "fileTypes": [],
                "file_path": "",
                "info": "",
                "list": false,
                "load_from_db": false,
                "multiline": true,
                "name": "code",
                "password": false,
                "placeholder": "",
                "required": true,
                "show": true,
                "title_case": false,
                "type": "code",
                "value": "from langflow.base.prompts.api_utils import process_prompt_template\nfrom langflow.custom.custom_component.component import Component\nfrom langflow.inputs.inputs import DefaultPromptField\nfrom langflow.io import MessageTextInput, Output, PromptInput\nfrom langflow.schema.message import Message\nfrom langflow.template.utils import update_template_values\n\n\nclass PromptComponent(Component):\n    display_name: str = \"Prompt\"\n    description: str = \"Create a prompt template with dynamic variables.\"\n    icon = \"braces\"\n    trace_type = \"prompt\"\n    name = \"Prompt\"\n\n    inputs = [\n        PromptInput(name=\"template\", display_name=\"Template\"),\n        MessageTextInput(\n            name=\"tool_placeholder\",\n            display_name=\"Tool Placeholder\",\n            tool_mode=True,\n            advanced=True,\n            info=\"A placeholder input for tool mode.\",\n        ),\n    ]\n\n    outputs = [\n        Output(display_name=\"Prompt\", name=\"prompt\", method=\"build_prompt\"),\n    ]\n\n    async def build_prompt(self) -> Message:\n        prompt = Message.from_template(**self._attributes)\n        self.status = prompt.text\n        return prompt\n\n    def _update_template(self, frontend_node: dict):\n        prompt_template = frontend_node[\"template\"][\"template\"][\"value\"]\n        custom_fields = frontend_node[\"custom_fields\"]\n        frontend_node_template = frontend_node[\"template\"]\n        _ = process_prompt_template(\n            template=prompt_template,\n            name=\"template\",\n            custom_fields=custom_fields,\n            frontend_node_template=frontend_node_template,\n        )\n        return frontend_node\n\n    async def update_frontend_node(self, new_frontend_node: dict, current_frontend_node: dict):\n        \"\"\"This function is called after the code validation is done.\"\"\"\n        frontend_node = await super().update_frontend_node(new_frontend_node, current_frontend_node)\n        template = frontend_node[\"template\"][\"template\"][\"value\"]\n        # Kept it duplicated for backwards compatibility\n        _ = process_prompt_template(\n            template=template,\n            name=\"template\",\n            custom_fields=frontend_node[\"custom_fields\"],\n            frontend_node_template=frontend_node[\"template\"],\n        )\n        # Now that template is updated, we need to grab any values that were set in the current_frontend_node\n        # and update the frontend_node with those values\n        update_template_values(new_template=frontend_node, previous_template=current_frontend_node[\"template\"])\n        return frontend_node\n\n    def _get_fallback_input(self, **kwargs):\n        return DefaultPromptField(**kwargs)\n"
              },
              "image_description": {
                "advanced": false,
                "display_name": "image_description",
                "dynamic": false,
                "field_type": "str",
                "fileTypes": [],
                "file_path": "",
                "info": "",
                "input_types": [
                  "Message",
                  "Text"
                ],
                "list": false,
                "load_from_db": false,
                "multiline": true,
                "name": "image_description",
                "placeholder": "",
                "required": false,
                "show": true,
                "title_case": false,
                "type": "str",
                "value": ""
              },
              "post": {
                "advanced": false,
                "display_name": "post",
                "dynamic": false,
                "field_type": "str",
                "fileTypes": [],
                "file_path": "",
                "info": "",
                "input_types": [
                  "Message",
                  "Text"
                ],
                "list": false,
                "load_from_db": false,
                "multiline": true,
                "name": "post",
                "placeholder": "",
                "required": false,
                "show": true,
                "title_case": false,
                "type": "str",
                "value": ""
              },
              "template": {
                "_input_type": "PromptInput",
                "advanced": false,
                "display_name": "Template",
                "dynamic": false,
                "info": "",
                "list": false,
                "load_from_db": false,
                "name": "template",
                "placeholder": "",
                "required": false,
                "show": true,
                "title_case": false,
                "tool_mode": false,
                "trace_as_input": true,
                "type": "prompt",
                "value": "{post}\n \n\n{image_description} "
              },
              "tool_placeholder": {
                "_input_type": "MessageTextInput",
                "advanced": true,
                "display_name": "Tool Placeholder",
                "dynamic": false,
                "info": "A placeholder input for tool mode.",
                "input_types": [
                  "Message"
                ],
                "list": false,
                "load_from_db": false,
                "name": "tool_placeholder",
                "placeholder": "",
                "required": false,
                "show": true,
                "title_case": false,
                "tool_mode": true,
                "trace_as_input": true,
                "trace_as_metadata": true,
                "type": "str",
                "value": ""
              }
            },
            "tool_mode": false
          },
          "selected_output": "prompt",
          "type": "Prompt"
        },
        "dragging": false,
        "height": 433,
        "id": "Prompt-vj0Ef",
        "measured": {
          "height": 433,
          "width": 320
        },
        "position": {
          "x": 7613.837241084599,
          "y": 3139.8282595890087
        },
        "positionAbsolute": {
          "x": 7613.837241084599,
          "y": 3139.8282595890087
        },
        "selected": false,
        "type": "genericNode",
        "width": 320
      },
      {
        "data": {
          "id": "note-rWxDr",
          "node": {
            "description": "# 📖 README\n\nWelcome to the Instagram Copywriter! This flow helps you create compelling Instagram posts with AI-generated content and image prompts.\n\n## Quickstart\n- Add your **OpenAI API Key** to the **Agent** and **Language Model** components or change the provider and add your credentials.\n- Add your **Tavily API Key** to the **Tavily AI Search** component.\n\n## Using the Flow\n**Enter Your Topic**\n   - In the Chat Input, enter a brief description of the topic you want to post about.\n   - Example: \"Create a post about meditation and its benefits\"",
            "display_name": "",
            "documentation": "",
            "template": {
              "backgroundColor": "amber"
            }
          },
          "type": "note"
        },
        "dragging": false,
        "height": 537,
        "id": "note-rWxDr",
        "measured": {
          "height": 537,
          "width": 558
        },
        "position": {
          "x": 4492.051129290571,
          "y": 2746.336592524463
        },
        "positionAbsolute": {
          "x": 4560.051129290571,
          "y": 2746.336592524463
        },
        "resizing": false,
        "selected": false,
        "style": {
          "height": 648,
          "width": 554
        },
        "type": "noteNode",
        "width": 558
      },
      {
        "data": {
          "id": "TavilySearchComponent-WmiId",
          "node": {
            "base_classes": [
              "Data",
              "Message"
            ],
            "beta": false,
            "conditional_paths": [],
            "custom_fields": {},
            "description": "**Tavily Search** is a search engine optimized for LLMs and RAG,         aimed at efficient, quick, and persistent search results.",
            "display_name": "Tavily AI Search",
            "documentation": "",
            "edited": false,
            "field_order": [
              "api_key",
              "query",
              "search_depth",
              "topic",
              "time_range",
              "max_results",
              "include_images",
              "include_answer"
            ],
            "frozen": false,
            "icon": "TavilyIcon",
            "last_updated": "2025-07-18T17:42:31.004Z",
            "legacy": false,
            "metadata": {
<<<<<<< HEAD
              "code_hash": "6843645056d9",
              "dependencies": {
                "dependencies": [
                  {
                    "name": "httpx",
                    "version": "0.27.2"
                  },
                  {
                    "name": "loguru",
                    "version": "0.7.3"
                  },
                  {
                    "name": "langflow",
                    "version": null
                  }
                ],
                "total_dependencies": 3
              },
=======
              "code_hash": "4c76fb76d395",
>>>>>>> 8caa5d92
              "module": "langflow.components.tavily.tavily_search.TavilySearchComponent"
            },
            "minimized": false,
            "output_types": [],
            "outputs": [
              {
                "allows_loop": false,
                "cache": true,
                "display_name": "Toolset",
                "group_outputs": false,
                "hidden": null,
                "method": "to_toolkit",
                "name": "component_as_tool",
                "options": null,
                "required_inputs": null,
                "selected": "Tool",
                "tool_mode": true,
                "types": [
                  "Tool"
                ],
                "value": "__UNDEFINED__"
              }
            ],
            "pinned": false,
            "template": {
              "_type": "Component",
              "api_key": {
                "_input_type": "SecretStrInput",
                "advanced": false,
                "display_name": "Tavily API Key",
                "dynamic": false,
                "info": "Your Tavily API Key.",
                "input_types": [],
                "load_from_db": false,
                "name": "api_key",
                "password": true,
                "placeholder": "",
                "required": true,
                "show": true,
                "title_case": false,
                "type": "str",
                "value": ""
              },
              "chunks_per_source": {
                "_input_type": "IntInput",
                "advanced": true,
                "display_name": "Chunks Per Source",
                "dynamic": false,
                "info": "The number of content chunks to retrieve from each source (1-3). Only works with advanced search.",
                "list": false,
                "list_add_label": "Add More",
                "name": "chunks_per_source",
                "placeholder": "",
                "required": false,
                "show": true,
                "title_case": false,
                "tool_mode": false,
                "trace_as_metadata": true,
                "type": "int",
                "value": 3
              },
              "code": {
                "advanced": true,
                "dynamic": true,
                "fileTypes": [],
                "file_path": "",
                "info": "",
                "list": false,
                "load_from_db": false,
                "multiline": true,
                "name": "code",
                "password": false,
                "placeholder": "",
                "required": true,
                "show": true,
                "title_case": false,
                "type": "code",
                "value": "import httpx\n\nfrom langflow.custom.custom_component.component import Component\nfrom langflow.inputs.inputs import BoolInput, DropdownInput, IntInput, MessageTextInput, SecretStrInput\nfrom langflow.logging.logger import logger\nfrom langflow.schema.data import Data\nfrom langflow.schema.dataframe import DataFrame\nfrom langflow.template.field.base import Output\n\n\nclass TavilySearchComponent(Component):\n    display_name = \"Tavily Search API\"\n    description = \"\"\"**Tavily Search** is a search engine optimized for LLMs and RAG, \\\n        aimed at efficient, quick, and persistent search results.\"\"\"\n    icon = \"TavilyIcon\"\n\n    inputs = [\n        SecretStrInput(\n            name=\"api_key\",\n            display_name=\"Tavily API Key\",\n            required=True,\n            info=\"Your Tavily API Key.\",\n        ),\n        MessageTextInput(\n            name=\"query\",\n            display_name=\"Search Query\",\n            info=\"The search query you want to execute with Tavily.\",\n            tool_mode=True,\n        ),\n        DropdownInput(\n            name=\"search_depth\",\n            display_name=\"Search Depth\",\n            info=\"The depth of the search.\",\n            options=[\"basic\", \"advanced\"],\n            value=\"advanced\",\n            advanced=True,\n        ),\n        IntInput(\n            name=\"chunks_per_source\",\n            display_name=\"Chunks Per Source\",\n            info=(\"The number of content chunks to retrieve from each source (1-3). Only works with advanced search.\"),\n            value=3,\n            advanced=True,\n        ),\n        DropdownInput(\n            name=\"topic\",\n            display_name=\"Search Topic\",\n            info=\"The category of the search.\",\n            options=[\"general\", \"news\"],\n            value=\"general\",\n            advanced=True,\n        ),\n        IntInput(\n            name=\"days\",\n            display_name=\"Days\",\n            info=\"Number of days back from current date to include. Only available with news topic.\",\n            value=7,\n            advanced=True,\n        ),\n        IntInput(\n            name=\"max_results\",\n            display_name=\"Max Results\",\n            info=\"The maximum number of search results to return.\",\n            value=5,\n            advanced=True,\n        ),\n        BoolInput(\n            name=\"include_answer\",\n            display_name=\"Include Answer\",\n            info=\"Include a short answer to original query.\",\n            value=True,\n            advanced=True,\n        ),\n        DropdownInput(\n            name=\"time_range\",\n            display_name=\"Time Range\",\n            info=\"The time range back from the current date to filter results.\",\n            options=[\"day\", \"week\", \"month\", \"year\"],\n            value=None,  # Default to None to make it optional\n            advanced=True,\n        ),\n        BoolInput(\n            name=\"include_images\",\n            display_name=\"Include Images\",\n            info=\"Include a list of query-related images in the response.\",\n            value=True,\n            advanced=True,\n        ),\n        MessageTextInput(\n            name=\"include_domains\",\n            display_name=\"Include Domains\",\n            info=\"Comma-separated list of domains to include in the search results.\",\n            advanced=True,\n        ),\n        MessageTextInput(\n            name=\"exclude_domains\",\n            display_name=\"Exclude Domains\",\n            info=\"Comma-separated list of domains to exclude from the search results.\",\n            advanced=True,\n        ),\n        BoolInput(\n            name=\"include_raw_content\",\n            display_name=\"Include Raw Content\",\n            info=\"Include the cleaned and parsed HTML content of each search result.\",\n            value=False,\n            advanced=True,\n        ),\n    ]\n\n    outputs = [\n        Output(display_name=\"DataFrame\", name=\"dataframe\", method=\"fetch_content_dataframe\"),\n    ]\n\n    def fetch_content(self) -> list[Data]:\n        try:\n            # Only process domains if they're provided\n            include_domains = None\n            exclude_domains = None\n\n            if self.include_domains:\n                include_domains = [domain.strip() for domain in self.include_domains.split(\",\") if domain.strip()]\n\n            if self.exclude_domains:\n                exclude_domains = [domain.strip() for domain in self.exclude_domains.split(\",\") if domain.strip()]\n\n            url = \"https://api.tavily.com/search\"\n            headers = {\n                \"content-type\": \"application/json\",\n                \"accept\": \"application/json\",\n            }\n\n            payload = {\n                \"api_key\": self.api_key,\n                \"query\": self.query,\n                \"search_depth\": self.search_depth,\n                \"topic\": self.topic,\n                \"max_results\": self.max_results,\n                \"include_images\": self.include_images,\n                \"include_answer\": self.include_answer,\n                \"include_raw_content\": self.include_raw_content,\n                \"days\": self.days,\n                \"time_range\": self.time_range,\n            }\n\n            # Only add domains to payload if they exist and have values\n            if include_domains:\n                payload[\"include_domains\"] = include_domains\n            if exclude_domains:\n                payload[\"exclude_domains\"] = exclude_domains\n\n            # Add conditional parameters only if they should be included\n            if self.search_depth == \"advanced\" and self.chunks_per_source:\n                payload[\"chunks_per_source\"] = self.chunks_per_source\n\n            if self.topic == \"news\" and self.days:\n                payload[\"days\"] = int(self.days)  # Ensure days is an integer\n\n            # Add time_range if it's set\n            if hasattr(self, \"time_range\") and self.time_range:\n                payload[\"time_range\"] = self.time_range\n\n            # Add timeout handling\n            with httpx.Client(timeout=90.0) as client:\n                response = client.post(url, json=payload, headers=headers)\n\n            response.raise_for_status()\n            search_results = response.json()\n\n            data_results = []\n\n            if self.include_answer and search_results.get(\"answer\"):\n                data_results.append(Data(text=search_results[\"answer\"]))\n\n            for result in search_results.get(\"results\", []):\n                content = result.get(\"content\", \"\")\n                result_data = {\n                    \"title\": result.get(\"title\"),\n                    \"url\": result.get(\"url\"),\n                    \"content\": content,\n                    \"score\": result.get(\"score\"),\n                }\n                if self.include_raw_content:\n                    result_data[\"raw_content\"] = result.get(\"raw_content\")\n\n                data_results.append(Data(text=content, data=result_data))\n\n            if self.include_images and search_results.get(\"images\"):\n                data_results.append(Data(text=\"Images found\", data={\"images\": search_results[\"images\"]}))\n\n        except httpx.TimeoutException:\n            error_message = \"Request timed out (90s). Please try again or adjust parameters.\"\n            logger.error(error_message)\n            return [Data(text=error_message, data={\"error\": error_message})]\n        except httpx.HTTPStatusError as exc:\n            error_message = f\"HTTP error occurred: {exc.response.status_code} - {exc.response.text}\"\n            logger.error(error_message)\n            return [Data(text=error_message, data={\"error\": error_message})]\n        except httpx.RequestError as exc:\n            error_message = f\"Request error occurred: {exc}\"\n            logger.error(error_message)\n            return [Data(text=error_message, data={\"error\": error_message})]\n        except ValueError as exc:\n            error_message = f\"Invalid response format: {exc}\"\n            logger.error(error_message)\n            return [Data(text=error_message, data={\"error\": error_message})]\n        else:\n            self.status = data_results\n            return data_results\n\n    def fetch_content_dataframe(self) -> DataFrame:\n        data = self.fetch_content()\n        return DataFrame(data)\n"
              },
              "days": {
                "_input_type": "IntInput",
                "advanced": true,
                "display_name": "Days",
                "dynamic": false,
                "info": "Number of days back from current date to include. Only available with news topic.",
                "list": false,
                "list_add_label": "Add More",
                "name": "days",
                "placeholder": "",
                "required": false,
                "show": true,
                "title_case": false,
                "tool_mode": false,
                "trace_as_metadata": true,
                "type": "int",
                "value": 7
              },
              "exclude_domains": {
                "_input_type": "MessageTextInput",
                "advanced": true,
                "display_name": "Exclude Domains",
                "dynamic": false,
                "info": "Comma-separated list of domains to exclude from the search results.",
                "input_types": [
                  "Message"
                ],
                "list": false,
                "list_add_label": "Add More",
                "load_from_db": false,
                "name": "exclude_domains",
                "placeholder": "",
                "required": false,
                "show": true,
                "title_case": false,
                "tool_mode": false,
                "trace_as_input": true,
                "trace_as_metadata": true,
                "type": "str",
                "value": ""
              },
              "include_answer": {
                "_input_type": "BoolInput",
                "advanced": true,
                "display_name": "Include Answer",
                "dynamic": false,
                "info": "Include a short answer to original query.",
                "list": false,
                "list_add_label": "Add More",
                "name": "include_answer",
                "placeholder": "",
                "required": false,
                "show": true,
                "title_case": false,
                "tool_mode": false,
                "trace_as_metadata": true,
                "type": "bool",
                "value": true
              },
              "include_domains": {
                "_input_type": "MessageTextInput",
                "advanced": true,
                "display_name": "Include Domains",
                "dynamic": false,
                "info": "Comma-separated list of domains to include in the search results.",
                "input_types": [
                  "Message"
                ],
                "list": false,
                "list_add_label": "Add More",
                "load_from_db": false,
                "name": "include_domains",
                "placeholder": "",
                "required": false,
                "show": true,
                "title_case": false,
                "tool_mode": false,
                "trace_as_input": true,
                "trace_as_metadata": true,
                "type": "str",
                "value": ""
              },
              "include_images": {
                "_input_type": "BoolInput",
                "advanced": true,
                "display_name": "Include Images",
                "dynamic": false,
                "info": "Include a list of query-related images in the response.",
                "list": false,
                "list_add_label": "Add More",
                "name": "include_images",
                "placeholder": "",
                "required": false,
                "show": true,
                "title_case": false,
                "tool_mode": false,
                "trace_as_metadata": true,
                "type": "bool",
                "value": true
              },
              "include_raw_content": {
                "_input_type": "BoolInput",
                "advanced": true,
                "display_name": "Include Raw Content",
                "dynamic": false,
                "info": "Include the cleaned and parsed HTML content of each search result.",
                "list": false,
                "list_add_label": "Add More",
                "name": "include_raw_content",
                "placeholder": "",
                "required": false,
                "show": true,
                "title_case": false,
                "tool_mode": false,
                "trace_as_metadata": true,
                "type": "bool",
                "value": false
              },
              "max_results": {
                "_input_type": "IntInput",
                "advanced": true,
                "display_name": "Max Results",
                "dynamic": false,
                "info": "The maximum number of search results to return.",
                "list": false,
                "list_add_label": "Add More",
                "name": "max_results",
                "placeholder": "",
                "required": false,
                "show": true,
                "title_case": false,
                "tool_mode": false,
                "trace_as_metadata": true,
                "type": "int",
                "value": 5
              },
              "query": {
                "_input_type": "MessageTextInput",
                "advanced": false,
                "display_name": "Search Query",
                "dynamic": false,
                "info": "The search query you want to execute with Tavily.",
                "input_types": [
                  "Message"
                ],
                "list": false,
                "list_add_label": "Add More",
                "load_from_db": false,
                "name": "query",
                "placeholder": "",
                "required": false,
                "show": true,
                "title_case": false,
                "tool_mode": true,
                "trace_as_input": true,
                "trace_as_metadata": true,
                "type": "str",
                "value": ""
              },
              "search_depth": {
                "_input_type": "DropdownInput",
                "advanced": true,
                "combobox": false,
                "dialog_inputs": {},
                "display_name": "Search Depth",
                "dynamic": false,
                "info": "The depth of the search.",
                "name": "search_depth",
                "options": [
                  "basic",
                  "advanced"
                ],
                "options_metadata": [],
                "placeholder": "",
                "required": false,
                "show": true,
                "title_case": false,
                "tool_mode": false,
                "trace_as_metadata": true,
                "type": "str",
                "value": "advanced"
              },
              "time_range": {
                "_input_type": "DropdownInput",
                "advanced": true,
                "combobox": false,
                "dialog_inputs": {},
                "display_name": "Time Range",
                "dynamic": false,
                "info": "The time range back from the current date to filter results.",
                "name": "time_range",
                "options": [
                  "day",
                  "week",
                  "month",
                  "year"
                ],
                "options_metadata": [],
                "placeholder": "",
                "required": false,
                "show": true,
                "title_case": false,
                "tool_mode": false,
                "trace_as_metadata": true,
                "type": "str"
              },
              "tools_metadata": {
                "_input_type": "ToolsInput",
                "advanced": false,
                "display_name": "Actions",
                "dynamic": false,
                "info": "Modify tool names and descriptions to help agents understand when to use each tool.",
                "is_list": true,
                "list_add_label": "Add More",
                "name": "tools_metadata",
                "placeholder": "",
                "real_time_refresh": true,
                "required": false,
                "show": true,
                "title_case": false,
                "tool_mode": false,
                "trace_as_metadata": true,
                "type": "tools",
                "value": [
                  {
                    "args": {
                      "query": {
                        "default": "",
                        "description": "The search query you want to execute with Tavily.",
                        "title": "Query",
                        "type": "string"
                      }
                    },
                    "description": "**Tavily Search** is a search engine optimized for LLMs and RAG,         aimed at efficient, quick, and persistent search results.",
                    "display_description": "**Tavily Search** is a search engine optimized for LLMs and RAG,         aimed at efficient, quick, and persistent search results.",
                    "display_name": "fetch_content_dataframe",
                    "name": "fetch_content_dataframe",
                    "readonly": false,
                    "status": true,
                    "tags": [
                      "fetch_content_dataframe"
                    ]
                  }
                ]
              },
              "topic": {
                "_input_type": "DropdownInput",
                "advanced": true,
                "combobox": false,
                "dialog_inputs": {},
                "display_name": "Search Topic",
                "dynamic": false,
                "info": "The category of the search.",
                "name": "topic",
                "options": [
                  "general",
                  "news"
                ],
                "options_metadata": [],
                "placeholder": "",
                "required": false,
                "show": true,
                "title_case": false,
                "tool_mode": false,
                "trace_as_metadata": true,
                "type": "str",
                "value": "general"
              }
            },
            "tool_mode": true
          },
          "selected_output": "component_as_tool",
          "showNode": true,
          "type": "TavilySearchComponent"
        },
        "dragging": false,
        "id": "TavilySearchComponent-WmiId",
        "measured": {
          "height": 316,
          "width": 320
        },
        "position": {
          "x": 5176.638828210268,
          "y": 3500.9392260830805
        },
        "selected": false,
        "type": "genericNode"
      },
      {
        "data": {
          "id": "Agent-DYPjp",
          "node": {
            "base_classes": [
              "Message"
            ],
            "beta": false,
            "category": "agents",
            "conditional_paths": [],
            "custom_fields": {},
            "description": "Define the agent's instructions, then enter a task to complete using tools.",
            "display_name": "Agent",
            "documentation": "",
            "edited": false,
            "field_order": [
              "agent_llm",
              "max_tokens",
              "model_kwargs",
              "json_mode",
              "model_name",
              "openai_api_base",
              "api_key",
              "temperature",
              "seed",
              "max_retries",
              "timeout",
              "system_prompt",
              "n_messages",
              "tools",
              "input_value",
              "handle_parsing_errors",
              "verbose",
              "max_iterations",
              "agent_description",
              "add_current_date_tool"
            ],
            "frozen": false,
            "icon": "bot",
            "key": "Agent",
            "last_updated": "2025-07-18T17:42:31.005Z",
            "legacy": false,
            "metadata": {},
            "minimized": false,
            "output_types": [],
            "outputs": [
              {
                "allows_loop": false,
                "cache": true,
                "display_name": "Response",
                "group_outputs": false,
                "method": "message_response",
                "name": "response",
                "options": null,
                "required_inputs": null,
                "selected": "Message",
                "tool_mode": true,
                "types": [
                  "Message"
                ],
                "value": "__UNDEFINED__"
              },
              {
                "allows_loop": false,
                "cache": true,
                "display_name": "Structured Response",
                "group_outputs": false,
                "hidden": null,
                "method": "json_response",
                "name": "structured_response",
                "options": null,
                "required_inputs": null,
                "tool_mode": false,
                "types": [
                  "Data"
                ],
                "value": "__UNDEFINED__"
              }
            ],
            "pinned": false,
            "score": 1.1732828199964098e-19,
            "template": {
              "_type": "Component",
              "add_current_date_tool": {
                "_input_type": "BoolInput",
                "advanced": true,
                "display_name": "Current Date",
                "dynamic": false,
                "info": "If true, will add a tool to the agent that returns the current date.",
                "list": false,
                "list_add_label": "Add More",
                "name": "add_current_date_tool",
                "placeholder": "",
                "required": false,
                "show": true,
                "title_case": false,
                "tool_mode": false,
                "trace_as_metadata": true,
                "type": "bool",
                "value": true
              },
              "agent_description": {
                "_input_type": "MultilineInput",
                "advanced": true,
                "copy_field": false,
                "display_name": "Agent Description [Deprecated]",
                "dynamic": false,
                "info": "The description of the agent. This is only used when in Tool Mode. Defaults to 'A helpful assistant with access to the following tools:' and tools are added dynamically. This feature is deprecated and will be removed in future versions.",
                "input_types": [
                  "Message"
                ],
                "list": false,
                "list_add_label": "Add More",
                "load_from_db": false,
                "multiline": true,
                "name": "agent_description",
                "placeholder": "",
                "required": false,
                "show": true,
                "title_case": false,
                "tool_mode": false,
                "trace_as_input": true,
                "trace_as_metadata": true,
                "type": "str",
                "value": "A helpful assistant with access to the following tools:"
              },
              "agent_llm": {
                "_input_type": "DropdownInput",
                "advanced": false,
                "combobox": false,
                "dialog_inputs": {},
                "display_name": "Model Provider",
                "dynamic": false,
                "info": "The provider of the language model that the agent will use to generate responses.",
                "input_types": [],
                "name": "agent_llm",
                "options": [
                  "Anthropic",
                  "Google Generative AI",
                  "Groq",
                  "OpenAI",
                  "Custom"
                ],
                "options_metadata": [
                  {
                    "icon": "Anthropic"
                  },
                  {
                    "icon": "GoogleGenerativeAI"
                  },
                  {
                    "icon": "Groq"
                  },
                  {
                    "icon": "OpenAI"
                  },
                  {
                    "icon": "brain"
                  }
                ],
                "placeholder": "",
                "real_time_refresh": true,
                "required": false,
                "show": true,
                "title_case": false,
                "toggle": false,
                "tool_mode": false,
                "trace_as_metadata": true,
                "type": "str",
                "value": "OpenAI"
              },
              "api_key": {
                "_input_type": "SecretStrInput",
                "advanced": false,
                "display_name": "OpenAI API Key",
                "dynamic": false,
                "info": "The OpenAI API Key to use for the OpenAI model.",
                "input_types": [],
                "load_from_db": true,
                "name": "api_key",
                "password": true,
                "placeholder": "",
                "real_time_refresh": true,
                "required": true,
                "show": true,
                "title_case": false,
                "type": "str",
                "value": ""
              },
              "code": {
                "advanced": true,
                "dynamic": true,
                "fileTypes": [],
                "file_path": "",
                "info": "",
                "list": false,
                "load_from_db": false,
                "multiline": true,
                "name": "code",
                "password": false,
                "placeholder": "",
                "required": true,
                "show": true,
                "title_case": false,
                "type": "code",
                "value": "import json\nimport re\n\nfrom langchain_core.tools import StructuredTool\n\nfrom langflow.base.agents.agent import LCToolsAgentComponent\nfrom langflow.base.agents.events import ExceptionWithMessageError\nfrom langflow.base.models.model_input_constants import (\n    ALL_PROVIDER_FIELDS,\n    MODEL_DYNAMIC_UPDATE_FIELDS,\n    MODEL_PROVIDERS,\n    MODEL_PROVIDERS_DICT,\n    MODELS_METADATA,\n)\nfrom langflow.base.models.model_utils import get_model_name\nfrom langflow.components.helpers.current_date import CurrentDateComponent\nfrom langflow.components.helpers.memory import MemoryComponent\nfrom langflow.components.langchain_utilities.tool_calling import ToolCallingAgentComponent\nfrom langflow.custom.custom_component.component import _get_component_toolkit\nfrom langflow.custom.utils import update_component_build_config\nfrom langflow.field_typing import Tool\nfrom langflow.io import BoolInput, DropdownInput, IntInput, MultilineInput, Output\nfrom langflow.logging import logger\nfrom langflow.schema.data import Data\nfrom langflow.schema.dotdict import dotdict\nfrom langflow.schema.message import Message\n\n\ndef set_advanced_true(component_input):\n    component_input.advanced = True\n    return component_input\n\n\nMODEL_PROVIDERS_LIST = [\"Anthropic\", \"Google Generative AI\", \"Groq\", \"OpenAI\"]\n\n\nclass AgentComponent(ToolCallingAgentComponent):\n    display_name: str = \"Agent\"\n    description: str = \"Define the agent's instructions, then enter a task to complete using tools.\"\n    documentation: str = \"https://docs.langflow.org/agents\"\n    icon = \"bot\"\n    beta = False\n    name = \"Agent\"\n\n    memory_inputs = [set_advanced_true(component_input) for component_input in MemoryComponent().inputs]\n\n    # Filter out json_mode from OpenAI inputs since we handle structured output differently\n    openai_inputs_filtered = [\n        input_field\n        for input_field in MODEL_PROVIDERS_DICT[\"OpenAI\"][\"inputs\"]\n        if not (hasattr(input_field, \"name\") and input_field.name == \"json_mode\")\n    ]\n\n    inputs = [\n        DropdownInput(\n            name=\"agent_llm\",\n            display_name=\"Model Provider\",\n            info=\"The provider of the language model that the agent will use to generate responses.\",\n            options=[*MODEL_PROVIDERS_LIST, \"Custom\"],\n            value=\"OpenAI\",\n            real_time_refresh=True,\n            input_types=[],\n            options_metadata=[MODELS_METADATA[key] for key in MODEL_PROVIDERS_LIST] + [{\"icon\": \"brain\"}],\n        ),\n        *openai_inputs_filtered,\n        MultilineInput(\n            name=\"system_prompt\",\n            display_name=\"Agent Instructions\",\n            info=\"System Prompt: Initial instructions and context provided to guide the agent's behavior.\",\n            value=\"You are a helpful assistant that can use tools to answer questions and perform tasks.\",\n            advanced=False,\n        ),\n        IntInput(\n            name=\"n_messages\",\n            display_name=\"Number of Chat History Messages\",\n            value=100,\n            info=\"Number of chat history messages to retrieve.\",\n            advanced=True,\n            show=True,\n        ),\n        *LCToolsAgentComponent._base_inputs,\n        # removed memory inputs from agent component\n        # *memory_inputs,\n        BoolInput(\n            name=\"add_current_date_tool\",\n            display_name=\"Current Date\",\n            advanced=True,\n            info=\"If true, will add a tool to the agent that returns the current date.\",\n            value=True,\n        ),\n    ]\n    outputs = [\n        Output(name=\"response\", display_name=\"Response\", method=\"message_response\"),\n        Output(name=\"structured_response\", display_name=\"Structured Response\", method=\"json_response\", tool_mode=False),\n    ]\n\n    async def message_response(self) -> Message:\n        try:\n            # Get LLM model and validate\n            llm_model, display_name = self.get_llm()\n            if llm_model is None:\n                msg = \"No language model selected. Please choose a model to proceed.\"\n                raise ValueError(msg)\n            self.model_name = get_model_name(llm_model, display_name=display_name)\n\n            # Get memory data\n            self.chat_history = await self.get_memory_data()\n            if isinstance(self.chat_history, Message):\n                self.chat_history = [self.chat_history]\n\n            # Add current date tool if enabled\n            if self.add_current_date_tool:\n                if not isinstance(self.tools, list):  # type: ignore[has-type]\n                    self.tools = []\n                current_date_tool = (await CurrentDateComponent(**self.get_base_args()).to_toolkit()).pop(0)\n                if not isinstance(current_date_tool, StructuredTool):\n                    msg = \"CurrentDateComponent must be converted to a StructuredTool\"\n                    raise TypeError(msg)\n                self.tools.append(current_date_tool)\n            # note the tools are not required to run the agent, hence the validation removed.\n\n            # Set up and run agent\n            self.set(\n                llm=llm_model,\n                tools=self.tools or [],\n                chat_history=self.chat_history,\n                input_value=self.input_value,\n                system_prompt=self.system_prompt,\n            )\n            agent = self.create_agent_runnable()\n            result = await self.run_agent(agent)\n\n            # Store result for potential JSON output\n            self._agent_result = result\n            # return result\n\n        except (ValueError, TypeError, KeyError) as e:\n            await logger.aerror(f\"{type(e).__name__}: {e!s}\")\n            raise\n        except ExceptionWithMessageError as e:\n            await logger.aerror(f\"ExceptionWithMessageError occurred: {e}\")\n            raise\n        except Exception as e:\n            await logger.aerror(f\"Unexpected error: {e!s}\")\n            raise\n        else:\n            return result\n\n    async def json_response(self) -> Data:\n        \"\"\"Convert agent response to structured JSON Data output.\"\"\"\n        # Run the regular message response first to get the result\n        if not hasattr(self, \"_agent_result\"):\n            await self.message_response()\n\n        result = self._agent_result\n\n        # Extract content from result\n        if hasattr(result, \"content\"):\n            content = result.content\n        elif hasattr(result, \"text\"):\n            content = result.text\n        else:\n            content = str(result)\n\n        # Try to parse as JSON\n        try:\n            json_data = json.loads(content)\n            return Data(data=json_data)\n        except json.JSONDecodeError:\n            # If it's not valid JSON, try to extract JSON from the content\n            json_match = re.search(r\"\\{.*\\}\", content, re.DOTALL)\n            if json_match:\n                try:\n                    json_data = json.loads(json_match.group())\n                    return Data(data=json_data)\n                except json.JSONDecodeError:\n                    pass\n\n            # If we can't extract JSON, return the raw content as data\n            return Data(data={\"content\": content, \"error\": \"Could not parse as JSON\"})\n\n    async def get_memory_data(self):\n        # TODO: This is a temporary fix to avoid message duplication. We should develop a function for this.\n        messages = (\n            await MemoryComponent(**self.get_base_args())\n            .set(session_id=self.graph.session_id, order=\"Ascending\", n_messages=self.n_messages)\n            .retrieve_messages()\n        )\n        return [\n            message for message in messages if getattr(message, \"id\", None) != getattr(self.input_value, \"id\", None)\n        ]\n\n    def get_llm(self):\n        if not isinstance(self.agent_llm, str):\n            return self.agent_llm, None\n\n        try:\n            provider_info = MODEL_PROVIDERS_DICT.get(self.agent_llm)\n            if not provider_info:\n                msg = f\"Invalid model provider: {self.agent_llm}\"\n                raise ValueError(msg)\n\n            component_class = provider_info.get(\"component_class\")\n            display_name = component_class.display_name\n            inputs = provider_info.get(\"inputs\")\n            prefix = provider_info.get(\"prefix\", \"\")\n\n            return self._build_llm_model(component_class, inputs, prefix), display_name\n\n        except Exception as e:\n            logger.error(f\"Error building {self.agent_llm} language model: {e!s}\")\n            msg = f\"Failed to initialize language model: {e!s}\"\n            raise ValueError(msg) from e\n\n    def _build_llm_model(self, component, inputs, prefix=\"\"):\n        model_kwargs = {}\n        for input_ in inputs:\n            if hasattr(self, f\"{prefix}{input_.name}\"):\n                model_kwargs[input_.name] = getattr(self, f\"{prefix}{input_.name}\")\n        return component.set(**model_kwargs).build_model()\n\n    def set_component_params(self, component):\n        provider_info = MODEL_PROVIDERS_DICT.get(self.agent_llm)\n        if provider_info:\n            inputs = provider_info.get(\"inputs\")\n            prefix = provider_info.get(\"prefix\")\n            # Filter out json_mode and only use attributes that exist on this component\n            model_kwargs = {}\n            for input_ in inputs:\n                if hasattr(self, f\"{prefix}{input_.name}\"):\n                    model_kwargs[input_.name] = getattr(self, f\"{prefix}{input_.name}\")\n\n            return component.set(**model_kwargs)\n        return component\n\n    def delete_fields(self, build_config: dotdict, fields: dict | list[str]) -> None:\n        \"\"\"Delete specified fields from build_config.\"\"\"\n        for field in fields:\n            build_config.pop(field, None)\n\n    def update_input_types(self, build_config: dotdict) -> dotdict:\n        \"\"\"Update input types for all fields in build_config.\"\"\"\n        for key, value in build_config.items():\n            if isinstance(value, dict):\n                if value.get(\"input_types\") is None:\n                    build_config[key][\"input_types\"] = []\n            elif hasattr(value, \"input_types\") and value.input_types is None:\n                value.input_types = []\n        return build_config\n\n    async def update_build_config(\n        self, build_config: dotdict, field_value: str, field_name: str | None = None\n    ) -> dotdict:\n        # Iterate over all providers in the MODEL_PROVIDERS_DICT\n        # Existing logic for updating build_config\n        if field_name in (\"agent_llm\",):\n            build_config[\"agent_llm\"][\"value\"] = field_value\n            provider_info = MODEL_PROVIDERS_DICT.get(field_value)\n            if provider_info:\n                component_class = provider_info.get(\"component_class\")\n                if component_class and hasattr(component_class, \"update_build_config\"):\n                    # Call the component class's update_build_config method\n                    build_config = await update_component_build_config(\n                        component_class, build_config, field_value, \"model_name\"\n                    )\n\n            provider_configs: dict[str, tuple[dict, list[dict]]] = {\n                provider: (\n                    MODEL_PROVIDERS_DICT[provider][\"fields\"],\n                    [\n                        MODEL_PROVIDERS_DICT[other_provider][\"fields\"]\n                        for other_provider in MODEL_PROVIDERS_DICT\n                        if other_provider != provider\n                    ],\n                )\n                for provider in MODEL_PROVIDERS_DICT\n            }\n            if field_value in provider_configs:\n                fields_to_add, fields_to_delete = provider_configs[field_value]\n\n                # Delete fields from other providers\n                for fields in fields_to_delete:\n                    self.delete_fields(build_config, fields)\n\n                # Add provider-specific fields\n                if field_value == \"OpenAI\" and not any(field in build_config for field in fields_to_add):\n                    build_config.update(fields_to_add)\n                else:\n                    build_config.update(fields_to_add)\n                # Reset input types for agent_llm\n                build_config[\"agent_llm\"][\"input_types\"] = []\n            elif field_value == \"Custom\":\n                # Delete all provider fields\n                self.delete_fields(build_config, ALL_PROVIDER_FIELDS)\n                # Update with custom component\n                custom_component = DropdownInput(\n                    name=\"agent_llm\",\n                    display_name=\"Language Model\",\n                    options=[*sorted(MODEL_PROVIDERS), \"Custom\"],\n                    value=\"Custom\",\n                    real_time_refresh=True,\n                    input_types=[\"LanguageModel\"],\n                    options_metadata=[MODELS_METADATA[key] for key in sorted(MODELS_METADATA.keys())]\n                    + [{\"icon\": \"brain\"}],\n                )\n                build_config.update({\"agent_llm\": custom_component.to_dict()})\n            # Update input types for all fields\n            build_config = self.update_input_types(build_config)\n\n            # Validate required keys\n            default_keys = [\n                \"code\",\n                \"_type\",\n                \"agent_llm\",\n                \"tools\",\n                \"input_value\",\n                \"add_current_date_tool\",\n                \"system_prompt\",\n                \"agent_description\",\n                \"max_iterations\",\n                \"handle_parsing_errors\",\n                \"verbose\",\n            ]\n            missing_keys = [key for key in default_keys if key not in build_config]\n            if missing_keys:\n                msg = f\"Missing required keys in build_config: {missing_keys}\"\n                raise ValueError(msg)\n        if (\n            isinstance(self.agent_llm, str)\n            and self.agent_llm in MODEL_PROVIDERS_DICT\n            and field_name in MODEL_DYNAMIC_UPDATE_FIELDS\n        ):\n            provider_info = MODEL_PROVIDERS_DICT.get(self.agent_llm)\n            if provider_info:\n                component_class = provider_info.get(\"component_class\")\n                component_class = self.set_component_params(component_class)\n                prefix = provider_info.get(\"prefix\")\n                if component_class and hasattr(component_class, \"update_build_config\"):\n                    # Call each component class's update_build_config method\n                    # remove the prefix from the field_name\n                    if isinstance(field_name, str) and isinstance(prefix, str):\n                        field_name = field_name.replace(prefix, \"\")\n                    build_config = await update_component_build_config(\n                        component_class, build_config, field_value, \"model_name\"\n                    )\n        return dotdict({k: v.to_dict() if hasattr(v, \"to_dict\") else v for k, v in build_config.items()})\n\n    async def _get_tools(self) -> list[Tool]:\n        component_toolkit = _get_component_toolkit()\n        tools_names = self._build_tools_names()\n        agent_description = self.get_tool_description()\n        # TODO: Agent Description Depreciated Feature to be removed\n        description = f\"{agent_description}{tools_names}\"\n        tools = component_toolkit(component=self).get_tools(\n            tool_name=\"Call_Agent\", tool_description=description, callbacks=self.get_langchain_callbacks()\n        )\n        if hasattr(self, \"tools_metadata\"):\n            tools = component_toolkit(component=self, metadata=self.tools_metadata).update_tools_metadata(tools=tools)\n        return tools\n"
              },
              "handle_parsing_errors": {
                "_input_type": "BoolInput",
                "advanced": true,
                "display_name": "Handle Parse Errors",
                "dynamic": false,
                "info": "Should the Agent fix errors when reading user input for better processing?",
                "list": false,
                "list_add_label": "Add More",
                "name": "handle_parsing_errors",
                "placeholder": "",
                "required": false,
                "show": true,
                "title_case": false,
                "tool_mode": false,
                "trace_as_metadata": true,
                "type": "bool",
                "value": true
              },
              "input_value": {
                "_input_type": "MessageTextInput",
                "advanced": false,
                "display_name": "Input",
                "dynamic": false,
                "info": "The input provided by the user for the agent to process.",
                "input_types": [
                  "Message"
                ],
                "list": false,
                "list_add_label": "Add More",
                "load_from_db": false,
                "name": "input_value",
                "placeholder": "",
                "required": false,
                "show": true,
                "title_case": false,
                "tool_mode": true,
                "trace_as_input": true,
                "trace_as_metadata": true,
                "type": "str",
                "value": ""
              },
              "json_mode": {
                "_input_type": "BoolInput",
                "advanced": true,
                "display_name": "JSON Mode",
                "dynamic": false,
                "info": "If True, it will output JSON regardless of passing a schema.",
                "list": false,
                "list_add_label": "Add More",
                "name": "json_mode",
                "placeholder": "",
                "required": false,
                "show": true,
                "title_case": false,
                "tool_mode": false,
                "trace_as_metadata": true,
                "type": "bool",
                "value": false
              },
              "max_iterations": {
                "_input_type": "IntInput",
                "advanced": true,
                "display_name": "Max Iterations",
                "dynamic": false,
                "info": "The maximum number of attempts the agent can make to complete its task before it stops.",
                "list": false,
                "list_add_label": "Add More",
                "name": "max_iterations",
                "placeholder": "",
                "required": false,
                "show": true,
                "title_case": false,
                "tool_mode": false,
                "trace_as_metadata": true,
                "type": "int",
                "value": 15
              },
              "max_retries": {
                "_input_type": "IntInput",
                "advanced": true,
                "display_name": "Max Retries",
                "dynamic": false,
                "info": "The maximum number of retries to make when generating.",
                "list": false,
                "list_add_label": "Add More",
                "name": "max_retries",
                "placeholder": "",
                "required": false,
                "show": true,
                "title_case": false,
                "tool_mode": false,
                "trace_as_metadata": true,
                "type": "int",
                "value": 5
              },
              "max_tokens": {
                "_input_type": "IntInput",
                "advanced": true,
                "display_name": "Max Tokens",
                "dynamic": false,
                "info": "The maximum number of tokens to generate. Set to 0 for unlimited tokens.",
                "list": false,
                "list_add_label": "Add More",
                "name": "max_tokens",
                "placeholder": "",
                "range_spec": {
                  "max": 128000,
                  "min": 0,
                  "step": 0.1,
                  "step_type": "float"
                },
                "required": false,
                "show": true,
                "title_case": false,
                "tool_mode": false,
                "trace_as_metadata": true,
                "type": "int",
                "value": ""
              },
              "model_kwargs": {
                "_input_type": "DictInput",
                "advanced": true,
                "display_name": "Model Kwargs",
                "dynamic": false,
                "info": "Additional keyword arguments to pass to the model.",
                "list": false,
                "list_add_label": "Add More",
                "name": "model_kwargs",
                "placeholder": "",
                "required": false,
                "show": true,
                "title_case": false,
                "tool_mode": false,
                "trace_as_input": true,
                "type": "dict",
                "value": {}
              },
              "model_name": {
                "_input_type": "DropdownInput",
                "advanced": false,
                "combobox": true,
                "dialog_inputs": {},
                "display_name": "Model Name",
                "dynamic": false,
                "info": "To see the model names, first choose a provider. Then, enter your API key and click the refresh button next to the model name.",
                "name": "model_name",
                "options": [
                  "gpt-4o-mini",
                  "gpt-4o",
                  "gpt-4.1",
                  "gpt-4.1-mini",
                  "gpt-4.1-nano",
                  "gpt-4.5-preview",
                  "gpt-4-turbo",
                  "gpt-4-turbo-preview",
                  "gpt-4",
                  "gpt-3.5-turbo",
                  "o1"
                ],
                "options_metadata": [],
                "placeholder": "",
                "real_time_refresh": false,
                "required": false,
                "show": true,
                "title_case": false,
                "toggle": false,
                "tool_mode": false,
                "trace_as_metadata": true,
                "type": "str",
                "value": "gpt-4o"
              },
              "n_messages": {
                "_input_type": "IntInput",
                "advanced": true,
                "display_name": "Number of Chat History Messages",
                "dynamic": false,
                "info": "Number of chat history messages to retrieve.",
                "list": false,
                "list_add_label": "Add More",
                "name": "n_messages",
                "placeholder": "",
                "required": false,
                "show": true,
                "title_case": false,
                "tool_mode": false,
                "trace_as_metadata": true,
                "type": "int",
                "value": 100
              },
              "openai_api_base": {
                "_input_type": "StrInput",
                "advanced": true,
                "display_name": "OpenAI API Base",
                "dynamic": false,
                "info": "The base URL of the OpenAI API. Defaults to https://api.openai.com/v1. You can change this to use other APIs like JinaChat, LocalAI and Prem.",
                "list": false,
                "list_add_label": "Add More",
                "load_from_db": false,
                "name": "openai_api_base",
                "placeholder": "",
                "required": false,
                "show": true,
                "title_case": false,
                "tool_mode": false,
                "trace_as_metadata": true,
                "type": "str",
                "value": ""
              },
              "seed": {
                "_input_type": "IntInput",
                "advanced": true,
                "display_name": "Seed",
                "dynamic": false,
                "info": "The seed controls the reproducibility of the job.",
                "list": false,
                "list_add_label": "Add More",
                "name": "seed",
                "placeholder": "",
                "required": false,
                "show": true,
                "title_case": false,
                "tool_mode": false,
                "trace_as_metadata": true,
                "type": "int",
                "value": 1
              },
              "system_prompt": {
                "_input_type": "MultilineInput",
                "advanced": false,
                "copy_field": false,
                "display_name": "Agent Instructions",
                "dynamic": false,
                "info": "System Prompt: Initial instructions and context provided to guide the agent's behavior.",
                "input_types": [
                  "Message"
                ],
                "list": false,
                "list_add_label": "Add More",
                "load_from_db": false,
                "multiline": true,
                "name": "system_prompt",
                "placeholder": "",
                "required": false,
                "show": true,
                "title_case": false,
                "tool_mode": false,
                "trace_as_input": true,
                "trace_as_metadata": true,
                "type": "str",
                "value": "You are a helpful AI assistant. Use the following information from a web search to answer the user's question. If the search results don't contain relevant information, say so and offer to help with something else."
              },
              "temperature": {
                "_input_type": "SliderInput",
                "advanced": true,
                "display_name": "Temperature",
                "dynamic": false,
                "info": "",
                "max_label": "",
                "max_label_icon": "",
                "min_label": "",
                "min_label_icon": "",
                "name": "temperature",
                "placeholder": "",
                "range_spec": {
                  "max": 1,
                  "min": 0,
                  "step": 0.01,
                  "step_type": "float"
                },
                "required": false,
                "show": true,
                "slider_buttons": false,
                "slider_buttons_options": [],
                "slider_input": false,
                "title_case": false,
                "tool_mode": false,
                "type": "slider",
                "value": 0.1
              },
              "timeout": {
                "_input_type": "IntInput",
                "advanced": true,
                "display_name": "Timeout",
                "dynamic": false,
                "info": "The timeout for requests to OpenAI completion API.",
                "list": false,
                "list_add_label": "Add More",
                "name": "timeout",
                "placeholder": "",
                "required": false,
                "show": true,
                "title_case": false,
                "tool_mode": false,
                "trace_as_metadata": true,
                "type": "int",
                "value": 700
              },
              "tools": {
                "_input_type": "HandleInput",
                "advanced": false,
                "display_name": "Tools",
                "dynamic": false,
                "info": "These are the tools that the agent can use to help with tasks.",
                "input_types": [
                  "Tool"
                ],
                "list": true,
                "list_add_label": "Add More",
                "name": "tools",
                "placeholder": "",
                "required": false,
                "show": true,
                "title_case": false,
                "trace_as_metadata": true,
                "type": "other",
                "value": ""
              },
              "verbose": {
                "_input_type": "BoolInput",
                "advanced": true,
                "display_name": "Verbose",
                "dynamic": false,
                "info": "",
                "list": false,
                "list_add_label": "Add More",
                "name": "verbose",
                "placeholder": "",
                "required": false,
                "show": true,
                "title_case": false,
                "tool_mode": false,
                "trace_as_metadata": true,
                "type": "bool",
                "value": true
              }
            },
            "tool_mode": false
          },
          "selected_output": "response",
          "showNode": true,
          "type": "Agent"
        },
        "dragging": false,
        "id": "Agent-DYPjp",
        "measured": {
          "height": 594,
          "width": 320
        },
        "position": {
          "x": 5647.413945408762,
          "y": 2815.554503226126
        },
        "selected": false,
        "type": "genericNode"
      },
      {
        "data": {
          "id": "LanguageModelComponent-CWWr8",
          "node": {
            "base_classes": [
              "LanguageModel",
              "Message"
            ],
            "beta": false,
            "conditional_paths": [],
            "custom_fields": {},
            "description": "Runs a language model given a specified provider. ",
            "display_name": "Language Model",
            "documentation": "",
            "edited": false,
            "field_order": [
              "provider",
              "model_name",
              "api_key",
              "input_value",
              "system_message",
              "stream",
              "temperature"
            ],
            "frozen": false,
            "icon": "brain-circuit",
            "last_updated": "2025-07-18T17:42:31.005Z",
            "legacy": false,
            "metadata": {
              "keywords": [
                "model",
                "llm",
                "language model",
                "large language model"
              ]
            },
            "minimized": false,
            "output_types": [],
            "outputs": [
              {
                "allows_loop": false,
                "cache": true,
                "display_name": "Model Response",
                "group_outputs": false,
                "method": "text_response",
                "name": "text_output",
                "options": null,
                "required_inputs": null,
                "selected": "Message",
                "tool_mode": true,
                "types": [
                  "Message"
                ],
                "value": "__UNDEFINED__"
              },
              {
                "allows_loop": false,
                "cache": true,
                "display_name": "Language Model",
                "group_outputs": false,
                "method": "build_model",
                "name": "model_output",
                "options": null,
                "required_inputs": null,
                "selected": "LanguageModel",
                "tool_mode": true,
                "types": [
                  "LanguageModel"
                ],
                "value": "__UNDEFINED__"
              }
            ],
            "pinned": false,
            "priority": 0,
            "template": {
              "_type": "Component",
              "api_key": {
                "_input_type": "SecretStrInput",
                "advanced": false,
                "display_name": "OpenAI API Key",
                "dynamic": false,
                "info": "Model Provider API key",
                "input_types": [],
                "load_from_db": true,
                "name": "api_key",
                "password": true,
                "placeholder": "",
                "real_time_refresh": true,
                "required": false,
                "show": true,
                "title_case": false,
                "type": "str",
                "value": ""
              },
              "code": {
                "advanced": true,
                "dynamic": true,
                "fileTypes": [],
                "file_path": "",
                "info": "",
                "list": false,
                "load_from_db": false,
                "multiline": true,
                "name": "code",
                "password": false,
                "placeholder": "",
                "required": true,
                "show": true,
                "title_case": false,
                "type": "code",
                "value": "from typing import Any\n\nfrom langchain_anthropic import ChatAnthropic\nfrom langchain_google_genai import ChatGoogleGenerativeAI\nfrom langchain_openai import ChatOpenAI\n\nfrom langflow.base.models.anthropic_constants import ANTHROPIC_MODELS\nfrom langflow.base.models.google_generative_ai_constants import GOOGLE_GENERATIVE_AI_MODELS\nfrom langflow.base.models.model import LCModelComponent\nfrom langflow.base.models.openai_constants import OPENAI_CHAT_MODEL_NAMES, OPENAI_REASONING_MODEL_NAMES\nfrom langflow.field_typing import LanguageModel\nfrom langflow.field_typing.range_spec import RangeSpec\nfrom langflow.inputs.inputs import BoolInput\nfrom langflow.io import DropdownInput, MessageInput, MultilineInput, SecretStrInput, SliderInput\nfrom langflow.schema.dotdict import dotdict\n\n\nclass LanguageModelComponent(LCModelComponent):\n    display_name = \"Language Model\"\n    description = \"Runs a language model given a specified provider.\"\n    documentation: str = \"https://docs.langflow.org/components-models\"\n    icon = \"brain-circuit\"\n    category = \"models\"\n    priority = 0  # Set priority to 0 to make it appear first\n\n    inputs = [\n        DropdownInput(\n            name=\"provider\",\n            display_name=\"Model Provider\",\n            options=[\"OpenAI\", \"Anthropic\", \"Google\"],\n            value=\"OpenAI\",\n            info=\"Select the model provider\",\n            real_time_refresh=True,\n            options_metadata=[{\"icon\": \"OpenAI\"}, {\"icon\": \"Anthropic\"}, {\"icon\": \"GoogleGenerativeAI\"}],\n        ),\n        DropdownInput(\n            name=\"model_name\",\n            display_name=\"Model Name\",\n            options=OPENAI_CHAT_MODEL_NAMES + OPENAI_REASONING_MODEL_NAMES,\n            value=OPENAI_CHAT_MODEL_NAMES[0],\n            info=\"Select the model to use\",\n            real_time_refresh=True,\n        ),\n        SecretStrInput(\n            name=\"api_key\",\n            display_name=\"OpenAI API Key\",\n            info=\"Model Provider API key\",\n            required=False,\n            show=True,\n            real_time_refresh=True,\n        ),\n        MessageInput(\n            name=\"input_value\",\n            display_name=\"Input\",\n            info=\"The input text to send to the model\",\n        ),\n        MultilineInput(\n            name=\"system_message\",\n            display_name=\"System Message\",\n            info=\"A system message that helps set the behavior of the assistant\",\n            advanced=False,\n        ),\n        BoolInput(\n            name=\"stream\",\n            display_name=\"Stream\",\n            info=\"Whether to stream the response\",\n            value=False,\n            advanced=True,\n        ),\n        SliderInput(\n            name=\"temperature\",\n            display_name=\"Temperature\",\n            value=0.1,\n            info=\"Controls randomness in responses\",\n            range_spec=RangeSpec(min=0, max=1, step=0.01),\n            advanced=True,\n        ),\n    ]\n\n    def build_model(self) -> LanguageModel:\n        provider = self.provider\n        model_name = self.model_name\n        temperature = self.temperature\n        stream = self.stream\n\n        if provider == \"OpenAI\":\n            if not self.api_key:\n                msg = \"OpenAI API key is required when using OpenAI provider\"\n                raise ValueError(msg)\n\n            if model_name in OPENAI_REASONING_MODEL_NAMES:\n                # reasoning models do not support temperature (yet)\n                temperature = None\n\n            return ChatOpenAI(\n                model_name=model_name,\n                temperature=temperature,\n                streaming=stream,\n                openai_api_key=self.api_key,\n            )\n        if provider == \"Anthropic\":\n            if not self.api_key:\n                msg = \"Anthropic API key is required when using Anthropic provider\"\n                raise ValueError(msg)\n            return ChatAnthropic(\n                model=model_name,\n                temperature=temperature,\n                streaming=stream,\n                anthropic_api_key=self.api_key,\n            )\n        if provider == \"Google\":\n            if not self.api_key:\n                msg = \"Google API key is required when using Google provider\"\n                raise ValueError(msg)\n            return ChatGoogleGenerativeAI(\n                model=model_name,\n                temperature=temperature,\n                streaming=stream,\n                google_api_key=self.api_key,\n            )\n        msg = f\"Unknown provider: {provider}\"\n        raise ValueError(msg)\n\n    def update_build_config(self, build_config: dotdict, field_value: Any, field_name: str | None = None) -> dotdict:\n        if field_name == \"provider\":\n            if field_value == \"OpenAI\":\n                build_config[\"model_name\"][\"options\"] = OPENAI_CHAT_MODEL_NAMES + OPENAI_REASONING_MODEL_NAMES\n                build_config[\"model_name\"][\"value\"] = OPENAI_CHAT_MODEL_NAMES[0]\n                build_config[\"api_key\"][\"display_name\"] = \"OpenAI API Key\"\n            elif field_value == \"Anthropic\":\n                build_config[\"model_name\"][\"options\"] = ANTHROPIC_MODELS\n                build_config[\"model_name\"][\"value\"] = ANTHROPIC_MODELS[0]\n                build_config[\"api_key\"][\"display_name\"] = \"Anthropic API Key\"\n            elif field_value == \"Google\":\n                build_config[\"model_name\"][\"options\"] = GOOGLE_GENERATIVE_AI_MODELS\n                build_config[\"model_name\"][\"value\"] = GOOGLE_GENERATIVE_AI_MODELS[0]\n                build_config[\"api_key\"][\"display_name\"] = \"Google API Key\"\n        elif field_name == \"model_name\" and field_value.startswith(\"o1\") and self.provider == \"OpenAI\":\n            # Hide system_message for o1 models - currently unsupported\n            if \"system_message\" in build_config:\n                build_config[\"system_message\"][\"show\"] = False\n        elif field_name == \"model_name\" and not field_value.startswith(\"o1\") and \"system_message\" in build_config:\n            build_config[\"system_message\"][\"show\"] = True\n        return build_config\n"
              },
              "input_value": {
                "_input_type": "MessageInput",
                "advanced": false,
                "display_name": "Input",
                "dynamic": false,
                "info": "The input text to send to the model",
                "input_types": [
                  "Message"
                ],
                "list": false,
                "list_add_label": "Add More",
                "load_from_db": false,
                "name": "input_value",
                "placeholder": "",
                "required": false,
                "show": true,
                "title_case": false,
                "tool_mode": false,
                "trace_as_input": true,
                "trace_as_metadata": true,
                "type": "str",
                "value": ""
              },
              "model_name": {
                "_input_type": "DropdownInput",
                "advanced": false,
                "combobox": false,
                "dialog_inputs": {},
                "display_name": "Model Name",
                "dynamic": false,
                "info": "Select the model to use",
                "name": "model_name",
                "options": [
                  "gpt-4o-mini",
                  "gpt-4o",
                  "gpt-4.1",
                  "gpt-4.1-mini",
                  "gpt-4.1-nano",
                  "gpt-4.5-preview",
                  "gpt-4-turbo",
                  "gpt-4-turbo-preview",
                  "gpt-4",
                  "gpt-3.5-turbo"
                ],
                "options_metadata": [],
                "placeholder": "",
                "required": false,
                "show": true,
                "title_case": false,
                "toggle": false,
                "tool_mode": false,
                "trace_as_metadata": true,
                "type": "str",
                "value": "gpt-4o-mini"
              },
              "provider": {
                "_input_type": "DropdownInput",
                "advanced": false,
                "combobox": false,
                "dialog_inputs": {},
                "display_name": "Model Provider",
                "dynamic": false,
                "info": "Select the model provider",
                "name": "provider",
                "options": [
                  "OpenAI",
                  "Anthropic",
                  "Google"
                ],
                "options_metadata": [
                  {
                    "icon": "OpenAI"
                  },
                  {
                    "icon": "Anthropic"
                  },
                  {
                    "icon": "GoogleGenerativeAI"
                  }
                ],
                "placeholder": "",
                "real_time_refresh": true,
                "required": false,
                "show": true,
                "title_case": false,
                "toggle": false,
                "tool_mode": false,
                "trace_as_metadata": true,
                "type": "str",
                "value": "OpenAI"
              },
              "stream": {
                "_input_type": "BoolInput",
                "advanced": true,
                "display_name": "Stream",
                "dynamic": false,
                "info": "Whether to stream the response",
                "list": false,
                "list_add_label": "Add More",
                "name": "stream",
                "placeholder": "",
                "required": false,
                "show": true,
                "title_case": false,
                "tool_mode": false,
                "trace_as_metadata": true,
                "type": "bool",
                "value": false
              },
              "system_message": {
                "_input_type": "MultilineInput",
                "advanced": true,
                "copy_field": false,
                "display_name": "System Message",
                "dynamic": false,
                "info": "A system message that helps set the behavior of the assistant",
                "input_types": [
                  "Message"
                ],
                "list": false,
                "list_add_label": "Add More",
                "load_from_db": false,
                "multiline": true,
                "name": "system_message",
                "placeholder": "",
                "required": false,
                "show": true,
                "title_case": false,
                "tool_mode": false,
                "trace_as_input": true,
                "trace_as_metadata": true,
                "type": "str",
                "value": ""
              },
              "temperature": {
                "_input_type": "SliderInput",
                "advanced": true,
                "display_name": "Temperature",
                "dynamic": false,
                "info": "Controls randomness in responses",
                "max_label": "",
                "max_label_icon": "",
                "min_label": "",
                "min_label_icon": "",
                "name": "temperature",
                "placeholder": "",
                "range_spec": {
                  "max": 1,
                  "min": 0,
                  "step": 0.01,
                  "step_type": "float"
                },
                "required": false,
                "show": true,
                "slider_buttons": false,
                "slider_buttons_options": [],
                "slider_input": false,
                "title_case": false,
                "tool_mode": false,
                "type": "slider",
                "value": 0.1
              }
            },
            "tool_mode": false
          },
          "selected_output": "text_output",
          "showNode": true,
          "type": "LanguageModelComponent"
        },
        "dragging": false,
        "id": "LanguageModelComponent-CWWr8",
        "measured": {
          "height": 451,
          "width": 320
        },
        "position": {
          "x": 6410.704770406965,
          "y": 3006.328685380808
        },
        "selected": false,
        "type": "genericNode"
      },
      {
        "data": {
          "id": "LanguageModelComponent-JhaTG",
          "node": {
            "base_classes": [
              "LanguageModel",
              "Message"
            ],
            "beta": false,
            "conditional_paths": [],
            "custom_fields": {},
            "description": "Runs a language model given a specified provider. ",
            "display_name": "Language Model",
            "documentation": "",
            "edited": false,
            "field_order": [
              "provider",
              "model_name",
              "api_key",
              "input_value",
              "system_message",
              "stream",
              "temperature"
            ],
            "frozen": false,
            "icon": "brain-circuit",
            "last_updated": "2025-07-18T17:42:31.007Z",
            "legacy": false,
            "metadata": {
              "keywords": [
                "model",
                "llm",
                "language model",
                "large language model"
              ]
            },
            "minimized": false,
            "output_types": [],
            "outputs": [
              {
                "allows_loop": false,
                "cache": true,
                "display_name": "Model Response",
                "group_outputs": false,
                "method": "text_response",
                "name": "text_output",
                "options": null,
                "required_inputs": null,
                "selected": "Message",
                "tool_mode": true,
                "types": [
                  "Message"
                ],
                "value": "__UNDEFINED__"
              },
              {
                "allows_loop": false,
                "cache": true,
                "display_name": "Language Model",
                "group_outputs": false,
                "method": "build_model",
                "name": "model_output",
                "options": null,
                "required_inputs": null,
                "selected": "LanguageModel",
                "tool_mode": true,
                "types": [
                  "LanguageModel"
                ],
                "value": "__UNDEFINED__"
              }
            ],
            "pinned": false,
            "priority": 0,
            "template": {
              "_type": "Component",
              "api_key": {
                "_input_type": "SecretStrInput",
                "advanced": false,
                "display_name": "OpenAI API Key",
                "dynamic": false,
                "info": "Model Provider API key",
                "input_types": [],
                "load_from_db": true,
                "name": "api_key",
                "password": true,
                "placeholder": "",
                "real_time_refresh": true,
                "required": false,
                "show": true,
                "title_case": false,
                "type": "str",
                "value": ""
              },
              "code": {
                "advanced": true,
                "dynamic": true,
                "fileTypes": [],
                "file_path": "",
                "info": "",
                "list": false,
                "load_from_db": false,
                "multiline": true,
                "name": "code",
                "password": false,
                "placeholder": "",
                "required": true,
                "show": true,
                "title_case": false,
                "type": "code",
                "value": "from typing import Any\n\nfrom langchain_anthropic import ChatAnthropic\nfrom langchain_google_genai import ChatGoogleGenerativeAI\nfrom langchain_openai import ChatOpenAI\n\nfrom langflow.base.models.anthropic_constants import ANTHROPIC_MODELS\nfrom langflow.base.models.google_generative_ai_constants import GOOGLE_GENERATIVE_AI_MODELS\nfrom langflow.base.models.model import LCModelComponent\nfrom langflow.base.models.openai_constants import OPENAI_CHAT_MODEL_NAMES, OPENAI_REASONING_MODEL_NAMES\nfrom langflow.field_typing import LanguageModel\nfrom langflow.field_typing.range_spec import RangeSpec\nfrom langflow.inputs.inputs import BoolInput\nfrom langflow.io import DropdownInput, MessageInput, MultilineInput, SecretStrInput, SliderInput\nfrom langflow.schema.dotdict import dotdict\n\n\nclass LanguageModelComponent(LCModelComponent):\n    display_name = \"Language Model\"\n    description = \"Runs a language model given a specified provider.\"\n    documentation: str = \"https://docs.langflow.org/components-models\"\n    icon = \"brain-circuit\"\n    category = \"models\"\n    priority = 0  # Set priority to 0 to make it appear first\n\n    inputs = [\n        DropdownInput(\n            name=\"provider\",\n            display_name=\"Model Provider\",\n            options=[\"OpenAI\", \"Anthropic\", \"Google\"],\n            value=\"OpenAI\",\n            info=\"Select the model provider\",\n            real_time_refresh=True,\n            options_metadata=[{\"icon\": \"OpenAI\"}, {\"icon\": \"Anthropic\"}, {\"icon\": \"GoogleGenerativeAI\"}],\n        ),\n        DropdownInput(\n            name=\"model_name\",\n            display_name=\"Model Name\",\n            options=OPENAI_CHAT_MODEL_NAMES + OPENAI_REASONING_MODEL_NAMES,\n            value=OPENAI_CHAT_MODEL_NAMES[0],\n            info=\"Select the model to use\",\n            real_time_refresh=True,\n        ),\n        SecretStrInput(\n            name=\"api_key\",\n            display_name=\"OpenAI API Key\",\n            info=\"Model Provider API key\",\n            required=False,\n            show=True,\n            real_time_refresh=True,\n        ),\n        MessageInput(\n            name=\"input_value\",\n            display_name=\"Input\",\n            info=\"The input text to send to the model\",\n        ),\n        MultilineInput(\n            name=\"system_message\",\n            display_name=\"System Message\",\n            info=\"A system message that helps set the behavior of the assistant\",\n            advanced=False,\n        ),\n        BoolInput(\n            name=\"stream\",\n            display_name=\"Stream\",\n            info=\"Whether to stream the response\",\n            value=False,\n            advanced=True,\n        ),\n        SliderInput(\n            name=\"temperature\",\n            display_name=\"Temperature\",\n            value=0.1,\n            info=\"Controls randomness in responses\",\n            range_spec=RangeSpec(min=0, max=1, step=0.01),\n            advanced=True,\n        ),\n    ]\n\n    def build_model(self) -> LanguageModel:\n        provider = self.provider\n        model_name = self.model_name\n        temperature = self.temperature\n        stream = self.stream\n\n        if provider == \"OpenAI\":\n            if not self.api_key:\n                msg = \"OpenAI API key is required when using OpenAI provider\"\n                raise ValueError(msg)\n\n            if model_name in OPENAI_REASONING_MODEL_NAMES:\n                # reasoning models do not support temperature (yet)\n                temperature = None\n\n            return ChatOpenAI(\n                model_name=model_name,\n                temperature=temperature,\n                streaming=stream,\n                openai_api_key=self.api_key,\n            )\n        if provider == \"Anthropic\":\n            if not self.api_key:\n                msg = \"Anthropic API key is required when using Anthropic provider\"\n                raise ValueError(msg)\n            return ChatAnthropic(\n                model=model_name,\n                temperature=temperature,\n                streaming=stream,\n                anthropic_api_key=self.api_key,\n            )\n        if provider == \"Google\":\n            if not self.api_key:\n                msg = \"Google API key is required when using Google provider\"\n                raise ValueError(msg)\n            return ChatGoogleGenerativeAI(\n                model=model_name,\n                temperature=temperature,\n                streaming=stream,\n                google_api_key=self.api_key,\n            )\n        msg = f\"Unknown provider: {provider}\"\n        raise ValueError(msg)\n\n    def update_build_config(self, build_config: dotdict, field_value: Any, field_name: str | None = None) -> dotdict:\n        if field_name == \"provider\":\n            if field_value == \"OpenAI\":\n                build_config[\"model_name\"][\"options\"] = OPENAI_CHAT_MODEL_NAMES + OPENAI_REASONING_MODEL_NAMES\n                build_config[\"model_name\"][\"value\"] = OPENAI_CHAT_MODEL_NAMES[0]\n                build_config[\"api_key\"][\"display_name\"] = \"OpenAI API Key\"\n            elif field_value == \"Anthropic\":\n                build_config[\"model_name\"][\"options\"] = ANTHROPIC_MODELS\n                build_config[\"model_name\"][\"value\"] = ANTHROPIC_MODELS[0]\n                build_config[\"api_key\"][\"display_name\"] = \"Anthropic API Key\"\n            elif field_value == \"Google\":\n                build_config[\"model_name\"][\"options\"] = GOOGLE_GENERATIVE_AI_MODELS\n                build_config[\"model_name\"][\"value\"] = GOOGLE_GENERATIVE_AI_MODELS[0]\n                build_config[\"api_key\"][\"display_name\"] = \"Google API Key\"\n        elif field_name == \"model_name\" and field_value.startswith(\"o1\") and self.provider == \"OpenAI\":\n            # Hide system_message for o1 models - currently unsupported\n            if \"system_message\" in build_config:\n                build_config[\"system_message\"][\"show\"] = False\n        elif field_name == \"model_name\" and not field_value.startswith(\"o1\") and \"system_message\" in build_config:\n            build_config[\"system_message\"][\"show\"] = True\n        return build_config\n"
              },
              "input_value": {
                "_input_type": "MessageInput",
                "advanced": false,
                "display_name": "Input",
                "dynamic": false,
                "info": "The input text to send to the model",
                "input_types": [
                  "Message"
                ],
                "list": false,
                "list_add_label": "Add More",
                "load_from_db": false,
                "name": "input_value",
                "placeholder": "",
                "required": false,
                "show": true,
                "title_case": false,
                "tool_mode": false,
                "trace_as_input": true,
                "trace_as_metadata": true,
                "type": "str",
                "value": ""
              },
              "model_name": {
                "_input_type": "DropdownInput",
                "advanced": false,
                "combobox": false,
                "dialog_inputs": {},
                "display_name": "Model Name",
                "dynamic": false,
                "info": "Select the model to use",
                "name": "model_name",
                "options": [
                  "gpt-4o-mini",
                  "gpt-4o",
                  "gpt-4.1",
                  "gpt-4.1-mini",
                  "gpt-4.1-nano",
                  "gpt-4.5-preview",
                  "gpt-4-turbo",
                  "gpt-4-turbo-preview",
                  "gpt-4",
                  "gpt-3.5-turbo"
                ],
                "options_metadata": [],
                "placeholder": "",
                "required": false,
                "show": true,
                "title_case": false,
                "toggle": false,
                "tool_mode": false,
                "trace_as_metadata": true,
                "type": "str",
                "value": "gpt-4o-mini"
              },
              "provider": {
                "_input_type": "DropdownInput",
                "advanced": false,
                "combobox": false,
                "dialog_inputs": {},
                "display_name": "Model Provider",
                "dynamic": false,
                "info": "Select the model provider",
                "name": "provider",
                "options": [
                  "OpenAI",
                  "Anthropic",
                  "Google"
                ],
                "options_metadata": [
                  {
                    "icon": "OpenAI"
                  },
                  {
                    "icon": "Anthropic"
                  },
                  {
                    "icon": "GoogleGenerativeAI"
                  }
                ],
                "placeholder": "",
                "real_time_refresh": true,
                "required": false,
                "show": true,
                "title_case": false,
                "toggle": false,
                "tool_mode": false,
                "trace_as_metadata": true,
                "type": "str",
                "value": "OpenAI"
              },
              "stream": {
                "_input_type": "BoolInput",
                "advanced": true,
                "display_name": "Stream",
                "dynamic": false,
                "info": "Whether to stream the response",
                "list": false,
                "list_add_label": "Add More",
                "name": "stream",
                "placeholder": "",
                "required": false,
                "show": true,
                "title_case": false,
                "tool_mode": false,
                "trace_as_metadata": true,
                "type": "bool",
                "value": false
              },
              "system_message": {
                "_input_type": "MultilineInput",
                "advanced": true,
                "copy_field": false,
                "display_name": "System Message",
                "dynamic": false,
                "info": "A system message that helps set the behavior of the assistant",
                "input_types": [
                  "Message"
                ],
                "list": false,
                "list_add_label": "Add More",
                "load_from_db": false,
                "multiline": true,
                "name": "system_message",
                "placeholder": "",
                "required": false,
                "show": true,
                "title_case": false,
                "tool_mode": false,
                "trace_as_input": true,
                "trace_as_metadata": true,
                "type": "str",
                "value": ""
              },
              "temperature": {
                "_input_type": "SliderInput",
                "advanced": true,
                "display_name": "Temperature",
                "dynamic": false,
                "info": "Controls randomness in responses",
                "max_label": "",
                "max_label_icon": "",
                "min_label": "",
                "min_label_icon": "",
                "name": "temperature",
                "placeholder": "",
                "range_spec": {
                  "max": 1,
                  "min": 0,
                  "step": 0.01,
                  "step_type": "float"
                },
                "required": false,
                "show": true,
                "slider_buttons": false,
                "slider_buttons_options": [],
                "slider_input": false,
                "title_case": false,
                "tool_mode": false,
                "type": "slider",
                "value": 0.1
              }
            },
            "tool_mode": false
          },
          "selected_output": "text_output",
          "showNode": true,
          "type": "LanguageModelComponent"
        },
        "dragging": false,
        "id": "LanguageModelComponent-JhaTG",
        "measured": {
          "height": 451,
          "width": 320
        },
        "position": {
          "x": 7232.710618447785,
          "y": 2924.8555393803017
        },
        "selected": false,
        "type": "genericNode"
      }
    ],
    "viewport": {
      "x": -4084.358210512136,
      "y": -2128.862937323685,
      "zoom": 0.7771018347789292
    }
  },
  "description": "Create engaging Instagram posts with AI-generated content and image prompts, streamlining social media content creation.",
  "endpoint_name": null,
  "id": "8cf3456f-9f06-4e0e-9c50-a9d45d6c1ac9",
  "is_component": false,
  "last_tested_version": "1.5.0.post1",
  "name": "Instagram Copywriter",
  "tags": [
    "content-generation",
    "chatbots",
    "agents"
  ]
}<|MERGE_RESOLUTION|>--- conflicted
+++ resolved
@@ -1622,7 +1622,6 @@
             "last_updated": "2025-07-18T17:42:31.004Z",
             "legacy": false,
             "metadata": {
-<<<<<<< HEAD
               "code_hash": "6843645056d9",
               "dependencies": {
                 "dependencies": [
@@ -1641,9 +1640,6 @@
                 ],
                 "total_dependencies": 3
               },
-=======
-              "code_hash": "4c76fb76d395",
->>>>>>> 8caa5d92
               "module": "langflow.components.tavily.tavily_search.TavilySearchComponent"
             },
             "minimized": false,

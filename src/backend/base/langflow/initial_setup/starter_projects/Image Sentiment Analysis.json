--- conflicted
+++ resolved
@@ -7,11 +7,7 @@
         "data": {
           "sourceHandle": {
             "dataType": "parser",
-<<<<<<< HEAD
             "id": "parser-yDX3w",
-=======
-            "id": "parser-Z6kPy",
->>>>>>> 412fdd20
             "name": "parsed_text",
             "output_types": [
               "Message"
@@ -19,11 +15,7 @@
           },
           "targetHandle": {
             "fieldName": "input_value",
-<<<<<<< HEAD
             "id": "ChatOutput-NRotL",
-=======
-            "id": "ChatOutput-mm3yo",
->>>>>>> 412fdd20
             "inputTypes": [
               "Data",
               "DataFrame",
@@ -32,21 +24,12 @@
             "type": "str"
           }
         },
-<<<<<<< HEAD
         "id": "reactflow__edge-parser-yDX3w{œdataTypeœ:œparserœ,œidœ:œparser-yDX3wœ,œnameœ:œparsed_textœ,œoutput_typesœ:[œMessageœ]}-ChatOutput-NRotL{œfieldNameœ:œinput_valueœ,œidœ:œChatOutput-NRotLœ,œinputTypesœ:[œDataœ,œDataFrameœ,œMessageœ],œtypeœ:œstrœ}",
         "selected": false,
         "source": "parser-yDX3w",
         "sourceHandle": "{œdataTypeœ: œparserœ, œidœ: œparser-yDX3wœ, œnameœ: œparsed_textœ, œoutput_typesœ: [œMessageœ]}",
         "target": "ChatOutput-NRotL",
         "targetHandle": "{œfieldNameœ: œinput_valueœ, œidœ: œChatOutput-NRotLœ, œinputTypesœ: [œDataœ, œDataFrameœ, œMessageœ], œtypeœ: œstrœ}"
-=======
-        "id": "reactflow__edge-parser-Z6kPy{œdataTypeœ:œparserœ,œidœ:œparser-Z6kPyœ,œnameœ:œparsed_textœ,œoutput_typesœ:[œMessageœ]}-ChatOutput-mm3yo{œfieldNameœ:œinput_valueœ,œidœ:œChatOutput-mm3yoœ,œinputTypesœ:[œDataœ,œDataFrameœ,œMessageœ],œtypeœ:œstrœ}",
-        "selected": false,
-        "source": "parser-Z6kPy",
-        "sourceHandle": "{œdataTypeœ: œparserœ, œidœ: œparser-Z6kPyœ, œnameœ: œparsed_textœ, œoutput_typesœ: [œMessageœ]}",
-        "target": "ChatOutput-mm3yo",
-        "targetHandle": "{œfieldNameœ: œinput_valueœ, œidœ: œChatOutput-mm3yoœ, œinputTypesœ: [œDataœ, œDataFrameœ, œMessageœ], œtypeœ: œstrœ}"
->>>>>>> 412fdd20
       },
       {
         "animated": false,
@@ -54,11 +37,7 @@
         "data": {
           "sourceHandle": {
             "dataType": "StructuredOutput",
-<<<<<<< HEAD
             "id": "StructuredOutput-RP4NK",
-=======
-            "id": "StructuredOutput-93GZ3",
->>>>>>> 412fdd20
             "name": "structured_output",
             "output_types": [
               "Data"
@@ -66,11 +45,7 @@
           },
           "targetHandle": {
             "fieldName": "input_data",
-<<<<<<< HEAD
             "id": "parser-yDX3w",
-=======
-            "id": "parser-Z6kPy",
->>>>>>> 412fdd20
             "inputTypes": [
               "DataFrame",
               "Data"
@@ -78,20 +53,12 @@
             "type": "other"
           }
         },
-<<<<<<< HEAD
         "id": "reactflow__edge-StructuredOutput-RP4NK{œdataTypeœ:œStructuredOutputœ,œidœ:œStructuredOutput-RP4NKœ,œnameœ:œstructured_outputœ,œoutput_typesœ:[œDataœ]}-parser-yDX3w{œfieldNameœ:œinput_dataœ,œidœ:œparser-yDX3wœ,œinputTypesœ:[œDataFrameœ,œDataœ],œtypeœ:œotherœ}",
         "selected": false,
         "source": "StructuredOutput-RP4NK",
         "sourceHandle": "{œdataTypeœ: œStructuredOutputœ, œidœ: œStructuredOutput-RP4NKœ, œnameœ: œstructured_outputœ, œoutput_typesœ: [œDataœ]}",
         "target": "parser-yDX3w",
         "targetHandle": "{œfieldNameœ: œinput_dataœ, œidœ: œparser-yDX3wœ, œinputTypesœ: [œDataFrameœ, œDataœ], œtypeœ: œotherœ}"
-=======
-        "id": "reactflow__edge-StructuredOutput-93GZ3{œdataTypeœ:œStructuredOutputœ,œidœ:œStructuredOutput-93GZ3œ,œnameœ:œstructured_outputœ,œoutput_typesœ:[œDataœ]}-parser-Z6kPy{œfieldNameœ:œinput_dataœ,œidœ:œparser-Z6kPyœ,œinputTypesœ:[œDataFrameœ,œDataœ],œtypeœ:œotherœ}",
-        "selected": false,
-        "source": "StructuredOutput-93GZ3",
-        "sourceHandle": "{œdataTypeœ: œStructuredOutputœ, œidœ: œStructuredOutput-93GZ3œ, œnameœ: œstructured_outputœ, œoutput_typesœ: [œDataœ]}",
-        "target": "parser-Z6kPy",
-        "targetHandle": "{œfieldNameœ: œinput_dataœ, œidœ: œparser-Z6kPyœ, œinputTypesœ: [œDataFrameœ, œDataœ], œtypeœ: œotherœ}"
       },
       {
         "animated": false,
@@ -99,7 +66,7 @@
         "data": {
           "sourceHandle": {
             "dataType": "Prompt",
-            "id": "Prompt-9gGBt",
+            "id": "Prompt-jecME",
             "name": "prompt",
             "output_types": [
               "Message"
@@ -107,163 +74,47 @@
           },
           "targetHandle": {
             "fieldName": "system_message",
-            "id": "LanguageModelComponent-1KtUQ",
+            "id": "LanguageModelComponent-7rDOj",
             "inputTypes": [
               "Message"
             ],
             "type": "str"
           }
         },
-        "id": "reactflow__edge-Prompt-9gGBt{œdataTypeœ:œPromptœ,œidœ:œPrompt-9gGBtœ,œnameœ:œpromptœ,œoutput_typesœ:[œMessageœ]}-LanguageModelComponent-1KtUQ{œfieldNameœ:œsystem_messageœ,œidœ:œLanguageModelComponent-1KtUQœ,œinputTypesœ:[œMessageœ],œtypeœ:œstrœ}",
+        "id": "reactflow__edge-Prompt-jecME{œdataTypeœ:œPromptœ,œidœ:œPrompt-jecMEœ,œnameœ:œpromptœ,œoutput_typesœ:[œMessageœ]}-LanguageModelComponent-7rDOj{œfieldNameœ:œsystem_messageœ,œidœ:œLanguageModelComponent-7rDOjœ,œinputTypesœ:[œMessageœ],œtypeœ:œstrœ}",
         "selected": false,
-        "source": "Prompt-9gGBt",
-        "sourceHandle": "{œdataTypeœ: œPromptœ, œidœ: œPrompt-9gGBtœ, œnameœ: œpromptœ, œoutput_typesœ: [œMessageœ]}",
-        "target": "LanguageModelComponent-1KtUQ",
-        "targetHandle": "{œfieldNameœ: œsystem_messageœ, œidœ: œLanguageModelComponent-1KtUQœ, œinputTypesœ: [œMessageœ], œtypeœ: œstrœ}"
->>>>>>> 412fdd20
+        "source": "Prompt-jecME",
+        "sourceHandle": "{œdataTypeœ: œPromptœ, œidœ: œPrompt-jecMEœ, œnameœ: œpromptœ, œoutput_typesœ: [œMessageœ]}",
+        "target": "LanguageModelComponent-7rDOj",
+        "targetHandle": "{œfieldNameœ: œsystem_messageœ, œidœ: œLanguageModelComponent-7rDOjœ, œinputTypesœ: [œMessageœ], œtypeœ: œstrœ}"
       },
       {
         "animated": false,
         "className": "",
         "data": {
           "sourceHandle": {
-<<<<<<< HEAD
-            "dataType": "Prompt",
-            "id": "Prompt-jecME",
-            "name": "prompt",
-=======
-            "dataType": "LanguageModelComponent",
-            "id": "LanguageModelComponent-1KtUQ",
-            "name": "text_output",
->>>>>>> 412fdd20
-            "output_types": [
-              "Message"
-            ]
-          },
-          "targetHandle": {
-<<<<<<< HEAD
-            "fieldName": "system_message",
-            "id": "LanguageModelComponent-7rDOj",
-=======
-            "fieldName": "input_value",
-            "id": "StructuredOutput-93GZ3",
->>>>>>> 412fdd20
-            "inputTypes": [
-              "Message"
-            ],
-            "type": "str"
-          }
-        },
-<<<<<<< HEAD
-        "id": "reactflow__edge-Prompt-jecME{œdataTypeœ:œPromptœ,œidœ:œPrompt-jecMEœ,œnameœ:œpromptœ,œoutput_typesœ:[œMessageœ]}-LanguageModelComponent-7rDOj{œfieldNameœ:œsystem_messageœ,œidœ:œLanguageModelComponent-7rDOjœ,œinputTypesœ:[œMessageœ],œtypeœ:œstrœ}",
-        "selected": false,
-        "source": "Prompt-jecME",
-        "sourceHandle": "{œdataTypeœ: œPromptœ, œidœ: œPrompt-jecMEœ, œnameœ: œpromptœ, œoutput_typesœ: [œMessageœ]}",
-        "target": "LanguageModelComponent-7rDOj",
-        "targetHandle": "{œfieldNameœ: œsystem_messageœ, œidœ: œLanguageModelComponent-7rDOjœ, œinputTypesœ: [œMessageœ], œtypeœ: œstrœ}"
-=======
-        "id": "reactflow__edge-LanguageModelComponent-1KtUQ{œdataTypeœ:œLanguageModelComponentœ,œidœ:œLanguageModelComponent-1KtUQœ,œnameœ:œtext_outputœ,œoutput_typesœ:[œMessageœ]}-StructuredOutput-93GZ3{œfieldNameœ:œinput_valueœ,œidœ:œStructuredOutput-93GZ3œ,œinputTypesœ:[œMessageœ],œtypeœ:œstrœ}",
-        "selected": false,
-        "source": "LanguageModelComponent-1KtUQ",
-        "sourceHandle": "{œdataTypeœ: œLanguageModelComponentœ, œidœ: œLanguageModelComponent-1KtUQœ, œnameœ: œtext_outputœ, œoutput_typesœ: [œMessageœ]}",
-        "target": "StructuredOutput-93GZ3",
-        "targetHandle": "{œfieldNameœ: œinput_valueœ, œidœ: œStructuredOutput-93GZ3œ, œinputTypesœ: [œMessageœ], œtypeœ: œstrœ}"
->>>>>>> 412fdd20
-      },
-      {
-        "animated": false,
-        "className": "",
-        "data": {
-          "sourceHandle": {
-<<<<<<< HEAD
             "dataType": "ChatInput",
             "id": "ChatInput-jlv8B",
             "name": "message",
-=======
-            "dataType": "Prompt",
-            "id": "Prompt-9gGBt",
-            "name": "prompt",
->>>>>>> 412fdd20
             "output_types": [
               "Message"
             ]
           },
           "targetHandle": {
             "fieldName": "input_value",
-<<<<<<< HEAD
             "id": "LanguageModelComponent-7rDOj",
-=======
-            "id": "LanguageModelComponent-t4Dhl",
->>>>>>> 412fdd20
             "inputTypes": [
               "Message"
             ],
             "type": "str"
           }
         },
-<<<<<<< HEAD
         "id": "reactflow__edge-ChatInput-jlv8B{œdataTypeœ:œChatInputœ,œidœ:œChatInput-jlv8Bœ,œnameœ:œmessageœ,œoutput_typesœ:[œMessageœ]}-LanguageModelComponent-7rDOj{œfieldNameœ:œinput_valueœ,œidœ:œLanguageModelComponent-7rDOjœ,œinputTypesœ:[œMessageœ],œtypeœ:œstrœ}",
         "selected": false,
         "source": "ChatInput-jlv8B",
         "sourceHandle": "{œdataTypeœ: œChatInputœ, œidœ: œChatInput-jlv8Bœ, œnameœ: œmessageœ, œoutput_typesœ: [œMessageœ]}",
         "target": "LanguageModelComponent-7rDOj",
         "targetHandle": "{œfieldNameœ: œinput_valueœ, œidœ: œLanguageModelComponent-7rDOjœ, œinputTypesœ: [œMessageœ], œtypeœ: œstrœ}"
-=======
-        "id": "xy-edge__Prompt-9gGBt{œdataTypeœ:œPromptœ,œidœ:œPrompt-9gGBtœ,œnameœ:œpromptœ,œoutput_typesœ:[œMessageœ]}-LanguageModelComponent-t4Dhl{œfieldNameœ:œinput_valueœ,œidœ:œLanguageModelComponent-t4Dhlœ,œinputTypesœ:[œMessageœ],œtypeœ:œstrœ}",
-        "selected": false,
-        "source": "Prompt-9gGBt",
-        "sourceHandle": "{œdataTypeœ: œPromptœ, œidœ: œPrompt-9gGBtœ, œnameœ: œpromptœ, œoutput_typesœ: [œMessageœ]}",
-        "target": "LanguageModelComponent-t4Dhl",
-        "targetHandle": "{œfieldNameœ: œinput_valueœ, œidœ: œLanguageModelComponent-t4Dhlœ, œinputTypesœ: [œMessageœ], œtypeœ: œstrœ}"
->>>>>>> 412fdd20
-      },
-      {
-        "animated": false,
-        "className": "",
-        "data": {
-          "sourceHandle": {
-<<<<<<< HEAD
-            "dataType": "LanguageModelComponent",
-            "id": "LanguageModelComponent-uLusw",
-            "name": "model_output",
-=======
-            "dataType": "ChatInput",
-            "id": "ChatInput-MmdjK",
-            "name": "message",
->>>>>>> 412fdd20
-            "output_types": [
-              "LanguageModel"
-            ]
-          },
-          "targetHandle": {
-<<<<<<< HEAD
-            "fieldName": "llm",
-            "id": "StructuredOutput-RP4NK",
-=======
-            "fieldName": "input_value",
-            "id": "LanguageModelComponent-1KtUQ",
->>>>>>> 412fdd20
-            "inputTypes": [
-              "LanguageModel"
-            ],
-            "type": "other"
-          }
-        },
-<<<<<<< HEAD
-        "id": "xy-edge__LanguageModelComponent-uLusw{œdataTypeœ:œLanguageModelComponentœ,œidœ:œLanguageModelComponent-uLuswœ,œnameœ:œmodel_outputœ,œoutput_typesœ:[œLanguageModelœ]}-StructuredOutput-RP4NK{œfieldNameœ:œllmœ,œidœ:œStructuredOutput-RP4NKœ,œinputTypesœ:[œLanguageModelœ],œtypeœ:œotherœ}",
-        "selected": false,
-        "source": "LanguageModelComponent-uLusw",
-        "sourceHandle": "{œdataTypeœ: œLanguageModelComponentœ, œidœ: œLanguageModelComponent-uLuswœ, œnameœ: œmodel_outputœ, œoutput_typesœ: [œLanguageModelœ]}",
-        "target": "StructuredOutput-RP4NK",
-        "targetHandle": "{œfieldNameœ: œllmœ, œidœ: œStructuredOutput-RP4NKœ, œinputTypesœ: [œLanguageModelœ], œtypeœ: œotherœ}"
-=======
-        "id": "xy-edge__ChatInput-MmdjK{œdataTypeœ:œChatInputœ,œidœ:œChatInput-MmdjKœ,œnameœ:œmessageœ,œoutput_typesœ:[œMessageœ]}-LanguageModelComponent-1KtUQ{œfieldNameœ:œinput_valueœ,œidœ:œLanguageModelComponent-1KtUQœ,œinputTypesœ:[œMessageœ],œtypeœ:œstrœ}",
-        "selected": false,
-        "source": "ChatInput-MmdjK",
-        "sourceHandle": "{œdataTypeœ: œChatInputœ, œidœ: œChatInput-MmdjKœ, œnameœ: œmessageœ, œoutput_typesœ: [œMessageœ]}",
-        "target": "LanguageModelComponent-1KtUQ",
-        "targetHandle": "{œfieldNameœ: œinput_valueœ, œidœ: œLanguageModelComponent-1KtUQœ, œinputTypesœ: [œMessageœ], œtypeœ: œstrœ}"
->>>>>>> 412fdd20
       },
       {
         "animated": false,
@@ -271,46 +122,55 @@
         "data": {
           "sourceHandle": {
             "dataType": "LanguageModelComponent",
-<<<<<<< HEAD
-            "id": "LanguageModelComponent-7rDOj",
-            "name": "text_output",
-=======
-            "id": "LanguageModelComponent-t4Dhl",
+            "id": "LanguageModelComponent-uLusw",
             "name": "model_output",
->>>>>>> 412fdd20
             "output_types": [
               "LanguageModel"
             ]
           },
           "targetHandle": {
-<<<<<<< HEAD
+            "fieldName": "llm",
+            "id": "StructuredOutput-RP4NK",
+            "inputTypes": [
+              "LanguageModel"
+            ],
+            "type": "other"
+          }
+        },
+        "id": "xy-edge__LanguageModelComponent-uLusw{œdataTypeœ:œLanguageModelComponentœ,œidœ:œLanguageModelComponent-uLuswœ,œnameœ:œmodel_outputœ,œoutput_typesœ:[œLanguageModelœ]}-StructuredOutput-RP4NK{œfieldNameœ:œllmœ,œidœ:œStructuredOutput-RP4NKœ,œinputTypesœ:[œLanguageModelœ],œtypeœ:œotherœ}",
+        "selected": false,
+        "source": "LanguageModelComponent-uLusw",
+        "sourceHandle": "{œdataTypeœ: œLanguageModelComponentœ, œidœ: œLanguageModelComponent-uLuswœ, œnameœ: œmodel_outputœ, œoutput_typesœ: [œLanguageModelœ]}",
+        "target": "StructuredOutput-RP4NK",
+        "targetHandle": "{œfieldNameœ: œllmœ, œidœ: œStructuredOutput-RP4NKœ, œinputTypesœ: [œLanguageModelœ], œtypeœ: œotherœ}"
+      },
+      {
+        "animated": false,
+        "className": "",
+        "data": {
+          "sourceHandle": {
+            "dataType": "LanguageModelComponent",
+            "id": "LanguageModelComponent-7rDOj",
+            "name": "text_output",
+            "output_types": [
+              "LanguageModel"
+            ]
+          },
+          "targetHandle": {
             "fieldName": "input_value",
             "id": "StructuredOutput-RP4NK",
-=======
-            "fieldName": "llm",
-            "id": "StructuredOutput-93GZ3",
->>>>>>> 412fdd20
             "inputTypes": [
               "LanguageModel"
             ],
             "type": "other"
           }
         },
-<<<<<<< HEAD
         "id": "xy-edge__LanguageModelComponent-7rDOj{œdataTypeœ:œLanguageModelComponentœ,œidœ:œLanguageModelComponent-7rDOjœ,œnameœ:œtext_outputœ,œoutput_typesœ:[œMessageœ]}-StructuredOutput-RP4NK{œfieldNameœ:œinput_valueœ,œidœ:œStructuredOutput-RP4NKœ,œinputTypesœ:[œMessageœ],œtypeœ:œstrœ}",
         "selected": false,
         "source": "LanguageModelComponent-7rDOj",
         "sourceHandle": "{œdataTypeœ: œLanguageModelComponentœ, œidœ: œLanguageModelComponent-7rDOjœ, œnameœ: œtext_outputœ, œoutput_typesœ: [œMessageœ]}",
         "target": "StructuredOutput-RP4NK",
         "targetHandle": "{œfieldNameœ: œinput_valueœ, œidœ: œStructuredOutput-RP4NKœ, œinputTypesœ: [œMessageœ], œtypeœ: œstrœ}"
-=======
-        "id": "xy-edge__LanguageModelComponent-t4Dhl{œdataTypeœ:œLanguageModelComponentœ,œidœ:œLanguageModelComponent-t4Dhlœ,œnameœ:œmodel_outputœ,œoutput_typesœ:[œLanguageModelœ]}-StructuredOutput-93GZ3{œfieldNameœ:œllmœ,œidœ:œStructuredOutput-93GZ3œ,œinputTypesœ:[œLanguageModelœ],œtypeœ:œotherœ}",
-        "selected": false,
-        "source": "LanguageModelComponent-t4Dhl",
-        "sourceHandle": "{œdataTypeœ: œLanguageModelComponentœ, œidœ: œLanguageModelComponent-t4Dhlœ, œnameœ: œmodel_outputœ, œoutput_typesœ: [œLanguageModelœ]}",
-        "target": "StructuredOutput-93GZ3",
-        "targetHandle": "{œfieldNameœ: œllmœ, œidœ: œStructuredOutput-93GZ3œ, œinputTypesœ: [œLanguageModelœ], œtypeœ: œotherœ}"
->>>>>>> 412fdd20
       }
     ],
     "nodes": [
@@ -318,11 +178,7 @@
         "data": {
           "description": "Get chat inputs from the Playground.",
           "display_name": "Chat Input",
-<<<<<<< HEAD
           "id": "ChatInput-jlv8B",
-=======
-          "id": "ChatInput-MmdjK",
->>>>>>> 412fdd20
           "node": {
             "base_classes": [
               "Message"
@@ -606,11 +462,7 @@
         },
         "dragging": false,
         "height": 234,
-<<<<<<< HEAD
         "id": "ChatInput-jlv8B",
-=======
-        "id": "ChatInput-MmdjK",
->>>>>>> 412fdd20
         "measured": {
           "height": 234,
           "width": 320
@@ -631,11 +483,7 @@
         "data": {
           "description": "Display a chat message in the Playground.",
           "display_name": "Chat Output",
-<<<<<<< HEAD
           "id": "ChatOutput-NRotL",
-=======
-          "id": "ChatOutput-mm3yo",
->>>>>>> 412fdd20
           "node": {
             "base_classes": [
               "Message"
@@ -918,11 +766,7 @@
         },
         "dragging": false,
         "height": 234,
-<<<<<<< HEAD
         "id": "ChatOutput-NRotL",
-=======
-        "id": "ChatOutput-mm3yo",
->>>>>>> 412fdd20
         "measured": {
           "height": 234,
           "width": 320
@@ -941,11 +785,7 @@
       },
       {
         "data": {
-<<<<<<< HEAD
           "id": "note-coYVl",
-=======
-          "id": "note-tC1fr",
->>>>>>> 412fdd20
           "node": {
             "description": "# Image Sentiment Analysis\nClassify images uploaded to the Playground by sentiment.\n\n## Prerequisites\n\n* [OpenAI API Key](https://platform.openai.com/)\n\n## Quickstart\n\n1. In the **Language Model** component, add your OpenAI API key.\n\n2. Open the **Playground**, and then submit an image to the chat. \n\nThe LLM analyzes the image. The sentiment is output into a structured table according to the **Structured Output** component's Output Schema, and then parsed into a message for the Playground to display.",
             "display_name": "",
@@ -955,19 +795,11 @@
           "type": "note"
         },
         "dragging": false,
-<<<<<<< HEAD
         "height": 818,
         "id": "note-coYVl",
         "measured": {
           "height": 818,
           "width": 392
-=======
-        "height": 583,
-        "id": "note-tC1fr",
-        "measured": {
-          "height": 583,
-          "width": 391
->>>>>>> 412fdd20
         },
         "position": {
           "x": 636.4409835338676,
@@ -990,11 +822,7 @@
         "data": {
           "description": "Create a prompt template with dynamic variables.",
           "display_name": "Prompt",
-<<<<<<< HEAD
           "id": "Prompt-jecME",
-=======
-          "id": "Prompt-9gGBt",
->>>>>>> 412fdd20
           "node": {
             "base_classes": [
               "Message"
@@ -1101,11 +929,7 @@
         },
         "dragging": false,
         "height": 260,
-<<<<<<< HEAD
         "id": "Prompt-jecME",
-=======
-        "id": "Prompt-9gGBt",
->>>>>>> 412fdd20
         "measured": {
           "height": 260,
           "width": 320
@@ -1124,11 +948,7 @@
       },
       {
         "data": {
-<<<<<<< HEAD
           "id": "StructuredOutput-RP4NK",
-=======
-          "id": "StructuredOutput-93GZ3",
->>>>>>> 412fdd20
           "node": {
             "base_classes": [
               "Data"
@@ -1387,11 +1207,7 @@
           "type": "StructuredOutput"
         },
         "dragging": false,
-<<<<<<< HEAD
         "id": "StructuredOutput-RP4NK",
-=======
-        "id": "StructuredOutput-93GZ3",
->>>>>>> 412fdd20
         "measured": {
           "height": 348,
           "width": 320
@@ -1405,11 +1221,7 @@
       },
       {
         "data": {
-<<<<<<< HEAD
           "id": "parser-yDX3w",
-=======
-          "id": "parser-Z6kPy",
->>>>>>> 412fdd20
           "node": {
             "base_classes": [
               "Message"
@@ -1570,11 +1382,7 @@
           "type": "parser"
         },
         "dragging": false,
-<<<<<<< HEAD
         "id": "parser-yDX3w",
-=======
-        "id": "parser-Z6kPy",
->>>>>>> 412fdd20
         "measured": {
           "height": 360,
           "width": 320
@@ -1588,11 +1396,7 @@
       },
       {
         "data": {
-<<<<<<< HEAD
           "id": "LanguageModelComponent-7rDOj",
-=======
-          "id": "LanguageModelComponent-t4Dhl",
->>>>>>> 412fdd20
           "node": {
             "base_classes": [
               "LanguageModel",
@@ -1866,11 +1670,7 @@
           "type": "LanguageModelComponent"
         },
         "dragging": false,
-<<<<<<< HEAD
         "id": "LanguageModelComponent-7rDOj",
-=======
-        "id": "LanguageModelComponent-t4Dhl",
->>>>>>> 412fdd20
         "measured": {
           "height": 450,
           "width": 320
@@ -1884,11 +1684,7 @@
       },
       {
         "data": {
-<<<<<<< HEAD
           "id": "LanguageModelComponent-uLusw",
-=======
-          "id": "LanguageModelComponent-1KtUQ",
->>>>>>> 412fdd20
           "node": {
             "base_classes": [
               "LanguageModel",
@@ -2157,20 +1953,12 @@
             },
             "tool_mode": false
           },
-<<<<<<< HEAD
           "selected_output": "model_output",
-=======
-          "selected_output": "text_output",
->>>>>>> 412fdd20
           "showNode": true,
           "type": "LanguageModelComponent"
         },
         "dragging": false,
-<<<<<<< HEAD
         "id": "LanguageModelComponent-uLusw",
-=======
-        "id": "LanguageModelComponent-1KtUQ",
->>>>>>> 412fdd20
         "measured": {
           "height": 450,
           "width": 320
@@ -2184,24 +1972,14 @@
       }
     ],
     "viewport": {
-<<<<<<< HEAD
       "x": -825.4737373520102,
       "y": 78.60126043812443,
       "zoom": 0.6840296327858956
-=======
-      "x": -287.7429081989603,
-      "y": 200.72301072909082,
-      "zoom": 0.5605278689284416
->>>>>>> 412fdd20
     }
   },
   "description": "Analyzes images and categorizes them as positive, negative, or neutral using zero-shot learning.",
   "endpoint_name": null,
-<<<<<<< HEAD
   "id": "7fe77771-b3e9-400e-8796-3071ce446014",
-=======
-  "id": "bf5000cf-7400-4fe1-87f8-c4ddf91fbddf",
->>>>>>> 412fdd20
   "is_component": false,
   "last_tested_version": "1.4.3",
   "name": "Image Sentiment Analysis",

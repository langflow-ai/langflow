{
  "data": {
    "edges": [
      {
        "animated": false,
        "className": "",
        "data": {
          "sourceHandle": {
            "dataType": "parser",
<<<<<<< HEAD
            "id": "parser-yDX3w",
=======
            "id": "parser-o6H8E",
>>>>>>> 14f3a2c1
            "name": "parsed_text",
            "output_types": [
              "Message"
            ]
          },
          "targetHandle": {
            "fieldName": "input_value",
<<<<<<< HEAD
            "id": "ChatOutput-NRotL",
=======
            "id": "ChatOutput-WVlr5",
>>>>>>> 14f3a2c1
            "inputTypes": [
              "Data",
              "DataFrame",
              "Message"
            ],
            "type": "str"
          }
        },
<<<<<<< HEAD
        "id": "reactflow__edge-parser-yDX3w{œdataTypeœ:œparserœ,œidœ:œparser-yDX3wœ,œnameœ:œparsed_textœ,œoutput_typesœ:[œMessageœ]}-ChatOutput-NRotL{œfieldNameœ:œinput_valueœ,œidœ:œChatOutput-NRotLœ,œinputTypesœ:[œDataœ,œDataFrameœ,œMessageœ],œtypeœ:œstrœ}",
        "selected": false,
        "source": "parser-yDX3w",
        "sourceHandle": "{œdataTypeœ: œparserœ, œidœ: œparser-yDX3wœ, œnameœ: œparsed_textœ, œoutput_typesœ: [œMessageœ]}",
        "target": "ChatOutput-NRotL",
        "targetHandle": "{œfieldNameœ: œinput_valueœ, œidœ: œChatOutput-NRotLœ, œinputTypesœ: [œDataœ, œDataFrameœ, œMessageœ], œtypeœ: œstrœ}"
=======
        "id": "reactflow__edge-parser-o6H8E{œdataTypeœ:œparserœ,œidœ:œparser-o6H8Eœ,œnameœ:œparsed_textœ,œoutput_typesœ:[œMessageœ]}-ChatOutput-WVlr5{œfieldNameœ:œinput_valueœ,œidœ:œChatOutput-WVlr5œ,œinputTypesœ:[œDataœ,œDataFrameœ,œMessageœ],œtypeœ:œstrœ}",
        "selected": false,
        "source": "parser-o6H8E",
        "sourceHandle": "{œdataTypeœ: œparserœ, œidœ: œparser-o6H8Eœ, œnameœ: œparsed_textœ, œoutput_typesœ: [œMessageœ]}",
        "target": "ChatOutput-WVlr5",
        "targetHandle": "{œfieldNameœ: œinput_valueœ, œidœ: œChatOutput-WVlr5œ, œinputTypesœ: [œDataœ, œDataFrameœ, œMessageœ], œtypeœ: œstrœ}"
>>>>>>> 14f3a2c1
      },
      {
        "animated": false,
        "className": "",
        "data": {
          "sourceHandle": {
            "dataType": "StructuredOutput",
<<<<<<< HEAD
            "id": "StructuredOutput-RP4NK",
=======
            "id": "StructuredOutput-eoFyT",
>>>>>>> 14f3a2c1
            "name": "structured_output",
            "output_types": [
              "Data"
            ]
          },
          "targetHandle": {
            "fieldName": "input_data",
<<<<<<< HEAD
            "id": "parser-yDX3w",
=======
            "id": "parser-o6H8E",
>>>>>>> 14f3a2c1
            "inputTypes": [
              "DataFrame",
              "Data"
            ],
            "type": "other"
          }
        },
<<<<<<< HEAD
        "id": "reactflow__edge-StructuredOutput-RP4NK{œdataTypeœ:œStructuredOutputœ,œidœ:œStructuredOutput-RP4NKœ,œnameœ:œstructured_outputœ,œoutput_typesœ:[œDataœ]}-parser-yDX3w{œfieldNameœ:œinput_dataœ,œidœ:œparser-yDX3wœ,œinputTypesœ:[œDataFrameœ,œDataœ],œtypeœ:œotherœ}",
        "selected": false,
        "source": "StructuredOutput-RP4NK",
        "sourceHandle": "{œdataTypeœ: œStructuredOutputœ, œidœ: œStructuredOutput-RP4NKœ, œnameœ: œstructured_outputœ, œoutput_typesœ: [œDataœ]}",
        "target": "parser-yDX3w",
        "targetHandle": "{œfieldNameœ: œinput_dataœ, œidœ: œparser-yDX3wœ, œinputTypesœ: [œDataFrameœ, œDataœ], œtypeœ: œotherœ}"
=======
        "id": "reactflow__edge-StructuredOutput-eoFyT{œdataTypeœ:œStructuredOutputœ,œidœ:œStructuredOutput-eoFyTœ,œnameœ:œstructured_outputœ,œoutput_typesœ:[œDataœ]}-parser-o6H8E{œfieldNameœ:œinput_dataœ,œidœ:œparser-o6H8Eœ,œinputTypesœ:[œDataFrameœ,œDataœ],œtypeœ:œotherœ}",
        "selected": false,
        "source": "StructuredOutput-eoFyT",
        "sourceHandle": "{œdataTypeœ: œStructuredOutputœ, œidœ: œStructuredOutput-eoFyTœ, œnameœ: œstructured_outputœ, œoutput_typesœ: [œDataœ]}",
        "target": "parser-o6H8E",
        "targetHandle": "{œfieldNameœ: œinput_dataœ, œidœ: œparser-o6H8Eœ, œinputTypesœ: [œDataFrameœ, œDataœ], œtypeœ: œotherœ}"
>>>>>>> 14f3a2c1
      },
      {
        "animated": false,
        "className": "",
        "data": {
          "sourceHandle": {
<<<<<<< HEAD
            "dataType": "Prompt",
            "id": "Prompt-jecME",
            "name": "prompt",
=======
            "dataType": "LanguageModelComponent",
            "id": "LanguageModelComponent-2h2qm",
            "name": "model_output",
>>>>>>> 14f3a2c1
            "output_types": [
              "Message"
            ]
          },
          "targetHandle": {
<<<<<<< HEAD
            "fieldName": "system_message",
            "id": "LanguageModelComponent-7rDOj",
=======
            "fieldName": "llm",
            "id": "StructuredOutput-eoFyT",
>>>>>>> 14f3a2c1
            "inputTypes": [
              "Message"
            ],
            "type": "str"
          }
        },
<<<<<<< HEAD
        "id": "reactflow__edge-Prompt-jecME{œdataTypeœ:œPromptœ,œidœ:œPrompt-jecMEœ,œnameœ:œpromptœ,œoutput_typesœ:[œMessageœ]}-LanguageModelComponent-7rDOj{œfieldNameœ:œsystem_messageœ,œidœ:œLanguageModelComponent-7rDOjœ,œinputTypesœ:[œMessageœ],œtypeœ:œstrœ}",
        "selected": false,
        "source": "Prompt-jecME",
        "sourceHandle": "{œdataTypeœ: œPromptœ, œidœ: œPrompt-jecMEœ, œnameœ: œpromptœ, œoutput_typesœ: [œMessageœ]}",
        "target": "LanguageModelComponent-7rDOj",
        "targetHandle": "{œfieldNameœ: œsystem_messageœ, œidœ: œLanguageModelComponent-7rDOjœ, œinputTypesœ: [œMessageœ], œtypeœ: œstrœ}"
=======
        "id": "reactflow__edge-LanguageModelComponent-2h2qm{œdataTypeœ:œLanguageModelComponentœ,œidœ:œLanguageModelComponent-2h2qmœ,œnameœ:œmodel_outputœ,œoutput_typesœ:[œLanguageModelœ]}-StructuredOutput-eoFyT{œfieldNameœ:œllmœ,œidœ:œStructuredOutput-eoFyTœ,œinputTypesœ:[œLanguageModelœ],œtypeœ:œotherœ}",
        "selected": false,
        "source": "LanguageModelComponent-2h2qm",
        "sourceHandle": "{œdataTypeœ: œLanguageModelComponentœ, œidœ: œLanguageModelComponent-2h2qmœ, œnameœ: œmodel_outputœ, œoutput_typesœ: [œLanguageModelœ]}",
        "target": "StructuredOutput-eoFyT",
        "targetHandle": "{œfieldNameœ: œllmœ, œidœ: œStructuredOutput-eoFyTœ, œinputTypesœ: [œLanguageModelœ], œtypeœ: œotherœ}"
>>>>>>> 14f3a2c1
      },
      {
        "animated": false,
        "className": "",
        "data": {
          "sourceHandle": {
<<<<<<< HEAD
            "dataType": "ChatInput",
            "id": "ChatInput-jlv8B",
            "name": "message",
=======
            "dataType": "Prompt",
            "id": "Prompt-ElcZb",
            "name": "prompt",
>>>>>>> 14f3a2c1
            "output_types": [
              "Message"
            ]
          },
          "targetHandle": {
<<<<<<< HEAD
            "fieldName": "input_value",
            "id": "LanguageModelComponent-7rDOj",
=======
            "fieldName": "system_message",
            "id": "LanguageModelComponent-YHUqJ",
>>>>>>> 14f3a2c1
            "inputTypes": [
              "Message"
            ],
            "type": "str"
          }
        },
<<<<<<< HEAD
        "id": "reactflow__edge-ChatInput-jlv8B{œdataTypeœ:œChatInputœ,œidœ:œChatInput-jlv8Bœ,œnameœ:œmessageœ,œoutput_typesœ:[œMessageœ]}-LanguageModelComponent-7rDOj{œfieldNameœ:œinput_valueœ,œidœ:œLanguageModelComponent-7rDOjœ,œinputTypesœ:[œMessageœ],œtypeœ:œstrœ}",
        "selected": false,
        "source": "ChatInput-jlv8B",
        "sourceHandle": "{œdataTypeœ: œChatInputœ, œidœ: œChatInput-jlv8Bœ, œnameœ: œmessageœ, œoutput_typesœ: [œMessageœ]}",
        "target": "LanguageModelComponent-7rDOj",
        "targetHandle": "{œfieldNameœ: œinput_valueœ, œidœ: œLanguageModelComponent-7rDOjœ, œinputTypesœ: [œMessageœ], œtypeœ: œstrœ}"
=======
        "id": "reactflow__edge-Prompt-ElcZb{œdataTypeœ:œPromptœ,œidœ:œPrompt-ElcZbœ,œnameœ:œpromptœ,œoutput_typesœ:[œMessageœ]}-LanguageModelComponent-YHUqJ{œfieldNameœ:œsystem_messageœ,œidœ:œLanguageModelComponent-YHUqJœ,œinputTypesœ:[œMessageœ],œtypeœ:œstrœ}",
        "selected": false,
        "source": "Prompt-ElcZb",
        "sourceHandle": "{œdataTypeœ: œPromptœ, œidœ: œPrompt-ElcZbœ, œnameœ: œpromptœ, œoutput_typesœ: [œMessageœ]}",
        "target": "LanguageModelComponent-YHUqJ",
        "targetHandle": "{œfieldNameœ: œsystem_messageœ, œidœ: œLanguageModelComponent-YHUqJœ, œinputTypesœ: [œMessageœ], œtypeœ: œstrœ}"
>>>>>>> 14f3a2c1
      },
      {
        "animated": false,
        "className": "",
        "data": {
          "sourceHandle": {
<<<<<<< HEAD
            "dataType": "LanguageModelComponent",
            "id": "LanguageModelComponent-uLusw",
            "name": "model_output",
=======
            "dataType": "ChatInput",
            "id": "ChatInput-CbbPG",
            "name": "message",
>>>>>>> 14f3a2c1
            "output_types": [
              "LanguageModel"
            ]
          },
          "targetHandle": {
<<<<<<< HEAD
            "fieldName": "llm",
            "id": "StructuredOutput-RP4NK",
=======
            "fieldName": "input_value",
            "id": "LanguageModelComponent-YHUqJ",
>>>>>>> 14f3a2c1
            "inputTypes": [
              "LanguageModel"
            ],
            "type": "other"
          }
        },
<<<<<<< HEAD
        "id": "xy-edge__LanguageModelComponent-uLusw{œdataTypeœ:œLanguageModelComponentœ,œidœ:œLanguageModelComponent-uLuswœ,œnameœ:œmodel_outputœ,œoutput_typesœ:[œLanguageModelœ]}-StructuredOutput-RP4NK{œfieldNameœ:œllmœ,œidœ:œStructuredOutput-RP4NKœ,œinputTypesœ:[œLanguageModelœ],œtypeœ:œotherœ}",
        "selected": false,
        "source": "LanguageModelComponent-uLusw",
        "sourceHandle": "{œdataTypeœ: œLanguageModelComponentœ, œidœ: œLanguageModelComponent-uLuswœ, œnameœ: œmodel_outputœ, œoutput_typesœ: [œLanguageModelœ]}",
        "target": "StructuredOutput-RP4NK",
        "targetHandle": "{œfieldNameœ: œllmœ, œidœ: œStructuredOutput-RP4NKœ, œinputTypesœ: [œLanguageModelœ], œtypeœ: œotherœ}"
=======
        "id": "reactflow__edge-ChatInput-CbbPG{œdataTypeœ:œChatInputœ,œidœ:œChatInput-CbbPGœ,œnameœ:œmessageœ,œoutput_typesœ:[œMessageœ]}-LanguageModelComponent-YHUqJ{œfieldNameœ:œinput_valueœ,œidœ:œLanguageModelComponent-YHUqJœ,œinputTypesœ:[œMessageœ],œtypeœ:œstrœ}",
        "selected": false,
        "source": "ChatInput-CbbPG",
        "sourceHandle": "{œdataTypeœ: œChatInputœ, œidœ: œChatInput-CbbPGœ, œnameœ: œmessageœ, œoutput_typesœ: [œMessageœ]}",
        "target": "LanguageModelComponent-YHUqJ",
        "targetHandle": "{œfieldNameœ: œinput_valueœ, œidœ: œLanguageModelComponent-YHUqJœ, œinputTypesœ: [œMessageœ], œtypeœ: œstrœ}"
>>>>>>> 14f3a2c1
      },
      {
        "animated": false,
        "className": "",
        "data": {
          "sourceHandle": {
            "dataType": "LanguageModelComponent",
<<<<<<< HEAD
            "id": "LanguageModelComponent-7rDOj",
=======
            "id": "LanguageModelComponent-YHUqJ",
>>>>>>> 14f3a2c1
            "name": "text_output",
            "output_types": [
              "Message"
            ]
          },
          "targetHandle": {
            "fieldName": "input_value",
<<<<<<< HEAD
            "id": "StructuredOutput-RP4NK",
=======
            "id": "StructuredOutput-eoFyT",
>>>>>>> 14f3a2c1
            "inputTypes": [
              "Message"
            ],
            "type": "str"
          }
        },
<<<<<<< HEAD
        "id": "xy-edge__LanguageModelComponent-7rDOj{œdataTypeœ:œLanguageModelComponentœ,œidœ:œLanguageModelComponent-7rDOjœ,œnameœ:œtext_outputœ,œoutput_typesœ:[œMessageœ]}-StructuredOutput-RP4NK{œfieldNameœ:œinput_valueœ,œidœ:œStructuredOutput-RP4NKœ,œinputTypesœ:[œMessageœ],œtypeœ:œstrœ}",
        "selected": false,
        "source": "LanguageModelComponent-7rDOj",
        "sourceHandle": "{œdataTypeœ: œLanguageModelComponentœ, œidœ: œLanguageModelComponent-7rDOjœ, œnameœ: œtext_outputœ, œoutput_typesœ: [œMessageœ]}",
        "target": "StructuredOutput-RP4NK",
        "targetHandle": "{œfieldNameœ: œinput_valueœ, œidœ: œStructuredOutput-RP4NKœ, œinputTypesœ: [œMessageœ], œtypeœ: œstrœ}"
=======
        "id": "reactflow__edge-LanguageModelComponent-YHUqJ{œdataTypeœ:œLanguageModelComponentœ,œidœ:œLanguageModelComponent-YHUqJœ,œnameœ:œtext_outputœ,œoutput_typesœ:[œMessageœ]}-StructuredOutput-eoFyT{œfieldNameœ:œinput_valueœ,œidœ:œStructuredOutput-eoFyTœ,œinputTypesœ:[œMessageœ],œtypeœ:œstrœ}",
        "selected": false,
        "source": "LanguageModelComponent-YHUqJ",
        "sourceHandle": "{œdataTypeœ: œLanguageModelComponentœ, œidœ: œLanguageModelComponent-YHUqJœ, œnameœ: œtext_outputœ, œoutput_typesœ: [œMessageœ]}",
        "target": "StructuredOutput-eoFyT",
        "targetHandle": "{œfieldNameœ: œinput_valueœ, œidœ: œStructuredOutput-eoFyTœ, œinputTypesœ: [œMessageœ], œtypeœ: œstrœ}"
>>>>>>> 14f3a2c1
      }
    ],
    "nodes": [
      {
        "data": {
          "description": "Get chat inputs from the Playground.",
          "display_name": "Chat Input",
<<<<<<< HEAD
          "id": "ChatInput-jlv8B",
=======
          "id": "ChatInput-CbbPG",
>>>>>>> 14f3a2c1
          "node": {
            "base_classes": [
              "Message"
            ],
            "beta": false,
            "conditional_paths": [],
            "custom_fields": {},
            "description": "Get chat inputs from the Playground.",
            "display_name": "Chat Input",
            "documentation": "",
            "edited": false,
            "field_order": [
              "input_value",
              "should_store_message",
              "sender",
              "sender_name",
              "session_id",
              "files",
              "background_color",
              "chat_icon",
              "text_color"
            ],
            "frozen": false,
            "icon": "MessagesSquare",
            "legacy": false,
            "lf_version": "1.4.3",
            "metadata": {},
            "output_types": [],
            "outputs": [
              {
                "allows_loop": false,
                "cache": true,
                "display_name": "Chat Message",
                "group_outputs": false,
                "method": "message_response",
                "name": "message",
                "selected": "Message",
                "tool_mode": true,
                "types": [
                  "Message"
                ],
                "value": "__UNDEFINED__"
              }
            ],
            "pinned": false,
            "template": {
              "_type": "Component",
              "background_color": {
                "_input_type": "MessageTextInput",
                "advanced": true,
                "display_name": "Background Color",
                "dynamic": false,
                "info": "The background color of the icon.",
                "input_types": [
                  "Message"
                ],
                "list": false,
                "load_from_db": false,
                "name": "background_color",
                "placeholder": "",
                "required": false,
                "show": true,
                "title_case": false,
                "tool_mode": false,
                "trace_as_input": true,
                "trace_as_metadata": true,
                "type": "str",
                "value": ""
              },
              "chat_icon": {
                "_input_type": "MessageTextInput",
                "advanced": true,
                "display_name": "Icon",
                "dynamic": false,
                "info": "The icon of the message.",
                "input_types": [
                  "Message"
                ],
                "list": false,
                "load_from_db": false,
                "name": "chat_icon",
                "placeholder": "",
                "required": false,
                "show": true,
                "title_case": false,
                "tool_mode": false,
                "trace_as_input": true,
                "trace_as_metadata": true,
                "type": "str",
                "value": ""
              },
              "code": {
                "advanced": true,
                "dynamic": true,
                "fileTypes": [],
                "file_path": "",
                "info": "",
                "list": false,
                "load_from_db": false,
                "multiline": true,
                "name": "code",
                "password": false,
                "placeholder": "",
                "required": true,
                "show": true,
                "title_case": false,
                "type": "code",
                "value": "from langflow.base.data.utils import IMG_FILE_TYPES, TEXT_FILE_TYPES\nfrom langflow.base.io.chat import ChatComponent\nfrom langflow.inputs.inputs import BoolInput\nfrom langflow.io import (\n    DropdownInput,\n    FileInput,\n    MessageTextInput,\n    MultilineInput,\n    Output,\n)\nfrom langflow.schema.message import Message\nfrom langflow.utils.constants import (\n    MESSAGE_SENDER_AI,\n    MESSAGE_SENDER_NAME_USER,\n    MESSAGE_SENDER_USER,\n)\n\n\nclass ChatInput(ChatComponent):\n    display_name = \"Chat Input\"\n    description = \"Get chat inputs from the Playground.\"\n    icon = \"MessagesSquare\"\n    name = \"ChatInput\"\n    minimized = True\n\n    inputs = [\n        MultilineInput(\n            name=\"input_value\",\n            display_name=\"Input Text\",\n            value=\"\",\n            info=\"Message to be passed as input.\",\n            input_types=[],\n        ),\n        BoolInput(\n            name=\"should_store_message\",\n            display_name=\"Store Messages\",\n            info=\"Store the message in the history.\",\n            value=True,\n            advanced=True,\n        ),\n        DropdownInput(\n            name=\"sender\",\n            display_name=\"Sender Type\",\n            options=[MESSAGE_SENDER_AI, MESSAGE_SENDER_USER],\n            value=MESSAGE_SENDER_USER,\n            info=\"Type of sender.\",\n            advanced=True,\n        ),\n        MessageTextInput(\n            name=\"sender_name\",\n            display_name=\"Sender Name\",\n            info=\"Name of the sender.\",\n            value=MESSAGE_SENDER_NAME_USER,\n            advanced=True,\n        ),\n        MessageTextInput(\n            name=\"session_id\",\n            display_name=\"Session ID\",\n            info=\"The session ID of the chat. If empty, the current session ID parameter will be used.\",\n            advanced=True,\n        ),\n        FileInput(\n            name=\"files\",\n            display_name=\"Files\",\n            file_types=TEXT_FILE_TYPES + IMG_FILE_TYPES,\n            info=\"Files to be sent with the message.\",\n            advanced=True,\n            is_list=True,\n            temp_file=True,\n        ),\n        MessageTextInput(\n            name=\"background_color\",\n            display_name=\"Background Color\",\n            info=\"The background color of the icon.\",\n            advanced=True,\n        ),\n        MessageTextInput(\n            name=\"chat_icon\",\n            display_name=\"Icon\",\n            info=\"The icon of the message.\",\n            advanced=True,\n        ),\n        MessageTextInput(\n            name=\"text_color\",\n            display_name=\"Text Color\",\n            info=\"The text color of the name\",\n            advanced=True,\n        ),\n    ]\n    outputs = [\n        Output(display_name=\"Chat Message\", name=\"message\", method=\"message_response\"),\n    ]\n\n    async def message_response(self) -> Message:\n        background_color = self.background_color\n        text_color = self.text_color\n        icon = self.chat_icon\n\n        message = await Message.create(\n            text=self.input_value,\n            sender=self.sender,\n            sender_name=self.sender_name,\n            session_id=self.session_id,\n            files=self.files,\n            properties={\n                \"background_color\": background_color,\n                \"text_color\": text_color,\n                \"icon\": icon,\n            },\n        )\n        if self.session_id and isinstance(message, Message) and self.should_store_message:\n            stored_message = await self.send_message(\n                message,\n            )\n            self.message.value = stored_message\n            message = stored_message\n\n        self.status = message\n        return message\n"
              },
              "files": {
                "_input_type": "FileInput",
                "advanced": true,
                "display_name": "Files",
                "dynamic": false,
                "fileTypes": [
                  "txt",
                  "md",
                  "mdx",
                  "csv",
                  "json",
                  "yaml",
                  "yml",
                  "xml",
                  "html",
                  "htm",
                  "pdf",
                  "docx",
                  "py",
                  "sh",
                  "sql",
                  "js",
                  "ts",
                  "tsx",
                  "jpg",
                  "jpeg",
                  "png",
                  "bmp",
                  "image"
                ],
                "file_path": "",
                "info": "Files to be sent with the message.",
                "list": true,
                "name": "files",
                "placeholder": "",
                "required": false,
                "show": true,
                "temp_file": true,
                "title_case": false,
                "trace_as_metadata": true,
                "type": "file",
                "value": ""
              },
              "input_value": {
                "_input_type": "MultilineInput",
                "advanced": false,
                "display_name": "Input Text",
                "dynamic": false,
                "info": "Message to be passed as input.",
                "input_types": [],
                "list": false,
                "load_from_db": false,
                "multiline": true,
                "name": "input_value",
                "placeholder": "",
                "required": false,
                "show": true,
                "title_case": false,
                "tool_mode": false,
                "trace_as_input": true,
                "trace_as_metadata": true,
                "type": "str",
                "value": ""
              },
              "sender": {
                "_input_type": "DropdownInput",
                "advanced": true,
                "combobox": false,
                "display_name": "Sender Type",
                "dynamic": false,
                "info": "Type of sender.",
                "name": "sender",
                "options": [
                  "Machine",
                  "User"
                ],
                "placeholder": "",
                "required": false,
                "show": true,
                "title_case": false,
                "tool_mode": false,
                "trace_as_metadata": true,
                "type": "str",
                "value": "User"
              },
              "sender_name": {
                "_input_type": "MessageTextInput",
                "advanced": true,
                "display_name": "Sender Name",
                "dynamic": false,
                "info": "Name of the sender.",
                "input_types": [
                  "Message"
                ],
                "list": false,
                "load_from_db": false,
                "name": "sender_name",
                "placeholder": "",
                "required": false,
                "show": true,
                "title_case": false,
                "tool_mode": false,
                "trace_as_input": true,
                "trace_as_metadata": true,
                "type": "str",
                "value": "User"
              },
              "session_id": {
                "_input_type": "MessageTextInput",
                "advanced": true,
                "display_name": "Session ID",
                "dynamic": false,
                "info": "The session ID of the chat. If empty, the current session ID parameter will be used.",
                "input_types": [
                  "Message"
                ],
                "list": false,
                "load_from_db": false,
                "name": "session_id",
                "placeholder": "",
                "required": false,
                "show": true,
                "title_case": false,
                "tool_mode": false,
                "trace_as_input": true,
                "trace_as_metadata": true,
                "type": "str",
                "value": ""
              },
              "should_store_message": {
                "_input_type": "BoolInput",
                "advanced": true,
                "display_name": "Store Messages",
                "dynamic": false,
                "info": "Store the message in the history.",
                "list": false,
                "name": "should_store_message",
                "placeholder": "",
                "required": false,
                "show": true,
                "title_case": false,
                "trace_as_metadata": true,
                "type": "bool",
                "value": true
              },
              "text_color": {
                "_input_type": "MessageTextInput",
                "advanced": true,
                "display_name": "Text Color",
                "dynamic": false,
                "info": "The text color of the name",
                "input_types": [
                  "Message"
                ],
                "list": false,
                "load_from_db": false,
                "name": "text_color",
                "placeholder": "",
                "required": false,
                "show": true,
                "title_case": false,
                "tool_mode": false,
                "trace_as_input": true,
                "trace_as_metadata": true,
                "type": "str",
                "value": ""
              }
            },
            "tool_mode": false
          },
          "type": "ChatInput"
        },
        "dragging": false,
        "height": 234,
<<<<<<< HEAD
        "id": "ChatInput-jlv8B",
=======
        "id": "ChatInput-CbbPG",
>>>>>>> 14f3a2c1
        "measured": {
          "height": 234,
          "width": 320
        },
        "position": {
          "x": 1258.8272095125978,
          "y": 367.0048451335054
        },
        "positionAbsolute": {
          "x": 1258.8272095125978,
          "y": 367.0048451335054
        },
        "selected": false,
        "type": "genericNode",
        "width": 320
      },
      {
        "data": {
          "description": "Display a chat message in the Playground.",
          "display_name": "Chat Output",
<<<<<<< HEAD
          "id": "ChatOutput-NRotL",
=======
          "id": "ChatOutput-WVlr5",
>>>>>>> 14f3a2c1
          "node": {
            "base_classes": [
              "Message"
            ],
            "beta": false,
            "conditional_paths": [],
            "custom_fields": {},
            "description": "Display a chat message in the Playground.",
            "display_name": "Chat Output",
            "documentation": "",
            "edited": false,
            "field_order": [
              "input_value",
              "should_store_message",
              "sender",
              "sender_name",
              "session_id",
              "data_template",
              "background_color",
              "chat_icon",
              "text_color"
            ],
            "frozen": false,
            "icon": "MessagesSquare",
            "legacy": false,
            "lf_version": "1.4.3",
            "metadata": {},
            "output_types": [],
            "outputs": [
              {
                "allows_loop": false,
                "cache": true,
                "display_name": "Output Message",
                "group_outputs": false,
                "method": "message_response",
                "name": "message",
                "selected": "Message",
                "tool_mode": true,
                "types": [
                  "Message"
                ],
                "value": "__UNDEFINED__"
              }
            ],
            "pinned": false,
            "template": {
              "_type": "Component",
              "background_color": {
                "_input_type": "MessageTextInput",
                "advanced": true,
                "display_name": "Background Color",
                "dynamic": false,
                "info": "The background color of the icon.",
                "input_types": [
                  "Message"
                ],
                "list": false,
                "load_from_db": false,
                "name": "background_color",
                "placeholder": "",
                "required": false,
                "show": true,
                "title_case": false,
                "tool_mode": false,
                "trace_as_input": true,
                "trace_as_metadata": true,
                "type": "str",
                "value": ""
              },
              "chat_icon": {
                "_input_type": "MessageTextInput",
                "advanced": true,
                "display_name": "Icon",
                "dynamic": false,
                "info": "The icon of the message.",
                "input_types": [
                  "Message"
                ],
                "list": false,
                "load_from_db": false,
                "name": "chat_icon",
                "placeholder": "",
                "required": false,
                "show": true,
                "title_case": false,
                "tool_mode": false,
                "trace_as_input": true,
                "trace_as_metadata": true,
                "type": "str",
                "value": ""
              },
              "clean_data": {
                "_input_type": "BoolInput",
                "advanced": true,
                "display_name": "Basic Clean Data",
                "dynamic": false,
                "info": "Whether to clean the data",
                "list": false,
                "list_add_label": "Add More",
                "name": "clean_data",
                "placeholder": "",
                "required": false,
                "show": true,
                "title_case": false,
                "tool_mode": false,
                "trace_as_metadata": true,
                "type": "bool",
                "value": true
              },
              "code": {
                "advanced": true,
                "dynamic": true,
                "fileTypes": [],
                "file_path": "",
                "info": "",
                "list": false,
                "load_from_db": false,
                "multiline": true,
                "name": "code",
                "password": false,
                "placeholder": "",
                "required": true,
                "show": true,
                "title_case": false,
                "type": "code",
                "value": "from collections.abc import Generator\nfrom typing import Any\n\nimport orjson\nfrom fastapi.encoders import jsonable_encoder\n\nfrom langflow.base.io.chat import ChatComponent\nfrom langflow.helpers.data import safe_convert\nfrom langflow.inputs.inputs import BoolInput, DropdownInput, HandleInput, MessageTextInput\nfrom langflow.schema.data import Data\nfrom langflow.schema.dataframe import DataFrame\nfrom langflow.schema.message import Message\nfrom langflow.schema.properties import Source\nfrom langflow.template.field.base import Output\nfrom langflow.utils.constants import (\n    MESSAGE_SENDER_AI,\n    MESSAGE_SENDER_NAME_AI,\n    MESSAGE_SENDER_USER,\n)\n\n\nclass ChatOutput(ChatComponent):\n    display_name = \"Chat Output\"\n    description = \"Display a chat message in the Playground.\"\n    icon = \"MessagesSquare\"\n    name = \"ChatOutput\"\n    minimized = True\n\n    inputs = [\n        HandleInput(\n            name=\"input_value\",\n            display_name=\"Inputs\",\n            info=\"Message to be passed as output.\",\n            input_types=[\"Data\", \"DataFrame\", \"Message\"],\n            required=True,\n        ),\n        BoolInput(\n            name=\"should_store_message\",\n            display_name=\"Store Messages\",\n            info=\"Store the message in the history.\",\n            value=True,\n            advanced=True,\n        ),\n        DropdownInput(\n            name=\"sender\",\n            display_name=\"Sender Type\",\n            options=[MESSAGE_SENDER_AI, MESSAGE_SENDER_USER],\n            value=MESSAGE_SENDER_AI,\n            advanced=True,\n            info=\"Type of sender.\",\n        ),\n        MessageTextInput(\n            name=\"sender_name\",\n            display_name=\"Sender Name\",\n            info=\"Name of the sender.\",\n            value=MESSAGE_SENDER_NAME_AI,\n            advanced=True,\n        ),\n        MessageTextInput(\n            name=\"session_id\",\n            display_name=\"Session ID\",\n            info=\"The session ID of the chat. If empty, the current session ID parameter will be used.\",\n            advanced=True,\n        ),\n        MessageTextInput(\n            name=\"data_template\",\n            display_name=\"Data Template\",\n            value=\"{text}\",\n            advanced=True,\n            info=\"Template to convert Data to Text. If left empty, it will be dynamically set to the Data's text key.\",\n        ),\n        MessageTextInput(\n            name=\"background_color\",\n            display_name=\"Background Color\",\n            info=\"The background color of the icon.\",\n            advanced=True,\n        ),\n        MessageTextInput(\n            name=\"chat_icon\",\n            display_name=\"Icon\",\n            info=\"The icon of the message.\",\n            advanced=True,\n        ),\n        MessageTextInput(\n            name=\"text_color\",\n            display_name=\"Text Color\",\n            info=\"The text color of the name\",\n            advanced=True,\n        ),\n        BoolInput(\n            name=\"clean_data\",\n            display_name=\"Basic Clean Data\",\n            value=True,\n            info=\"Whether to clean the data\",\n            advanced=True,\n        ),\n    ]\n    outputs = [\n        Output(\n            display_name=\"Output Message\",\n            name=\"message\",\n            method=\"message_response\",\n        ),\n    ]\n\n    def _build_source(self, id_: str | None, display_name: str | None, source: str | None) -> Source:\n        source_dict = {}\n        if id_:\n            source_dict[\"id\"] = id_\n        if display_name:\n            source_dict[\"display_name\"] = display_name\n        if source:\n            # Handle case where source is a ChatOpenAI object\n            if hasattr(source, \"model_name\"):\n                source_dict[\"source\"] = source.model_name\n            elif hasattr(source, \"model\"):\n                source_dict[\"source\"] = str(source.model)\n            else:\n                source_dict[\"source\"] = str(source)\n        return Source(**source_dict)\n\n    async def message_response(self) -> Message:\n        # First convert the input to string if needed\n        text = self.convert_to_string()\n\n        # Get source properties\n        source, icon, display_name, source_id = self.get_properties_from_source_component()\n        background_color = self.background_color\n        text_color = self.text_color\n        if self.chat_icon:\n            icon = self.chat_icon\n\n        # Create or use existing Message object\n        if isinstance(self.input_value, Message):\n            message = self.input_value\n            # Update message properties\n            message.text = text\n        else:\n            message = Message(text=text)\n\n        # Set message properties\n        message.sender = self.sender\n        message.sender_name = self.sender_name\n        message.session_id = self.session_id\n        message.flow_id = self.graph.flow_id if hasattr(self, \"graph\") else None\n        message.properties.source = self._build_source(source_id, display_name, source)\n        message.properties.icon = icon\n        message.properties.background_color = background_color\n        message.properties.text_color = text_color\n\n        # Store message if needed\n        if self.session_id and self.should_store_message:\n            stored_message = await self.send_message(message)\n            self.message.value = stored_message\n            message = stored_message\n\n        self.status = message\n        return message\n\n    def _serialize_data(self, data: Data) -> str:\n        \"\"\"Serialize Data object to JSON string.\"\"\"\n        # Convert data.data to JSON-serializable format\n        serializable_data = jsonable_encoder(data.data)\n        # Serialize with orjson, enabling pretty printing with indentation\n        json_bytes = orjson.dumps(serializable_data, option=orjson.OPT_INDENT_2)\n        # Convert bytes to string and wrap in Markdown code blocks\n        return \"```json\\n\" + json_bytes.decode(\"utf-8\") + \"\\n```\"\n\n    def _validate_input(self) -> None:\n        \"\"\"Validate the input data and raise ValueError if invalid.\"\"\"\n        if self.input_value is None:\n            msg = \"Input data cannot be None\"\n            raise ValueError(msg)\n        if isinstance(self.input_value, list) and not all(\n            isinstance(item, Message | Data | DataFrame | str) for item in self.input_value\n        ):\n            invalid_types = [\n                type(item).__name__\n                for item in self.input_value\n                if not isinstance(item, Message | Data | DataFrame | str)\n            ]\n            msg = f\"Expected Data or DataFrame or Message or str, got {invalid_types}\"\n            raise TypeError(msg)\n        if not isinstance(\n            self.input_value,\n            Message | Data | DataFrame | str | list | Generator | type(None),\n        ):\n            type_name = type(self.input_value).__name__\n            msg = f\"Expected Data or DataFrame or Message or str, Generator or None, got {type_name}\"\n            raise TypeError(msg)\n\n    def convert_to_string(self) -> str | Generator[Any, None, None]:\n        \"\"\"Convert input data to string with proper error handling.\"\"\"\n        self._validate_input()\n        if isinstance(self.input_value, list):\n            return \"\\n\".join([safe_convert(item, clean_data=self.clean_data) for item in self.input_value])\n        if isinstance(self.input_value, Generator):\n            return self.input_value\n        return safe_convert(self.input_value)\n"
              },
              "data_template": {
                "_input_type": "MessageTextInput",
                "advanced": true,
                "display_name": "Data Template",
                "dynamic": false,
                "info": "Template to convert Data to Text. If left empty, it will be dynamically set to the Data's text key.",
                "input_types": [
                  "Message"
                ],
                "list": false,
                "load_from_db": false,
                "name": "data_template",
                "placeholder": "",
                "required": false,
                "show": true,
                "title_case": false,
                "tool_mode": false,
                "trace_as_input": true,
                "trace_as_metadata": true,
                "type": "str",
                "value": "{text}"
              },
              "input_value": {
                "_input_type": "MessageInput",
                "advanced": false,
                "display_name": "Inputs",
                "dynamic": false,
                "info": "Message to be passed as output.",
                "input_types": [
                  "Data",
                  "DataFrame",
                  "Message"
                ],
                "list": false,
                "load_from_db": false,
                "name": "input_value",
                "placeholder": "",
                "required": true,
                "show": true,
                "title_case": false,
                "trace_as_input": true,
                "trace_as_metadata": true,
                "type": "str",
                "value": ""
              },
              "sender": {
                "_input_type": "DropdownInput",
                "advanced": true,
                "combobox": false,
                "display_name": "Sender Type",
                "dynamic": false,
                "info": "Type of sender.",
                "name": "sender",
                "options": [
                  "Machine",
                  "User"
                ],
                "placeholder": "",
                "required": false,
                "show": true,
                "title_case": false,
                "tool_mode": false,
                "trace_as_metadata": true,
                "type": "str",
                "value": "Machine"
              },
              "sender_name": {
                "_input_type": "MessageTextInput",
                "advanced": true,
                "display_name": "Sender Name",
                "dynamic": false,
                "info": "Name of the sender.",
                "input_types": [
                  "Message"
                ],
                "list": false,
                "load_from_db": false,
                "name": "sender_name",
                "placeholder": "",
                "required": false,
                "show": true,
                "title_case": false,
                "tool_mode": false,
                "trace_as_input": true,
                "trace_as_metadata": true,
                "type": "str",
                "value": "AI"
              },
              "session_id": {
                "_input_type": "MessageTextInput",
                "advanced": true,
                "display_name": "Session ID",
                "dynamic": false,
                "info": "The session ID of the chat. If empty, the current session ID parameter will be used.",
                "input_types": [
                  "Message"
                ],
                "list": false,
                "load_from_db": false,
                "name": "session_id",
                "placeholder": "",
                "required": false,
                "show": true,
                "title_case": false,
                "tool_mode": false,
                "trace_as_input": true,
                "trace_as_metadata": true,
                "type": "str",
                "value": ""
              },
              "should_store_message": {
                "_input_type": "BoolInput",
                "advanced": true,
                "display_name": "Store Messages",
                "dynamic": false,
                "info": "Store the message in the history.",
                "list": false,
                "name": "should_store_message",
                "placeholder": "",
                "required": false,
                "show": true,
                "title_case": false,
                "trace_as_metadata": true,
                "type": "bool",
                "value": true
              },
              "text_color": {
                "_input_type": "MessageTextInput",
                "advanced": true,
                "display_name": "Text Color",
                "dynamic": false,
                "info": "The text color of the name",
                "input_types": [
                  "Message"
                ],
                "list": false,
                "load_from_db": false,
                "name": "text_color",
                "placeholder": "",
                "required": false,
                "show": true,
                "title_case": false,
                "tool_mode": false,
                "trace_as_input": true,
                "trace_as_metadata": true,
                "type": "str",
                "value": ""
              }
            },
            "tool_mode": false
          },
          "type": "ChatOutput"
        },
        "dragging": false,
        "height": 234,
<<<<<<< HEAD
        "id": "ChatOutput-NRotL",
=======
        "id": "ChatOutput-WVlr5",
>>>>>>> 14f3a2c1
        "measured": {
          "height": 234,
          "width": 320
        },
        "position": {
          "x": 2742.72534045604,
          "y": 681.9098282545469
        },
        "positionAbsolute": {
          "x": 2742.72534045604,
          "y": 681.9098282545469
        },
        "selected": false,
        "type": "genericNode",
        "width": 320
      },
      {
        "data": {
<<<<<<< HEAD
          "id": "note-coYVl",
=======
          "id": "note-k9mrI",
>>>>>>> 14f3a2c1
          "node": {
            "description": "# Image Sentiment Analysis\nClassify images uploaded to the Playground by sentiment.\n\n## Prerequisites\n\n* [OpenAI API Key](https://platform.openai.com/)\n\n## Quickstart\n\n1. In the **Language Model** component, add your OpenAI API key.\n\n2. Open the **Playground**, and then submit an image to the chat. \n\nThe LLM analyzes the image. The sentiment is output into a structured table according to the **Structured Output** component's Output Schema, and then parsed into a message for the Playground to display.",
            "display_name": "",
            "documentation": "",
            "template": {}
          },
          "type": "note"
        },
        "dragging": false,
<<<<<<< HEAD
        "height": 818,
        "id": "note-coYVl",
=======
        "height": 583,
        "id": "note-k9mrI",
>>>>>>> 14f3a2c1
        "measured": {
          "height": 818,
          "width": 392
        },
        "position": {
          "x": 636.4409835338676,
          "y": 119.16831706772064
        },
        "positionAbsolute": {
          "x": 791.7294511578832,
          "y": 340.1333942936967
        },
        "resizing": false,
        "selected": false,
        "style": {
          "height": 583,
          "width": 324
        },
        "type": "noteNode",
        "width": 391
      },
      {
        "data": {
          "description": "Create a prompt template with dynamic variables.",
          "display_name": "Prompt",
<<<<<<< HEAD
          "id": "Prompt-jecME",
=======
          "id": "Prompt-ElcZb",
>>>>>>> 14f3a2c1
          "node": {
            "base_classes": [
              "Message"
            ],
            "beta": false,
            "conditional_paths": [],
            "custom_fields": {
              "template": []
            },
            "description": "Create a prompt template with dynamic variables.",
            "display_name": "Prompt",
            "documentation": "",
            "edited": false,
            "field_order": [
              "template"
            ],
            "frozen": false,
            "icon": "braces",
            "legacy": false,
            "lf_version": "1.4.3",
            "metadata": {},
            "output_types": [],
            "outputs": [
              {
                "allows_loop": false,
                "cache": true,
                "display_name": "Prompt",
                "group_outputs": false,
                "method": "build_prompt",
                "name": "prompt",
                "selected": "Message",
                "tool_mode": true,
                "types": [
                  "Message"
                ],
                "value": "__UNDEFINED__"
              }
            ],
            "pinned": false,
            "template": {
              "_type": "Component",
              "code": {
                "advanced": true,
                "dynamic": true,
                "fileTypes": [],
                "file_path": "",
                "info": "",
                "list": false,
                "load_from_db": false,
                "multiline": true,
                "name": "code",
                "password": false,
                "placeholder": "",
                "required": true,
                "show": true,
                "title_case": false,
                "type": "code",
                "value": "from langflow.base.prompts.api_utils import process_prompt_template\nfrom langflow.custom.custom_component.component import Component\nfrom langflow.inputs.inputs import DefaultPromptField\nfrom langflow.io import MessageTextInput, Output, PromptInput\nfrom langflow.schema.message import Message\nfrom langflow.template.utils import update_template_values\n\n\nclass PromptComponent(Component):\n    display_name: str = \"Prompt\"\n    description: str = \"Create a prompt template with dynamic variables.\"\n    icon = \"braces\"\n    trace_type = \"prompt\"\n    name = \"Prompt\"\n\n    inputs = [\n        PromptInput(name=\"template\", display_name=\"Template\"),\n        MessageTextInput(\n            name=\"tool_placeholder\",\n            display_name=\"Tool Placeholder\",\n            tool_mode=True,\n            advanced=True,\n            info=\"A placeholder input for tool mode.\",\n        ),\n    ]\n\n    outputs = [\n        Output(display_name=\"Prompt\", name=\"prompt\", method=\"build_prompt\"),\n    ]\n\n    async def build_prompt(self) -> Message:\n        prompt = Message.from_template(**self._attributes)\n        self.status = prompt.text\n        return prompt\n\n    def _update_template(self, frontend_node: dict):\n        prompt_template = frontend_node[\"template\"][\"template\"][\"value\"]\n        custom_fields = frontend_node[\"custom_fields\"]\n        frontend_node_template = frontend_node[\"template\"]\n        _ = process_prompt_template(\n            template=prompt_template,\n            name=\"template\",\n            custom_fields=custom_fields,\n            frontend_node_template=frontend_node_template,\n        )\n        return frontend_node\n\n    async def update_frontend_node(self, new_frontend_node: dict, current_frontend_node: dict):\n        \"\"\"This function is called after the code validation is done.\"\"\"\n        frontend_node = await super().update_frontend_node(new_frontend_node, current_frontend_node)\n        template = frontend_node[\"template\"][\"template\"][\"value\"]\n        # Kept it duplicated for backwards compatibility\n        _ = process_prompt_template(\n            template=template,\n            name=\"template\",\n            custom_fields=frontend_node[\"custom_fields\"],\n            frontend_node_template=frontend_node[\"template\"],\n        )\n        # Now that template is updated, we need to grab any values that were set in the current_frontend_node\n        # and update the frontend_node with those values\n        update_template_values(new_template=frontend_node, previous_template=current_frontend_node[\"template\"])\n        return frontend_node\n\n    def _get_fallback_input(self, **kwargs):\n        return DefaultPromptField(**kwargs)\n"
              },
              "template": {
                "_input_type": "PromptInput",
                "advanced": false,
                "display_name": "Template",
                "dynamic": false,
                "info": "",
                "list": false,
                "load_from_db": false,
                "name": "template",
                "placeholder": "",
                "required": false,
                "show": true,
                "title_case": false,
                "tool_mode": false,
                "trace_as_input": true,
                "type": "prompt",
                "value": "Classify the image into neutral, negative or positive. "
              },
              "tool_placeholder": {
                "_input_type": "MessageTextInput",
                "advanced": true,
                "display_name": "Tool Placeholder",
                "dynamic": false,
                "info": "A placeholder input for tool mode.",
                "input_types": [
                  "Message"
                ],
                "list": false,
                "load_from_db": false,
                "name": "tool_placeholder",
                "placeholder": "",
                "required": false,
                "show": true,
                "title_case": false,
                "tool_mode": true,
                "trace_as_input": true,
                "trace_as_metadata": true,
                "type": "str",
                "value": ""
              }
            },
            "tool_mode": false
          },
          "type": "Prompt"
        },
        "dragging": false,
        "height": 260,
<<<<<<< HEAD
        "id": "Prompt-jecME",
=======
        "id": "Prompt-ElcZb",
>>>>>>> 14f3a2c1
        "measured": {
          "height": 260,
          "width": 320
        },
        "position": {
          "x": 1262.0179832573751,
          "y": 632.1360181124842
        },
        "positionAbsolute": {
          "x": 1262.0179832573751,
          "y": 632.1360181124842
        },
        "selected": false,
        "type": "genericNode",
        "width": 320
      },
      {
        "data": {
<<<<<<< HEAD
          "id": "StructuredOutput-RP4NK",
=======
          "id": "StructuredOutput-eoFyT",
>>>>>>> 14f3a2c1
          "node": {
            "base_classes": [
              "Data"
            ],
            "beta": false,
            "conditional_paths": [],
            "custom_fields": {},
            "description": "Uses an LLM to generate structured data. Ideal for extraction and consistency.",
            "display_name": "Structured Output",
            "documentation": "",
            "edited": false,
            "field_order": [
              "llm",
              "input_value",
              "system_prompt",
              "schema_name",
              "output_schema"
            ],
            "frozen": false,
            "icon": "braces",
            "legacy": false,
            "lf_version": "1.4.3",
            "metadata": {},
            "minimized": false,
            "output_types": [],
            "outputs": [
              {
                "allows_loop": false,
                "cache": true,
                "display_name": "Structured Output",
                "group_outputs": false,
                "method": "build_structured_output",
                "name": "structured_output",
                "selected": "Data",
                "tool_mode": true,
                "types": [
                  "Data"
                ],
                "value": "__UNDEFINED__"
              }
            ],
            "pinned": false,
            "template": {
              "_type": "Component",
              "code": {
                "advanced": true,
                "dynamic": true,
                "fileTypes": [],
                "file_path": "",
                "info": "",
                "list": false,
                "load_from_db": false,
                "multiline": true,
                "name": "code",
                "password": false,
                "placeholder": "",
                "required": true,
                "show": true,
                "title_case": false,
                "type": "code",
                "value": "from pydantic import BaseModel, Field, create_model\nfrom trustcall import create_extractor\n\nfrom langflow.base.models.chat_result import get_chat_result\nfrom langflow.custom.custom_component.component import Component\nfrom langflow.helpers.base_model import build_model_from_schema\nfrom langflow.io import (\n    HandleInput,\n    MessageTextInput,\n    MultilineInput,\n    Output,\n    TableInput,\n)\nfrom langflow.schema.data import Data\nfrom langflow.schema.table import EditMode\n\n\nclass StructuredOutputComponent(Component):\n    display_name = \"Structured Output\"\n    description = \"Uses an LLM to generate structured data. Ideal for extraction and consistency.\"\n    name = \"StructuredOutput\"\n    icon = \"braces\"\n\n    inputs = [\n        HandleInput(\n            name=\"llm\",\n            display_name=\"Language Model\",\n            info=\"The language model to use to generate the structured output.\",\n            input_types=[\"LanguageModel\"],\n            required=True,\n        ),\n        MultilineInput(\n            name=\"input_value\",\n            display_name=\"Input Message\",\n            info=\"The input message to the language model.\",\n            tool_mode=True,\n            required=True,\n        ),\n        MultilineInput(\n            name=\"system_prompt\",\n            display_name=\"Format Instructions\",\n            info=\"The instructions to the language model for formatting the output.\",\n            value=(\n                \"You are an AI system designed to extract structured information from unstructured text.\"\n                \"Given the input_text, return a JSON object with predefined keys based on the expected structure.\"\n                \"Extract values accurately and format them according to the specified type \"\n                \"(e.g., string, integer, float, date).\"\n                \"If a value is missing or cannot be determined, return a default \"\n                \"(e.g., null, 0, or 'N/A').\"\n                \"If multiple instances of the expected structure exist within the input_text, \"\n                \"stream each as a separate JSON object.\"\n            ),\n            required=True,\n            advanced=True,\n        ),\n        MessageTextInput(\n            name=\"schema_name\",\n            display_name=\"Schema Name\",\n            info=\"Provide a name for the output data schema.\",\n            advanced=True,\n        ),\n        TableInput(\n            name=\"output_schema\",\n            display_name=\"Output Schema\",\n            info=\"Define the structure and data types for the model's output.\",\n            required=True,\n            # TODO: remove deault value\n            table_schema=[\n                {\n                    \"name\": \"name\",\n                    \"display_name\": \"Name\",\n                    \"type\": \"str\",\n                    \"description\": \"Specify the name of the output field.\",\n                    \"default\": \"field\",\n                    \"edit_mode\": EditMode.INLINE,\n                },\n                {\n                    \"name\": \"description\",\n                    \"display_name\": \"Description\",\n                    \"type\": \"str\",\n                    \"description\": \"Describe the purpose of the output field.\",\n                    \"default\": \"description of field\",\n                    \"edit_mode\": EditMode.POPOVER,\n                },\n                {\n                    \"name\": \"type\",\n                    \"display_name\": \"Type\",\n                    \"type\": \"str\",\n                    \"edit_mode\": EditMode.INLINE,\n                    \"description\": (\"Indicate the data type of the output field (e.g., str, int, float, bool, dict).\"),\n                    \"options\": [\"str\", \"int\", \"float\", \"bool\", \"dict\"],\n                    \"default\": \"str\",\n                },\n                {\n                    \"name\": \"multiple\",\n                    \"display_name\": \"As List\",\n                    \"type\": \"boolean\",\n                    \"description\": \"Set to True if this output field should be a list of the specified type.\",\n                    \"default\": \"False\",\n                    \"edit_mode\": EditMode.INLINE,\n                },\n            ],\n            value=[\n                {\n                    \"name\": \"field\",\n                    \"description\": \"description of field\",\n                    \"type\": \"str\",\n                    \"multiple\": \"False\",\n                }\n            ],\n        ),\n    ]\n\n    outputs = [\n        Output(\n            name=\"structured_output\",\n            display_name=\"Structured Output\",\n            method=\"build_structured_output\",\n        ),\n    ]\n\n    def build_structured_output_base(self):\n        schema_name = self.schema_name or \"OutputModel\"\n\n        if not hasattr(self.llm, \"with_structured_output\"):\n            msg = \"Language model does not support structured output.\"\n            raise TypeError(msg)\n        if not self.output_schema:\n            msg = \"Output schema cannot be empty\"\n            raise ValueError(msg)\n\n        output_model_ = build_model_from_schema(self.output_schema)\n\n        output_model = create_model(\n            schema_name,\n            __doc__=f\"A list of {schema_name}.\",\n            objects=(list[output_model_], Field(description=f\"A list of {schema_name}.\")),  # type: ignore[valid-type]\n        )\n\n        try:\n            llm_with_structured_output = create_extractor(self.llm, tools=[output_model])\n        except NotImplementedError as exc:\n            msg = f\"{self.llm.__class__.__name__} does not support structured output.\"\n            raise TypeError(msg) from exc\n\n        config_dict = {\n            \"run_name\": self.display_name,\n            \"project_name\": self.get_project_name(),\n            \"callbacks\": self.get_langchain_callbacks(),\n        }\n        result = get_chat_result(\n            runnable=llm_with_structured_output,\n            system_message=self.system_prompt,\n            input_value=self.input_value,\n            config=config_dict,\n        )\n\n        # OPTIMIZATION NOTE: Simplified processing based on trustcall response structure\n        # Handle non-dict responses (shouldn't happen with trustcall, but defensive)\n        if not isinstance(result, dict):\n            return result\n\n        # Extract first response and convert BaseModel to dict\n        responses = result.get(\"responses\", [])\n        if not responses:\n            return result\n\n        # Convert BaseModel to dict (creates the \"objects\" key)\n        first_response = responses[0]\n        structured_data = first_response.model_dump() if isinstance(first_response, BaseModel) else first_response\n\n        # Extract the objects array (guaranteed to exist due to our Pydantic model structure)\n        return structured_data.get(\"objects\", structured_data)\n\n    def build_structured_output(self) -> Data:\n        output = self.build_structured_output_base()\n        if not isinstance(output, list) or not output:\n            # handle empty or unexpected type case\n            msg = \"No structured output returned\"\n            raise ValueError(msg)\n        if len(output) != 1:\n            msg = \"Multiple structured outputs returned\"\n            raise ValueError(msg)\n        return Data(data=output[0])\n"
              },
              "input_value": {
                "_input_type": "MessageTextInput",
                "advanced": false,
                "display_name": "Input Message",
                "dynamic": false,
                "info": "The input message to the language model.",
                "input_types": [
                  "Message"
                ],
                "list": false,
                "list_add_label": "Add More",
                "load_from_db": false,
                "name": "input_value",
                "placeholder": "",
                "required": true,
                "show": true,
                "title_case": false,
                "tool_mode": true,
                "trace_as_input": true,
                "trace_as_metadata": true,
                "type": "str",
                "value": ""
              },
              "llm": {
                "_input_type": "HandleInput",
                "advanced": false,
                "display_name": "Language Model",
                "dynamic": false,
                "info": "The language model to use to generate the structured output.",
                "input_types": [
                  "LanguageModel"
                ],
                "list": false,
                "list_add_label": "Add More",
                "name": "llm",
                "placeholder": "",
                "required": true,
                "show": true,
                "title_case": false,
                "trace_as_metadata": true,
                "type": "other",
                "value": ""
              },
              "output_schema": {
                "_input_type": "TableInput",
                "advanced": false,
                "display_name": "Output Schema",
                "dynamic": false,
                "info": "Define the structure and data types for the model's output.",
                "is_list": true,
                "list_add_label": "Add More",
                "load_from_db": false,
                "name": "output_schema",
                "placeholder": "",
                "required": true,
                "show": true,
                "table_icon": "Table",
                "table_schema": {
                  "columns": [
                    {
                      "default": "field",
                      "description": "Specify the name of the output field.",
                      "disable_edit": false,
                      "display_name": "Name",
                      "edit_mode": "inline",
                      "filterable": true,
                      "formatter": "text",
                      "hidden": false,
                      "name": "name",
                      "sortable": true,
                      "type": "str"
                    },
                    {
                      "default": "description of field",
                      "description": "Describe the purpose of the output field.",
                      "disable_edit": false,
                      "display_name": "Description",
                      "edit_mode": "popover",
                      "filterable": true,
                      "formatter": "text",
                      "hidden": false,
                      "name": "description",
                      "sortable": true,
                      "type": "str"
                    },
                    {
                      "default": "str",
                      "description": "Indicate the data type of the output field (e.g., str, int, float, bool, dict).",
                      "disable_edit": false,
                      "display_name": "Type",
                      "edit_mode": "inline",
                      "filterable": true,
                      "formatter": "text",
                      "hidden": false,
                      "name": "type",
                      "options": [
                        "str",
                        "int",
                        "float",
                        "bool",
                        "dict"
                      ],
                      "sortable": true,
                      "type": "str"
                    },
                    {
                      "default": false,
                      "description": "Set to True if this output field should be a list of the specified type.",
                      "disable_edit": false,
                      "display_name": "As List",
                      "edit_mode": "inline",
                      "filterable": true,
                      "formatter": "boolean",
                      "hidden": false,
                      "name": "multiple",
                      "sortable": true,
                      "type": "boolean"
                    }
                  ]
                },
                "title_case": false,
                "tool_mode": false,
                "trace_as_metadata": true,
                "trigger_icon": "Table",
                "trigger_text": "Open table",
                "type": "table",
                "value": [
                  {
                    "description": "A Positive|Negative value that represents the image.",
                    "multiple": "False",
                    "name": "sentiment",
                    "type": "str"
                  },
                  {
                    "description": "Brief Description of the image",
                    "multiple": false,
                    "name": "description",
                    "type": "str"
                  }
                ]
              },
              "schema_name": {
                "_input_type": "MessageTextInput",
                "advanced": true,
                "display_name": "Schema Name",
                "dynamic": false,
                "info": "Provide a name for the output data schema.",
                "input_types": [
                  "Message"
                ],
                "list": false,
                "list_add_label": "Add More",
                "load_from_db": false,
                "name": "schema_name",
                "placeholder": "",
                "required": false,
                "show": true,
                "title_case": false,
                "tool_mode": false,
                "trace_as_input": true,
                "trace_as_metadata": true,
                "type": "str",
                "value": ""
              },
              "system_prompt": {
                "_input_type": "MultilineInput",
                "advanced": true,
                "copy_field": false,
                "display_name": "Format Instructions",
                "dynamic": false,
                "info": "The instructions to the language model for formatting the output.",
                "input_types": [
                  "Message"
                ],
                "list": false,
                "list_add_label": "Add More",
                "load_from_db": false,
                "multiline": true,
                "name": "system_prompt",
                "placeholder": "",
                "required": true,
                "show": true,
                "title_case": false,
                "tool_mode": false,
                "trace_as_input": true,
                "trace_as_metadata": true,
                "type": "str",
                "value": "You are an AI system designed to extract structured information from unstructured text.Given the input_text, return a JSON object with predefined keys based on the expected structure.Extract values accurately and format them according to the specified type (e.g., string, integer, float, date).If a value is missing or cannot be determined, return a default (e.g., null, 0, or 'N/A').If multiple instances of the expected structure exist within the input_text, stream each as a separate JSON object."
              }
            },
            "tool_mode": false
          },
          "showNode": true,
          "type": "StructuredOutput"
        },
        "dragging": false,
<<<<<<< HEAD
        "id": "StructuredOutput-RP4NK",
=======
        "id": "StructuredOutput-eoFyT",
>>>>>>> 14f3a2c1
        "measured": {
          "height": 348,
          "width": 320
        },
        "position": {
          "x": 2021.6355491355362,
          "y": 373.20069656111025
        },
        "selected": true,
        "type": "genericNode"
      },
      {
        "data": {
<<<<<<< HEAD
          "id": "parser-yDX3w",
=======
          "id": "parser-o6H8E",
>>>>>>> 14f3a2c1
          "node": {
            "base_classes": [
              "Message"
            ],
            "beta": false,
            "category": "processing",
            "conditional_paths": [],
            "custom_fields": {},
            "description": "Format a DataFrame or Data object into text using a template. Enable 'Stringify' to convert input into a readable string instead.",
            "display_name": "Parser",
            "documentation": "",
            "edited": false,
            "field_order": [
              "mode",
              "pattern",
              "input_data",
              "sep"
            ],
            "frozen": false,
            "icon": "braces",
            "key": "parser",
            "legacy": false,
            "lf_version": "1.4.3",
            "metadata": {},
            "minimized": false,
            "output_types": [],
            "outputs": [
              {
                "allows_loop": false,
                "cache": true,
                "display_name": "Parsed Text",
                "method": "parse_combined_text",
                "name": "parsed_text",
                "selected": "Message",
                "tool_mode": true,
                "types": [
                  "Message"
                ],
                "value": "__UNDEFINED__"
              }
            ],
            "pinned": false,
            "score": 2.220446049250313e-16,
            "template": {
              "_type": "Component",
              "code": {
                "advanced": true,
                "dynamic": true,
                "fileTypes": [],
                "file_path": "",
                "info": "",
                "list": false,
                "load_from_db": false,
                "multiline": true,
                "name": "code",
                "password": false,
                "placeholder": "",
                "required": true,
                "show": true,
                "title_case": false,
                "type": "code",
                "value": "import json\nfrom typing import Any\n\nfrom langflow.custom import Component\nfrom langflow.io import (\n    BoolInput,\n    HandleInput,\n    MessageTextInput,\n    MultilineInput,\n    Output,\n    TabInput,\n)\nfrom langflow.schema import Data, DataFrame\nfrom langflow.schema.message import Message\n\n\nclass ParserComponent(Component):\n    name = \"parser\"\n    display_name = \"Parser\"\n    description = (\n        \"Format a DataFrame or Data object into text using a template. \"\n        \"Enable 'Stringify' to convert input into a readable string instead.\"\n    )\n    icon = \"braces\"\n\n    inputs = [\n        TabInput(\n            name=\"mode\",\n            display_name=\"Mode\",\n            options=[\"Parser\", \"Stringify\"],\n            value=\"Parser\",\n            info=\"Convert into raw string instead of using a template.\",\n            real_time_refresh=True,\n        ),\n        MultilineInput(\n            name=\"pattern\",\n            display_name=\"Template\",\n            info=(\n                \"Use variables within curly brackets to extract column values for DataFrames \"\n                \"or key values for Data.\"\n                \"For example: `Name: {Name}, Age: {Age}, Country: {Country}`\"\n            ),\n            value=\"Text: {text}\",  # Example default\n            dynamic=True,\n            show=True,\n            required=True,\n        ),\n        HandleInput(\n            name=\"input_data\",\n            display_name=\"Data or DataFrame\",\n            input_types=[\"DataFrame\", \"Data\"],\n            info=\"Accepts either a DataFrame or a Data object.\",\n            required=True,\n        ),\n        MessageTextInput(\n            name=\"sep\",\n            display_name=\"Separator\",\n            advanced=True,\n            value=\"\\n\",\n            info=\"String used to separate rows/items.\",\n        ),\n    ]\n\n    outputs = [\n        Output(\n            display_name=\"Parsed Text\",\n            name=\"parsed_text\",\n            info=\"Formatted text output.\",\n            method=\"parse_combined_text\",\n        ),\n    ]\n\n    def update_build_config(self, build_config, field_value, field_name=None):\n        \"\"\"Dynamically hide/show `template` and enforce requirement based on `stringify`.\"\"\"\n        if field_name == \"mode\":\n            build_config[\"pattern\"][\"show\"] = self.mode == \"Parser\"\n            build_config[\"pattern\"][\"required\"] = self.mode == \"Parser\"\n            if field_value:\n                clean_data = BoolInput(\n                    name=\"clean_data\",\n                    display_name=\"Clean Data\",\n                    info=(\n                        \"Enable to clean the data by removing empty rows and lines \"\n                        \"in each cell of the DataFrame/ Data object.\"\n                    ),\n                    value=True,\n                    advanced=True,\n                    required=False,\n                )\n                build_config[\"clean_data\"] = clean_data.to_dict()\n            else:\n                build_config.pop(\"clean_data\", None)\n\n        return build_config\n\n    def _clean_args(self):\n        \"\"\"Prepare arguments based on input type.\"\"\"\n        input_data = self.input_data\n\n        match input_data:\n            case list() if all(isinstance(item, Data) for item in input_data):\n                msg = \"List of Data objects is not supported.\"\n                raise ValueError(msg)\n            case DataFrame():\n                return input_data, None\n            case Data():\n                return None, input_data\n            case dict() if \"data\" in input_data:\n                try:\n                    if \"columns\" in input_data:  # Likely a DataFrame\n                        return DataFrame.from_dict(input_data), None\n                    # Likely a Data object\n                    return None, Data(**input_data)\n                except (TypeError, ValueError, KeyError) as e:\n                    msg = f\"Invalid structured input provided: {e!s}\"\n                    raise ValueError(msg) from e\n            case _:\n                msg = f\"Unsupported input type: {type(input_data)}. Expected DataFrame or Data.\"\n                raise ValueError(msg)\n\n    def parse_combined_text(self) -> Message:\n        \"\"\"Parse all rows/items into a single text or convert input to string if `stringify` is enabled.\"\"\"\n        # Early return for stringify option\n        if self.mode == \"Stringify\":\n            return self.convert_to_string()\n\n        df, data = self._clean_args()\n\n        lines = []\n        if df is not None:\n            for _, row in df.iterrows():\n                formatted_text = self.pattern.format(**row.to_dict())\n                lines.append(formatted_text)\n        elif data is not None:\n            formatted_text = self.pattern.format(**data.data)\n            lines.append(formatted_text)\n\n        combined_text = self.sep.join(lines)\n        self.status = combined_text\n        return Message(text=combined_text)\n\n    def _safe_convert(self, data: Any) -> str:\n        \"\"\"Safely convert input data to string.\"\"\"\n        try:\n            if isinstance(data, str):\n                return data\n            if isinstance(data, Message):\n                return data.get_text()\n            if isinstance(data, Data):\n                return json.dumps(data.data)\n            if isinstance(data, DataFrame):\n                if hasattr(self, \"clean_data\") and self.clean_data:\n                    # Remove empty rows\n                    data = data.dropna(how=\"all\")\n                    # Remove empty lines in each cell\n                    data = data.replace(r\"^\\s*$\", \"\", regex=True)\n                    # Replace multiple newlines with a single newline\n                    data = data.replace(r\"\\n+\", \"\\n\", regex=True)\n                return data.to_markdown(index=False)\n            return str(data)\n        except (ValueError, TypeError, AttributeError) as e:\n            msg = f\"Error converting data: {e!s}\"\n            raise ValueError(msg) from e\n\n    def convert_to_string(self) -> Message:\n        \"\"\"Convert input data to string with proper error handling.\"\"\"\n        result = \"\"\n        if isinstance(self.input_data, list):\n            result = \"\\n\".join([self._safe_convert(item) for item in self.input_data])\n        else:\n            result = self._safe_convert(self.input_data)\n        self.log(f\"Converted to string with length: {len(result)}\")\n\n        message = Message(text=result)\n        self.status = message\n        return message\n"
              },
              "input_data": {
                "_input_type": "HandleInput",
                "advanced": false,
                "display_name": "Data or DataFrame",
                "dynamic": false,
                "info": "Accepts either a DataFrame or a Data object.",
                "input_types": [
                  "DataFrame",
                  "Data"
                ],
                "list": false,
                "list_add_label": "Add More",
                "name": "input_data",
                "placeholder": "",
                "required": true,
                "show": true,
                "title_case": false,
                "trace_as_metadata": true,
                "type": "other",
                "value": ""
              },
              "mode": {
                "_input_type": "TabInput",
                "advanced": false,
                "display_name": "Mode",
                "dynamic": false,
                "info": "Convert into raw string instead of using a template.",
                "name": "mode",
                "options": [
                  "Parser",
                  "Stringify"
                ],
                "placeholder": "",
                "real_time_refresh": true,
                "required": false,
                "show": true,
                "title_case": false,
                "tool_mode": false,
                "trace_as_metadata": true,
                "type": "tab",
                "value": "Parser"
              },
              "pattern": {
                "_input_type": "MultilineInput",
                "advanced": false,
                "copy_field": false,
                "display_name": "Template",
                "dynamic": true,
                "info": "Use variables within curly brackets to extract column values for DataFrames or key values for Data.For example: `Name: {Name}, Age: {Age}, Country: {Country}`",
                "input_types": [
                  "Message"
                ],
                "list": false,
                "list_add_label": "Add More",
                "load_from_db": false,
                "multiline": true,
                "name": "pattern",
                "placeholder": "",
                "required": true,
                "show": true,
                "title_case": false,
                "tool_mode": false,
                "trace_as_input": true,
                "trace_as_metadata": true,
                "type": "str",
                "value": "Sentiment: {sentiment}, Description: {description}"
              },
              "sep": {
                "_input_type": "MessageTextInput",
                "advanced": true,
                "display_name": "Separator",
                "dynamic": false,
                "info": "String used to separate rows/items.",
                "input_types": [
                  "Message"
                ],
                "list": false,
                "list_add_label": "Add More",
                "load_from_db": false,
                "name": "sep",
                "placeholder": "",
                "required": false,
                "show": true,
                "title_case": false,
                "tool_mode": false,
                "trace_as_input": true,
                "trace_as_metadata": true,
                "type": "str",
                "value": "\n"
              }
            },
            "tool_mode": false
          },
          "showNode": true,
          "type": "parser"
        },
        "dragging": false,
<<<<<<< HEAD
        "id": "parser-yDX3w",
=======
        "id": "parser-o6H8E",
>>>>>>> 14f3a2c1
        "measured": {
          "height": 360,
          "width": 320
        },
        "position": {
          "x": 2381.0436064002697,
          "y": 353.98212620918343
        },
        "selected": false,
        "type": "genericNode"
      },
      {
        "data": {
<<<<<<< HEAD
          "id": "LanguageModelComponent-7rDOj",
=======
          "id": "LanguageModelComponent-2h2qm",
>>>>>>> 14f3a2c1
          "node": {
            "base_classes": [
              "LanguageModel",
              "Message"
            ],
            "beta": false,
            "conditional_paths": [],
            "custom_fields": {},
            "description": "Runs a language model given a specified provider. ",
            "display_name": "Language Model",
            "documentation": "",
            "edited": false,
            "field_order": [
              "provider",
              "model_name",
              "api_key",
              "input_value",
              "system_message",
              "stream",
              "temperature"
            ],
            "frozen": false,
            "icon": "brain-circuit",
            "legacy": false,
            "lf_version": "1.4.3",
            "metadata": {
              "keywords": [
                "model",
                "llm",
                "language model",
                "large language model"
              ]
            },
            "minimized": false,
            "output_types": [],
            "outputs": [
              {
                "allows_loop": false,
                "cache": true,
                "display_name": "Model Response",
                "group_outputs": false,
                "method": "text_response",
                "name": "text_output",
                "selected": "Message",
                "tool_mode": true,
                "types": [
                  "Message"
                ],
                "value": "__UNDEFINED__"
              },
              {
                "allows_loop": false,
                "cache": true,
                "display_name": "Language Model",
                "group_outputs": false,
                "method": "build_model",
                "name": "model_output",
                "selected": "LanguageModel",
                "tool_mode": true,
                "types": [
                  "LanguageModel"
                ],
                "value": "__UNDEFINED__"
              }
            ],
            "pinned": false,
            "priority": 0,
            "template": {
              "_type": "Component",
              "api_key": {
                "_input_type": "SecretStrInput",
                "advanced": false,
                "display_name": "OpenAI API Key",
                "dynamic": false,
                "info": "Model Provider API key",
                "input_types": [],
                "load_from_db": false,
                "name": "api_key",
                "password": true,
                "placeholder": "",
                "real_time_refresh": true,
                "required": false,
                "show": true,
                "title_case": false,
                "type": "str",
                "value": "OPENAI_API_KEY"
              },
              "code": {
                "advanced": true,
                "dynamic": true,
                "fileTypes": [],
                "file_path": "",
                "info": "",
                "list": false,
                "load_from_db": false,
                "multiline": true,
                "name": "code",
                "password": false,
                "placeholder": "",
                "required": true,
                "show": true,
                "title_case": false,
                "type": "code",
                "value": "from typing import Any\n\nfrom langchain_anthropic import ChatAnthropic\nfrom langchain_google_genai import ChatGoogleGenerativeAI\nfrom langchain_openai import ChatOpenAI\n\nfrom langflow.base.models.anthropic_constants import ANTHROPIC_MODELS\nfrom langflow.base.models.google_generative_ai_constants import GOOGLE_GENERATIVE_AI_MODELS\nfrom langflow.base.models.model import LCModelComponent\nfrom langflow.base.models.openai_constants import OPENAI_MODEL_NAMES\nfrom langflow.field_typing import LanguageModel\nfrom langflow.field_typing.range_spec import RangeSpec\nfrom langflow.inputs.inputs import BoolInput\nfrom langflow.io import DropdownInput, MessageInput, MultilineInput, SecretStrInput, SliderInput\nfrom langflow.schema.dotdict import dotdict\n\n\nclass LanguageModelComponent(LCModelComponent):\n    display_name = \"Language Model\"\n    description = \"Runs a language model given a specified provider. \"\n    icon = \"brain-circuit\"\n    category = \"models\"\n    priority = 0  # Set priority to 0 to make it appear first\n\n    inputs = [\n        DropdownInput(\n            name=\"provider\",\n            display_name=\"Model Provider\",\n            options=[\"OpenAI\", \"Anthropic\", \"Google\"],\n            value=\"OpenAI\",\n            info=\"Select the model provider\",\n            real_time_refresh=True,\n            options_metadata=[{\"icon\": \"OpenAI\"}, {\"icon\": \"Anthropic\"}, {\"icon\": \"Google\"}],\n        ),\n        DropdownInput(\n            name=\"model_name\",\n            display_name=\"Model Name\",\n            options=OPENAI_MODEL_NAMES,\n            value=OPENAI_MODEL_NAMES[0],\n            info=\"Select the model to use\",\n        ),\n        SecretStrInput(\n            name=\"api_key\",\n            display_name=\"OpenAI API Key\",\n            info=\"Model Provider API key\",\n            required=False,\n            show=True,\n            real_time_refresh=True,\n        ),\n        MessageInput(\n            name=\"input_value\",\n            display_name=\"Input\",\n            info=\"The input text to send to the model\",\n        ),\n        MultilineInput(\n            name=\"system_message\",\n            display_name=\"System Message\",\n            info=\"A system message that helps set the behavior of the assistant\",\n            advanced=True,\n        ),\n        BoolInput(\n            name=\"stream\",\n            display_name=\"Stream\",\n            info=\"Whether to stream the response\",\n            value=False,\n            advanced=True,\n        ),\n        SliderInput(\n            name=\"temperature\",\n            display_name=\"Temperature\",\n            value=0.1,\n            info=\"Controls randomness in responses\",\n            range_spec=RangeSpec(min=0, max=1, step=0.01),\n            advanced=True,\n        ),\n    ]\n\n    def build_model(self) -> LanguageModel:\n        provider = self.provider\n        model_name = self.model_name\n        temperature = self.temperature\n        stream = self.stream\n\n        if provider == \"OpenAI\":\n            if not self.api_key:\n                msg = \"OpenAI API key is required when using OpenAI provider\"\n                raise ValueError(msg)\n            return ChatOpenAI(\n                model_name=model_name,\n                temperature=temperature,\n                streaming=stream,\n                openai_api_key=self.api_key,\n            )\n        if provider == \"Anthropic\":\n            if not self.api_key:\n                msg = \"Anthropic API key is required when using Anthropic provider\"\n                raise ValueError(msg)\n            return ChatAnthropic(\n                model=model_name,\n                temperature=temperature,\n                streaming=stream,\n                anthropic_api_key=self.api_key,\n            )\n        if provider == \"Google\":\n            if not self.api_key:\n                msg = \"Google API key is required when using Google provider\"\n                raise ValueError(msg)\n            return ChatGoogleGenerativeAI(\n                model=model_name,\n                temperature=temperature,\n                streaming=stream,\n                google_api_key=self.api_key,\n            )\n        msg = f\"Unknown provider: {provider}\"\n        raise ValueError(msg)\n\n    def update_build_config(self, build_config: dotdict, field_value: Any, field_name: str | None = None) -> dotdict:\n        if field_name == \"provider\":\n            if field_value == \"OpenAI\":\n                build_config[\"model_name\"][\"options\"] = OPENAI_MODEL_NAMES\n                build_config[\"model_name\"][\"value\"] = OPENAI_MODEL_NAMES[0]\n                build_config[\"api_key\"][\"display_name\"] = \"OpenAI API Key\"\n            elif field_value == \"Anthropic\":\n                build_config[\"model_name\"][\"options\"] = ANTHROPIC_MODELS\n                build_config[\"model_name\"][\"value\"] = ANTHROPIC_MODELS[0]\n                build_config[\"api_key\"][\"display_name\"] = \"Anthropic API Key\"\n            elif field_value == \"Google\":\n                build_config[\"model_name\"][\"options\"] = GOOGLE_GENERATIVE_AI_MODELS\n                build_config[\"model_name\"][\"value\"] = GOOGLE_GENERATIVE_AI_MODELS[0]\n                build_config[\"api_key\"][\"display_name\"] = \"Google API Key\"\n        return build_config\n"
              },
              "input_value": {
                "_input_type": "MessageTextInput",
                "advanced": false,
                "display_name": "Input",
                "dynamic": false,
                "info": "The input text to send to the model",
                "input_types": [
                  "Message"
                ],
                "list": false,
                "list_add_label": "Add More",
                "load_from_db": false,
                "name": "input_value",
                "placeholder": "",
                "required": false,
                "show": true,
                "title_case": false,
                "tool_mode": false,
                "trace_as_input": true,
                "trace_as_metadata": true,
                "type": "str",
                "value": ""
              },
              "model_name": {
                "_input_type": "DropdownInput",
                "advanced": false,
                "combobox": false,
                "dialog_inputs": {},
                "display_name": "Model Name",
                "dynamic": false,
                "info": "Select the model to use",
                "name": "model_name",
                "options": [
                  "gpt-4o-mini",
                  "gpt-4o",
                  "gpt-4.1",
                  "gpt-4.1-mini",
                  "gpt-4.1-nano",
                  "gpt-4.5-preview",
                  "gpt-4-turbo",
                  "gpt-4-turbo-preview",
                  "gpt-4",
                  "gpt-3.5-turbo"
                ],
                "options_metadata": [],
                "placeholder": "",
                "required": false,
                "show": true,
                "title_case": false,
                "toggle": false,
                "tool_mode": false,
                "trace_as_metadata": true,
                "type": "str",
                "value": "gpt-4o-mini"
              },
              "provider": {
                "_input_type": "DropdownInput",
                "advanced": false,
                "combobox": false,
                "dialog_inputs": {},
                "display_name": "Model Provider",
                "dynamic": false,
                "info": "Select the model provider",
                "name": "provider",
                "options": [
                  "OpenAI",
                  "Anthropic",
                  "Google"
                ],
                "options_metadata": [
                  {
                    "icon": "OpenAI"
                  },
                  {
                    "icon": "Anthropic"
                  },
                  {
                    "icon": "Google"
                  }
                ],
                "placeholder": "",
                "real_time_refresh": true,
                "required": false,
                "show": true,
                "title_case": false,
                "toggle": false,
                "tool_mode": false,
                "trace_as_metadata": true,
                "type": "str",
                "value": "OpenAI"
              },
              "stream": {
                "_input_type": "BoolInput",
                "advanced": true,
                "display_name": "Stream",
                "dynamic": false,
                "info": "Whether to stream the response",
                "list": false,
                "list_add_label": "Add More",
                "name": "stream",
                "placeholder": "",
                "required": false,
                "show": true,
                "title_case": false,
                "tool_mode": false,
                "trace_as_metadata": true,
                "type": "bool",
                "value": false
              },
              "system_message": {
                "_input_type": "MessageTextInput",
                "advanced": true,
                "display_name": "System Message",
                "dynamic": false,
                "info": "A system message that helps set the behavior of the assistant",
                "input_types": [
                  "Message"
                ],
                "list": false,
                "list_add_label": "Add More",
                "load_from_db": false,
                "name": "system_message",
                "placeholder": "",
                "required": false,
                "show": true,
                "title_case": false,
                "tool_mode": false,
                "trace_as_input": true,
                "trace_as_metadata": true,
                "type": "str",
                "value": ""
              },
              "temperature": {
                "_input_type": "SliderInput",
                "advanced": true,
                "display_name": "Temperature",
                "dynamic": false,
                "info": "Controls randomness in responses",
                "max_label": "",
                "max_label_icon": "",
                "min_label": "",
                "min_label_icon": "",
                "name": "temperature",
                "placeholder": "",
                "range_spec": {
                  "max": 1,
                  "min": 0,
                  "step": 0.01,
                  "step_type": "float"
                },
                "required": false,
                "show": true,
                "slider_buttons": false,
                "slider_buttons_options": [],
                "slider_input": false,
                "title_case": false,
                "tool_mode": false,
                "type": "slider",
                "value": 0.1
              }
            },
            "tool_mode": false
          },
<<<<<<< HEAD
          "selected_output": "text_output",
=======
          "selected_output": "model_output",
>>>>>>> 14f3a2c1
          "showNode": true,
          "type": "LanguageModelComponent"
        },
        "dragging": false,
<<<<<<< HEAD
        "id": "LanguageModelComponent-7rDOj",
=======
        "id": "LanguageModelComponent-2h2qm",
>>>>>>> 14f3a2c1
        "measured": {
          "height": 450,
          "width": 320
        },
        "position": {
          "x": 1645.4600361504665,
          "y": 292.02587622395924
        },
        "selected": false,
        "type": "genericNode"
      },
      {
        "data": {
<<<<<<< HEAD
          "id": "LanguageModelComponent-uLusw",
=======
          "id": "LanguageModelComponent-YHUqJ",
>>>>>>> 14f3a2c1
          "node": {
            "base_classes": [
              "LanguageModel",
              "Message"
            ],
            "beta": false,
            "conditional_paths": [],
            "custom_fields": {},
            "description": "Runs a language model given a specified provider. ",
            "display_name": "Language Model",
            "documentation": "",
            "edited": false,
            "field_order": [
              "provider",
              "model_name",
              "api_key",
              "input_value",
              "system_message",
              "stream",
              "temperature"
            ],
            "frozen": false,
            "icon": "brain-circuit",
            "legacy": false,
            "lf_version": "1.4.3",
            "metadata": {
              "keywords": [
                "model",
                "llm",
                "language model",
                "large language model"
              ]
            },
            "minimized": false,
            "output_types": [],
            "outputs": [
              {
                "allows_loop": false,
                "cache": true,
                "display_name": "Model Response",
                "group_outputs": false,
                "method": "text_response",
                "name": "text_output",
                "selected": "Message",
                "tool_mode": true,
                "types": [
                  "Message"
                ],
                "value": "__UNDEFINED__"
              },
              {
                "allows_loop": false,
                "cache": true,
                "display_name": "Language Model",
                "group_outputs": false,
                "method": "build_model",
                "name": "model_output",
                "selected": "LanguageModel",
                "tool_mode": true,
                "types": [
                  "LanguageModel"
                ],
                "value": "__UNDEFINED__"
              }
            ],
            "pinned": false,
            "priority": 0,
            "template": {
              "_type": "Component",
              "api_key": {
                "_input_type": "SecretStrInput",
                "advanced": false,
                "display_name": "OpenAI API Key",
                "dynamic": false,
                "info": "Model Provider API key",
                "input_types": [],
                "load_from_db": false,
                "name": "api_key",
                "password": true,
                "placeholder": "",
                "real_time_refresh": true,
                "required": false,
                "show": true,
                "title_case": false,
                "type": "str",
                "value": "OPENAI_API_KEY"
              },
              "code": {
                "advanced": true,
                "dynamic": true,
                "fileTypes": [],
                "file_path": "",
                "info": "",
                "list": false,
                "load_from_db": false,
                "multiline": true,
                "name": "code",
                "password": false,
                "placeholder": "",
                "required": true,
                "show": true,
                "title_case": false,
                "type": "code",
                "value": "from typing import Any\n\nfrom langchain_anthropic import ChatAnthropic\nfrom langchain_google_genai import ChatGoogleGenerativeAI\nfrom langchain_openai import ChatOpenAI\n\nfrom langflow.base.models.anthropic_constants import ANTHROPIC_MODELS\nfrom langflow.base.models.google_generative_ai_constants import GOOGLE_GENERATIVE_AI_MODELS\nfrom langflow.base.models.model import LCModelComponent\nfrom langflow.base.models.openai_constants import OPENAI_MODEL_NAMES\nfrom langflow.field_typing import LanguageModel\nfrom langflow.field_typing.range_spec import RangeSpec\nfrom langflow.inputs.inputs import BoolInput\nfrom langflow.io import DropdownInput, MessageInput, MultilineInput, SecretStrInput, SliderInput\nfrom langflow.schema.dotdict import dotdict\n\n\nclass LanguageModelComponent(LCModelComponent):\n    display_name = \"Language Model\"\n    description = \"Runs a language model given a specified provider. \"\n    icon = \"brain-circuit\"\n    category = \"models\"\n    priority = 0  # Set priority to 0 to make it appear first\n\n    inputs = [\n        DropdownInput(\n            name=\"provider\",\n            display_name=\"Model Provider\",\n            options=[\"OpenAI\", \"Anthropic\", \"Google\"],\n            value=\"OpenAI\",\n            info=\"Select the model provider\",\n            real_time_refresh=True,\n            options_metadata=[{\"icon\": \"OpenAI\"}, {\"icon\": \"Anthropic\"}, {\"icon\": \"Google\"}],\n        ),\n        DropdownInput(\n            name=\"model_name\",\n            display_name=\"Model Name\",\n            options=OPENAI_MODEL_NAMES,\n            value=OPENAI_MODEL_NAMES[0],\n            info=\"Select the model to use\",\n        ),\n        SecretStrInput(\n            name=\"api_key\",\n            display_name=\"OpenAI API Key\",\n            info=\"Model Provider API key\",\n            required=False,\n            show=True,\n            real_time_refresh=True,\n        ),\n        MessageInput(\n            name=\"input_value\",\n            display_name=\"Input\",\n            info=\"The input text to send to the model\",\n        ),\n        MultilineInput(\n            name=\"system_message\",\n            display_name=\"System Message\",\n            info=\"A system message that helps set the behavior of the assistant\",\n            advanced=True,\n        ),\n        BoolInput(\n            name=\"stream\",\n            display_name=\"Stream\",\n            info=\"Whether to stream the response\",\n            value=False,\n            advanced=True,\n        ),\n        SliderInput(\n            name=\"temperature\",\n            display_name=\"Temperature\",\n            value=0.1,\n            info=\"Controls randomness in responses\",\n            range_spec=RangeSpec(min=0, max=1, step=0.01),\n            advanced=True,\n        ),\n    ]\n\n    def build_model(self) -> LanguageModel:\n        provider = self.provider\n        model_name = self.model_name\n        temperature = self.temperature\n        stream = self.stream\n\n        if provider == \"OpenAI\":\n            if not self.api_key:\n                msg = \"OpenAI API key is required when using OpenAI provider\"\n                raise ValueError(msg)\n            return ChatOpenAI(\n                model_name=model_name,\n                temperature=temperature,\n                streaming=stream,\n                openai_api_key=self.api_key,\n            )\n        if provider == \"Anthropic\":\n            if not self.api_key:\n                msg = \"Anthropic API key is required when using Anthropic provider\"\n                raise ValueError(msg)\n            return ChatAnthropic(\n                model=model_name,\n                temperature=temperature,\n                streaming=stream,\n                anthropic_api_key=self.api_key,\n            )\n        if provider == \"Google\":\n            if not self.api_key:\n                msg = \"Google API key is required when using Google provider\"\n                raise ValueError(msg)\n            return ChatGoogleGenerativeAI(\n                model=model_name,\n                temperature=temperature,\n                streaming=stream,\n                google_api_key=self.api_key,\n            )\n        msg = f\"Unknown provider: {provider}\"\n        raise ValueError(msg)\n\n    def update_build_config(self, build_config: dotdict, field_value: Any, field_name: str | None = None) -> dotdict:\n        if field_name == \"provider\":\n            if field_value == \"OpenAI\":\n                build_config[\"model_name\"][\"options\"] = OPENAI_MODEL_NAMES\n                build_config[\"model_name\"][\"value\"] = OPENAI_MODEL_NAMES[0]\n                build_config[\"api_key\"][\"display_name\"] = \"OpenAI API Key\"\n            elif field_value == \"Anthropic\":\n                build_config[\"model_name\"][\"options\"] = ANTHROPIC_MODELS\n                build_config[\"model_name\"][\"value\"] = ANTHROPIC_MODELS[0]\n                build_config[\"api_key\"][\"display_name\"] = \"Anthropic API Key\"\n            elif field_value == \"Google\":\n                build_config[\"model_name\"][\"options\"] = GOOGLE_GENERATIVE_AI_MODELS\n                build_config[\"model_name\"][\"value\"] = GOOGLE_GENERATIVE_AI_MODELS[0]\n                build_config[\"api_key\"][\"display_name\"] = \"Google API Key\"\n        return build_config\n"
              },
              "input_value": {
                "_input_type": "MessageTextInput",
                "advanced": false,
                "display_name": "Input",
                "dynamic": false,
                "info": "The input text to send to the model",
                "input_types": [
                  "Message"
                ],
                "list": false,
                "list_add_label": "Add More",
                "load_from_db": false,
                "name": "input_value",
                "placeholder": "",
                "required": false,
                "show": true,
                "title_case": false,
                "tool_mode": false,
                "trace_as_input": true,
                "trace_as_metadata": true,
                "type": "str",
                "value": ""
              },
              "model_name": {
                "_input_type": "DropdownInput",
                "advanced": false,
                "combobox": false,
                "dialog_inputs": {},
                "display_name": "Model Name",
                "dynamic": false,
                "info": "Select the model to use",
                "name": "model_name",
                "options": [
                  "gpt-4o-mini",
                  "gpt-4o",
                  "gpt-4.1",
                  "gpt-4.1-mini",
                  "gpt-4.1-nano",
                  "gpt-4.5-preview",
                  "gpt-4-turbo",
                  "gpt-4-turbo-preview",
                  "gpt-4",
                  "gpt-3.5-turbo"
                ],
                "options_metadata": [],
                "placeholder": "",
                "required": false,
                "show": true,
                "title_case": false,
                "toggle": false,
                "tool_mode": false,
                "trace_as_metadata": true,
                "type": "str",
                "value": "gpt-4o-mini"
              },
              "provider": {
                "_input_type": "DropdownInput",
                "advanced": false,
                "combobox": false,
                "dialog_inputs": {},
                "display_name": "Model Provider",
                "dynamic": false,
                "info": "Select the model provider",
                "name": "provider",
                "options": [
                  "OpenAI",
                  "Anthropic",
                  "Google"
                ],
                "options_metadata": [
                  {
                    "icon": "OpenAI"
                  },
                  {
                    "icon": "Anthropic"
                  },
                  {
                    "icon": "Google"
                  }
                ],
                "placeholder": "",
                "real_time_refresh": true,
                "required": false,
                "show": true,
                "title_case": false,
                "toggle": false,
                "tool_mode": false,
                "trace_as_metadata": true,
                "type": "str",
                "value": "OpenAI"
              },
              "stream": {
                "_input_type": "BoolInput",
                "advanced": true,
                "display_name": "Stream",
                "dynamic": false,
                "info": "Whether to stream the response",
                "list": false,
                "list_add_label": "Add More",
                "name": "stream",
                "placeholder": "",
                "required": false,
                "show": true,
                "title_case": false,
                "tool_mode": false,
                "trace_as_metadata": true,
                "type": "bool",
                "value": false
              },
              "system_message": {
                "_input_type": "MessageTextInput",
                "advanced": true,
                "display_name": "System Message",
                "dynamic": false,
                "info": "A system message that helps set the behavior of the assistant",
                "input_types": [
                  "Message"
                ],
                "list": false,
                "list_add_label": "Add More",
                "load_from_db": false,
                "name": "system_message",
                "placeholder": "",
                "required": false,
                "show": true,
                "title_case": false,
                "tool_mode": false,
                "trace_as_input": true,
                "trace_as_metadata": true,
                "type": "str",
                "value": ""
              },
              "temperature": {
                "_input_type": "SliderInput",
                "advanced": true,
                "display_name": "Temperature",
                "dynamic": false,
                "info": "Controls randomness in responses",
                "max_label": "",
                "max_label_icon": "",
                "min_label": "",
                "min_label_icon": "",
                "name": "temperature",
                "placeholder": "",
                "range_spec": {
                  "max": 1,
                  "min": 0,
                  "step": 0.01,
                  "step_type": "float"
                },
                "required": false,
                "show": true,
                "slider_buttons": false,
                "slider_buttons_options": [],
                "slider_input": false,
                "title_case": false,
                "tool_mode": false,
                "type": "slider",
                "value": 0.1
              }
            },
            "tool_mode": false
          },
          "selected_output": "model_output",
          "showNode": true,
          "type": "LanguageModelComponent"
        },
        "dragging": false,
<<<<<<< HEAD
        "id": "LanguageModelComponent-uLusw",
=======
        "id": "LanguageModelComponent-YHUqJ",
>>>>>>> 14f3a2c1
        "measured": {
          "height": 450,
          "width": 320
        },
        "position": {
          "x": 1632.2008343481689,
          "y": -201.15856374270624
        },
        "selected": false,
        "type": "genericNode"
      }
    ],
    "viewport": {
<<<<<<< HEAD
      "x": -825.4737373520102,
      "y": 78.60126043812443,
      "zoom": 0.6840296327858956
=======
      "x": -779.9735306873563,
      "y": 114.7787669766526,
      "zoom": 0.6873063891390285
>>>>>>> 14f3a2c1
    }
  },
  "description": "Analyzes images and categorizes them as positive, negative, or neutral using zero-shot learning.",
  "endpoint_name": null,
<<<<<<< HEAD
  "id": "7fe77771-b3e9-400e-8796-3071ce446014",
=======
  "id": "0cccdf9b-c4ae-4e14-8d19-1b1ac4dd1edf",
>>>>>>> 14f3a2c1
  "is_component": false,
  "last_tested_version": "1.4.3",
  "name": "Image Sentiment Analysis",
  "tags": [
    "classification"
  ]
}<|MERGE_RESOLUTION|>--- conflicted
+++ resolved
@@ -7,11 +7,7 @@
         "data": {
           "sourceHandle": {
             "dataType": "parser",
-<<<<<<< HEAD
             "id": "parser-yDX3w",
-=======
-            "id": "parser-o6H8E",
->>>>>>> 14f3a2c1
             "name": "parsed_text",
             "output_types": [
               "Message"
@@ -19,11 +15,7 @@
           },
           "targetHandle": {
             "fieldName": "input_value",
-<<<<<<< HEAD
             "id": "ChatOutput-NRotL",
-=======
-            "id": "ChatOutput-WVlr5",
->>>>>>> 14f3a2c1
             "inputTypes": [
               "Data",
               "DataFrame",
@@ -32,21 +24,12 @@
             "type": "str"
           }
         },
-<<<<<<< HEAD
         "id": "reactflow__edge-parser-yDX3w{œdataTypeœ:œparserœ,œidœ:œparser-yDX3wœ,œnameœ:œparsed_textœ,œoutput_typesœ:[œMessageœ]}-ChatOutput-NRotL{œfieldNameœ:œinput_valueœ,œidœ:œChatOutput-NRotLœ,œinputTypesœ:[œDataœ,œDataFrameœ,œMessageœ],œtypeœ:œstrœ}",
         "selected": false,
         "source": "parser-yDX3w",
         "sourceHandle": "{œdataTypeœ: œparserœ, œidœ: œparser-yDX3wœ, œnameœ: œparsed_textœ, œoutput_typesœ: [œMessageœ]}",
         "target": "ChatOutput-NRotL",
         "targetHandle": "{œfieldNameœ: œinput_valueœ, œidœ: œChatOutput-NRotLœ, œinputTypesœ: [œDataœ, œDataFrameœ, œMessageœ], œtypeœ: œstrœ}"
-=======
-        "id": "reactflow__edge-parser-o6H8E{œdataTypeœ:œparserœ,œidœ:œparser-o6H8Eœ,œnameœ:œparsed_textœ,œoutput_typesœ:[œMessageœ]}-ChatOutput-WVlr5{œfieldNameœ:œinput_valueœ,œidœ:œChatOutput-WVlr5œ,œinputTypesœ:[œDataœ,œDataFrameœ,œMessageœ],œtypeœ:œstrœ}",
-        "selected": false,
-        "source": "parser-o6H8E",
-        "sourceHandle": "{œdataTypeœ: œparserœ, œidœ: œparser-o6H8Eœ, œnameœ: œparsed_textœ, œoutput_typesœ: [œMessageœ]}",
-        "target": "ChatOutput-WVlr5",
-        "targetHandle": "{œfieldNameœ: œinput_valueœ, œidœ: œChatOutput-WVlr5œ, œinputTypesœ: [œDataœ, œDataFrameœ, œMessageœ], œtypeœ: œstrœ}"
->>>>>>> 14f3a2c1
       },
       {
         "animated": false,
@@ -54,11 +37,7 @@
         "data": {
           "sourceHandle": {
             "dataType": "StructuredOutput",
-<<<<<<< HEAD
             "id": "StructuredOutput-RP4NK",
-=======
-            "id": "StructuredOutput-eoFyT",
->>>>>>> 14f3a2c1
             "name": "structured_output",
             "output_types": [
               "Data"
@@ -66,11 +45,7 @@
           },
           "targetHandle": {
             "fieldName": "input_data",
-<<<<<<< HEAD
             "id": "parser-yDX3w",
-=======
-            "id": "parser-o6H8E",
->>>>>>> 14f3a2c1
             "inputTypes": [
               "DataFrame",
               "Data"
@@ -78,165 +53,68 @@
             "type": "other"
           }
         },
-<<<<<<< HEAD
         "id": "reactflow__edge-StructuredOutput-RP4NK{œdataTypeœ:œStructuredOutputœ,œidœ:œStructuredOutput-RP4NKœ,œnameœ:œstructured_outputœ,œoutput_typesœ:[œDataœ]}-parser-yDX3w{œfieldNameœ:œinput_dataœ,œidœ:œparser-yDX3wœ,œinputTypesœ:[œDataFrameœ,œDataœ],œtypeœ:œotherœ}",
         "selected": false,
         "source": "StructuredOutput-RP4NK",
         "sourceHandle": "{œdataTypeœ: œStructuredOutputœ, œidœ: œStructuredOutput-RP4NKœ, œnameœ: œstructured_outputœ, œoutput_typesœ: [œDataœ]}",
         "target": "parser-yDX3w",
         "targetHandle": "{œfieldNameœ: œinput_dataœ, œidœ: œparser-yDX3wœ, œinputTypesœ: [œDataFrameœ, œDataœ], œtypeœ: œotherœ}"
-=======
-        "id": "reactflow__edge-StructuredOutput-eoFyT{œdataTypeœ:œStructuredOutputœ,œidœ:œStructuredOutput-eoFyTœ,œnameœ:œstructured_outputœ,œoutput_typesœ:[œDataœ]}-parser-o6H8E{œfieldNameœ:œinput_dataœ,œidœ:œparser-o6H8Eœ,œinputTypesœ:[œDataFrameœ,œDataœ],œtypeœ:œotherœ}",
-        "selected": false,
-        "source": "StructuredOutput-eoFyT",
-        "sourceHandle": "{œdataTypeœ: œStructuredOutputœ, œidœ: œStructuredOutput-eoFyTœ, œnameœ: œstructured_outputœ, œoutput_typesœ: [œDataœ]}",
-        "target": "parser-o6H8E",
-        "targetHandle": "{œfieldNameœ: œinput_dataœ, œidœ: œparser-o6H8Eœ, œinputTypesœ: [œDataFrameœ, œDataœ], œtypeœ: œotherœ}"
->>>>>>> 14f3a2c1
       },
       {
         "animated": false,
         "className": "",
         "data": {
           "sourceHandle": {
-<<<<<<< HEAD
             "dataType": "Prompt",
             "id": "Prompt-jecME",
             "name": "prompt",
-=======
-            "dataType": "LanguageModelComponent",
-            "id": "LanguageModelComponent-2h2qm",
-            "name": "model_output",
->>>>>>> 14f3a2c1
             "output_types": [
               "Message"
             ]
           },
           "targetHandle": {
-<<<<<<< HEAD
             "fieldName": "system_message",
             "id": "LanguageModelComponent-7rDOj",
-=======
-            "fieldName": "llm",
-            "id": "StructuredOutput-eoFyT",
->>>>>>> 14f3a2c1
             "inputTypes": [
               "Message"
             ],
             "type": "str"
           }
         },
-<<<<<<< HEAD
         "id": "reactflow__edge-Prompt-jecME{œdataTypeœ:œPromptœ,œidœ:œPrompt-jecMEœ,œnameœ:œpromptœ,œoutput_typesœ:[œMessageœ]}-LanguageModelComponent-7rDOj{œfieldNameœ:œsystem_messageœ,œidœ:œLanguageModelComponent-7rDOjœ,œinputTypesœ:[œMessageœ],œtypeœ:œstrœ}",
         "selected": false,
         "source": "Prompt-jecME",
         "sourceHandle": "{œdataTypeœ: œPromptœ, œidœ: œPrompt-jecMEœ, œnameœ: œpromptœ, œoutput_typesœ: [œMessageœ]}",
         "target": "LanguageModelComponent-7rDOj",
         "targetHandle": "{œfieldNameœ: œsystem_messageœ, œidœ: œLanguageModelComponent-7rDOjœ, œinputTypesœ: [œMessageœ], œtypeœ: œstrœ}"
-=======
-        "id": "reactflow__edge-LanguageModelComponent-2h2qm{œdataTypeœ:œLanguageModelComponentœ,œidœ:œLanguageModelComponent-2h2qmœ,œnameœ:œmodel_outputœ,œoutput_typesœ:[œLanguageModelœ]}-StructuredOutput-eoFyT{œfieldNameœ:œllmœ,œidœ:œStructuredOutput-eoFyTœ,œinputTypesœ:[œLanguageModelœ],œtypeœ:œotherœ}",
-        "selected": false,
-        "source": "LanguageModelComponent-2h2qm",
-        "sourceHandle": "{œdataTypeœ: œLanguageModelComponentœ, œidœ: œLanguageModelComponent-2h2qmœ, œnameœ: œmodel_outputœ, œoutput_typesœ: [œLanguageModelœ]}",
-        "target": "StructuredOutput-eoFyT",
-        "targetHandle": "{œfieldNameœ: œllmœ, œidœ: œStructuredOutput-eoFyTœ, œinputTypesœ: [œLanguageModelœ], œtypeœ: œotherœ}"
->>>>>>> 14f3a2c1
       },
       {
         "animated": false,
         "className": "",
         "data": {
           "sourceHandle": {
-<<<<<<< HEAD
             "dataType": "ChatInput",
             "id": "ChatInput-jlv8B",
             "name": "message",
-=======
-            "dataType": "Prompt",
-            "id": "Prompt-ElcZb",
-            "name": "prompt",
->>>>>>> 14f3a2c1
             "output_types": [
               "Message"
             ]
           },
           "targetHandle": {
-<<<<<<< HEAD
             "fieldName": "input_value",
             "id": "LanguageModelComponent-7rDOj",
-=======
-            "fieldName": "system_message",
-            "id": "LanguageModelComponent-YHUqJ",
->>>>>>> 14f3a2c1
             "inputTypes": [
               "Message"
             ],
             "type": "str"
           }
         },
-<<<<<<< HEAD
         "id": "reactflow__edge-ChatInput-jlv8B{œdataTypeœ:œChatInputœ,œidœ:œChatInput-jlv8Bœ,œnameœ:œmessageœ,œoutput_typesœ:[œMessageœ]}-LanguageModelComponent-7rDOj{œfieldNameœ:œinput_valueœ,œidœ:œLanguageModelComponent-7rDOjœ,œinputTypesœ:[œMessageœ],œtypeœ:œstrœ}",
         "selected": false,
         "source": "ChatInput-jlv8B",
         "sourceHandle": "{œdataTypeœ: œChatInputœ, œidœ: œChatInput-jlv8Bœ, œnameœ: œmessageœ, œoutput_typesœ: [œMessageœ]}",
         "target": "LanguageModelComponent-7rDOj",
         "targetHandle": "{œfieldNameœ: œinput_valueœ, œidœ: œLanguageModelComponent-7rDOjœ, œinputTypesœ: [œMessageœ], œtypeœ: œstrœ}"
-=======
-        "id": "reactflow__edge-Prompt-ElcZb{œdataTypeœ:œPromptœ,œidœ:œPrompt-ElcZbœ,œnameœ:œpromptœ,œoutput_typesœ:[œMessageœ]}-LanguageModelComponent-YHUqJ{œfieldNameœ:œsystem_messageœ,œidœ:œLanguageModelComponent-YHUqJœ,œinputTypesœ:[œMessageœ],œtypeœ:œstrœ}",
-        "selected": false,
-        "source": "Prompt-ElcZb",
-        "sourceHandle": "{œdataTypeœ: œPromptœ, œidœ: œPrompt-ElcZbœ, œnameœ: œpromptœ, œoutput_typesœ: [œMessageœ]}",
-        "target": "LanguageModelComponent-YHUqJ",
-        "targetHandle": "{œfieldNameœ: œsystem_messageœ, œidœ: œLanguageModelComponent-YHUqJœ, œinputTypesœ: [œMessageœ], œtypeœ: œstrœ}"
->>>>>>> 14f3a2c1
-      },
-      {
-        "animated": false,
-        "className": "",
-        "data": {
-          "sourceHandle": {
-<<<<<<< HEAD
-            "dataType": "LanguageModelComponent",
-            "id": "LanguageModelComponent-uLusw",
-            "name": "model_output",
-=======
-            "dataType": "ChatInput",
-            "id": "ChatInput-CbbPG",
-            "name": "message",
->>>>>>> 14f3a2c1
-            "output_types": [
-              "LanguageModel"
-            ]
-          },
-          "targetHandle": {
-<<<<<<< HEAD
-            "fieldName": "llm",
-            "id": "StructuredOutput-RP4NK",
-=======
-            "fieldName": "input_value",
-            "id": "LanguageModelComponent-YHUqJ",
->>>>>>> 14f3a2c1
-            "inputTypes": [
-              "LanguageModel"
-            ],
-            "type": "other"
-          }
-        },
-<<<<<<< HEAD
-        "id": "xy-edge__LanguageModelComponent-uLusw{œdataTypeœ:œLanguageModelComponentœ,œidœ:œLanguageModelComponent-uLuswœ,œnameœ:œmodel_outputœ,œoutput_typesœ:[œLanguageModelœ]}-StructuredOutput-RP4NK{œfieldNameœ:œllmœ,œidœ:œStructuredOutput-RP4NKœ,œinputTypesœ:[œLanguageModelœ],œtypeœ:œotherœ}",
-        "selected": false,
-        "source": "LanguageModelComponent-uLusw",
-        "sourceHandle": "{œdataTypeœ: œLanguageModelComponentœ, œidœ: œLanguageModelComponent-uLuswœ, œnameœ: œmodel_outputœ, œoutput_typesœ: [œLanguageModelœ]}",
-        "target": "StructuredOutput-RP4NK",
-        "targetHandle": "{œfieldNameœ: œllmœ, œidœ: œStructuredOutput-RP4NKœ, œinputTypesœ: [œLanguageModelœ], œtypeœ: œotherœ}"
-=======
-        "id": "reactflow__edge-ChatInput-CbbPG{œdataTypeœ:œChatInputœ,œidœ:œChatInput-CbbPGœ,œnameœ:œmessageœ,œoutput_typesœ:[œMessageœ]}-LanguageModelComponent-YHUqJ{œfieldNameœ:œinput_valueœ,œidœ:œLanguageModelComponent-YHUqJœ,œinputTypesœ:[œMessageœ],œtypeœ:œstrœ}",
-        "selected": false,
-        "source": "ChatInput-CbbPG",
-        "sourceHandle": "{œdataTypeœ: œChatInputœ, œidœ: œChatInput-CbbPGœ, œnameœ: œmessageœ, œoutput_typesœ: [œMessageœ]}",
-        "target": "LanguageModelComponent-YHUqJ",
-        "targetHandle": "{œfieldNameœ: œinput_valueœ, œidœ: œLanguageModelComponent-YHUqJœ, œinputTypesœ: [œMessageœ], œtypeœ: œstrœ}"
->>>>>>> 14f3a2c1
       },
       {
         "animated": false,
@@ -244,11 +122,35 @@
         "data": {
           "sourceHandle": {
             "dataType": "LanguageModelComponent",
-<<<<<<< HEAD
+            "id": "LanguageModelComponent-uLusw",
+            "name": "model_output",
+            "output_types": [
+              "LanguageModel"
+            ]
+          },
+          "targetHandle": {
+            "fieldName": "llm",
+            "id": "StructuredOutput-RP4NK",
+            "inputTypes": [
+              "LanguageModel"
+            ],
+            "type": "other"
+          }
+        },
+        "id": "xy-edge__LanguageModelComponent-uLusw{œdataTypeœ:œLanguageModelComponentœ,œidœ:œLanguageModelComponent-uLuswœ,œnameœ:œmodel_outputœ,œoutput_typesœ:[œLanguageModelœ]}-StructuredOutput-RP4NK{œfieldNameœ:œllmœ,œidœ:œStructuredOutput-RP4NKœ,œinputTypesœ:[œLanguageModelœ],œtypeœ:œotherœ}",
+        "selected": false,
+        "source": "LanguageModelComponent-uLusw",
+        "sourceHandle": "{œdataTypeœ: œLanguageModelComponentœ, œidœ: œLanguageModelComponent-uLuswœ, œnameœ: œmodel_outputœ, œoutput_typesœ: [œLanguageModelœ]}",
+        "target": "StructuredOutput-RP4NK",
+        "targetHandle": "{œfieldNameœ: œllmœ, œidœ: œStructuredOutput-RP4NKœ, œinputTypesœ: [œLanguageModelœ], œtypeœ: œotherœ}"
+      },
+      {
+        "animated": false,
+        "className": "",
+        "data": {
+          "sourceHandle": {
+            "dataType": "LanguageModelComponent",
             "id": "LanguageModelComponent-7rDOj",
-=======
-            "id": "LanguageModelComponent-YHUqJ",
->>>>>>> 14f3a2c1
             "name": "text_output",
             "output_types": [
               "Message"
@@ -256,32 +158,19 @@
           },
           "targetHandle": {
             "fieldName": "input_value",
-<<<<<<< HEAD
             "id": "StructuredOutput-RP4NK",
-=======
-            "id": "StructuredOutput-eoFyT",
->>>>>>> 14f3a2c1
             "inputTypes": [
               "Message"
             ],
             "type": "str"
           }
         },
-<<<<<<< HEAD
         "id": "xy-edge__LanguageModelComponent-7rDOj{œdataTypeœ:œLanguageModelComponentœ,œidœ:œLanguageModelComponent-7rDOjœ,œnameœ:œtext_outputœ,œoutput_typesœ:[œMessageœ]}-StructuredOutput-RP4NK{œfieldNameœ:œinput_valueœ,œidœ:œStructuredOutput-RP4NKœ,œinputTypesœ:[œMessageœ],œtypeœ:œstrœ}",
         "selected": false,
         "source": "LanguageModelComponent-7rDOj",
         "sourceHandle": "{œdataTypeœ: œLanguageModelComponentœ, œidœ: œLanguageModelComponent-7rDOjœ, œnameœ: œtext_outputœ, œoutput_typesœ: [œMessageœ]}",
         "target": "StructuredOutput-RP4NK",
         "targetHandle": "{œfieldNameœ: œinput_valueœ, œidœ: œStructuredOutput-RP4NKœ, œinputTypesœ: [œMessageœ], œtypeœ: œstrœ}"
-=======
-        "id": "reactflow__edge-LanguageModelComponent-YHUqJ{œdataTypeœ:œLanguageModelComponentœ,œidœ:œLanguageModelComponent-YHUqJœ,œnameœ:œtext_outputœ,œoutput_typesœ:[œMessageœ]}-StructuredOutput-eoFyT{œfieldNameœ:œinput_valueœ,œidœ:œStructuredOutput-eoFyTœ,œinputTypesœ:[œMessageœ],œtypeœ:œstrœ}",
-        "selected": false,
-        "source": "LanguageModelComponent-YHUqJ",
-        "sourceHandle": "{œdataTypeœ: œLanguageModelComponentœ, œidœ: œLanguageModelComponent-YHUqJœ, œnameœ: œtext_outputœ, œoutput_typesœ: [œMessageœ]}",
-        "target": "StructuredOutput-eoFyT",
-        "targetHandle": "{œfieldNameœ: œinput_valueœ, œidœ: œStructuredOutput-eoFyTœ, œinputTypesœ: [œMessageœ], œtypeœ: œstrœ}"
->>>>>>> 14f3a2c1
       }
     ],
     "nodes": [
@@ -289,11 +178,7 @@
         "data": {
           "description": "Get chat inputs from the Playground.",
           "display_name": "Chat Input",
-<<<<<<< HEAD
           "id": "ChatInput-jlv8B",
-=======
-          "id": "ChatInput-CbbPG",
->>>>>>> 14f3a2c1
           "node": {
             "base_classes": [
               "Message"
@@ -577,11 +462,7 @@
         },
         "dragging": false,
         "height": 234,
-<<<<<<< HEAD
         "id": "ChatInput-jlv8B",
-=======
-        "id": "ChatInput-CbbPG",
->>>>>>> 14f3a2c1
         "measured": {
           "height": 234,
           "width": 320
@@ -602,11 +483,7 @@
         "data": {
           "description": "Display a chat message in the Playground.",
           "display_name": "Chat Output",
-<<<<<<< HEAD
           "id": "ChatOutput-NRotL",
-=======
-          "id": "ChatOutput-WVlr5",
->>>>>>> 14f3a2c1
           "node": {
             "base_classes": [
               "Message"
@@ -889,11 +766,7 @@
         },
         "dragging": false,
         "height": 234,
-<<<<<<< HEAD
         "id": "ChatOutput-NRotL",
-=======
-        "id": "ChatOutput-WVlr5",
->>>>>>> 14f3a2c1
         "measured": {
           "height": 234,
           "width": 320
@@ -912,11 +785,7 @@
       },
       {
         "data": {
-<<<<<<< HEAD
           "id": "note-coYVl",
-=======
-          "id": "note-k9mrI",
->>>>>>> 14f3a2c1
           "node": {
             "description": "# Image Sentiment Analysis\nClassify images uploaded to the Playground by sentiment.\n\n## Prerequisites\n\n* [OpenAI API Key](https://platform.openai.com/)\n\n## Quickstart\n\n1. In the **Language Model** component, add your OpenAI API key.\n\n2. Open the **Playground**, and then submit an image to the chat. \n\nThe LLM analyzes the image. The sentiment is output into a structured table according to the **Structured Output** component's Output Schema, and then parsed into a message for the Playground to display.",
             "display_name": "",
@@ -926,13 +795,8 @@
           "type": "note"
         },
         "dragging": false,
-<<<<<<< HEAD
         "height": 818,
         "id": "note-coYVl",
-=======
-        "height": 583,
-        "id": "note-k9mrI",
->>>>>>> 14f3a2c1
         "measured": {
           "height": 818,
           "width": 392
@@ -958,11 +822,7 @@
         "data": {
           "description": "Create a prompt template with dynamic variables.",
           "display_name": "Prompt",
-<<<<<<< HEAD
           "id": "Prompt-jecME",
-=======
-          "id": "Prompt-ElcZb",
->>>>>>> 14f3a2c1
           "node": {
             "base_classes": [
               "Message"
@@ -1069,11 +929,7 @@
         },
         "dragging": false,
         "height": 260,
-<<<<<<< HEAD
         "id": "Prompt-jecME",
-=======
-        "id": "Prompt-ElcZb",
->>>>>>> 14f3a2c1
         "measured": {
           "height": 260,
           "width": 320
@@ -1092,11 +948,7 @@
       },
       {
         "data": {
-<<<<<<< HEAD
           "id": "StructuredOutput-RP4NK",
-=======
-          "id": "StructuredOutput-eoFyT",
->>>>>>> 14f3a2c1
           "node": {
             "base_classes": [
               "Data"
@@ -1355,11 +1207,7 @@
           "type": "StructuredOutput"
         },
         "dragging": false,
-<<<<<<< HEAD
         "id": "StructuredOutput-RP4NK",
-=======
-        "id": "StructuredOutput-eoFyT",
->>>>>>> 14f3a2c1
         "measured": {
           "height": 348,
           "width": 320
@@ -1373,11 +1221,7 @@
       },
       {
         "data": {
-<<<<<<< HEAD
           "id": "parser-yDX3w",
-=======
-          "id": "parser-o6H8E",
->>>>>>> 14f3a2c1
           "node": {
             "base_classes": [
               "Message"
@@ -1538,11 +1382,7 @@
           "type": "parser"
         },
         "dragging": false,
-<<<<<<< HEAD
         "id": "parser-yDX3w",
-=======
-        "id": "parser-o6H8E",
->>>>>>> 14f3a2c1
         "measured": {
           "height": 360,
           "width": 320
@@ -1556,11 +1396,7 @@
       },
       {
         "data": {
-<<<<<<< HEAD
           "id": "LanguageModelComponent-7rDOj",
-=======
-          "id": "LanguageModelComponent-2h2qm",
->>>>>>> 14f3a2c1
           "node": {
             "base_classes": [
               "LanguageModel",
@@ -1829,20 +1665,12 @@
             },
             "tool_mode": false
           },
-<<<<<<< HEAD
           "selected_output": "text_output",
-=======
-          "selected_output": "model_output",
->>>>>>> 14f3a2c1
           "showNode": true,
           "type": "LanguageModelComponent"
         },
         "dragging": false,
-<<<<<<< HEAD
         "id": "LanguageModelComponent-7rDOj",
-=======
-        "id": "LanguageModelComponent-2h2qm",
->>>>>>> 14f3a2c1
         "measured": {
           "height": 450,
           "width": 320
@@ -1856,11 +1684,7 @@
       },
       {
         "data": {
-<<<<<<< HEAD
           "id": "LanguageModelComponent-uLusw",
-=======
-          "id": "LanguageModelComponent-YHUqJ",
->>>>>>> 14f3a2c1
           "node": {
             "base_classes": [
               "LanguageModel",
@@ -2134,11 +1958,7 @@
           "type": "LanguageModelComponent"
         },
         "dragging": false,
-<<<<<<< HEAD
         "id": "LanguageModelComponent-uLusw",
-=======
-        "id": "LanguageModelComponent-YHUqJ",
->>>>>>> 14f3a2c1
         "measured": {
           "height": 450,
           "width": 320
@@ -2152,24 +1972,14 @@
       }
     ],
     "viewport": {
-<<<<<<< HEAD
       "x": -825.4737373520102,
       "y": 78.60126043812443,
       "zoom": 0.6840296327858956
-=======
-      "x": -779.9735306873563,
-      "y": 114.7787669766526,
-      "zoom": 0.6873063891390285
->>>>>>> 14f3a2c1
     }
   },
   "description": "Analyzes images and categorizes them as positive, negative, or neutral using zero-shot learning.",
   "endpoint_name": null,
-<<<<<<< HEAD
   "id": "7fe77771-b3e9-400e-8796-3071ce446014",
-=======
-  "id": "0cccdf9b-c4ae-4e14-8d19-1b1ac4dd1edf",
->>>>>>> 14f3a2c1
   "is_component": false,
   "last_tested_version": "1.4.3",
   "name": "Image Sentiment Analysis",

{
  "data": {
    "edges": [
      {
        "animated": false,
        "className": "",
        "data": {
          "sourceHandle": {
            "dataType": "parser",
            "id": "parser-Z6kPy",
            "name": "parsed_text",
            "output_types": [
              "Message"
            ]
          },
          "targetHandle": {
            "fieldName": "input_value",
            "id": "ChatOutput-mm3yo",
            "inputTypes": [
              "Data",
              "DataFrame",
              "Message"
            ],
            "type": "str"
          }
        },
        "id": "reactflow__edge-parser-Z6kPy{œdataTypeœ:œparserœ,œidœ:œparser-Z6kPyœ,œnameœ:œparsed_textœ,œoutput_typesœ:[œMessageœ]}-ChatOutput-mm3yo{œfieldNameœ:œinput_valueœ,œidœ:œChatOutput-mm3yoœ,œinputTypesœ:[œDataœ,œDataFrameœ,œMessageœ],œtypeœ:œstrœ}",
        "selected": false,
        "source": "parser-Z6kPy",
        "sourceHandle": "{œdataTypeœ: œparserœ, œidœ: œparser-Z6kPyœ, œnameœ: œparsed_textœ, œoutput_typesœ: [œMessageœ]}",
        "target": "ChatOutput-mm3yo",
        "targetHandle": "{œfieldNameœ: œinput_valueœ, œidœ: œChatOutput-mm3yoœ, œinputTypesœ: [œDataœ, œDataFrameœ, œMessageœ], œtypeœ: œstrœ}"
      },
      {
        "animated": false,
        "className": "",
        "data": {
          "sourceHandle": {
            "dataType": "StructuredOutput",
            "id": "StructuredOutput-93GZ3",
            "name": "structured_output",
            "output_types": [
              "Data"
            ]
          },
          "targetHandle": {
            "fieldName": "input_data",
            "id": "parser-Z6kPy",
            "inputTypes": [
              "DataFrame",
              "Data"
            ],
            "type": "other"
          }
        },
        "id": "reactflow__edge-StructuredOutput-93GZ3{œdataTypeœ:œStructuredOutputœ,œidœ:œStructuredOutput-93GZ3œ,œnameœ:œstructured_outputœ,œoutput_typesœ:[œDataœ]}-parser-Z6kPy{œfieldNameœ:œinput_dataœ,œidœ:œparser-Z6kPyœ,œinputTypesœ:[œDataFrameœ,œDataœ],œtypeœ:œotherœ}",
        "selected": false,
        "source": "StructuredOutput-93GZ3",
        "sourceHandle": "{œdataTypeœ: œStructuredOutputœ, œidœ: œStructuredOutput-93GZ3œ, œnameœ: œstructured_outputœ, œoutput_typesœ: [œDataœ]}",
        "target": "parser-Z6kPy",
        "targetHandle": "{œfieldNameœ: œinput_dataœ, œidœ: œparser-Z6kPyœ, œinputTypesœ: [œDataFrameœ, œDataœ], œtypeœ: œotherœ}"
      },
      {
        "animated": false,
        "className": "",
        "data": {
          "sourceHandle": {
            "dataType": "Prompt",
            "id": "Prompt-9gGBt",
            "name": "prompt",
            "output_types": [
              "Message"
            ]
          },
          "targetHandle": {
            "fieldName": "system_message",
            "id": "LanguageModelComponent-1KtUQ",
            "inputTypes": [
              "Message"
            ],
            "type": "str"
          }
        },
        "id": "reactflow__edge-Prompt-9gGBt{œdataTypeœ:œPromptœ,œidœ:œPrompt-9gGBtœ,œnameœ:œpromptœ,œoutput_typesœ:[œMessageœ]}-LanguageModelComponent-1KtUQ{œfieldNameœ:œsystem_messageœ,œidœ:œLanguageModelComponent-1KtUQœ,œinputTypesœ:[œMessageœ],œtypeœ:œstrœ}",
        "selected": false,
        "source": "Prompt-9gGBt",
        "sourceHandle": "{œdataTypeœ: œPromptœ, œidœ: œPrompt-9gGBtœ, œnameœ: œpromptœ, œoutput_typesœ: [œMessageœ]}",
        "target": "LanguageModelComponent-1KtUQ",
        "targetHandle": "{œfieldNameœ: œsystem_messageœ, œidœ: œLanguageModelComponent-1KtUQœ, œinputTypesœ: [œMessageœ], œtypeœ: œstrœ}"
      },
      {
        "animated": false,
        "className": "",
        "data": {
          "sourceHandle": {
            "dataType": "LanguageModelComponent",
            "id": "LanguageModelComponent-1KtUQ",
            "name": "text_output",
            "output_types": [
              "Message"
            ]
          },
          "targetHandle": {
            "fieldName": "input_value",
            "id": "StructuredOutput-93GZ3",
            "inputTypes": [
              "Message"
            ],
            "type": "str"
          }
        },
        "id": "reactflow__edge-LanguageModelComponent-1KtUQ{œdataTypeœ:œLanguageModelComponentœ,œidœ:œLanguageModelComponent-1KtUQœ,œnameœ:œtext_outputœ,œoutput_typesœ:[œMessageœ]}-StructuredOutput-93GZ3{œfieldNameœ:œinput_valueœ,œidœ:œStructuredOutput-93GZ3œ,œinputTypesœ:[œMessageœ],œtypeœ:œstrœ}",
        "selected": false,
        "source": "LanguageModelComponent-1KtUQ",
        "sourceHandle": "{œdataTypeœ: œLanguageModelComponentœ, œidœ: œLanguageModelComponent-1KtUQœ, œnameœ: œtext_outputœ, œoutput_typesœ: [œMessageœ]}",
        "target": "StructuredOutput-93GZ3",
        "targetHandle": "{œfieldNameœ: œinput_valueœ, œidœ: œStructuredOutput-93GZ3œ, œinputTypesœ: [œMessageœ], œtypeœ: œstrœ}"
      },
      {
        "animated": false,
        "className": "",
        "data": {
          "sourceHandle": {
            "dataType": "Prompt",
            "id": "Prompt-9gGBt",
            "name": "prompt",
            "output_types": [
              "Message"
            ]
          },
          "targetHandle": {
            "fieldName": "input_value",
            "id": "LanguageModelComponent-t4Dhl",
            "inputTypes": [
              "Message"
            ],
            "type": "str"
          }
        },
        "id": "xy-edge__Prompt-9gGBt{œdataTypeœ:œPromptœ,œidœ:œPrompt-9gGBtœ,œnameœ:œpromptœ,œoutput_typesœ:[œMessageœ]}-LanguageModelComponent-t4Dhl{œfieldNameœ:œinput_valueœ,œidœ:œLanguageModelComponent-t4Dhlœ,œinputTypesœ:[œMessageœ],œtypeœ:œstrœ}",
        "selected": false,
        "source": "Prompt-9gGBt",
        "sourceHandle": "{œdataTypeœ: œPromptœ, œidœ: œPrompt-9gGBtœ, œnameœ: œpromptœ, œoutput_typesœ: [œMessageœ]}",
        "target": "LanguageModelComponent-t4Dhl",
        "targetHandle": "{œfieldNameœ: œinput_valueœ, œidœ: œLanguageModelComponent-t4Dhlœ, œinputTypesœ: [œMessageœ], œtypeœ: œstrœ}"
      },
      {
        "animated": false,
        "className": "",
        "data": {
          "sourceHandle": {
            "dataType": "ChatInput",
            "id": "ChatInput-MmdjK",
            "name": "message",
            "output_types": [
              "Message"
            ]
          },
          "targetHandle": {
            "fieldName": "input_value",
            "id": "LanguageModelComponent-1KtUQ",
            "inputTypes": [
              "Message"
            ],
            "type": "str"
          }
        },
        "id": "xy-edge__ChatInput-MmdjK{œdataTypeœ:œChatInputœ,œidœ:œChatInput-MmdjKœ,œnameœ:œmessageœ,œoutput_typesœ:[œMessageœ]}-LanguageModelComponent-1KtUQ{œfieldNameœ:œinput_valueœ,œidœ:œLanguageModelComponent-1KtUQœ,œinputTypesœ:[œMessageœ],œtypeœ:œstrœ}",
        "selected": false,
        "source": "ChatInput-MmdjK",
        "sourceHandle": "{œdataTypeœ: œChatInputœ, œidœ: œChatInput-MmdjKœ, œnameœ: œmessageœ, œoutput_typesœ: [œMessageœ]}",
        "target": "LanguageModelComponent-1KtUQ",
        "targetHandle": "{œfieldNameœ: œinput_valueœ, œidœ: œLanguageModelComponent-1KtUQœ, œinputTypesœ: [œMessageœ], œtypeœ: œstrœ}"
      },
      {
        "animated": false,
        "className": "",
        "data": {
          "sourceHandle": {
            "dataType": "LanguageModelComponent",
            "id": "LanguageModelComponent-t4Dhl",
            "name": "model_output",
            "output_types": [
              "LanguageModel"
            ]
          },
          "targetHandle": {
            "fieldName": "llm",
            "id": "StructuredOutput-93GZ3",
            "inputTypes": [
              "LanguageModel"
            ],
            "type": "other"
          }
        },
        "id": "xy-edge__LanguageModelComponent-t4Dhl{œdataTypeœ:œLanguageModelComponentœ,œidœ:œLanguageModelComponent-t4Dhlœ,œnameœ:œmodel_outputœ,œoutput_typesœ:[œLanguageModelœ]}-StructuredOutput-93GZ3{œfieldNameœ:œllmœ,œidœ:œStructuredOutput-93GZ3œ,œinputTypesœ:[œLanguageModelœ],œtypeœ:œotherœ}",
        "selected": false,
        "source": "LanguageModelComponent-t4Dhl",
        "sourceHandle": "{œdataTypeœ: œLanguageModelComponentœ, œidœ: œLanguageModelComponent-t4Dhlœ, œnameœ: œmodel_outputœ, œoutput_typesœ: [œLanguageModelœ]}",
        "target": "StructuredOutput-93GZ3",
        "targetHandle": "{œfieldNameœ: œllmœ, œidœ: œStructuredOutput-93GZ3œ, œinputTypesœ: [œLanguageModelœ], œtypeœ: œotherœ}"
      }
    ],
    "nodes": [
      {
        "data": {
          "description": "Get chat inputs from the Playground.",
          "display_name": "Chat Input",
          "id": "ChatInput-MmdjK",
          "node": {
            "base_classes": [
              "Message"
            ],
            "beta": false,
            "conditional_paths": [],
            "custom_fields": {},
            "description": "Get chat inputs from the Playground.",
            "display_name": "Chat Input",
            "documentation": "",
            "edited": false,
            "field_order": [
              "input_value",
              "should_store_message",
              "sender",
              "sender_name",
              "session_id",
              "files",
              "background_color",
              "chat_icon",
              "text_color"
            ],
            "frozen": false,
            "icon": "MessagesSquare",
            "legacy": false,
            "lf_version": "1.4.3",
            "metadata": {
<<<<<<< HEAD
              "code_hash": "715a37648834",
              "module": "lfx.components.input_output.chat.ChatInput"
=======
              "code_hash": "192913db3453",
              "dependencies": {
                "dependencies": [
                  {
                    "name": "langflow",
                    "version": null
                  }
                ],
                "total_dependencies": 1
              },
              "module": "langflow.components.input_output.chat.ChatInput"
>>>>>>> 0191d1a5
            },
            "output_types": [],
            "outputs": [
              {
                "allows_loop": false,
                "cache": true,
                "display_name": "Chat Message",
                "group_outputs": false,
                "method": "message_response",
                "name": "message",
                "selected": "Message",
                "tool_mode": true,
                "types": [
                  "Message"
                ],
                "value": "__UNDEFINED__"
              }
            ],
            "pinned": false,
            "template": {
              "_type": "Component",
              "background_color": {
                "_input_type": "MessageTextInput",
                "advanced": true,
                "display_name": "Background Color",
                "dynamic": false,
                "info": "The background color of the icon.",
                "input_types": [
                  "Message"
                ],
                "list": false,
                "load_from_db": false,
                "name": "background_color",
                "placeholder": "",
                "required": false,
                "show": true,
                "title_case": false,
                "tool_mode": false,
                "trace_as_input": true,
                "trace_as_metadata": true,
                "type": "str",
                "value": ""
              },
              "chat_icon": {
                "_input_type": "MessageTextInput",
                "advanced": true,
                "display_name": "Icon",
                "dynamic": false,
                "info": "The icon of the message.",
                "input_types": [
                  "Message"
                ],
                "list": false,
                "load_from_db": false,
                "name": "chat_icon",
                "placeholder": "",
                "required": false,
                "show": true,
                "title_case": false,
                "tool_mode": false,
                "trace_as_input": true,
                "trace_as_metadata": true,
                "type": "str",
                "value": ""
              },
              "code": {
                "advanced": true,
                "dynamic": true,
                "fileTypes": [],
                "file_path": "",
                "info": "",
                "list": false,
                "load_from_db": false,
                "multiline": true,
                "name": "code",
                "password": false,
                "placeholder": "",
                "required": true,
                "show": true,
                "title_case": false,
                "type": "code",
                "value": "from lfx.base.data.utils import IMG_FILE_TYPES, TEXT_FILE_TYPES\nfrom lfx.base.io.chat import ChatComponent\nfrom lfx.inputs.inputs import BoolInput\nfrom lfx.io import (\n    DropdownInput,\n    FileInput,\n    MessageTextInput,\n    MultilineInput,\n    Output,\n)\nfrom lfx.schema.message import Message\nfrom lfx.utils.constants import (\n    MESSAGE_SENDER_AI,\n    MESSAGE_SENDER_NAME_USER,\n    MESSAGE_SENDER_USER,\n)\n\n\nclass ChatInput(ChatComponent):\n    display_name = \"Chat Input\"\n    description = \"Get chat inputs from the Playground.\"\n    documentation: str = \"https://docs.langflow.org/components-io#chat-input\"\n    icon = \"MessagesSquare\"\n    name = \"ChatInput\"\n    minimized = True\n\n    inputs = [\n        MultilineInput(\n            name=\"input_value\",\n            display_name=\"Input Text\",\n            value=\"\",\n            info=\"Message to be passed as input.\",\n            input_types=[],\n        ),\n        BoolInput(\n            name=\"should_store_message\",\n            display_name=\"Store Messages\",\n            info=\"Store the message in the history.\",\n            value=True,\n            advanced=True,\n        ),\n        DropdownInput(\n            name=\"sender\",\n            display_name=\"Sender Type\",\n            options=[MESSAGE_SENDER_AI, MESSAGE_SENDER_USER],\n            value=MESSAGE_SENDER_USER,\n            info=\"Type of sender.\",\n            advanced=True,\n        ),\n        MessageTextInput(\n            name=\"sender_name\",\n            display_name=\"Sender Name\",\n            info=\"Name of the sender.\",\n            value=MESSAGE_SENDER_NAME_USER,\n            advanced=True,\n        ),\n        MessageTextInput(\n            name=\"session_id\",\n            display_name=\"Session ID\",\n            info=\"The session ID of the chat. If empty, the current session ID parameter will be used.\",\n            advanced=True,\n        ),\n        FileInput(\n            name=\"files\",\n            display_name=\"Files\",\n            file_types=TEXT_FILE_TYPES + IMG_FILE_TYPES,\n            info=\"Files to be sent with the message.\",\n            advanced=True,\n            is_list=True,\n            temp_file=True,\n        ),\n        MessageTextInput(\n            name=\"background_color\",\n            display_name=\"Background Color\",\n            info=\"The background color of the icon.\",\n            advanced=True,\n        ),\n        MessageTextInput(\n            name=\"chat_icon\",\n            display_name=\"Icon\",\n            info=\"The icon of the message.\",\n            advanced=True,\n        ),\n        MessageTextInput(\n            name=\"text_color\",\n            display_name=\"Text Color\",\n            info=\"The text color of the name\",\n            advanced=True,\n        ),\n    ]\n    outputs = [\n        Output(display_name=\"Chat Message\", name=\"message\", method=\"message_response\"),\n    ]\n\n    async def message_response(self) -> Message:\n        background_color = self.background_color\n        text_color = self.text_color\n        icon = self.chat_icon\n\n        message = await Message.create(\n            text=self.input_value,\n            sender=self.sender,\n            sender_name=self.sender_name,\n            session_id=self.session_id,\n            files=self.files,\n            properties={\n                \"background_color\": background_color,\n                \"text_color\": text_color,\n                \"icon\": icon,\n            },\n        )\n        if self.session_id and isinstance(message, Message) and self.should_store_message:\n            stored_message = await self.send_message(\n                message,\n            )\n            self.message.value = stored_message\n            message = stored_message\n\n        self.status = message\n        return message\n"
              },
              "files": {
                "_input_type": "FileInput",
                "advanced": true,
                "display_name": "Files",
                "dynamic": false,
                "fileTypes": [
                  "txt",
                  "md",
                  "mdx",
                  "csv",
                  "json",
                  "yaml",
                  "yml",
                  "xml",
                  "html",
                  "htm",
                  "pdf",
                  "docx",
                  "py",
                  "sh",
                  "sql",
                  "js",
                  "ts",
                  "tsx",
                  "jpg",
                  "jpeg",
                  "png",
                  "bmp",
                  "image"
                ],
                "file_path": "",
                "info": "Files to be sent with the message.",
                "list": true,
                "name": "files",
                "placeholder": "",
                "required": false,
                "show": true,
                "temp_file": true,
                "title_case": false,
                "trace_as_metadata": true,
                "type": "file",
                "value": ""
              },
              "input_value": {
                "_input_type": "MultilineInput",
                "advanced": false,
                "display_name": "Input Text",
                "dynamic": false,
                "info": "Message to be passed as input.",
                "input_types": [],
                "list": false,
                "load_from_db": false,
                "multiline": true,
                "name": "input_value",
                "placeholder": "",
                "required": false,
                "show": true,
                "title_case": false,
                "tool_mode": false,
                "trace_as_input": true,
                "trace_as_metadata": true,
                "type": "str",
                "value": ""
              },
              "sender": {
                "_input_type": "DropdownInput",
                "advanced": true,
                "combobox": false,
                "display_name": "Sender Type",
                "dynamic": false,
                "info": "Type of sender.",
                "name": "sender",
                "options": [
                  "Machine",
                  "User"
                ],
                "placeholder": "",
                "required": false,
                "show": true,
                "title_case": false,
                "tool_mode": false,
                "trace_as_metadata": true,
                "type": "str",
                "value": "User"
              },
              "sender_name": {
                "_input_type": "MessageTextInput",
                "advanced": true,
                "display_name": "Sender Name",
                "dynamic": false,
                "info": "Name of the sender.",
                "input_types": [
                  "Message"
                ],
                "list": false,
                "load_from_db": false,
                "name": "sender_name",
                "placeholder": "",
                "required": false,
                "show": true,
                "title_case": false,
                "tool_mode": false,
                "trace_as_input": true,
                "trace_as_metadata": true,
                "type": "str",
                "value": "User"
              },
              "session_id": {
                "_input_type": "MessageTextInput",
                "advanced": true,
                "display_name": "Session ID",
                "dynamic": false,
                "info": "The session ID of the chat. If empty, the current session ID parameter will be used.",
                "input_types": [
                  "Message"
                ],
                "list": false,
                "load_from_db": false,
                "name": "session_id",
                "placeholder": "",
                "required": false,
                "show": true,
                "title_case": false,
                "tool_mode": false,
                "trace_as_input": true,
                "trace_as_metadata": true,
                "type": "str",
                "value": ""
              },
              "should_store_message": {
                "_input_type": "BoolInput",
                "advanced": true,
                "display_name": "Store Messages",
                "dynamic": false,
                "info": "Store the message in the history.",
                "list": false,
                "name": "should_store_message",
                "placeholder": "",
                "required": false,
                "show": true,
                "title_case": false,
                "trace_as_metadata": true,
                "type": "bool",
                "value": true
              },
              "text_color": {
                "_input_type": "MessageTextInput",
                "advanced": true,
                "display_name": "Text Color",
                "dynamic": false,
                "info": "The text color of the name",
                "input_types": [
                  "Message"
                ],
                "list": false,
                "load_from_db": false,
                "name": "text_color",
                "placeholder": "",
                "required": false,
                "show": true,
                "title_case": false,
                "tool_mode": false,
                "trace_as_input": true,
                "trace_as_metadata": true,
                "type": "str",
                "value": ""
              }
            },
            "tool_mode": false
          },
          "type": "ChatInput"
        },
        "dragging": false,
        "height": 234,
        "id": "ChatInput-MmdjK",
        "measured": {
          "height": 234,
          "width": 320
        },
        "position": {
          "x": 1258.8272095125978,
          "y": 367.0048451335054
        },
        "positionAbsolute": {
          "x": 1258.8272095125978,
          "y": 367.0048451335054
        },
        "selected": false,
        "type": "genericNode",
        "width": 320
      },
      {
        "data": {
          "description": "Display a chat message in the Playground.",
          "display_name": "Chat Output",
          "id": "ChatOutput-mm3yo",
          "node": {
            "base_classes": [
              "Message"
            ],
            "beta": false,
            "conditional_paths": [],
            "custom_fields": {},
            "description": "Display a chat message in the Playground.",
            "display_name": "Chat Output",
            "documentation": "",
            "edited": false,
            "field_order": [
              "input_value",
              "should_store_message",
              "sender",
              "sender_name",
              "session_id",
              "data_template",
              "background_color",
              "chat_icon",
              "text_color"
            ],
            "frozen": false,
            "icon": "MessagesSquare",
            "legacy": false,
            "lf_version": "1.4.3",
            "metadata": {
<<<<<<< HEAD
              "code_hash": "9619107fecd1",
              "module": "lfx.components.input_output.chat_output.ChatOutput"
=======
              "code_hash": "6f74e04e39d5",
              "dependencies": {
                "dependencies": [
                  {
                    "name": "orjson",
                    "version": "3.10.15"
                  },
                  {
                    "name": "fastapi",
                    "version": "0.116.1"
                  },
                  {
                    "name": "langflow",
                    "version": null
                  }
                ],
                "total_dependencies": 3
              },
              "module": "langflow.components.input_output.chat_output.ChatOutput"
>>>>>>> 0191d1a5
            },
            "output_types": [],
            "outputs": [
              {
                "allows_loop": false,
                "cache": true,
                "display_name": "Output Message",
                "group_outputs": false,
                "method": "message_response",
                "name": "message",
                "selected": "Message",
                "tool_mode": true,
                "types": [
                  "Message"
                ],
                "value": "__UNDEFINED__"
              }
            ],
            "pinned": false,
            "template": {
              "_type": "Component",
              "background_color": {
                "_input_type": "MessageTextInput",
                "advanced": true,
                "display_name": "Background Color",
                "dynamic": false,
                "info": "The background color of the icon.",
                "input_types": [
                  "Message"
                ],
                "list": false,
                "load_from_db": false,
                "name": "background_color",
                "placeholder": "",
                "required": false,
                "show": true,
                "title_case": false,
                "tool_mode": false,
                "trace_as_input": true,
                "trace_as_metadata": true,
                "type": "str",
                "value": ""
              },
              "chat_icon": {
                "_input_type": "MessageTextInput",
                "advanced": true,
                "display_name": "Icon",
                "dynamic": false,
                "info": "The icon of the message.",
                "input_types": [
                  "Message"
                ],
                "list": false,
                "load_from_db": false,
                "name": "chat_icon",
                "placeholder": "",
                "required": false,
                "show": true,
                "title_case": false,
                "tool_mode": false,
                "trace_as_input": true,
                "trace_as_metadata": true,
                "type": "str",
                "value": ""
              },
              "clean_data": {
                "_input_type": "BoolInput",
                "advanced": true,
                "display_name": "Basic Clean Data",
                "dynamic": false,
                "info": "Whether to clean the data",
                "list": false,
                "list_add_label": "Add More",
                "name": "clean_data",
                "placeholder": "",
                "required": false,
                "show": true,
                "title_case": false,
                "tool_mode": false,
                "trace_as_metadata": true,
                "type": "bool",
                "value": true
              },
              "code": {
                "advanced": true,
                "dynamic": true,
                "fileTypes": [],
                "file_path": "",
                "info": "",
                "list": false,
                "load_from_db": false,
                "multiline": true,
                "name": "code",
                "password": false,
                "placeholder": "",
                "required": true,
                "show": true,
                "title_case": false,
                "type": "code",
                "value": "from collections.abc import Generator\nfrom typing import Any\n\nimport orjson\nfrom fastapi.encoders import jsonable_encoder\n\nfrom lfx.base.io.chat import ChatComponent\nfrom lfx.helpers.data import safe_convert\nfrom lfx.inputs.inputs import BoolInput, DropdownInput, HandleInput, MessageTextInput\nfrom lfx.schema.data import Data\nfrom lfx.schema.dataframe import DataFrame\nfrom lfx.schema.message import Message\nfrom lfx.schema.properties import Source\nfrom lfx.template.field.base import Output\nfrom lfx.utils.constants import (\n    MESSAGE_SENDER_AI,\n    MESSAGE_SENDER_NAME_AI,\n    MESSAGE_SENDER_USER,\n)\n\n\nclass ChatOutput(ChatComponent):\n    display_name = \"Chat Output\"\n    description = \"Display a chat message in the Playground.\"\n    documentation: str = \"https://docs.langflow.org/components-io#chat-output\"\n    icon = \"MessagesSquare\"\n    name = \"ChatOutput\"\n    minimized = True\n\n    inputs = [\n        HandleInput(\n            name=\"input_value\",\n            display_name=\"Inputs\",\n            info=\"Message to be passed as output.\",\n            input_types=[\"Data\", \"DataFrame\", \"Message\"],\n            required=True,\n        ),\n        BoolInput(\n            name=\"should_store_message\",\n            display_name=\"Store Messages\",\n            info=\"Store the message in the history.\",\n            value=True,\n            advanced=True,\n        ),\n        DropdownInput(\n            name=\"sender\",\n            display_name=\"Sender Type\",\n            options=[MESSAGE_SENDER_AI, MESSAGE_SENDER_USER],\n            value=MESSAGE_SENDER_AI,\n            advanced=True,\n            info=\"Type of sender.\",\n        ),\n        MessageTextInput(\n            name=\"sender_name\",\n            display_name=\"Sender Name\",\n            info=\"Name of the sender.\",\n            value=MESSAGE_SENDER_NAME_AI,\n            advanced=True,\n        ),\n        MessageTextInput(\n            name=\"session_id\",\n            display_name=\"Session ID\",\n            info=\"The session ID of the chat. If empty, the current session ID parameter will be used.\",\n            advanced=True,\n        ),\n        MessageTextInput(\n            name=\"data_template\",\n            display_name=\"Data Template\",\n            value=\"{text}\",\n            advanced=True,\n            info=\"Template to convert Data to Text. If left empty, it will be dynamically set to the Data's text key.\",\n        ),\n        MessageTextInput(\n            name=\"background_color\",\n            display_name=\"Background Color\",\n            info=\"The background color of the icon.\",\n            advanced=True,\n        ),\n        MessageTextInput(\n            name=\"chat_icon\",\n            display_name=\"Icon\",\n            info=\"The icon of the message.\",\n            advanced=True,\n        ),\n        MessageTextInput(\n            name=\"text_color\",\n            display_name=\"Text Color\",\n            info=\"The text color of the name\",\n            advanced=True,\n        ),\n        BoolInput(\n            name=\"clean_data\",\n            display_name=\"Basic Clean Data\",\n            value=True,\n            info=\"Whether to clean the data\",\n            advanced=True,\n        ),\n    ]\n    outputs = [\n        Output(\n            display_name=\"Output Message\",\n            name=\"message\",\n            method=\"message_response\",\n        ),\n    ]\n\n    def _build_source(self, id_: str | None, display_name: str | None, source: str | None) -> Source:\n        source_dict = {}\n        if id_:\n            source_dict[\"id\"] = id_\n        if display_name:\n            source_dict[\"display_name\"] = display_name\n        if source:\n            # Handle case where source is a ChatOpenAI object\n            if hasattr(source, \"model_name\"):\n                source_dict[\"source\"] = source.model_name\n            elif hasattr(source, \"model\"):\n                source_dict[\"source\"] = str(source.model)\n            else:\n                source_dict[\"source\"] = str(source)\n        return Source(**source_dict)\n\n    async def message_response(self) -> Message:\n        # First convert the input to string if needed\n        text = self.convert_to_string()\n\n        # Get source properties\n        source, icon, display_name, source_id = self.get_properties_from_source_component()\n        background_color = self.background_color\n        text_color = self.text_color\n        if self.chat_icon:\n            icon = self.chat_icon\n\n        # Create or use existing Message object\n        if isinstance(self.input_value, Message):\n            message = self.input_value\n            # Update message properties\n            message.text = text\n        else:\n            message = Message(text=text)\n\n        # Set message properties\n        message.sender = self.sender\n        message.sender_name = self.sender_name\n        message.session_id = self.session_id\n        message.flow_id = self.graph.flow_id if hasattr(self, \"graph\") else None\n        message.properties.source = self._build_source(source_id, display_name, source)\n        message.properties.icon = icon\n        message.properties.background_color = background_color\n        message.properties.text_color = text_color\n\n        # Store message if needed\n        if self.session_id and self.should_store_message:\n            stored_message = await self.send_message(message)\n            self.message.value = stored_message\n            message = stored_message\n\n        self.status = message\n        return message\n\n    def _serialize_data(self, data: Data) -> str:\n        \"\"\"Serialize Data object to JSON string.\"\"\"\n        # Convert data.data to JSON-serializable format\n        serializable_data = jsonable_encoder(data.data)\n        # Serialize with orjson, enabling pretty printing with indentation\n        json_bytes = orjson.dumps(serializable_data, option=orjson.OPT_INDENT_2)\n        # Convert bytes to string and wrap in Markdown code blocks\n        return \"```json\\n\" + json_bytes.decode(\"utf-8\") + \"\\n```\"\n\n    def _validate_input(self) -> None:\n        \"\"\"Validate the input data and raise ValueError if invalid.\"\"\"\n        if self.input_value is None:\n            msg = \"Input data cannot be None\"\n            raise ValueError(msg)\n        if isinstance(self.input_value, list) and not all(\n            isinstance(item, Message | Data | DataFrame | str) for item in self.input_value\n        ):\n            invalid_types = [\n                type(item).__name__\n                for item in self.input_value\n                if not isinstance(item, Message | Data | DataFrame | str)\n            ]\n            msg = f\"Expected Data or DataFrame or Message or str, got {invalid_types}\"\n            raise TypeError(msg)\n        if not isinstance(\n            self.input_value,\n            Message | Data | DataFrame | str | list | Generator | type(None),\n        ):\n            type_name = type(self.input_value).__name__\n            msg = f\"Expected Data or DataFrame or Message or str, Generator or None, got {type_name}\"\n            raise TypeError(msg)\n\n    def convert_to_string(self) -> str | Generator[Any, None, None]:\n        \"\"\"Convert input data to string with proper error handling.\"\"\"\n        self._validate_input()\n        if isinstance(self.input_value, list):\n            return \"\\n\".join([safe_convert(item, clean_data=self.clean_data) for item in self.input_value])\n        if isinstance(self.input_value, Generator):\n            return self.input_value\n        return safe_convert(self.input_value)\n"
              },
              "data_template": {
                "_input_type": "MessageTextInput",
                "advanced": true,
                "display_name": "Data Template",
                "dynamic": false,
                "info": "Template to convert Data to Text. If left empty, it will be dynamically set to the Data's text key.",
                "input_types": [
                  "Message"
                ],
                "list": false,
                "load_from_db": false,
                "name": "data_template",
                "placeholder": "",
                "required": false,
                "show": true,
                "title_case": false,
                "tool_mode": false,
                "trace_as_input": true,
                "trace_as_metadata": true,
                "type": "str",
                "value": "{text}"
              },
              "input_value": {
                "_input_type": "MessageInput",
                "advanced": false,
                "display_name": "Inputs",
                "dynamic": false,
                "info": "Message to be passed as output.",
                "input_types": [
                  "Data",
                  "DataFrame",
                  "Message"
                ],
                "list": false,
                "load_from_db": false,
                "name": "input_value",
                "placeholder": "",
                "required": true,
                "show": true,
                "title_case": false,
                "trace_as_input": true,
                "trace_as_metadata": true,
                "type": "str",
                "value": ""
              },
              "sender": {
                "_input_type": "DropdownInput",
                "advanced": true,
                "combobox": false,
                "display_name": "Sender Type",
                "dynamic": false,
                "info": "Type of sender.",
                "name": "sender",
                "options": [
                  "Machine",
                  "User"
                ],
                "placeholder": "",
                "required": false,
                "show": true,
                "title_case": false,
                "tool_mode": false,
                "trace_as_metadata": true,
                "type": "str",
                "value": "Machine"
              },
              "sender_name": {
                "_input_type": "MessageTextInput",
                "advanced": true,
                "display_name": "Sender Name",
                "dynamic": false,
                "info": "Name of the sender.",
                "input_types": [
                  "Message"
                ],
                "list": false,
                "load_from_db": false,
                "name": "sender_name",
                "placeholder": "",
                "required": false,
                "show": true,
                "title_case": false,
                "tool_mode": false,
                "trace_as_input": true,
                "trace_as_metadata": true,
                "type": "str",
                "value": "AI"
              },
              "session_id": {
                "_input_type": "MessageTextInput",
                "advanced": true,
                "display_name": "Session ID",
                "dynamic": false,
                "info": "The session ID of the chat. If empty, the current session ID parameter will be used.",
                "input_types": [
                  "Message"
                ],
                "list": false,
                "load_from_db": false,
                "name": "session_id",
                "placeholder": "",
                "required": false,
                "show": true,
                "title_case": false,
                "tool_mode": false,
                "trace_as_input": true,
                "trace_as_metadata": true,
                "type": "str",
                "value": ""
              },
              "should_store_message": {
                "_input_type": "BoolInput",
                "advanced": true,
                "display_name": "Store Messages",
                "dynamic": false,
                "info": "Store the message in the history.",
                "list": false,
                "name": "should_store_message",
                "placeholder": "",
                "required": false,
                "show": true,
                "title_case": false,
                "trace_as_metadata": true,
                "type": "bool",
                "value": true
              },
              "text_color": {
                "_input_type": "MessageTextInput",
                "advanced": true,
                "display_name": "Text Color",
                "dynamic": false,
                "info": "The text color of the name",
                "input_types": [
                  "Message"
                ],
                "list": false,
                "load_from_db": false,
                "name": "text_color",
                "placeholder": "",
                "required": false,
                "show": true,
                "title_case": false,
                "tool_mode": false,
                "trace_as_input": true,
                "trace_as_metadata": true,
                "type": "str",
                "value": ""
              }
            },
            "tool_mode": false
          },
          "type": "ChatOutput"
        },
        "dragging": false,
        "height": 234,
        "id": "ChatOutput-mm3yo",
        "measured": {
          "height": 234,
          "width": 320
        },
        "position": {
          "x": 2742.72534045604,
          "y": 681.9098282545469
        },
        "positionAbsolute": {
          "x": 2742.72534045604,
          "y": 681.9098282545469
        },
        "selected": false,
        "type": "genericNode",
        "width": 320
      },
      {
        "data": {
          "id": "note-tC1fr",
          "node": {
            "description": "# Image Sentiment Analysis\nClassify images uploaded to the Playground by sentiment.\n\n## Prerequisites\n\n* [OpenAI API Key](https://platform.openai.com/)\n\n## Quickstart\n\n1. In the **Language Model** component, add your OpenAI API key.\n\n2. Open the **Playground**, and then submit an image to the chat. \n\nThe LLM analyzes the image. The sentiment is output into a structured table according to the **Structured Output** component's Output Schema, and then parsed into a message for the Playground to display.",
            "display_name": "",
            "documentation": "",
            "template": {}
          },
          "type": "note"
        },
        "dragging": false,
        "height": 583,
        "id": "note-tC1fr",
        "measured": {
          "height": 583,
          "width": 391
        },
        "position": {
          "x": 636.4409835338676,
          "y": 119.16831706772064
        },
        "positionAbsolute": {
          "x": 791.7294511578832,
          "y": 340.1333942936967
        },
        "resizing": false,
        "selected": false,
        "style": {
          "height": 583,
          "width": 324
        },
        "type": "noteNode",
        "width": 391
      },
      {
        "data": {
          "description": "Create a prompt template with dynamic variables.",
          "display_name": "Prompt",
          "id": "Prompt-9gGBt",
          "node": {
            "base_classes": [
              "Message"
            ],
            "beta": false,
            "conditional_paths": [],
            "custom_fields": {
              "template": []
            },
            "description": "Create a prompt template with dynamic variables.",
            "display_name": "Prompt",
            "documentation": "",
            "edited": false,
            "field_order": [
              "template"
            ],
            "frozen": false,
            "icon": "braces",
            "legacy": false,
            "lf_version": "1.4.3",
            "metadata": {
              "code_hash": "3bf0b511e227",
              "module": "langflow.components.prompts.prompt.PromptComponent"
            },
            "output_types": [],
            "outputs": [
              {
                "allows_loop": false,
                "cache": true,
                "display_name": "Prompt",
                "group_outputs": false,
                "method": "build_prompt",
                "name": "prompt",
                "selected": "Message",
                "tool_mode": true,
                "types": [
                  "Message"
                ],
                "value": "__UNDEFINED__"
              }
            ],
            "pinned": false,
            "template": {
              "_type": "Component",
              "code": {
                "advanced": true,
                "dynamic": true,
                "fileTypes": [],
                "file_path": "",
                "info": "",
                "list": false,
                "load_from_db": false,
                "multiline": true,
                "name": "code",
                "password": false,
                "placeholder": "",
                "required": true,
                "show": true,
                "title_case": false,
                "type": "code",
                "value": "from langflow.base.prompts.api_utils import process_prompt_template\nfrom lfx.custom.custom_component.component import Component\nfrom langflow.inputs.inputs import DefaultPromptField\nfrom langflow.io import MessageTextInput, Output, PromptInput\nfrom langflow.schema.message import Message\nfrom langflow.template.utils import update_template_values\n\n\nclass PromptComponent(Component):\n    display_name: str = \"Prompt\"\n    description: str = \"Create a prompt template with dynamic variables.\"\n    icon = \"braces\"\n    trace_type = \"prompt\"\n    name = \"Prompt\"\n\n    inputs = [\n        PromptInput(name=\"template\", display_name=\"Template\"),\n        MessageTextInput(\n            name=\"tool_placeholder\",\n            display_name=\"Tool Placeholder\",\n            tool_mode=True,\n            advanced=True,\n            info=\"A placeholder input for tool mode.\",\n        ),\n    ]\n\n    outputs = [\n        Output(display_name=\"Prompt\", name=\"prompt\", method=\"build_prompt\"),\n    ]\n\n    async def build_prompt(self) -> Message:\n        prompt = Message.from_template(**self._attributes)\n        self.status = prompt.text\n        return prompt\n\n    def _update_template(self, frontend_node: dict):\n        prompt_template = frontend_node[\"template\"][\"template\"][\"value\"]\n        custom_fields = frontend_node[\"custom_fields\"]\n        frontend_node_template = frontend_node[\"template\"]\n        _ = process_prompt_template(\n            template=prompt_template,\n            name=\"template\",\n            custom_fields=custom_fields,\n            frontend_node_template=frontend_node_template,\n        )\n        return frontend_node\n\n    async def update_frontend_node(self, new_frontend_node: dict, current_frontend_node: dict):\n        \"\"\"This function is called after the code validation is done.\"\"\"\n        frontend_node = await super().update_frontend_node(new_frontend_node, current_frontend_node)\n        template = frontend_node[\"template\"][\"template\"][\"value\"]\n        # Kept it duplicated for backwards compatibility\n        _ = process_prompt_template(\n            template=template,\n            name=\"template\",\n            custom_fields=frontend_node[\"custom_fields\"],\n            frontend_node_template=frontend_node[\"template\"],\n        )\n        # Now that template is updated, we need to grab any values that were set in the current_frontend_node\n        # and update the frontend_node with those values\n        update_template_values(new_template=frontend_node, previous_template=current_frontend_node[\"template\"])\n        return frontend_node\n\n    def _get_fallback_input(self, **kwargs):\n        return DefaultPromptField(**kwargs)\n"
              },
              "template": {
                "_input_type": "PromptInput",
                "advanced": false,
                "display_name": "Template",
                "dynamic": false,
                "info": "",
                "list": false,
                "load_from_db": false,
                "name": "template",
                "placeholder": "",
                "required": false,
                "show": true,
                "title_case": false,
                "tool_mode": false,
                "trace_as_input": true,
                "type": "prompt",
                "value": "Classify the image into neutral, negative or positive. "
              },
              "tool_placeholder": {
                "_input_type": "MessageTextInput",
                "advanced": true,
                "display_name": "Tool Placeholder",
                "dynamic": false,
                "info": "A placeholder input for tool mode.",
                "input_types": [
                  "Message"
                ],
                "list": false,
                "load_from_db": false,
                "name": "tool_placeholder",
                "placeholder": "",
                "required": false,
                "show": true,
                "title_case": false,
                "tool_mode": true,
                "trace_as_input": true,
                "trace_as_metadata": true,
                "type": "str",
                "value": ""
              }
            },
            "tool_mode": false
          },
          "type": "Prompt"
        },
        "dragging": false,
        "height": 260,
        "id": "Prompt-9gGBt",
        "measured": {
          "height": 260,
          "width": 320
        },
        "position": {
          "x": 1262.0179832573751,
          "y": 632.1360181124842
        },
        "positionAbsolute": {
          "x": 1262.0179832573751,
          "y": 632.1360181124842
        },
        "selected": false,
        "type": "genericNode",
        "width": 320
      },
      {
        "data": {
          "id": "StructuredOutput-93GZ3",
          "node": {
            "base_classes": [
              "Data"
            ],
            "beta": false,
            "conditional_paths": [],
            "custom_fields": {},
            "description": "Uses an LLM to generate structured data. Ideal for extraction and consistency.",
            "display_name": "Structured Output",
            "documentation": "",
            "edited": false,
            "field_order": [
              "llm",
              "input_value",
              "system_prompt",
              "schema_name",
              "output_schema"
            ],
            "frozen": false,
            "icon": "braces",
            "legacy": false,
            "lf_version": "1.4.3",
            "metadata": {
<<<<<<< HEAD
              "code_hash": "6fb55f08b295",
              "module": "lfx.components.processing.structured_output.StructuredOutputComponent"
=======
              "code_hash": "ad2a6f4552c0",
              "dependencies": {
                "dependencies": [
                  {
                    "name": "pydantic",
                    "version": "2.10.6"
                  },
                  {
                    "name": "trustcall",
                    "version": "0.0.39"
                  },
                  {
                    "name": "langflow",
                    "version": null
                  }
                ],
                "total_dependencies": 3
              },
              "module": "langflow.components.processing.structured_output.StructuredOutputComponent"
>>>>>>> 0191d1a5
            },
            "minimized": false,
            "output_types": [],
            "outputs": [
              {
                "allows_loop": false,
                "cache": true,
                "display_name": "Structured Output",
                "group_outputs": false,
                "method": "build_structured_output",
                "name": "structured_output",
                "selected": "Data",
                "tool_mode": true,
                "types": [
                  "Data"
                ],
                "value": "__UNDEFINED__"
              },
              {
                "allows_loop": false,
                "cache": true,
                "display_name": "Structured Output",
                "group_outputs": false,
                "method": "build_structured_dataframe",
                "name": "dataframe_output",
                "selected": "DataFrame",
                "tool_mode": true,
                "types": [
                  "DataFrame"
                ],
                "value": "__UNDEFINED__"
              }
            ],
            "pinned": false,
            "template": {
              "_type": "Component",
              "code": {
                "advanced": true,
                "dynamic": true,
                "fileTypes": [],
                "file_path": "",
                "info": "",
                "list": false,
                "load_from_db": false,
                "multiline": true,
                "name": "code",
                "password": false,
                "placeholder": "",
                "required": true,
                "show": true,
                "title_case": false,
                "type": "code",
                "value": "from pydantic import BaseModel, Field, create_model\nfrom trustcall import create_extractor\n\nfrom lfx.base.models.chat_result import get_chat_result\nfrom lfx.custom.custom_component.component import Component\nfrom lfx.helpers.base_model import build_model_from_schema\nfrom lfx.io import (\n    HandleInput,\n    MessageTextInput,\n    MultilineInput,\n    Output,\n    TableInput,\n)\nfrom lfx.schema.data import Data\nfrom lfx.schema.dataframe import DataFrame\nfrom lfx.schema.table import EditMode\n\n\nclass StructuredOutputComponent(Component):\n    display_name = \"Structured Output\"\n    description = \"Uses an LLM to generate structured data. Ideal for extraction and consistency.\"\n    documentation: str = \"https://docs.langflow.org/components-processing#structured-output\"\n    name = \"StructuredOutput\"\n    icon = \"braces\"\n\n    inputs = [\n        HandleInput(\n            name=\"llm\",\n            display_name=\"Language Model\",\n            info=\"The language model to use to generate the structured output.\",\n            input_types=[\"LanguageModel\"],\n            required=True,\n        ),\n        MultilineInput(\n            name=\"input_value\",\n            display_name=\"Input Message\",\n            info=\"The input message to the language model.\",\n            tool_mode=True,\n            required=True,\n        ),\n        MultilineInput(\n            name=\"system_prompt\",\n            display_name=\"Format Instructions\",\n            info=\"The instructions to the language model for formatting the output.\",\n            value=(\n                \"You are an AI that extracts structured JSON objects from unstructured text. \"\n                \"Use a predefined schema with expected types (str, int, float, bool, dict). \"\n                \"Extract ALL relevant instances that match the schema - if multiple patterns exist, capture them all. \"\n                \"Fill missing or ambiguous values with defaults: null for missing values. \"\n                \"Remove exact duplicates but keep variations that have different field values. \"\n                \"Always return valid JSON in the expected format, never throw errors. \"\n                \"If multiple objects can be extracted, return them all in the structured format.\"\n            ),\n            required=True,\n            advanced=True,\n        ),\n        MessageTextInput(\n            name=\"schema_name\",\n            display_name=\"Schema Name\",\n            info=\"Provide a name for the output data schema.\",\n            advanced=True,\n        ),\n        TableInput(\n            name=\"output_schema\",\n            display_name=\"Output Schema\",\n            info=\"Define the structure and data types for the model's output.\",\n            required=True,\n            # TODO: remove deault value\n            table_schema=[\n                {\n                    \"name\": \"name\",\n                    \"display_name\": \"Name\",\n                    \"type\": \"str\",\n                    \"description\": \"Specify the name of the output field.\",\n                    \"default\": \"field\",\n                    \"edit_mode\": EditMode.INLINE,\n                },\n                {\n                    \"name\": \"description\",\n                    \"display_name\": \"Description\",\n                    \"type\": \"str\",\n                    \"description\": \"Describe the purpose of the output field.\",\n                    \"default\": \"description of field\",\n                    \"edit_mode\": EditMode.POPOVER,\n                },\n                {\n                    \"name\": \"type\",\n                    \"display_name\": \"Type\",\n                    \"type\": \"str\",\n                    \"edit_mode\": EditMode.INLINE,\n                    \"description\": (\"Indicate the data type of the output field (e.g., str, int, float, bool, dict).\"),\n                    \"options\": [\"str\", \"int\", \"float\", \"bool\", \"dict\"],\n                    \"default\": \"str\",\n                },\n                {\n                    \"name\": \"multiple\",\n                    \"display_name\": \"As List\",\n                    \"type\": \"boolean\",\n                    \"description\": \"Set to True if this output field should be a list of the specified type.\",\n                    \"default\": \"False\",\n                    \"edit_mode\": EditMode.INLINE,\n                },\n            ],\n            value=[\n                {\n                    \"name\": \"field\",\n                    \"description\": \"description of field\",\n                    \"type\": \"str\",\n                    \"multiple\": \"False\",\n                }\n            ],\n        ),\n    ]\n\n    outputs = [\n        Output(\n            name=\"structured_output\",\n            display_name=\"Structured Output\",\n            method=\"build_structured_output\",\n        ),\n        Output(\n            name=\"dataframe_output\",\n            display_name=\"Structured Output\",\n            method=\"build_structured_dataframe\",\n        ),\n    ]\n\n    def build_structured_output_base(self):\n        schema_name = self.schema_name or \"OutputModel\"\n\n        if not hasattr(self.llm, \"with_structured_output\"):\n            msg = \"Language model does not support structured output.\"\n            raise TypeError(msg)\n        if not self.output_schema:\n            msg = \"Output schema cannot be empty\"\n            raise ValueError(msg)\n\n        output_model_ = build_model_from_schema(self.output_schema)\n\n        output_model = create_model(\n            schema_name,\n            __doc__=f\"A list of {schema_name}.\",\n            objects=(list[output_model_], Field(description=f\"A list of {schema_name}.\")),  # type: ignore[valid-type]\n        )\n\n        try:\n            llm_with_structured_output = create_extractor(self.llm, tools=[output_model])\n        except NotImplementedError as exc:\n            msg = f\"{self.llm.__class__.__name__} does not support structured output.\"\n            raise TypeError(msg) from exc\n\n        config_dict = {\n            \"run_name\": self.display_name,\n            \"project_name\": self.get_project_name(),\n            \"callbacks\": self.get_langchain_callbacks(),\n        }\n        result = get_chat_result(\n            runnable=llm_with_structured_output,\n            system_message=self.system_prompt,\n            input_value=self.input_value,\n            config=config_dict,\n        )\n\n        # OPTIMIZATION NOTE: Simplified processing based on trustcall response structure\n        # Handle non-dict responses (shouldn't happen with trustcall, but defensive)\n        if not isinstance(result, dict):\n            return result\n\n        # Extract first response and convert BaseModel to dict\n        responses = result.get(\"responses\", [])\n        if not responses:\n            return result\n\n        # Convert BaseModel to dict (creates the \"objects\" key)\n        first_response = responses[0]\n        structured_data = first_response.model_dump() if isinstance(first_response, BaseModel) else first_response\n\n        # Extract the objects array (guaranteed to exist due to our Pydantic model structure)\n        return structured_data.get(\"objects\", structured_data)\n\n    def build_structured_output(self) -> Data:\n        output = self.build_structured_output_base()\n        if not isinstance(output, list) or not output:\n            # handle empty or unexpected type case\n            msg = \"No structured output returned\"\n            raise ValueError(msg)\n        if len(output) == 1:\n            return Data(data=output[0])\n        if len(output) > 1:\n            # Multiple outputs - wrap them in a results container\n            return Data(data={\"results\": output})\n        return Data()\n\n    def build_structured_dataframe(self) -> DataFrame:\n        output = self.build_structured_output_base()\n        if not isinstance(output, list) or not output:\n            # handle empty or unexpected type case\n            msg = \"No structured output returned\"\n            raise ValueError(msg)\n        data_list = [Data(data=output[0])] if len(output) == 1 else [Data(data=item) for item in output]\n\n        return DataFrame(data_list)\n"
              },
              "input_value": {
                "_input_type": "MessageTextInput",
                "advanced": false,
                "display_name": "Input Message",
                "dynamic": false,
                "info": "The input message to the language model.",
                "input_types": [
                  "Message"
                ],
                "list": false,
                "list_add_label": "Add More",
                "load_from_db": false,
                "name": "input_value",
                "placeholder": "",
                "required": true,
                "show": true,
                "title_case": false,
                "tool_mode": true,
                "trace_as_input": true,
                "trace_as_metadata": true,
                "type": "str",
                "value": ""
              },
              "llm": {
                "_input_type": "HandleInput",
                "advanced": false,
                "display_name": "Language Model",
                "dynamic": false,
                "info": "The language model to use to generate the structured output.",
                "input_types": [
                  "LanguageModel"
                ],
                "list": false,
                "list_add_label": "Add More",
                "name": "llm",
                "placeholder": "",
                "required": true,
                "show": true,
                "title_case": false,
                "trace_as_metadata": true,
                "type": "other",
                "value": ""
              },
              "output_schema": {
                "_input_type": "TableInput",
                "advanced": false,
                "display_name": "Output Schema",
                "dynamic": false,
                "info": "Define the structure and data types for the model's output.",
                "is_list": true,
                "list_add_label": "Add More",
                "load_from_db": false,
                "name": "output_schema",
                "placeholder": "",
                "required": true,
                "show": true,
                "table_icon": "Table",
                "table_schema": {
                  "columns": [
                    {
                      "default": "field",
                      "description": "Specify the name of the output field.",
                      "disable_edit": false,
                      "display_name": "Name",
                      "edit_mode": "inline",
                      "filterable": true,
                      "formatter": "text",
                      "hidden": false,
                      "name": "name",
                      "sortable": true,
                      "type": "str"
                    },
                    {
                      "default": "description of field",
                      "description": "Describe the purpose of the output field.",
                      "disable_edit": false,
                      "display_name": "Description",
                      "edit_mode": "popover",
                      "filterable": true,
                      "formatter": "text",
                      "hidden": false,
                      "name": "description",
                      "sortable": true,
                      "type": "str"
                    },
                    {
                      "default": "str",
                      "description": "Indicate the data type of the output field (e.g., str, int, float, bool, dict).",
                      "disable_edit": false,
                      "display_name": "Type",
                      "edit_mode": "inline",
                      "filterable": true,
                      "formatter": "text",
                      "hidden": false,
                      "name": "type",
                      "options": [
                        "str",
                        "int",
                        "float",
                        "bool",
                        "dict"
                      ],
                      "sortable": true,
                      "type": "str"
                    },
                    {
                      "default": false,
                      "description": "Set to True if this output field should be a list of the specified type.",
                      "disable_edit": false,
                      "display_name": "As List",
                      "edit_mode": "inline",
                      "filterable": true,
                      "formatter": "boolean",
                      "hidden": false,
                      "name": "multiple",
                      "sortable": true,
                      "type": "boolean"
                    }
                  ]
                },
                "title_case": false,
                "tool_mode": false,
                "trace_as_metadata": true,
                "trigger_icon": "Table",
                "trigger_text": "Open table",
                "type": "table",
                "value": [
                  {
                    "description": "A Positive|Negative value that represents the image.",
                    "multiple": "False",
                    "name": "sentiment",
                    "type": "str"
                  },
                  {
                    "description": "Brief Description of the image",
                    "multiple": false,
                    "name": "description",
                    "type": "str"
                  }
                ]
              },
              "schema_name": {
                "_input_type": "MessageTextInput",
                "advanced": true,
                "display_name": "Schema Name",
                "dynamic": false,
                "info": "Provide a name for the output data schema.",
                "input_types": [
                  "Message"
                ],
                "list": false,
                "list_add_label": "Add More",
                "load_from_db": false,
                "name": "schema_name",
                "placeholder": "",
                "required": false,
                "show": true,
                "title_case": false,
                "tool_mode": false,
                "trace_as_input": true,
                "trace_as_metadata": true,
                "type": "str",
                "value": ""
              },
              "system_prompt": {
                "_input_type": "MultilineInput",
                "advanced": true,
                "copy_field": false,
                "display_name": "Format Instructions",
                "dynamic": false,
                "info": "The instructions to the language model for formatting the output.",
                "input_types": [
                  "Message"
                ],
                "list": false,
                "list_add_label": "Add More",
                "load_from_db": false,
                "multiline": true,
                "name": "system_prompt",
                "placeholder": "",
                "required": true,
                "show": true,
                "title_case": false,
                "tool_mode": false,
                "trace_as_input": true,
                "trace_as_metadata": true,
                "type": "str",
                "value": "You are an AI that extracts structured JSON objects from unstructured text. Use a predefined schema with expected types (str, int, float, bool, dict). Extract ALL relevant instances that match the schema - if multiple patterns exist, capture them all. Fill missing or ambiguous values with defaults: null for missing values. Remove exact duplicates but keep variations that have different field values. Always return valid JSON in the expected format, never throw errors. If multiple objects can be extracted, return them all in the structured format."
              }
            },
            "tool_mode": false
          },
          "showNode": true,
          "type": "StructuredOutput"
        },
        "dragging": false,
        "id": "StructuredOutput-93GZ3",
        "measured": {
          "height": 348,
          "width": 320
        },
        "position": {
          "x": 2021.6355491355362,
          "y": 373.20069656111025
        },
        "selected": false,
        "type": "genericNode"
      },
      {
        "data": {
          "id": "parser-Z6kPy",
          "node": {
            "base_classes": [
              "Message"
            ],
            "beta": false,
            "category": "processing",
            "conditional_paths": [],
            "custom_fields": {},
            "description": "Format a DataFrame or Data object into text using a template. Enable 'Stringify' to convert input into a readable string instead.",
            "display_name": "Parser",
            "documentation": "",
            "edited": false,
            "field_order": [
              "mode",
              "pattern",
              "input_data",
              "sep"
            ],
            "frozen": false,
            "icon": "braces",
            "key": "parser",
            "legacy": false,
            "lf_version": "1.4.3",
            "metadata": {},
            "minimized": false,
            "output_types": [],
            "outputs": [
              {
                "allows_loop": false,
                "cache": true,
                "display_name": "Parsed Text",
                "method": "parse_combined_text",
                "name": "parsed_text",
                "selected": "Message",
                "tool_mode": true,
                "types": [
                  "Message"
                ],
                "value": "__UNDEFINED__"
              }
            ],
            "pinned": false,
            "score": 2.220446049250313e-16,
            "template": {
              "_type": "Component",
              "code": {
                "advanced": true,
                "dynamic": true,
                "fileTypes": [],
                "file_path": "",
                "info": "",
                "list": false,
                "load_from_db": false,
                "multiline": true,
                "name": "code",
                "password": false,
                "placeholder": "",
                "required": true,
                "show": true,
                "title_case": false,
                "type": "code",
                "value": "import json\nfrom typing import Any\n\nfrom langflow.custom import Component\nfrom langflow.io import (\n    BoolInput,\n    HandleInput,\n    MessageTextInput,\n    MultilineInput,\n    Output,\n    TabInput,\n)\nfrom langflow.schema import Data, DataFrame\nfrom langflow.schema.message import Message\n\n\nclass ParserComponent(Component):\n    name = \"parser\"\n    display_name = \"Parser\"\n    description = (\n        \"Format a DataFrame or Data object into text using a template. \"\n        \"Enable 'Stringify' to convert input into a readable string instead.\"\n    )\n    icon = \"braces\"\n\n    inputs = [\n        TabInput(\n            name=\"mode\",\n            display_name=\"Mode\",\n            options=[\"Parser\", \"Stringify\"],\n            value=\"Parser\",\n            info=\"Convert into raw string instead of using a template.\",\n            real_time_refresh=True,\n        ),\n        MultilineInput(\n            name=\"pattern\",\n            display_name=\"Template\",\n            info=(\n                \"Use variables within curly brackets to extract column values for DataFrames \"\n                \"or key values for Data.\"\n                \"For example: `Name: {Name}, Age: {Age}, Country: {Country}`\"\n            ),\n            value=\"Text: {text}\",  # Example default\n            dynamic=True,\n            show=True,\n            required=True,\n        ),\n        HandleInput(\n            name=\"input_data\",\n            display_name=\"Data or DataFrame\",\n            input_types=[\"DataFrame\", \"Data\"],\n            info=\"Accepts either a DataFrame or a Data object.\",\n            required=True,\n        ),\n        MessageTextInput(\n            name=\"sep\",\n            display_name=\"Separator\",\n            advanced=True,\n            value=\"\\n\",\n            info=\"String used to separate rows/items.\",\n        ),\n    ]\n\n    outputs = [\n        Output(\n            display_name=\"Parsed Text\",\n            name=\"parsed_text\",\n            info=\"Formatted text output.\",\n            method=\"parse_combined_text\",\n        ),\n    ]\n\n    def update_build_config(self, build_config, field_value, field_name=None):\n        \"\"\"Dynamically hide/show `template` and enforce requirement based on `stringify`.\"\"\"\n        if field_name == \"mode\":\n            build_config[\"pattern\"][\"show\"] = self.mode == \"Parser\"\n            build_config[\"pattern\"][\"required\"] = self.mode == \"Parser\"\n            if field_value:\n                clean_data = BoolInput(\n                    name=\"clean_data\",\n                    display_name=\"Clean Data\",\n                    info=(\n                        \"Enable to clean the data by removing empty rows and lines \"\n                        \"in each cell of the DataFrame/ Data object.\"\n                    ),\n                    value=True,\n                    advanced=True,\n                    required=False,\n                )\n                build_config[\"clean_data\"] = clean_data.to_dict()\n            else:\n                build_config.pop(\"clean_data\", None)\n\n        return build_config\n\n    def _clean_args(self):\n        \"\"\"Prepare arguments based on input type.\"\"\"\n        input_data = self.input_data\n\n        match input_data:\n            case list() if all(isinstance(item, Data) for item in input_data):\n                msg = \"List of Data objects is not supported.\"\n                raise ValueError(msg)\n            case DataFrame():\n                return input_data, None\n            case Data():\n                return None, input_data\n            case dict() if \"data\" in input_data:\n                try:\n                    if \"columns\" in input_data:  # Likely a DataFrame\n                        return DataFrame.from_dict(input_data), None\n                    # Likely a Data object\n                    return None, Data(**input_data)\n                except (TypeError, ValueError, KeyError) as e:\n                    msg = f\"Invalid structured input provided: {e!s}\"\n                    raise ValueError(msg) from e\n            case _:\n                msg = f\"Unsupported input type: {type(input_data)}. Expected DataFrame or Data.\"\n                raise ValueError(msg)\n\n    def parse_combined_text(self) -> Message:\n        \"\"\"Parse all rows/items into a single text or convert input to string if `stringify` is enabled.\"\"\"\n        # Early return for stringify option\n        if self.mode == \"Stringify\":\n            return self.convert_to_string()\n\n        df, data = self._clean_args()\n\n        lines = []\n        if df is not None:\n            for _, row in df.iterrows():\n                formatted_text = self.pattern.format(**row.to_dict())\n                lines.append(formatted_text)\n        elif data is not None:\n            formatted_text = self.pattern.format(**data.data)\n            lines.append(formatted_text)\n\n        combined_text = self.sep.join(lines)\n        self.status = combined_text\n        return Message(text=combined_text)\n\n    def _safe_convert(self, data: Any) -> str:\n        \"\"\"Safely convert input data to string.\"\"\"\n        try:\n            if isinstance(data, str):\n                return data\n            if isinstance(data, Message):\n                return data.get_text()\n            if isinstance(data, Data):\n                return json.dumps(data.data)\n            if isinstance(data, DataFrame):\n                if hasattr(self, \"clean_data\") and self.clean_data:\n                    # Remove empty rows\n                    data = data.dropna(how=\"all\")\n                    # Remove empty lines in each cell\n                    data = data.replace(r\"^\\s*$\", \"\", regex=True)\n                    # Replace multiple newlines with a single newline\n                    data = data.replace(r\"\\n+\", \"\\n\", regex=True)\n                return data.to_markdown(index=False)\n            return str(data)\n        except (ValueError, TypeError, AttributeError) as e:\n            msg = f\"Error converting data: {e!s}\"\n            raise ValueError(msg) from e\n\n    def convert_to_string(self) -> Message:\n        \"\"\"Convert input data to string with proper error handling.\"\"\"\n        result = \"\"\n        if isinstance(self.input_data, list):\n            result = \"\\n\".join([self._safe_convert(item) for item in self.input_data])\n        else:\n            result = self._safe_convert(self.input_data)\n        self.log(f\"Converted to string with length: {len(result)}\")\n\n        message = Message(text=result)\n        self.status = message\n        return message\n"
              },
              "input_data": {
                "_input_type": "HandleInput",
                "advanced": false,
                "display_name": "Data or DataFrame",
                "dynamic": false,
                "info": "Accepts either a DataFrame or a Data object.",
                "input_types": [
                  "DataFrame",
                  "Data"
                ],
                "list": false,
                "list_add_label": "Add More",
                "name": "input_data",
                "placeholder": "",
                "required": true,
                "show": true,
                "title_case": false,
                "trace_as_metadata": true,
                "type": "other",
                "value": ""
              },
              "mode": {
                "_input_type": "TabInput",
                "advanced": false,
                "display_name": "Mode",
                "dynamic": false,
                "info": "Convert into raw string instead of using a template.",
                "name": "mode",
                "options": [
                  "Parser",
                  "Stringify"
                ],
                "placeholder": "",
                "real_time_refresh": true,
                "required": false,
                "show": true,
                "title_case": false,
                "tool_mode": false,
                "trace_as_metadata": true,
                "type": "tab",
                "value": "Parser"
              },
              "pattern": {
                "_input_type": "MultilineInput",
                "advanced": false,
                "copy_field": false,
                "display_name": "Template",
                "dynamic": true,
                "info": "Use variables within curly brackets to extract column values for DataFrames or key values for Data.For example: `Name: {Name}, Age: {Age}, Country: {Country}`",
                "input_types": [
                  "Message"
                ],
                "list": false,
                "list_add_label": "Add More",
                "load_from_db": false,
                "multiline": true,
                "name": "pattern",
                "placeholder": "",
                "required": true,
                "show": true,
                "title_case": false,
                "tool_mode": false,
                "trace_as_input": true,
                "trace_as_metadata": true,
                "type": "str",
                "value": "Sentiment: {sentiment}, Description: {description}"
              },
              "sep": {
                "_input_type": "MessageTextInput",
                "advanced": true,
                "display_name": "Separator",
                "dynamic": false,
                "info": "String used to separate rows/items.",
                "input_types": [
                  "Message"
                ],
                "list": false,
                "list_add_label": "Add More",
                "load_from_db": false,
                "name": "sep",
                "placeholder": "",
                "required": false,
                "show": true,
                "title_case": false,
                "tool_mode": false,
                "trace_as_input": true,
                "trace_as_metadata": true,
                "type": "str",
                "value": "\n"
              }
            },
            "tool_mode": false
          },
          "showNode": true,
          "type": "parser"
        },
        "dragging": false,
        "id": "parser-Z6kPy",
        "measured": {
          "height": 360,
          "width": 320
        },
        "position": {
          "x": 2381.0436064002697,
          "y": 353.98212620918343
        },
        "selected": false,
        "type": "genericNode"
      },
      {
        "data": {
          "id": "LanguageModelComponent-t4Dhl",
          "node": {
            "base_classes": [
              "LanguageModel",
              "Message"
            ],
            "beta": false,
            "conditional_paths": [],
            "custom_fields": {},
            "description": "Runs a language model given a specified provider. ",
            "display_name": "Language Model",
            "documentation": "",
            "edited": false,
            "field_order": [
              "provider",
              "model_name",
              "api_key",
              "input_value",
              "system_message",
              "stream",
              "temperature"
            ],
            "frozen": false,
            "icon": "brain-circuit",
            "legacy": false,
            "lf_version": "1.4.3",
            "metadata": {
              "keywords": [
                "model",
                "llm",
                "language model",
                "large language model"
              ]
            },
            "minimized": false,
            "output_types": [],
            "outputs": [
              {
                "allows_loop": false,
                "cache": true,
                "display_name": "Model Response",
                "group_outputs": false,
                "method": "text_response",
                "name": "text_output",
                "selected": "Message",
                "tool_mode": true,
                "types": [
                  "Message"
                ],
                "value": "__UNDEFINED__"
              },
              {
                "allows_loop": false,
                "cache": true,
                "display_name": "Language Model",
                "group_outputs": false,
                "method": "build_model",
                "name": "model_output",
                "selected": "LanguageModel",
                "tool_mode": true,
                "types": [
                  "LanguageModel"
                ],
                "value": "__UNDEFINED__"
              }
            ],
            "pinned": false,
            "priority": 0,
            "template": {
              "_type": "Component",
              "api_key": {
                "_input_type": "SecretStrInput",
                "advanced": false,
                "display_name": "OpenAI API Key",
                "dynamic": false,
                "info": "Model Provider API key",
                "input_types": [],
                "load_from_db": true,
                "name": "api_key",
                "password": true,
                "placeholder": "",
                "real_time_refresh": true,
                "required": false,
                "show": true,
                "title_case": false,
                "type": "str",
                "value": "OPENAI_API_KEY"
              },
              "code": {
                "advanced": true,
                "dynamic": true,
                "fileTypes": [],
                "file_path": "",
                "info": "",
                "list": false,
                "load_from_db": false,
                "multiline": true,
                "name": "code",
                "password": false,
                "placeholder": "",
                "required": true,
                "show": true,
                "title_case": false,
                "type": "code",
                "value": "from typing import Any\n\nfrom langchain_anthropic import ChatAnthropic\nfrom langchain_google_genai import ChatGoogleGenerativeAI\nfrom langchain_openai import ChatOpenAI\n\nfrom lfx.base.models.anthropic_constants import ANTHROPIC_MODELS\nfrom lfx.base.models.google_generative_ai_constants import GOOGLE_GENERATIVE_AI_MODELS\nfrom lfx.base.models.model import LCModelComponent\nfrom lfx.base.models.openai_constants import OPENAI_CHAT_MODEL_NAMES, OPENAI_REASONING_MODEL_NAMES\nfrom lfx.field_typing import LanguageModel\nfrom lfx.field_typing.range_spec import RangeSpec\nfrom lfx.inputs.inputs import BoolInput\nfrom lfx.io import DropdownInput, MessageInput, MultilineInput, SecretStrInput, SliderInput\nfrom lfx.schema.dotdict import dotdict\n\n\nclass LanguageModelComponent(LCModelComponent):\n    display_name = \"Language Model\"\n    description = \"Runs a language model given a specified provider.\"\n    documentation: str = \"https://docs.langflow.org/components-models\"\n    icon = \"brain-circuit\"\n    category = \"models\"\n    priority = 0  # Set priority to 0 to make it appear first\n\n    inputs = [\n        DropdownInput(\n            name=\"provider\",\n            display_name=\"Model Provider\",\n            options=[\"OpenAI\", \"Anthropic\", \"Google\"],\n            value=\"OpenAI\",\n            info=\"Select the model provider\",\n            real_time_refresh=True,\n            options_metadata=[{\"icon\": \"OpenAI\"}, {\"icon\": \"Anthropic\"}, {\"icon\": \"GoogleGenerativeAI\"}],\n        ),\n        DropdownInput(\n            name=\"model_name\",\n            display_name=\"Model Name\",\n            options=OPENAI_CHAT_MODEL_NAMES + OPENAI_REASONING_MODEL_NAMES,\n            value=OPENAI_CHAT_MODEL_NAMES[0],\n            info=\"Select the model to use\",\n            real_time_refresh=True,\n        ),\n        SecretStrInput(\n            name=\"api_key\",\n            display_name=\"OpenAI API Key\",\n            info=\"Model Provider API key\",\n            required=False,\n            show=True,\n            real_time_refresh=True,\n        ),\n        MessageInput(\n            name=\"input_value\",\n            display_name=\"Input\",\n            info=\"The input text to send to the model\",\n        ),\n        MultilineInput(\n            name=\"system_message\",\n            display_name=\"System Message\",\n            info=\"A system message that helps set the behavior of the assistant\",\n            advanced=False,\n        ),\n        BoolInput(\n            name=\"stream\",\n            display_name=\"Stream\",\n            info=\"Whether to stream the response\",\n            value=False,\n            advanced=True,\n        ),\n        SliderInput(\n            name=\"temperature\",\n            display_name=\"Temperature\",\n            value=0.1,\n            info=\"Controls randomness in responses\",\n            range_spec=RangeSpec(min=0, max=1, step=0.01),\n            advanced=True,\n        ),\n    ]\n\n    def build_model(self) -> LanguageModel:\n        provider = self.provider\n        model_name = self.model_name\n        temperature = self.temperature\n        stream = self.stream\n\n        if provider == \"OpenAI\":\n            if not self.api_key:\n                msg = \"OpenAI API key is required when using OpenAI provider\"\n                raise ValueError(msg)\n\n            if model_name in OPENAI_REASONING_MODEL_NAMES:\n                # reasoning models do not support temperature (yet)\n                temperature = None\n\n            return ChatOpenAI(\n                model_name=model_name,\n                temperature=temperature,\n                streaming=stream,\n                openai_api_key=self.api_key,\n            )\n        if provider == \"Anthropic\":\n            if not self.api_key:\n                msg = \"Anthropic API key is required when using Anthropic provider\"\n                raise ValueError(msg)\n            return ChatAnthropic(\n                model=model_name,\n                temperature=temperature,\n                streaming=stream,\n                anthropic_api_key=self.api_key,\n            )\n        if provider == \"Google\":\n            if not self.api_key:\n                msg = \"Google API key is required when using Google provider\"\n                raise ValueError(msg)\n            return ChatGoogleGenerativeAI(\n                model=model_name,\n                temperature=temperature,\n                streaming=stream,\n                google_api_key=self.api_key,\n            )\n        msg = f\"Unknown provider: {provider}\"\n        raise ValueError(msg)\n\n    def update_build_config(self, build_config: dotdict, field_value: Any, field_name: str | None = None) -> dotdict:\n        if field_name == \"provider\":\n            if field_value == \"OpenAI\":\n                build_config[\"model_name\"][\"options\"] = OPENAI_CHAT_MODEL_NAMES + OPENAI_REASONING_MODEL_NAMES\n                build_config[\"model_name\"][\"value\"] = OPENAI_CHAT_MODEL_NAMES[0]\n                build_config[\"api_key\"][\"display_name\"] = \"OpenAI API Key\"\n            elif field_value == \"Anthropic\":\n                build_config[\"model_name\"][\"options\"] = ANTHROPIC_MODELS\n                build_config[\"model_name\"][\"value\"] = ANTHROPIC_MODELS[0]\n                build_config[\"api_key\"][\"display_name\"] = \"Anthropic API Key\"\n            elif field_value == \"Google\":\n                build_config[\"model_name\"][\"options\"] = GOOGLE_GENERATIVE_AI_MODELS\n                build_config[\"model_name\"][\"value\"] = GOOGLE_GENERATIVE_AI_MODELS[0]\n                build_config[\"api_key\"][\"display_name\"] = \"Google API Key\"\n        elif field_name == \"model_name\" and field_value.startswith(\"o1\") and self.provider == \"OpenAI\":\n            # Hide system_message for o1 models - currently unsupported\n            if \"system_message\" in build_config:\n                build_config[\"system_message\"][\"show\"] = False\n        elif field_name == \"model_name\" and not field_value.startswith(\"o1\") and \"system_message\" in build_config:\n            build_config[\"system_message\"][\"show\"] = True\n        return build_config\n"
              },
              "input_value": {
                "_input_type": "MessageTextInput",
                "advanced": false,
                "display_name": "Input",
                "dynamic": false,
                "info": "The input text to send to the model",
                "input_types": [
                  "Message"
                ],
                "list": false,
                "list_add_label": "Add More",
                "load_from_db": false,
                "name": "input_value",
                "placeholder": "",
                "required": false,
                "show": true,
                "title_case": false,
                "tool_mode": false,
                "trace_as_input": true,
                "trace_as_metadata": true,
                "type": "str",
                "value": ""
              },
              "model_name": {
                "_input_type": "DropdownInput",
                "advanced": false,
                "combobox": false,
                "dialog_inputs": {},
                "display_name": "Model Name",
                "dynamic": false,
                "info": "Select the model to use",
                "name": "model_name",
                "options": [
                  "gpt-4o-mini",
                  "gpt-4o",
                  "gpt-4.1",
                  "gpt-4.1-mini",
                  "gpt-4.1-nano",
                  "gpt-4.5-preview",
                  "gpt-4-turbo",
                  "gpt-4-turbo-preview",
                  "gpt-4",
                  "gpt-3.5-turbo"
                ],
                "options_metadata": [],
                "placeholder": "",
                "required": false,
                "show": true,
                "title_case": false,
                "toggle": false,
                "tool_mode": false,
                "trace_as_metadata": true,
                "type": "str",
                "value": "gpt-4o-mini"
              },
              "provider": {
                "_input_type": "DropdownInput",
                "advanced": false,
                "combobox": false,
                "dialog_inputs": {},
                "display_name": "Model Provider",
                "dynamic": false,
                "info": "Select the model provider",
                "name": "provider",
                "options": [
                  "OpenAI",
                  "Anthropic",
                  "Google"
                ],
                "options_metadata": [
                  {
                    "icon": "OpenAI"
                  },
                  {
                    "icon": "Anthropic"
                  },
                  {
                    "icon": "Google"
                  }
                ],
                "placeholder": "",
                "real_time_refresh": true,
                "required": false,
                "show": true,
                "title_case": false,
                "toggle": false,
                "tool_mode": false,
                "trace_as_metadata": true,
                "type": "str",
                "value": "OpenAI"
              },
              "stream": {
                "_input_type": "BoolInput",
                "advanced": true,
                "display_name": "Stream",
                "dynamic": false,
                "info": "Whether to stream the response",
                "list": false,
                "list_add_label": "Add More",
                "name": "stream",
                "placeholder": "",
                "required": false,
                "show": true,
                "title_case": false,
                "tool_mode": false,
                "trace_as_metadata": true,
                "type": "bool",
                "value": false
              },
              "system_message": {
                "_input_type": "MessageTextInput",
                "advanced": true,
                "display_name": "System Message",
                "dynamic": false,
                "info": "A system message that helps set the behavior of the assistant",
                "input_types": [
                  "Message"
                ],
                "list": false,
                "list_add_label": "Add More",
                "load_from_db": false,
                "name": "system_message",
                "placeholder": "",
                "required": false,
                "show": true,
                "title_case": false,
                "tool_mode": false,
                "trace_as_input": true,
                "trace_as_metadata": true,
                "type": "str",
                "value": ""
              },
              "temperature": {
                "_input_type": "SliderInput",
                "advanced": true,
                "display_name": "Temperature",
                "dynamic": false,
                "info": "Controls randomness in responses",
                "max_label": "",
                "max_label_icon": "",
                "min_label": "",
                "min_label_icon": "",
                "name": "temperature",
                "placeholder": "",
                "range_spec": {
                  "max": 1,
                  "min": 0,
                  "step": 0.01,
                  "step_type": "float"
                },
                "required": false,
                "show": true,
                "slider_buttons": false,
                "slider_buttons_options": [],
                "slider_input": false,
                "title_case": false,
                "tool_mode": false,
                "type": "slider",
                "value": 0.1
              }
            },
            "tool_mode": false
          },
          "selected_output": "model_output",
          "showNode": true,
          "type": "LanguageModelComponent"
        },
        "dragging": false,
        "id": "LanguageModelComponent-t4Dhl",
        "measured": {
          "height": 450,
          "width": 320
        },
        "position": {
          "x": 1645.4600361504665,
          "y": 292.02587622395924
        },
        "selected": false,
        "type": "genericNode"
      },
      {
        "data": {
          "id": "LanguageModelComponent-1KtUQ",
          "node": {
            "base_classes": [
              "LanguageModel",
              "Message"
            ],
            "beta": false,
            "conditional_paths": [],
            "custom_fields": {},
            "description": "Runs a language model given a specified provider. ",
            "display_name": "Language Model",
            "documentation": "",
            "edited": false,
            "field_order": [
              "provider",
              "model_name",
              "api_key",
              "input_value",
              "system_message",
              "stream",
              "temperature"
            ],
            "frozen": false,
            "icon": "brain-circuit",
            "legacy": false,
            "lf_version": "1.4.3",
            "metadata": {
              "keywords": [
                "model",
                "llm",
                "language model",
                "large language model"
              ]
            },
            "minimized": false,
            "output_types": [],
            "outputs": [
              {
                "allows_loop": false,
                "cache": true,
                "display_name": "Model Response",
                "group_outputs": false,
                "method": "text_response",
                "name": "text_output",
                "selected": "Message",
                "tool_mode": true,
                "types": [
                  "Message"
                ],
                "value": "__UNDEFINED__"
              },
              {
                "allows_loop": false,
                "cache": true,
                "display_name": "Language Model",
                "group_outputs": false,
                "method": "build_model",
                "name": "model_output",
                "selected": "LanguageModel",
                "tool_mode": true,
                "types": [
                  "LanguageModel"
                ],
                "value": "__UNDEFINED__"
              }
            ],
            "pinned": false,
            "priority": 0,
            "template": {
              "_type": "Component",
              "api_key": {
                "_input_type": "SecretStrInput",
                "advanced": false,
                "display_name": "OpenAI API Key",
                "dynamic": false,
                "info": "Model Provider API key",
                "input_types": [],
                "load_from_db": true,
                "name": "api_key",
                "password": true,
                "placeholder": "",
                "real_time_refresh": true,
                "required": false,
                "show": true,
                "title_case": false,
                "type": "str",
                "value": "OPENAI_API_KEY"
              },
              "code": {
                "advanced": true,
                "dynamic": true,
                "fileTypes": [],
                "file_path": "",
                "info": "",
                "list": false,
                "load_from_db": false,
                "multiline": true,
                "name": "code",
                "password": false,
                "placeholder": "",
                "required": true,
                "show": true,
                "title_case": false,
                "type": "code",
                "value": "from typing import Any\n\nfrom langchain_anthropic import ChatAnthropic\nfrom langchain_google_genai import ChatGoogleGenerativeAI\nfrom langchain_openai import ChatOpenAI\n\nfrom lfx.base.models.anthropic_constants import ANTHROPIC_MODELS\nfrom lfx.base.models.google_generative_ai_constants import GOOGLE_GENERATIVE_AI_MODELS\nfrom lfx.base.models.model import LCModelComponent\nfrom lfx.base.models.openai_constants import OPENAI_CHAT_MODEL_NAMES, OPENAI_REASONING_MODEL_NAMES\nfrom lfx.field_typing import LanguageModel\nfrom lfx.field_typing.range_spec import RangeSpec\nfrom lfx.inputs.inputs import BoolInput\nfrom lfx.io import DropdownInput, MessageInput, MultilineInput, SecretStrInput, SliderInput\nfrom lfx.schema.dotdict import dotdict\n\n\nclass LanguageModelComponent(LCModelComponent):\n    display_name = \"Language Model\"\n    description = \"Runs a language model given a specified provider.\"\n    documentation: str = \"https://docs.langflow.org/components-models\"\n    icon = \"brain-circuit\"\n    category = \"models\"\n    priority = 0  # Set priority to 0 to make it appear first\n\n    inputs = [\n        DropdownInput(\n            name=\"provider\",\n            display_name=\"Model Provider\",\n            options=[\"OpenAI\", \"Anthropic\", \"Google\"],\n            value=\"OpenAI\",\n            info=\"Select the model provider\",\n            real_time_refresh=True,\n            options_metadata=[{\"icon\": \"OpenAI\"}, {\"icon\": \"Anthropic\"}, {\"icon\": \"GoogleGenerativeAI\"}],\n        ),\n        DropdownInput(\n            name=\"model_name\",\n            display_name=\"Model Name\",\n            options=OPENAI_CHAT_MODEL_NAMES + OPENAI_REASONING_MODEL_NAMES,\n            value=OPENAI_CHAT_MODEL_NAMES[0],\n            info=\"Select the model to use\",\n            real_time_refresh=True,\n        ),\n        SecretStrInput(\n            name=\"api_key\",\n            display_name=\"OpenAI API Key\",\n            info=\"Model Provider API key\",\n            required=False,\n            show=True,\n            real_time_refresh=True,\n        ),\n        MessageInput(\n            name=\"input_value\",\n            display_name=\"Input\",\n            info=\"The input text to send to the model\",\n        ),\n        MultilineInput(\n            name=\"system_message\",\n            display_name=\"System Message\",\n            info=\"A system message that helps set the behavior of the assistant\",\n            advanced=False,\n        ),\n        BoolInput(\n            name=\"stream\",\n            display_name=\"Stream\",\n            info=\"Whether to stream the response\",\n            value=False,\n            advanced=True,\n        ),\n        SliderInput(\n            name=\"temperature\",\n            display_name=\"Temperature\",\n            value=0.1,\n            info=\"Controls randomness in responses\",\n            range_spec=RangeSpec(min=0, max=1, step=0.01),\n            advanced=True,\n        ),\n    ]\n\n    def build_model(self) -> LanguageModel:\n        provider = self.provider\n        model_name = self.model_name\n        temperature = self.temperature\n        stream = self.stream\n\n        if provider == \"OpenAI\":\n            if not self.api_key:\n                msg = \"OpenAI API key is required when using OpenAI provider\"\n                raise ValueError(msg)\n\n            if model_name in OPENAI_REASONING_MODEL_NAMES:\n                # reasoning models do not support temperature (yet)\n                temperature = None\n\n            return ChatOpenAI(\n                model_name=model_name,\n                temperature=temperature,\n                streaming=stream,\n                openai_api_key=self.api_key,\n            )\n        if provider == \"Anthropic\":\n            if not self.api_key:\n                msg = \"Anthropic API key is required when using Anthropic provider\"\n                raise ValueError(msg)\n            return ChatAnthropic(\n                model=model_name,\n                temperature=temperature,\n                streaming=stream,\n                anthropic_api_key=self.api_key,\n            )\n        if provider == \"Google\":\n            if not self.api_key:\n                msg = \"Google API key is required when using Google provider\"\n                raise ValueError(msg)\n            return ChatGoogleGenerativeAI(\n                model=model_name,\n                temperature=temperature,\n                streaming=stream,\n                google_api_key=self.api_key,\n            )\n        msg = f\"Unknown provider: {provider}\"\n        raise ValueError(msg)\n\n    def update_build_config(self, build_config: dotdict, field_value: Any, field_name: str | None = None) -> dotdict:\n        if field_name == \"provider\":\n            if field_value == \"OpenAI\":\n                build_config[\"model_name\"][\"options\"] = OPENAI_CHAT_MODEL_NAMES + OPENAI_REASONING_MODEL_NAMES\n                build_config[\"model_name\"][\"value\"] = OPENAI_CHAT_MODEL_NAMES[0]\n                build_config[\"api_key\"][\"display_name\"] = \"OpenAI API Key\"\n            elif field_value == \"Anthropic\":\n                build_config[\"model_name\"][\"options\"] = ANTHROPIC_MODELS\n                build_config[\"model_name\"][\"value\"] = ANTHROPIC_MODELS[0]\n                build_config[\"api_key\"][\"display_name\"] = \"Anthropic API Key\"\n            elif field_value == \"Google\":\n                build_config[\"model_name\"][\"options\"] = GOOGLE_GENERATIVE_AI_MODELS\n                build_config[\"model_name\"][\"value\"] = GOOGLE_GENERATIVE_AI_MODELS[0]\n                build_config[\"api_key\"][\"display_name\"] = \"Google API Key\"\n        elif field_name == \"model_name\" and field_value.startswith(\"o1\") and self.provider == \"OpenAI\":\n            # Hide system_message for o1 models - currently unsupported\n            if \"system_message\" in build_config:\n                build_config[\"system_message\"][\"show\"] = False\n        elif field_name == \"model_name\" and not field_value.startswith(\"o1\") and \"system_message\" in build_config:\n            build_config[\"system_message\"][\"show\"] = True\n        return build_config\n"
              },
              "input_value": {
                "_input_type": "MessageTextInput",
                "advanced": false,
                "display_name": "Input",
                "dynamic": false,
                "info": "The input text to send to the model",
                "input_types": [
                  "Message"
                ],
                "list": false,
                "list_add_label": "Add More",
                "load_from_db": false,
                "name": "input_value",
                "placeholder": "",
                "required": false,
                "show": true,
                "title_case": false,
                "tool_mode": false,
                "trace_as_input": true,
                "trace_as_metadata": true,
                "type": "str",
                "value": ""
              },
              "model_name": {
                "_input_type": "DropdownInput",
                "advanced": false,
                "combobox": false,
                "dialog_inputs": {},
                "display_name": "Model Name",
                "dynamic": false,
                "info": "Select the model to use",
                "name": "model_name",
                "options": [
                  "gpt-4o-mini",
                  "gpt-4o",
                  "gpt-4.1",
                  "gpt-4.1-mini",
                  "gpt-4.1-nano",
                  "gpt-4.5-preview",
                  "gpt-4-turbo",
                  "gpt-4-turbo-preview",
                  "gpt-4",
                  "gpt-3.5-turbo"
                ],
                "options_metadata": [],
                "placeholder": "",
                "required": false,
                "show": true,
                "title_case": false,
                "toggle": false,
                "tool_mode": false,
                "trace_as_metadata": true,
                "type": "str",
                "value": "gpt-4o-mini"
              },
              "provider": {
                "_input_type": "DropdownInput",
                "advanced": false,
                "combobox": false,
                "dialog_inputs": {},
                "display_name": "Model Provider",
                "dynamic": false,
                "info": "Select the model provider",
                "name": "provider",
                "options": [
                  "OpenAI",
                  "Anthropic",
                  "Google"
                ],
                "options_metadata": [
                  {
                    "icon": "OpenAI"
                  },
                  {
                    "icon": "Anthropic"
                  },
                  {
                    "icon": "Google"
                  }
                ],
                "placeholder": "",
                "real_time_refresh": true,
                "required": false,
                "show": true,
                "title_case": false,
                "toggle": false,
                "tool_mode": false,
                "trace_as_metadata": true,
                "type": "str",
                "value": "OpenAI"
              },
              "stream": {
                "_input_type": "BoolInput",
                "advanced": true,
                "display_name": "Stream",
                "dynamic": false,
                "info": "Whether to stream the response",
                "list": false,
                "list_add_label": "Add More",
                "name": "stream",
                "placeholder": "",
                "required": false,
                "show": true,
                "title_case": false,
                "tool_mode": false,
                "trace_as_metadata": true,
                "type": "bool",
                "value": false
              },
              "system_message": {
                "_input_type": "MessageTextInput",
                "advanced": true,
                "display_name": "System Message",
                "dynamic": false,
                "info": "A system message that helps set the behavior of the assistant",
                "input_types": [
                  "Message"
                ],
                "list": false,
                "list_add_label": "Add More",
                "load_from_db": false,
                "name": "system_message",
                "placeholder": "",
                "required": false,
                "show": true,
                "title_case": false,
                "tool_mode": false,
                "trace_as_input": true,
                "trace_as_metadata": true,
                "type": "str",
                "value": ""
              },
              "temperature": {
                "_input_type": "SliderInput",
                "advanced": true,
                "display_name": "Temperature",
                "dynamic": false,
                "info": "Controls randomness in responses",
                "max_label": "",
                "max_label_icon": "",
                "min_label": "",
                "min_label_icon": "",
                "name": "temperature",
                "placeholder": "",
                "range_spec": {
                  "max": 1,
                  "min": 0,
                  "step": 0.01,
                  "step_type": "float"
                },
                "required": false,
                "show": true,
                "slider_buttons": false,
                "slider_buttons_options": [],
                "slider_input": false,
                "title_case": false,
                "tool_mode": false,
                "type": "slider",
                "value": 0.1
              }
            },
            "tool_mode": false
          },
          "selected_output": "text_output",
          "showNode": true,
          "type": "LanguageModelComponent"
        },
        "dragging": false,
        "id": "LanguageModelComponent-1KtUQ",
        "measured": {
          "height": 450,
          "width": 320
        },
        "position": {
          "x": 1632.2008343481689,
          "y": -201.15856374270624
        },
        "selected": false,
        "type": "genericNode"
      }
    ],
    "viewport": {
      "x": -287.7429081989603,
      "y": 200.72301072909082,
      "zoom": 0.5605278689284416
    }
  },
  "description": "Analyzes images and categorizes them as positive, negative, or neutral using zero-shot learning.",
  "endpoint_name": null,
  "id": "bf5000cf-7400-4fe1-87f8-c4ddf91fbddf",
  "is_component": false,
  "last_tested_version": "1.4.3",
  "name": "Image Sentiment Analysis",
  "tags": [
    "classification"
  ]
}<|MERGE_RESOLUTION|>--- conflicted
+++ resolved
@@ -234,10 +234,6 @@
             "legacy": false,
             "lf_version": "1.4.3",
             "metadata": {
-<<<<<<< HEAD
-              "code_hash": "715a37648834",
-              "module": "lfx.components.input_output.chat.ChatInput"
-=======
               "code_hash": "192913db3453",
               "dependencies": {
                 "dependencies": [
@@ -249,7 +245,6 @@
                 "total_dependencies": 1
               },
               "module": "langflow.components.input_output.chat.ChatInput"
->>>>>>> 0191d1a5
             },
             "output_types": [],
             "outputs": [
@@ -556,10 +551,6 @@
             "legacy": false,
             "lf_version": "1.4.3",
             "metadata": {
-<<<<<<< HEAD
-              "code_hash": "9619107fecd1",
-              "module": "lfx.components.input_output.chat_output.ChatOutput"
-=======
               "code_hash": "6f74e04e39d5",
               "dependencies": {
                 "dependencies": [
@@ -579,7 +570,6 @@
                 "total_dependencies": 3
               },
               "module": "langflow.components.input_output.chat_output.ChatOutput"
->>>>>>> 0191d1a5
             },
             "output_types": [],
             "outputs": [
@@ -1045,10 +1035,6 @@
             "legacy": false,
             "lf_version": "1.4.3",
             "metadata": {
-<<<<<<< HEAD
-              "code_hash": "6fb55f08b295",
-              "module": "lfx.components.processing.structured_output.StructuredOutputComponent"
-=======
               "code_hash": "ad2a6f4552c0",
               "dependencies": {
                 "dependencies": [
@@ -1068,7 +1054,6 @@
                 "total_dependencies": 3
               },
               "module": "langflow.components.processing.structured_output.StructuredOutputComponent"
->>>>>>> 0191d1a5
             },
             "minimized": false,
             "output_types": [],

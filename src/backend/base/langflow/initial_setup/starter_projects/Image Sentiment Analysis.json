--- conflicted
+++ resolved
@@ -505,10 +505,6 @@
             "metadata": {
               "code_hash": "4848ad3e35d5",
               "dependencies": {
-<<<<<<< HEAD
-                "dependencies": [],
-                "total_dependencies": 0
-=======
                 "dependencies": [
                   {
                     "name": "orjson",
@@ -524,7 +520,6 @@
                   }
                 ],
                 "total_dependencies": 3
->>>>>>> 7460ee9f
               },
               "module": "lfx.components.input_output.chat_output.ChatOutput"
             },
@@ -948,20 +943,8 @@
             "icon": "braces",
             "key": "parser",
             "legacy": false,
-<<<<<<< HEAD
-            "lf_version": "1.4.3",
-            "metadata": {
-              "code_hash": "a5b1b04d9fcc",
-              "dependencies": {
-                "dependencies": [],
-                "total_dependencies": 0
-              },
-              "module": "lfx.components.processing.structured_output.StructuredOutputComponent"
-            },
-=======
             "lf_version": "1.6.0",
             "metadata": {},
->>>>>>> 7460ee9f
             "minimized": false,
             "output_types": [],
             "outputs": [

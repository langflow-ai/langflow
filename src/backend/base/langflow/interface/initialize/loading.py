from __future__ import annotations

import inspect
import os
import warnings
from typing import TYPE_CHECKING, Any

import orjson
from lfx.custom.eval import eval_custom_component_code
from lfx.log.logger import logger
from pydantic import PydanticDeprecatedSince20

<<<<<<< HEAD
from langflow.custom.eval import eval_custom_component_code
from langflow.exceptions.component import ComponentLockError
from langflow.logging.logger import logger
=======
>>>>>>> a892fe4d
from langflow.schema.artifact import get_artifact_type, post_process_raw
from langflow.schema.data import Data
from langflow.services.deps import get_tracing_service, session_scope

if TYPE_CHECKING:
    from lfx.custom.custom_component.component import Component
    from lfx.custom.custom_component.custom_component import CustomComponent
    from lfx.graph.vertex.base import Vertex

    from langflow.events.event_manager import EventManager


def instantiate_class(
    vertex: Vertex,
    user_id=None,
    event_manager: EventManager | None = None,
) -> Any:
    """Instantiate class from module type and key, and params."""
    vertex_type = vertex.vertex_type
    base_type = vertex.base_type
    logger.debug(f"Instantiating {vertex_type} of type {base_type}")

    if not base_type:
        msg = "No base type provided for vertex"
        raise ValueError(msg)

    custom_params = get_params(vertex.params)

    code = custom_params.pop("code")
    class_object: type[CustomComponent | Component] = eval_custom_component_code(code)
    custom_component: CustomComponent | Component = class_object(
        _user_id=user_id,
        _parameters=custom_params,
        _vertex=vertex,
        _tracing_service=get_tracing_service(),
        _id=vertex.id,
    )
    if hasattr(custom_component, "set_event_manager"):
        custom_component.set_event_manager(event_manager)
    return custom_component, custom_params


async def get_instance_results(
    custom_component,
    custom_params: dict,
    vertex: Vertex,
    *,
    fallback_to_env_vars: bool = False,
    base_type: str = "component",
):
    # Check if sandbox system is enabled
    import uuid

    from langflow.sandbox.sandbox_context import ComponentTrustLevel
    from langflow.services.sandbox.service import is_sandbox_enabled

    # Check if sandboxing is enabled
    sandbox_enabled = is_sandbox_enabled()

    with warnings.catch_warnings():
        warnings.filterwarnings("ignore", category=PydanticDeprecatedSince20)

        # If sandbox is enabled, verify component and determine trust level
        if sandbox_enabled:
            # Get component code and path for verification
            vertex = getattr(custom_component, "_vertex", None)
            component_class = custom_component.__class__
            component_class_name = component_class.__name__

            if base_type == "custom_components":
                component_path = f"custom.{getattr(vertex, 'id', component_class_name)}"
            # For built-in components, use the name property if available, otherwise class name
            # This matches how components are stored in the signature database
            elif hasattr(custom_component, "name") and custom_component.name:
                component_path = custom_component.name
            else:
                component_path = component_class_name

            component_code = vertex.params.get("code") if (vertex and getattr(vertex, "params", None)) else None

            trust_level = ComponentTrustLevel.UNTRUSTED
            modified = True

            from langflow.services.deps import get_sandbox_service
            sandbox_service = get_sandbox_service()
            verifier = sandbox_service.manager.verifier
            try:
                verified_ok = verifier.verify_component_signature(component_path, component_code)
                if verified_ok:
                    modified = False
                    trust_level = ComponentTrustLevel.VERIFIED
            except Exception as e:
                logger.warning(f"Verification problem for {component_class_name}: {e}")

            # Check lock mode
            locked = verifier.security_policy.is_lock_mode_enabled()
            if modified and locked:
                raise ComponentLockError(component_path)

            logger.info(
                f"Component {component_class_name} execution: "
                f"modified={'YES' if modified else 'NO'}, "
                f"locked={'YES' if locked else 'NO'}, "
                f"trust={trust_level.value}"
            )

            # Route based on trust level and sandbox support
            if trust_level == ComponentTrustLevel.VERIFIED and verifier.is_force_sandbox(component_path) is not True:
                # VERIFIED components get access to decrypted secrets and run without sandbox
                custom_params = await update_params_with_load_from_db_fields(
                    custom_component,
                    custom_params,
                    vertex.load_from_db_fields,
                    fallback_to_env_vars=fallback_to_env_vars,
                )

                if base_type == "custom_components":
                    return await build_custom_component(params=custom_params, custom_component=custom_component)
                return await build_component(params=custom_params, custom_component=custom_component)
            # UNTRUSTED components - check if they support sandboxing
            sandbox_supported = verifier.supports_sandboxing(component_path)
            if not sandbox_supported:
                # Component doesn't support sandboxing and is untrusted - cannot run
                raise ComponentLockError(component_path)

            # Component supports sandboxing - run in sandbox WITHOUT decrypted secrets
            # Secrets will be handled by the sandbox manager via environment variables
            from langflow.sandbox.sandbox_context import SandboxExecutionContext

            context = SandboxExecutionContext(
                execution_id=str(uuid.uuid4()),
                execution_type="component",
                component_path=component_path,
            )

            if base_type == "custom_components":
                return await build_custom_component_sandboxed(
                    params=custom_params,
                    custom_component=custom_component,
                    code=component_code,
                    context=context
                )
            # Set the params as attributes before sandboxing (WITHOUT decrypted secrets)
            custom_component.set_attributes(custom_params)
            return await build_component_sandboxed(
                params=custom_params,
                custom_component=custom_component,
                code=component_code,
                context=context
            )
        # Sandbox disabled - decrypt secrets and run all components normally
        custom_params = await update_params_with_load_from_db_fields(
            custom_component,
            custom_params,
            vertex.load_from_db_fields,
            fallback_to_env_vars=fallback_to_env_vars,
        )

        if base_type == "custom_components":
            return await build_custom_component(params=custom_params, custom_component=custom_component)
        if base_type == "component":
            return await build_component(params=custom_params, custom_component=custom_component)

        msg = f"Base type {base_type} not found."
        raise ValueError(msg)


def get_params(vertex_params):
    params = vertex_params
    params = convert_params_to_sets(params)
    params = convert_kwargs(params)
    return params.copy()


def convert_params_to_sets(params):
    """Convert certain params to sets."""
    if "allowed_special" in params:
        params["allowed_special"] = set(params["allowed_special"])
    if "disallowed_special" in params:
        params["disallowed_special"] = set(params["disallowed_special"])
    return params


def convert_kwargs(params):
    # Loop through items to avoid repeated lookups
    items_to_remove = []
    for key, value in params.items():
        if ("kwargs" in key or "config" in key) and isinstance(value, str):
            try:
                params[key] = orjson.loads(value)
            except orjson.JSONDecodeError:
                items_to_remove.append(key)

    # Remove invalid keys outside the loop to avoid modifying dict during iteration
    for key in items_to_remove:
        params.pop(key, None)

    return params


async def update_params_with_load_from_db_fields(
    custom_component: Component,
    params,
    load_from_db_fields,
    *,
    fallback_to_env_vars=False,
):
    async with session_scope() as session:
        for field in load_from_db_fields:
            if field not in params or not params[field]:
                continue

            try:
                key = await custom_component.get_variable(name=params[field], field=field, session=session)
            except ValueError as e:
                if "User id is not set" in str(e):
                    raise
                if "variable not found." in str(e) and not fallback_to_env_vars:
                    raise
                await logger.adebug(str(e))
                key = None

            if fallback_to_env_vars and key is None:
                key = os.getenv(params[field])
                if key:
                    await logger.ainfo(f"Using environment variable {params[field]} for {field}")
                else:
                    await logger.aerror(f"Environment variable {params[field]} is not set.")

            params[field] = key if key is not None else None
            if key is None:
                await logger.awarning(f"Could not get value for {field}. Setting it to None.")

        return params


async def build_component(
    params: dict,
    custom_component: Component,
):
    # Now set the params as attributes of the custom_component
    custom_component.set_attributes(params)
    build_results, artifacts = await custom_component.build_results()

    return custom_component, build_results, artifacts


async def build_component_sandboxed(
    params: dict,
    custom_component: Component,
    code: str,
    context
):
    """Execute component in sandbox (for UNTRUSTED components only).
    """
    from langflow.sandbox import get_sandbox_manager
    from langflow.schema import Data

    component_class_name = custom_component.__class__.__name__
    component_path = context.component_path

    logger.info(f"Executing {component_class_name} in sandbox")

    # Execute in sandbox
    result = await get_sandbox_manager().execute_component(
        code=code,
        component_path=component_path,
        component_instance=custom_component,
        context=context,
    )

    # Handle execution result
    if not result.success:
        error_parts = []
        if hasattr(result, "error") and result.error:
            error_parts.append(f"Error: {result.error}")
        if hasattr(result, "error_category") and result.error_category:
            error_parts.append(f"Category: {result.error_category}")
        if hasattr(result, "exit_code") and result.exit_code is not None:
            error_parts.append(f"Exit code: {result.exit_code}")
        if hasattr(result, "stderr") and result.stderr:
            error_parts.append(f"Stderr: {result.stderr}")
        if hasattr(result, "stdout") and result.stdout:
            error_parts.append(f"Stdout: {result.stdout}")

        error_message = "\n".join(error_parts) if error_parts else "Unknown sandbox error"
        raise RuntimeError(f"Sandbox execution failed:\n{error_message}")

    # Normalize output into (component, build_results, artifacts)
    def finalize(value):
        build_results, artifacts = {}, {}

        # Check if value contains output metadata
        output_name = None
        method_called = None
        if isinstance(value, dict) and "_result" in value:
            output_name = value.get("_output_name")
            method_called = value.get("_method_called")
            value = value["_result"]
            logger.debug(f"Sandbox provided output_name: {output_name}, method_called: {method_called}")

        # If no output name was provided but we have method_called, try to find it
        if not output_name and method_called:
            # First, check if the method exists in the current outputs
            if hasattr(custom_component, "outputs"):
                for output in custom_component.outputs:
                    output_method = output.method if hasattr(output, "method") else output.get("method")
                    if output_method == method_called:
                        output_name = output.name if hasattr(output, "name") else output.get("name", "result")
                        logger.debug(f"Found output name {output_name} for method {method_called}")
                        break

            # If not found, try to infer from method name using common patterns
            if not output_name:
                # Common pattern: convert_to_X -> X_output
                if method_called.startswith("convert_to_"):
                    # Extract the type being converted to
                    output_type = method_called.replace("convert_to_", "")
                    output_name = f"{output_type}_output"
                    logger.debug(f"Inferred output name {output_name} from method {method_called}")
                # Another pattern: build_X -> X
                elif method_called.startswith("build_"):
                    output_name = method_called.replace("build_", "")
                    logger.debug(f"Inferred output name {output_name} from method {method_called}")
                # Default pattern: method_name -> method_name_output
                else:
                    output_name = f"{method_called}_output"
                    logger.debug(f"Using default output name {output_name} for method {method_called}")

        # If still no output name, use default
        if not output_name:
            output_name = custom_component.outputs[0].name if getattr(custom_component, "outputs", None) else "result"

        if isinstance(value, dict) and "_type" in value and value["_type"] == "Data":
            # Remove the _type marker and create Data object with the rest
            data_dict = {k: v for k, v in value.items() if k != "_type"}
            logger.debug(f"Sandbox result - creating Data object with data dict: {data_dict}")
            # If data_dict has a 'value' key, use Data(value=...), otherwise use Data(**data_dict)
            if len(data_dict) == 1 and "value" in data_dict:
                data_obj = Data(value=data_dict["value"])
            else:
                data_obj = Data(**data_dict)
            build_results[output_name] = data_obj
            custom_component._results = {output_name: data_obj}
            s = str(data_dict)
            artifacts[output_name] = {
                "repr": (s[:1000] + "... [truncated]") if len(s) > 1000 else s,
                "raw": data_dict,
                "type": "Data",
            }
        elif isinstance(value, dict) and "_type" in value and value["_type"] == "DataFrame":
            # Handle DataFrame results from sandbox
            from langflow.schema import DataFrame
            data_dict = {k: v for k, v in value.items() if k != "_type"}
            logger.debug(f"Sandbox result - creating DataFrame object with data dict: {data_dict}")

            if "data" in data_dict:
                # Create DataFrame from records
                df_obj = DataFrame(data_dict["data"])
            else:
                # Fallback
                df_obj = DataFrame([data_dict])

            build_results[output_name] = df_obj
            custom_component._results = {output_name: df_obj}
            s = str(data_dict)
            artifacts[output_name] = {
                "repr": (s[:1000] + "... [truncated]") if len(s) > 1000 else s,
                "raw": data_dict,
                "type": "DataFrame",
            }
        else:
            build_results[output_name] = value
            custom_component._results = {output_name: value}
            s = str(value)
            artifacts[output_name] = {
                "repr": s[:100] if len(s) > 100 else s,
                "raw": value,
                "type": "Any",
            }

        return custom_component, build_results, artifacts

    return finalize(result.result)


async def build_custom_component(params: dict, custom_component: CustomComponent):
    if "retriever" in params and hasattr(params["retriever"], "as_retriever"):
        params["retriever"] = params["retriever"].as_retriever()

    # Determine if the build method is asynchronous
    is_async = inspect.iscoroutinefunction(custom_component.build)

    # New feature: the component has a list of outputs and we have
    # to check the vertex.edges to see which is connected (coulb be multiple)
    # and then we'll get the output which has the name of the method we should call.
    # the methods don't require any params because they are already set in the custom_component
    # so we can just call them

    if is_async:
        # Await the build method directly if it's async
        build_result = await custom_component.build(**params)
    else:
        # Call the build method directly if it's sync
        build_result = custom_component.build(**params)
    custom_repr = custom_component.custom_repr()
    if custom_repr is None and isinstance(build_result, dict | Data | str):
        custom_repr = build_result
    if not isinstance(custom_repr, str):
        custom_repr = str(custom_repr)
    raw = custom_component.repr_value
    if hasattr(raw, "data") and raw is not None:
        raw = raw.data

    elif hasattr(raw, "model_dump") and raw is not None:
        raw = raw.model_dump()
    if raw is None and isinstance(build_result, dict | Data | str):
        raw = build_result.data if isinstance(build_result, Data) else build_result

    artifact_type = get_artifact_type(custom_component.repr_value or raw, build_result)
    raw = post_process_raw(raw, artifact_type)
    artifact = {"repr": custom_repr, "raw": raw, "type": artifact_type}

    if custom_component._vertex is not None:
        custom_component._artifacts = {custom_component._vertex.outputs[0].get("name"): artifact}
        custom_component._results = {custom_component._vertex.outputs[0].get("name"): build_result}
        return custom_component, build_result, artifact

    msg = "Custom component does not have a vertex"
    raise ValueError(msg)


async def build_custom_component_sandboxed(
    params: dict,
    custom_component: CustomComponent,
    code: str,
    context
):
    """Execute custom component in sandbox (for UNTRUSTED components only).
    """
    from langflow.sandbox import get_sandbox_manager
    from langflow.schema import Data

    # Normalize retriever param (kept from original)
    if "retriever" in params and hasattr(params["retriever"], "as_retriever"):
        params["retriever"] = params["retriever"].as_retriever()

    component_class_name = custom_component.__class__.__name__
    component_path = context.component_path

    logger.info(f"Executing custom component {component_class_name} in sandbox")

    # Execute in sandbox
    result = await get_sandbox_manager().execute_component(
        code=code,
        component_path=component_path,
        component_instance=custom_component,
        context=context,
    )

    # Handle execution result
    if not result.success:
        error_parts = []
        if hasattr(result, "error") and result.error:
            error_parts.append(f"Error: {result.error}")
        if hasattr(result, "error_category") and result.error_category:
            error_parts.append(f"Category: {result.error_category}")
        if hasattr(result, "exit_code") and result.exit_code is not None:
            error_parts.append(f"Exit code: {result.exit_code}")
        if hasattr(result, "stderr") and result.stderr:
            error_parts.append(f"Stderr: {result.stderr}")
        if hasattr(result, "stdout") and result.stdout:
            error_parts.append(f"Stdout: {result.stdout}")

        error_message = "\n".join(error_parts) if error_parts else "Unknown sandbox error"
        raise RuntimeError(f"Sandbox execution failed:\n{error_message}")

    # Normalize output into (component, build_results, artifact)
    def finalize(value):
        build_results, artifact = {}, None
        output_name = custom_component._vertex.outputs[0].get("name") if custom_component._vertex else "result"

        if isinstance(value, dict) and ("_type" in value or "value" in value):
            data_value = value.get("value", value)
            data_obj = Data(value=data_value)
            build_results[output_name] = data_obj
            custom_component._results = {output_name: data_obj}
            s = str(data_value)
            artifact = {
                "repr": (s[:1000] + "... [truncated]") if len(s) > 1000 else s,
                "raw": data_value,
                "type": "Data",
            }
        else:
            build_results[output_name] = value
            custom_component._results = {output_name: value}
            s = str(value)
            artifact = {
                "repr": s[:100] if len(s) > 100 else s,
                "raw": value,
                "type": "Any",
            }

        # Keep parity with original: store both artifacts and results on the instance
        if custom_component._vertex is not None:
            custom_component._artifacts = {output_name: artifact}
            return custom_component, build_results[output_name], artifact

        raise ValueError("Custom component does not have a vertex")

    return finalize(result.result)<|MERGE_RESOLUTION|>--- conflicted
+++ resolved
@@ -10,12 +10,7 @@
 from lfx.log.logger import logger
 from pydantic import PydanticDeprecatedSince20
 
-<<<<<<< HEAD
-from langflow.custom.eval import eval_custom_component_code
 from langflow.exceptions.component import ComponentLockError
-from langflow.logging.logger import logger
-=======
->>>>>>> a892fe4d
 from langflow.schema.artifact import get_artifact_type, post_process_raw
 from langflow.schema.data import Data
 from langflow.services.deps import get_tracing_service, session_scope
@@ -43,7 +38,6 @@
         raise ValueError(msg)
 
     custom_params = get_params(vertex.params)
-
     code = custom_params.pop("code")
     class_object: type[CustomComponent | Component] = eval_custom_component_code(code)
     custom_component: CustomComponent | Component = class_object(
@@ -178,7 +172,6 @@
             return await build_custom_component(params=custom_params, custom_component=custom_component)
         if base_type == "component":
             return await build_component(params=custom_params, custom_component=custom_component)
-
         msg = f"Base type {base_type} not found."
         raise ValueError(msg)
 

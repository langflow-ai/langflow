--- conflicted
+++ resolved
@@ -2,12 +2,8 @@
 from collections.abc import AsyncIterator, Iterator
 from typing import Any, get_args
 
-<<<<<<< HEAD
-from pydantic import Field, field_validator, model_validator
-=======
 from pandas import DataFrame
 from pydantic import Field, field_validator
->>>>>>> 51b3909d
 
 from langflow.inputs.validators import CoalesceBool
 from langflow.schema.data import Data

--- conflicted
+++ resolved
@@ -198,8 +198,6 @@
     """Dictionary of dialog inputs for the field. Default is an empty object."""
 
 
-<<<<<<< HEAD
-=======
 class SortableListMixin(BaseModel):
     helper_text: str | None = None
     """Adds a helper text to the field. Defaults to an empty string."""
@@ -228,7 +226,6 @@
     """List of dictionaries with metadata for each option."""
 
 
->>>>>>> 24a052f7
 class TabMixin(BaseModel):
     """Mixin for tab input fields that allows a maximum of 3 values, each with a maximum of 20 characters."""
 

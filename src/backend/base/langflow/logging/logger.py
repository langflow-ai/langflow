--- conflicted
+++ resolved
@@ -218,14 +218,9 @@
     if os.getenv("LANGFLOW_LOG_LEVEL", "").upper() in VALID_LOG_LEVELS and log_level is None:
         log_level = os.getenv("LANGFLOW_LOG_LEVEL")
 
-<<<<<<< HEAD
-    effective_log_level = log_level or os.getenv("LANGFLOW_LOG_LEVEL", "ERROR")
-    requested_min_level = LOG_LEVEL_MAP.get(effective_log_level.upper(), logging.ERROR)
-=======
     requested_min_level = LOG_LEVEL_MAP.get(
         ((log_level if log_level is not None else os.getenv("LANGFLOW_LOG_LEVEL", "ERROR")).upper()), logging.ERROR
     )
->>>>>>> 375e6723
     if current_min_level == requested_min_level:
         return
 

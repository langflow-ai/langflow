--- conflicted
+++ resolved
@@ -2,15 +2,11 @@
 from contextlib import asynccontextmanager
 
 if hasattr(asyncio, "timeout"):
-<<<<<<< HEAD
-    timeout_context = asyncio.timeout
-=======
 
     @asynccontextmanager
     async def timeout_context(timeout_seconds):
         with asyncio.timeout(timeout_seconds) as ctx:
             yield ctx
->>>>>>> f0800495
 else:
 
     @asynccontextmanager

--- conflicted
+++ resolved
@@ -52,9 +52,6 @@
 
 
 PYTHON_BASIC_TYPES = [str, bool, int, float, tuple, list, dict, set]
-<<<<<<< HEAD
-DIRECT_TYPES = ["str", "bool", "dict", "int", "float", "Any", "prompt", "code", "NestedDict", "table", "slider", "tab"]
-=======
 DIRECT_TYPES = [
     "str",
     "bool",
@@ -72,7 +69,6 @@
     "auth",
     "connect",
 ]
->>>>>>> 24a052f7
 
 
 LOADERS_INFO: list[dict[str, Any]] = [

from collections.abc import Callable
from typing import Any

from langflow.schema.dotdict import dotdict

DEFAULT_FIELDS = ["code", "_type"]


def update_fields(build_config: dotdict, fields: dict[str, Any]) -> dotdict:
    """Update specified fields in build_config with new values."""
    for key, value in fields.items():
        if key in build_config:
            build_config[key] = value
    return build_config


def add_fields(build_config: dotdict, fields: dict[str, Any]) -> dotdict:
    """Add new fields to build_config."""
    build_config.update(fields)
    return build_config


def delete_fields(build_config: dotdict, fields: dict[str, Any] | list[str]) -> dotdict:
    """Delete specified fields from build_config."""
    if isinstance(fields, dict):
        fields = list(fields.keys())

    for field in fields:
        build_config.pop(field, None)
    return build_config


def get_fields(build_config: dotdict, fields: list[str] | None = None) -> dict[str, Any]:
    """Get fields from build_config.If fields is None, return all fields."""
    if fields is None:
        return dict(build_config)

    result = {}
    for field in fields:
        if field in build_config:
            result[field] = build_config[field]
    return result


def update_input_types(build_config: dotdict) -> dotdict:
    """Update input types for all fields in build_config."""
    for key, value in build_config.items():
        if isinstance(value, dict):
            if value.get("input_types") is None:
                build_config[key]["input_types"] = []
        elif hasattr(value, "input_types") and value.input_types is None:
            value.input_types = []
    return build_config


def set_field_display(build_config: dotdict, field: str, value: bool | None = None) -> dotdict:
    """Set whether a field should be displayed in the UI."""
    if field in build_config and isinstance(build_config[field], dict) and "show" in build_config[field]:
        build_config[field]["show"] = value
    return build_config


def set_multiple_field_display(
    build_config: dotdict,
    fields: dict[str, bool] | None = None,
    value: bool | None = None,
    field_list: list[str] | None = None,
) -> dotdict:
    """Set display property for multiple fields at once."""
    if fields is not None:
        for field, visibility in fields.items():
            build_config = set_field_display(build_config, field, visibility)
    elif field_list is not None:
        for field in field_list:
            build_config = set_field_display(build_config, field, value)
    return build_config


def set_field_advanced(build_config: dotdict, field: str, value: bool | None = None) -> dotdict:
    """Set whether a field is considered 'advanced' in the UI."""
    if value is None:
        value = False
    if field in build_config and isinstance(build_config[field], dict):
        build_config[field]["advanced"] = value
    return build_config


def set_multiple_field_advanced(
    build_config: dotdict,
    fields: dict[str, bool] | None = None,
    value: bool | None = None,
    field_list: list[str] | None = None,
) -> dotdict:
    """Set advanced property for multiple fields at once."""
    if fields is not None:
        for field, advanced in fields.items():
            build_config = set_field_advanced(build_config, field, advanced)
    elif field_list is not None:
        for field in field_list:
            build_config = set_field_advanced(build_config, field, value)
    return build_config


def merge_build_configs(base_config: dotdict, override_config: dotdict) -> dotdict:
    """Merge two build configurations, with override_config taking precedence."""
    result = dotdict(base_config.copy())
    for key, value in override_config.items():
        if key in result and isinstance(value, dict) and isinstance(result[key], dict):
            # Recursively merge nested dictionaries
            for sub_key, sub_value in value.items():
                result[key][sub_key] = sub_value
        else:
            result[key] = value
    return result


def set_current_fields(
    build_config: dotdict,
    action_fields: dict[str, list[str]],
    selected_action: str | None = None,
    default_fields: list[str] = DEFAULT_FIELDS,
    func: Callable[[dotdict, str, bool], dotdict] = set_field_display,
    default_value: bool | None = None,
) -> dotdict:
    """Set the current fields for a selected action."""
    # action_fields = {action1: [field1, field2], action2: [field3, field4]}
    # we need to show action of one field and disable the rest
    if default_value is None:
        default_value = False
    if selected_action in action_fields:
        for field in action_fields[selected_action]:
<<<<<<< HEAD
            build_config = func(build_config=build_config, field=field, value=not default_value)
        for key, value in action_fields.items():
            if key != selected_action:
                for field in value:
                    build_config = func(build_config=build_config, field=field, value=default_value)
    if selected_action is None:
        for value in action_fields.values():
            for field in value:
                build_config = func(build_config=build_config, field=field, value=default_value)
    if default_fields is not None:
        for field in default_fields:
            build_config = func(build_config=build_config, field=field, value=not default_value)
=======
            build_config = func(build_config, field, not default_value)
        for key, value in action_fields.items():
            if key != selected_action:
                for field in value:
                    build_config = func(build_config, field, default_value)
    if selected_action is None:
        for value in action_fields.values():
            for field in value:
                build_config = func(build_config, field, default_value)
    if default_fields is not None:
        for field in default_fields:
            build_config = func(build_config, field, not default_value)
>>>>>>> d07d1d4b
    return build_config<|MERGE_RESOLUTION|>--- conflicted
+++ resolved
@@ -129,20 +129,6 @@
         default_value = False
     if selected_action in action_fields:
         for field in action_fields[selected_action]:
-<<<<<<< HEAD
-            build_config = func(build_config=build_config, field=field, value=not default_value)
-        for key, value in action_fields.items():
-            if key != selected_action:
-                for field in value:
-                    build_config = func(build_config=build_config, field=field, value=default_value)
-    if selected_action is None:
-        for value in action_fields.values():
-            for field in value:
-                build_config = func(build_config=build_config, field=field, value=default_value)
-    if default_fields is not None:
-        for field in default_fields:
-            build_config = func(build_config=build_config, field=field, value=not default_value)
-=======
             build_config = func(build_config, field, not default_value)
         for key, value in action_fields.items():
             if key != selected_action:
@@ -155,5 +141,4 @@
     if default_fields is not None:
         for field in default_fields:
             build_config = func(build_config, field, not default_value)
->>>>>>> d07d1d4b
     return build_config
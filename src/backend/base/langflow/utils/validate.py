import ast
import contextlib
import importlib
from types import FunctionType
from typing import Optional, Union

from pydantic import ValidationError

from langflow.field_typing.constants import CUSTOM_COMPONENT_SUPPORTED_TYPES


def add_type_ignores():
    if not hasattr(ast, "TypeIgnore"):

        class TypeIgnore(ast.AST):
            _fields = ()

        ast.TypeIgnore = TypeIgnore


def validate_code(code):
    # Initialize the errors dictionary
    errors = {"imports": {"errors": []}, "function": {"errors": []}}

    # Parse the code string into an abstract syntax tree (AST)
    try:
        tree = ast.parse(code)
    except Exception as e:
        errors["function"]["errors"].append(str(e))
        return errors

    # Add a dummy type_ignores field to the AST
    add_type_ignores()
    tree.type_ignores = []

    # Evaluate the import statements
    for node in tree.body:
        if isinstance(node, ast.Import):
            for alias in node.names:
                try:
                    importlib.import_module(alias.name)
                except ModuleNotFoundError as e:
                    errors["imports"]["errors"].append(str(e))

    # Evaluate the function definition
    for node in tree.body:
        if isinstance(node, ast.FunctionDef):
            code_obj = compile(ast.Module(body=[node], type_ignores=[]), "<string>", "exec")
            try:
                exec(code_obj)
            except Exception as e:
                errors["function"]["errors"].append(str(e))

    # Return the errors dictionary
    return errors


def eval_function(function_string: str):
    # Create an empty dictionary to serve as a separate namespace
    namespace: dict = {}

    # Execute the code string in the new namespace
    exec(function_string, namespace)
    function_object = next(
        (
            obj
            for name, obj in namespace.items()
            if isinstance(obj, FunctionType) and obj.__code__.co_filename == "<string>"
        ),
        None,
    )
    if function_object is None:
        msg = "Function string does not contain a function"
        raise ValueError(msg)
    return function_object


def execute_function(code, function_name, *args, **kwargs):
    add_type_ignores()

    module = ast.parse(code)
    exec_globals = globals().copy()

    for node in module.body:
        if isinstance(node, ast.Import):
            for alias in node.names:
                try:
                    exec(
                        f"{alias.asname or alias.name} = importlib.import_module('{alias.name}')",
                        exec_globals,
                        locals(),
                    )
                    exec_globals[alias.asname or alias.name] = importlib.import_module(alias.name)
                except ModuleNotFoundError as e:
                    msg = f"Module {alias.name} not found. Please install it and try again."
                    raise ModuleNotFoundError(msg) from e

    function_code = next(
        node for node in module.body if isinstance(node, ast.FunctionDef) and node.name == function_name
    )
    function_code.parent = None
    code_obj = compile(ast.Module(body=[function_code], type_ignores=[]), "<string>", "exec")
    try:
        exec(code_obj, exec_globals, locals())
    except Exception as exc:
        msg = "Function string does not contain a function"
        raise ValueError(msg) from exc

    # Add the function to the exec_globals dictionary
    exec_globals[function_name] = locals()[function_name]

    return exec_globals[function_name](*args, **kwargs)


def create_function(code, function_name):
    if not hasattr(ast, "TypeIgnore"):

        class TypeIgnore(ast.AST):
            _fields = ()

        ast.TypeIgnore = TypeIgnore

    module = ast.parse(code)
    exec_globals = globals().copy()

    for node in module.body:
        if isinstance(node, ast.Import) or isinstance(node, ast.ImportFrom):
            for alias in node.names:
                try:
                    if isinstance(node, ast.ImportFrom):
                        module_name = node.module
                        exec_globals[alias.asname or alias.name] = getattr(
                            importlib.import_module(module_name), alias.name
                        )
                    else:
                        module_name = alias.name
                        exec_globals[alias.asname or alias.name] = importlib.import_module(module_name)
                except ModuleNotFoundError as e:
<<<<<<< HEAD
                    raise ModuleNotFoundError(
                        f"Module {module_name} not found. Please install it and try again."
                    ) from e
=======
                    msg = f"Module {alias.name} not found. Please install it and try again."
                    raise ModuleNotFoundError(msg) from e
>>>>>>> 7b7e5cd1

    function_code = next(
        node for node in module.body if isinstance(node, ast.FunctionDef) and node.name == function_name
    )
    function_code.parent = None
    code_obj = compile(ast.Module(body=[function_code], type_ignores=[]), "<string>", "exec")
    with contextlib.suppress(Exception):
        exec(code_obj, exec_globals, locals())
    exec_globals[function_name] = locals()[function_name]

    # Return a function that imports necessary modules and calls the target function
    def wrapped_function(*args, **kwargs):
        for module_name, module in exec_globals.items():
            if isinstance(module, type(importlib)):
                globals()[module_name] = module

        return exec_globals[function_name](*args, **kwargs)

    return wrapped_function


def create_class(code, class_name):
    """
    Dynamically create a class from a string of code and a specified class name.

    :param code: String containing the Python code defining the class
    :param class_name: Name of the class to be created
    :return: A function that, when called, returns an instance of the created class
    """
    if not hasattr(ast, "TypeIgnore"):
        ast.TypeIgnore = create_type_ignore_class()

    # Replace from langflow import CustomComponent with from langflow.custom import CustomComponent
    code = code.replace("from langflow import CustomComponent", "from langflow.custom import CustomComponent")
    code = code.replace(
        "from langflow.interface.custom.custom_component import CustomComponent",
        "from langflow.custom import CustomComponent",
    )
    module = ast.parse(code)
    exec_globals = prepare_global_scope(code, module)

    class_code = extract_class_code(module, class_name)
    compiled_class = compile_class_code(class_code)
    try:
        return build_class_constructor(compiled_class, exec_globals, class_name)
    except ValidationError as e:
        messages = [error["msg"].split(",", 1) for error in e.errors()]
        error_message = "\n".join([message[1] if len(message) > 1 else message[0] for message in messages])
        raise ValueError(error_message) from e


def create_type_ignore_class():
    """
    Create a TypeIgnore class for AST module if it doesn't exist.

    :return: TypeIgnore class
    """

    class TypeIgnore(ast.AST):
        _fields = ()

    return TypeIgnore


def prepare_global_scope(code, module):
    """
    Prepares the global scope with necessary imports from the provided code module.

    :param module: AST parsed module
    :return: Dictionary representing the global scope with imported modules
    """
    exec_globals = globals().copy()
    exec_globals.update(get_default_imports(code))
    for node in module.body:
        if isinstance(node, ast.Import):
            for alias in node.names:
                try:
                    exec_globals[alias.asname or alias.name] = importlib.import_module(alias.name)
                except ModuleNotFoundError as e:
                    msg = f"Module {alias.name} not found. Please install it and try again."
                    raise ModuleNotFoundError(msg) from e
        elif isinstance(node, ast.ImportFrom) and node.module is not None:
            try:
                imported_module = importlib.import_module(node.module)
                for alias in node.names:
                    exec_globals[alias.name] = getattr(imported_module, alias.name)
            except ModuleNotFoundError:
                msg = f"Module {node.module} not found. Please install it and try again"
                raise ModuleNotFoundError(msg)
    return exec_globals


def extract_class_code(module, class_name):
    """
    Extracts the AST node for the specified class from the module.

    :param module: AST parsed module
    :param class_name: Name of the class to extract
    :return: AST node of the specified class
    """
    class_code = next(node for node in module.body if isinstance(node, ast.ClassDef) and node.name == class_name)

    class_code.parent = None
    return class_code


def compile_class_code(class_code):
    """
    Compiles the AST node of a class into a code object.

    :param class_code: AST node of the class
    :return: Compiled code object of the class
    """
    return compile(ast.Module(body=[class_code], type_ignores=[]), "<string>", "exec")


def build_class_constructor(compiled_class, exec_globals, class_name):
    """
    Builds a constructor function for the dynamically created class.

    :param compiled_class: Compiled code object of the class
    :param exec_globals: Global scope with necessary imports
    :param class_name: Name of the class
    :return: Constructor function for the class
    """

    exec(compiled_class, exec_globals, locals())
    exec_globals[class_name] = locals()[class_name]

    # Return a function that imports necessary modules and creates an instance of the target class
    def build_custom_class():
        for module_name, module in exec_globals.items():
            if isinstance(module, type(importlib)):
                globals()[module_name] = module

        exec_globals[class_name]

        return exec_globals[class_name]

    build_custom_class.__globals__.update(exec_globals)
    return build_custom_class()


def get_default_imports(code_string):
    """
    Returns a dictionary of default imports for the dynamic class constructor.
    """

    default_imports = {
        "Optional": Optional,
        "List": list,
        "Dict": dict,
        "Union": Union,
    }
    langflow_imports = list(CUSTOM_COMPONENT_SUPPORTED_TYPES.keys())
    necessary_imports = find_names_in_code(code_string, langflow_imports)
    langflow_module = importlib.import_module("langflow.field_typing")
    default_imports.update({name: getattr(langflow_module, name) for name in necessary_imports})

    return default_imports


def find_names_in_code(code, names):
    """
    Finds if any of the specified names are present in the given code string.

    :param code: The source code as a string.
    :param names: A list of names to check for in the code.
    :return: A set of names that are found in the code.
    """
    return {name for name in names if name in code}


def extract_function_name(code):
    module = ast.parse(code)
    for node in module.body:
        if isinstance(node, ast.FunctionDef):
            return node.name
    msg = "No function definition found in the code string"
    raise ValueError(msg)


def extract_class_name(code):
    module = ast.parse(code)
    for node in module.body:
        if isinstance(node, ast.ClassDef):
            return node.name
    msg = "No class definition found in the code string"
    raise ValueError(msg)<|MERGE_RESOLUTION|>--- conflicted
+++ resolved
@@ -136,14 +136,8 @@
                         module_name = alias.name
                         exec_globals[alias.asname or alias.name] = importlib.import_module(module_name)
                 except ModuleNotFoundError as e:
-<<<<<<< HEAD
-                    raise ModuleNotFoundError(
-                        f"Module {module_name} not found. Please install it and try again."
-                    ) from e
-=======
                     msg = f"Module {alias.name} not found. Please install it and try again."
                     raise ModuleNotFoundError(msg) from e
->>>>>>> 7b7e5cd1
 
     function_code = next(
         node for node in module.body if isinstance(node, ast.FunctionDef) and node.name == function_name

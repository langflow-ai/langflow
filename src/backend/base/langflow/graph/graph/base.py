--- conflicted
+++ resolved
@@ -968,13 +968,8 @@
             del self.conditional_exclusion_sources[vertex_id]
 
         # Now exclude the new branch
-<<<<<<< HEAD
-        visited: set = set()
-        excluded: set = set()
-=======
         visited: set[str] = set()
         excluded: set[str] = set()
->>>>>>> d700afdc
         self._exclude_branch_conditionally(vertex_id, visited, excluded, output_name, skip_first=True)
 
         # Track which vertices this source excluded

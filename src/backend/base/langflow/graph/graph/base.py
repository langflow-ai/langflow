--- conflicted
+++ resolved
@@ -13,18 +13,13 @@
 from loguru import logger
 
 from langflow.exceptions.component import ComponentBuildException
-<<<<<<< HEAD
 from langflow.graph.edge.base import CycleEdge, Edge
-=======
-from langflow.graph.edge.base import CycleEdge
->>>>>>> bb923cf9
 from langflow.graph.edge.schema import EdgeData
 from langflow.graph.graph.constants import Finish, lazy_load_vertex_dict
 from langflow.graph.graph.runnable_vertices_manager import RunnableVerticesManager
 from langflow.graph.graph.schema import GraphData, GraphDump, StartConfigDict, VertexBuildResult
 from langflow.graph.graph.state_manager import GraphStateManager
 from langflow.graph.graph.state_model import create_state_model_from_graph
-<<<<<<< HEAD
 from langflow.graph.graph.utils import (
     find_all_cycle_edges,
     find_start_component_id,
@@ -33,9 +28,6 @@
     should_continue,
     sort_up_to_vertex,
 )
-=======
-from langflow.graph.graph.utils import find_start_component_id, process_flow, should_continue, sort_up_to_vertex
->>>>>>> bb923cf9
 from langflow.graph.schema import InterfaceComponentTypes, RunOutputs
 from langflow.graph.vertex.base import Vertex, VertexStates
 from langflow.graph.vertex.schema import NodeData
@@ -1536,7 +1528,6 @@
                 neighbors[neighbor] += 1
         return neighbors
 
-<<<<<<< HEAD
     @property
     def cycles(self):
         if self._cycles is None:
@@ -1548,19 +1539,12 @@
                 self._cycles = find_all_cycle_edges(entry_vertex, edges)
         return self._cycles
 
-=======
->>>>>>> bb923cf9
     def _build_edges(self) -> List[CycleEdge]:
         """Builds the edges of the graph."""
         # Edge takes two vertices as arguments, so we need to build the vertices first
         # and then build the edges
         # if we can't find a vertex, we raise an error
-<<<<<<< HEAD
         edges: Set[CycleEdge | Edge] = set()
-=======
-
-        edges: set[CycleEdge] = set()
->>>>>>> bb923cf9
         for edge in self._edges:
             new_edge = self.build_edge(edge)
             edges.add(new_edge)
@@ -1568,11 +1552,7 @@
             warnings.warn("Graph has vertices but no edges")
         return list(cast(Iterable[CycleEdge], edges))
 
-<<<<<<< HEAD
     def build_edge(self, edge: EdgeData) -> CycleEdge | Edge:
-=======
-    def build_edge(self, edge: EdgeData) -> CycleEdge:
->>>>>>> bb923cf9
         source = self.get_vertex(edge["source"])
         target = self.get_vertex(edge["target"])
 
@@ -1580,14 +1560,10 @@
             raise ValueError(f"Source vertex {edge['source']} not found")
         if target is None:
             raise ValueError(f"Target vertex {edge['target']} not found")
-<<<<<<< HEAD
         if (source.id, target.id) in self.cycles:
             new_edge: CycleEdge | Edge = CycleEdge(source, target, edge)
         else:
             new_edge = Edge(source, target, edge)
-=======
-        new_edge = CycleEdge(source, target, edge)
->>>>>>> bb923cf9
         return new_edge
 
     def _get_vertex_class(self, node_type: str, node_base_type: str, node_id: str) -> Type["Vertex"]:

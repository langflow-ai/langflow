import asyncio
import copy
import json
import uuid
import warnings
from collections import defaultdict, deque
from datetime import datetime, timezone
from functools import partial
from itertools import chain
from typing import TYPE_CHECKING, Any, Dict, Generator, Iterable, List, Optional, Set, Tuple, Type, Union, cast

import nest_asyncio
from loguru import logger

from langflow.exceptions.component import ComponentBuildException
from langflow.graph.edge.base import CycleEdge, Edge
from langflow.graph.edge.schema import EdgeData
from langflow.graph.graph.constants import Finish, lazy_load_vertex_dict
from langflow.graph.graph.runnable_vertices_manager import RunnableVerticesManager
from langflow.graph.graph.schema import GraphData, GraphDump, StartConfigDict, VertexBuildResult
from langflow.graph.graph.state_manager import GraphStateManager
from langflow.graph.graph.state_model import create_state_model_from_graph
from langflow.graph.graph.utils import (
    find_all_cycle_edges,
    find_start_component_id,
    has_cycle,
    process_flow,
    should_continue,
    sort_up_to_vertex,
)
from langflow.graph.schema import InterfaceComponentTypes, RunOutputs
from langflow.graph.vertex.base import Vertex, VertexStates
from langflow.graph.vertex.schema import NodeData
from langflow.graph.vertex.types import ComponentVertex, InterfaceVertex, StateVertex
from langflow.logging.logger import LogConfig, configure
from langflow.schema import Data
from langflow.schema.schema import INPUT_FIELD_NAME, InputType
from langflow.services.cache.utils import CacheMiss
from langflow.services.chat.schema import GetCache, SetCache
from langflow.services.deps import get_chat_service, get_tracing_service

if TYPE_CHECKING:
    from langflow.api.v1.schemas import InputValueRequest
    from langflow.custom.custom_component.component import Component
    from langflow.graph.schema import ResultData
    from langflow.services.tracing.service import TracingService


class Graph:
    """A class representing a graph of vertices and edges."""

    def __init__(
        self,
        start: Optional["Component"] = None,
        end: Optional["Component"] = None,
        flow_id: Optional[str] = None,
        flow_name: Optional[str] = None,
        user_id: Optional[str] = None,
        log_config: Optional[LogConfig] = None,
    ) -> None:
        """
        Initializes a new instance of the Graph class.

        Args:
            nodes (List[Dict]): A list of dictionaries representing the vertices of the graph.
            edges (List[Dict[str, str]]): A list of dictionaries representing the edges of the graph.
            flow_id (Optional[str], optional): The ID of the flow. Defaults to None.
        """
        if not log_config:
            log_config = {"disable": False}
        configure(**log_config)
        self._start = start
        self._state_model = None
        self._end = end
        self._prepared = False
        self._runs = 0
        self._updates = 0
        self.flow_id = flow_id
        self.flow_name = flow_name
        self.user_id = user_id
        self._is_input_vertices: List[str] = []
        self._is_output_vertices: List[str] = []
        self._is_state_vertices: List[str] = []
        self._has_session_id_vertices: List[str] = []
        self._sorted_vertices_layers: List[List[str]] = []
        self._run_id = ""
        self._start_time = datetime.now(timezone.utc)
        self.inactivated_vertices: set = set()
        self.activated_vertices: List[str] = []
        self.vertices_layers: List[List[str]] = []
        self.vertices_to_run: set[str] = set()
        self.stop_vertex: Optional[str] = None
        self.inactive_vertices: set = set()
        self.edges: List[CycleEdge] = []
        self.vertices: List[Vertex] = []
        self.run_manager = RunnableVerticesManager()
        self.state_manager = GraphStateManager()
        self._vertices: List[NodeData] = []
        self._edges: List[EdgeData] = []
        self.top_level_vertices: List[str] = []
        self.vertex_map: Dict[str, Vertex] = {}
        self.predecessor_map: Dict[str, List[str]] = defaultdict(list)
        self.successor_map: Dict[str, List[str]] = defaultdict(list)
        self.in_degree_map: Dict[str, int] = defaultdict(int)
        self.parent_child_map: Dict[str, List[str]] = defaultdict(list)
        self._run_queue: deque[str] = deque()
        self._first_layer: List[str] = []
        self._lock = asyncio.Lock()
        self.raw_graph_data: GraphData = {"nodes": [], "edges": []}
        self._is_cyclic: Optional[bool] = None
        self._cycles: Optional[List[tuple[str, str]]] = None
        self._call_order: List[str] = []
        self._snapshots: List[Dict[str, Any]] = []
        try:
            self.tracing_service: "TracingService" | None = get_tracing_service()
        except Exception as exc:
            logger.error(f"Error getting tracing service: {exc}")
            self.tracing_service = None
        if start is not None and end is not None:
            self._set_start_and_end(start, end)
            self.prepare(start_component_id=start._id)
        if (start is not None and end is None) or (start is None and end is not None):
            raise ValueError("You must provide both input and output components")

    @property
    def state_model(self):
        if not self._state_model:
            self._state_model = create_state_model_from_graph(self)
        return self._state_model

    def __add__(self, other):
        if not isinstance(other, Graph):
            raise TypeError("Can only add Graph objects")
        # Add the vertices and edges from the other graph to this graph
        new_instance = copy.deepcopy(self)
        for vertex in other.vertices:
            # This updates the edges as well
            new_instance.add_vertex(vertex)
        new_instance.build_graph_maps(new_instance.edges)
        new_instance.define_vertices_lists()
        return new_instance

    def __iadd__(self, other):
        if not isinstance(other, Graph):
            raise TypeError("Can only add Graph objects")
        # Add the vertices and edges from the other graph to this graph
        for vertex in other.vertices:
            # This updates the edges as well
            self.add_vertex(vertex)
        self.build_graph_maps(self.edges)
        self.define_vertices_lists()
        return self

    def dumps(
        self,
        name: Optional[str] = None,
        description: Optional[str] = None,
        endpoint_name: Optional[str] = None,
    ) -> str:
        graph_dict = self.dump(name, description, endpoint_name)
        return json.dumps(graph_dict, indent=4, sort_keys=True)

    def dump(
        self, name: Optional[str] = None, description: Optional[str] = None, endpoint_name: Optional[str] = None
    ) -> GraphDump:
        if self.raw_graph_data != {"nodes": [], "edges": []}:
            data_dict = self.raw_graph_data
        else:
            # we need to convert the vertices and edges to json
            nodes = [node.to_data() for node in self.vertices]
            edges = [edge.to_data() for edge in self.edges]
            self.raw_graph_data = {"nodes": nodes, "edges": edges}
            data_dict = self.raw_graph_data
        graph_dict: GraphDump = {
            "data": data_dict,
            "is_component": len(data_dict.get("nodes", [])) == 1 and data_dict["edges"] == [],
        }
        if name:
            graph_dict["name"] = name
        if description:
            graph_dict["description"] = description
        if endpoint_name:
            graph_dict["endpoint_name"] = endpoint_name
        return graph_dict

    def add_nodes_and_edges(self, nodes: List[NodeData], edges: List[EdgeData]):
        self._vertices = nodes
        self._edges = edges
        self.raw_graph_data = {"nodes": nodes, "edges": edges}
        self.top_level_vertices = []
        for vertex in self._vertices:
            if vertex_id := vertex.get("id"):
                self.top_level_vertices.append(vertex_id)
        self._graph_data = process_flow(self.raw_graph_data)

        self._vertices = self._graph_data["nodes"]
        self._edges = self._graph_data["edges"]
        self.initialize()

    def add_component(self, _id: str, component: "Component"):
        if _id in self.vertex_map:
            return
        frontend_node = component.to_frontend_node()
        frontend_node["data"]["id"] = _id
        frontend_node["id"] = _id
        self._vertices.append(frontend_node)
        vertex = self._create_vertex(frontend_node)
        vertex.add_component_instance(component)
        self.vertices.append(vertex)
        self.vertex_map[_id] = vertex

        if component._edges:
            for edge in component._edges:
                self._add_edge(edge)

        if component._components:
            for _component in component._components:
                self.add_component(_component._id, _component)

    def _set_start_and_end(self, start: "Component", end: "Component"):
        if not hasattr(start, "to_frontend_node"):
            raise TypeError(f"start must be a Component. Got {type(start)}")
        if not hasattr(end, "to_frontend_node"):
            raise TypeError(f"end must be a Component. Got {type(end)}")
        self.add_component(start._id, start)
        self.add_component(end._id, end)

    def add_component_edge(self, source_id: str, output_input_tuple: Tuple[str, str], target_id: str):
        source_vertex = self.get_vertex(source_id)
        if not isinstance(source_vertex, ComponentVertex):
            raise ValueError(f"Source vertex {source_id} is not a component vertex.")
        target_vertex = self.get_vertex(target_id)
        if not isinstance(target_vertex, ComponentVertex):
            raise ValueError(f"Target vertex {target_id} is not a component vertex.")
        output_name, input_name = output_input_tuple
        if source_vertex._custom_component is None:
            raise ValueError(f"Source vertex {source_id} does not have a custom component.")
        if target_vertex._custom_component is None:
            raise ValueError(f"Target vertex {target_id} does not have a custom component.")
        edge_data: EdgeData = {
            "source": source_id,
            "target": target_id,
            "data": {
                "sourceHandle": {
                    "dataType": source_vertex._custom_component.name
                    or source_vertex._custom_component.__class__.__name__,
                    "id": source_vertex.id,
                    "name": output_name,
                    "output_types": source_vertex.get_output(output_name).types,
                },
                "targetHandle": {
                    "fieldName": input_name,
                    "id": target_vertex.id,
                    "inputTypes": target_vertex.get_input(input_name).input_types,
                    "type": str(target_vertex.get_input(input_name).field_type),
                },
            },
        }
        self._add_edge(edge_data)

    async def async_start(self, inputs: Optional[List[dict]] = None, max_iterations: Optional[int] = None):
        if not self._prepared:
            raise ValueError("Graph not prepared. Call prepare() first.")
        # The idea is for this to return a generator that yields the result of
        # each step call and raise StopIteration when the graph is done
        for _input in inputs or []:
            for key, value in _input.items():
                vertex = self.get_vertex(key)
                vertex.set_input_value(key, value)
        # I want to keep a counter of how many tyimes result.vertex.id
        # has been yielded
        yielded_counts: dict[str, int] = defaultdict(int)

        while should_continue(yielded_counts, max_iterations):
            result = await self.astep()
            yield result
            if hasattr(result, "vertex"):
                yielded_counts[result.vertex.id] += 1
            if isinstance(result, Finish):
                return

        raise ValueError("Max iterations reached")

    def __apply_config(self, config: StartConfigDict):
        for vertex in self.vertices:
            if vertex._custom_component is None:
                continue
            for output in vertex._custom_component.outputs:
                for key, value in config["output"].items():
                    setattr(output, key, value)

    def start(
        self,
        inputs: Optional[List[dict]] = None,
        max_iterations: Optional[int] = None,
        config: Optional[StartConfigDict] = None,
    ) -> Generator:
        if config is not None:
            self.__apply_config(config)
        #! Change this ASAP
        nest_asyncio.apply()
        loop = asyncio.get_event_loop()
        async_gen = self.async_start(inputs, max_iterations)
        async_gen_task = asyncio.ensure_future(async_gen.__anext__())

        while True:
            try:
                result = loop.run_until_complete(async_gen_task)
                yield result
                if isinstance(result, Finish):
                    return
                async_gen_task = asyncio.ensure_future(async_gen.__anext__())
            except StopAsyncIteration:
                break

    def _add_edge(self, edge: EdgeData):
        self.add_edge(edge)
        source_id = edge["data"]["sourceHandle"]["id"]
        target_id = edge["data"]["targetHandle"]["id"]
        self.predecessor_map[target_id].append(source_id)
        self.successor_map[source_id].append(target_id)
        self.in_degree_map[target_id] += 1
        self.parent_child_map[source_id].append(target_id)

    def add_node(self, node: NodeData):
        self._vertices.append(node)

    def add_edge(self, edge: EdgeData):
        # Check if the edge already exists
        if edge in self._edges:
            return
        self._edges.append(edge)

    def initialize(self):
        self._build_graph()
        self.build_graph_maps(self.edges)
        self.define_vertices_lists()

    def get_state(self, name: str) -> Optional[Data]:
        """
        Returns the state of the graph with the given name.

        Args:
            name (str): The name of the state.

        Returns:
            Optional[Data]: The state record, or None if the state does not exist.
        """
        return self.state_manager.get_state(name, run_id=self._run_id)

    def update_state(self, name: str, record: Union[str, Data], caller: Optional[str] = None) -> None:
        """
        Updates the state of the graph with the given name.

        Args:
            name (str): The name of the state.
            record (Union[str, Data]): The new state record.
            caller (Optional[str], optional): The ID of the vertex that is updating the state. Defaults to None.
        """
        if caller:
            # If there is a caller which is a vertex_id, I want to activate
            # all StateVertex in self.vertices that are not the caller
            # essentially notifying all the other vertices that the state has changed
            # This also has to activate their successors
            self.activate_state_vertices(name, caller)

        self.state_manager.update_state(name, record, run_id=self._run_id)

    def activate_state_vertices(self, name: str, caller: str):
        """
        Activates the state vertices in the graph with the given name and caller.

        Args:
            name (str): The name of the state.
            caller (str): The ID of the vertex that is updating the state.
        """
        vertices_ids = set()
        new_predecessor_map = {}
        for vertex_id in self._is_state_vertices:
            caller_vertex = self.get_vertex(caller)
            vertex = self.get_vertex(vertex_id)
            if vertex_id == caller or vertex.display_name == caller_vertex.display_name:
                continue
            if (
                isinstance(vertex._raw_params["name"], str)
                and name in vertex._raw_params["name"]
                and vertex_id != caller
                and isinstance(vertex, StateVertex)
            ):
                vertices_ids.add(vertex_id)
                successors = self.get_all_successors(vertex, flat=True)
                # Update run_manager.run_predecessors because we are activating vertices
                # The run_prdecessors is the predecessor map of the vertices
                # we remove the vertex_id from the predecessor map whenever we run a vertex
                # So we need to get all edges of the vertex and successors
                # and run self.build_adjacency_maps(edges) to get the new predecessor map
                # that is not complete but we can use to update the run_predecessors
                edges_set = set()
                for _vertex in [vertex] + successors:
                    edges_set.update(_vertex.edges)
                    if _vertex.state == VertexStates.INACTIVE:
                        _vertex.set_state("ACTIVE")

                    vertices_ids.add(_vertex.id)
                edges = list(edges_set)
                predecessor_map, _ = self.build_adjacency_maps(edges)
                new_predecessor_map.update(predecessor_map)

        vertices_ids.update(new_predecessor_map.keys())
        vertices_ids.update(v_id for value_list in new_predecessor_map.values() for v_id in value_list)

        self.activated_vertices = list(vertices_ids)
        self.vertices_to_run.update(vertices_ids)
        self.run_manager.update_run_state(
            run_predecessors=new_predecessor_map,
            vertices_to_run=self.vertices_to_run,
        )

    def reset_activated_vertices(self):
        """
        Resets the activated vertices in the graph.
        """
        self.activated_vertices = []

    def append_state(self, name: str, record: Union[str, Data], caller: Optional[str] = None) -> None:
        """
        Appends the state of the graph with the given name.

        Args:
            name (str): The name of the state.
            record (Union[str, Data]): The state record to append.
            caller (Optional[str], optional): The ID of the vertex that is updating the state. Defaults to None.
        """
        if caller:
            self.activate_state_vertices(name, caller)

        self.state_manager.append_state(name, record, run_id=self._run_id)

    def validate_stream(self):
        """
        Validates the stream configuration of the graph.

        If there are two vertices in the same graph (connected by edges)
        that have `stream=True` or `streaming=True`, raises a `ValueError`.

        Raises:
            ValueError: If two connected vertices have `stream=True` or `streaming=True`.
        """
        for vertex in self.vertices:
            if vertex.params.get("stream") or vertex.params.get("streaming"):
                successors = self.get_all_successors(vertex)
                for successor in successors:
                    if successor.params.get("stream") or successor.params.get("streaming"):
                        raise ValueError(
                            f"Components {vertex.display_name} and {successor.display_name} "
                            "are connected and both have stream or streaming set to True"
                        )

    @property
    def first_layer(self):
        if self._first_layer is None:
            raise ValueError("Graph not prepared. Call prepare() first.")
        return self._first_layer

    @property
    def is_cyclic(self):
        """
        Check if the graph has any cycles.

        Returns:
            bool: True if the graph has any cycles, False otherwise.
        """
        if self._is_cyclic is None:
            vertices = [vertex.id for vertex in self.vertices]
            try:
                edges = [(e["data"]["sourceHandle"]["id"], e["data"]["targetHandle"]["id"]) for e in self._edges]
            except KeyError:
                edges = [(e["source"], e["target"]) for e in self._edges]
            self._is_cyclic = has_cycle(vertices, edges)
        return self._is_cyclic

    @property
    def run_id(self):
        """
        The ID of the current run.

        Returns:
            str: The run ID.

        Raises:
            ValueError: If the run ID is not set.
        """
        if not self._run_id:
            raise ValueError("Run ID not set")
        return self._run_id

    def set_run_id(self, run_id: uuid.UUID | None = None):
        """
        Sets the ID of the current run.

        Args:
            run_id (str): The run ID.
        """
        if run_id is None:
            run_id = uuid.uuid4()

        run_id_str = str(run_id)
        for vertex in self.vertices:
            self.state_manager.subscribe(run_id_str, vertex.update_graph_state)
        self._run_id = run_id_str
        if self.tracing_service:
            self.tracing_service.set_run_id(run_id)

    def set_run_name(self):
        # Given a flow name, flow_id
        if not self.tracing_service:
            return
        name = f"{self.flow_name} - {self.flow_id}"

        self.set_run_id()
        self.tracing_service.set_run_name(name)

    async def initialize_run(self):
        await self.tracing_service.initialize_tracers()

    async def end_all_traces(self, outputs: dict[str, Any] | None = None, error: Exception | None = None):
        if not self.tracing_service:
            return
        self._end_time = datetime.now(timezone.utc)
        if outputs is None:
            outputs = {}
        outputs |= self.metadata
        await self.tracing_service.end(outputs, error)

    @property
    def sorted_vertices_layers(self) -> List[List[str]]:
        """
        The sorted layers of vertices in the graph.

        Returns:
            List[List[str]]: The sorted layers of vertices.
        """
        if not self._sorted_vertices_layers:
            self.sort_vertices()
        return self._sorted_vertices_layers

    def define_vertices_lists(self):
        """
        Defines the lists of vertices that are inputs, outputs, and have session_id.
        """
        attributes = ["is_input", "is_output", "has_session_id", "is_state"]
        for vertex in self.vertices:
            for attribute in attributes:
                if getattr(vertex, attribute):
                    getattr(self, f"_{attribute}_vertices").append(vertex.id)

    def _set_inputs(self, input_components: list[str], inputs: Dict[str, str], input_type: InputType | None):
        for vertex_id in self._is_input_vertices:
            vertex = self.get_vertex(vertex_id)
            # If the vertex is not in the input_components list
            if input_components and (vertex_id not in input_components and vertex.display_name not in input_components):
                continue
            # If the input_type is not any and the input_type is not in the vertex id
            # Example: input_type = "chat" and vertex.id = "OpenAI-19ddn"
            elif input_type is not None and input_type != "any" and input_type not in vertex.id.lower():
                continue
            if vertex is None:
                raise ValueError(f"Vertex {vertex_id} not found")
            vertex.update_raw_params(inputs, overwrite=True)

    async def _run(
        self,
        inputs: Dict[str, str],
        input_components: list[str],
        input_type: InputType | None,
        outputs: list[str],
        stream: bool,
        session_id: str,
        fallback_to_env_vars: bool,
    ) -> List[Optional["ResultData"]]:
        """
        Runs the graph with the given inputs.

        Args:
            inputs (Dict[str, str]): The input values for the graph.
            input_components (list[str]): The components to run for the inputs.
            outputs (list[str]): The outputs to retrieve from the graph.
            stream (bool): Whether to stream the results or not.
            session_id (str): The session ID for the graph.

        Returns:
            List[Optional["ResultData"]]: The outputs of the graph.
        """

        if input_components and not isinstance(input_components, list):
            raise ValueError(f"Invalid components value: {input_components}. Expected list")
        elif input_components is None:
            input_components = []

        if not isinstance(inputs.get(INPUT_FIELD_NAME, ""), str):
            raise ValueError(f"Invalid input value: {inputs.get(INPUT_FIELD_NAME)}. Expected string")
        if inputs:
            self._set_inputs(input_components, inputs, input_type)
        # Update all the vertices with the session_id
        for vertex_id in self._has_session_id_vertices:
            vertex = self.get_vertex(vertex_id)
            if vertex is None:
                raise ValueError(f"Vertex {vertex_id} not found")
            vertex.update_raw_params({"session_id": session_id})
        # Process the graph
        try:
            cache_service = get_chat_service()
            if self.flow_id:
                await cache_service.set_cache(self.flow_id, self)
        except Exception as exc:
            logger.exception(exc)

        try:
            # Prioritize the webhook component if it exists
            start_component_id = find_start_component_id(self._is_input_vertices)
            await self.process(start_component_id=start_component_id, fallback_to_env_vars=fallback_to_env_vars)
            self.increment_run_count()
        except Exception as exc:
            asyncio.create_task(self.end_all_traces(error=exc))
            raise ValueError(f"Error running graph: {exc}") from exc
        finally:
            asyncio.create_task(self.end_all_traces())
        # Get the outputs
        vertex_outputs = []
        for vertex in self.vertices:
            if not vertex._built:
                continue
            if vertex is None:
                raise ValueError(f"Vertex {vertex_id} not found")

            if not vertex.result and not stream and hasattr(vertex, "consume_async_generator"):
                await vertex.consume_async_generator()
            if (not outputs and vertex.is_output) or (vertex.display_name in outputs or vertex.id in outputs):
                vertex_outputs.append(vertex.result)

        return vertex_outputs

    def run(
        self,
        inputs: list[Dict[str, str]],
        input_components: Optional[list[list[str]]] = None,
        types: Optional[list[InputType | None]] = None,
        outputs: Optional[list[str]] = None,
        session_id: Optional[str] = None,
        stream: bool = False,
        fallback_to_env_vars: bool = False,
    ) -> List[RunOutputs]:
        """
        Run the graph with the given inputs and return the outputs.

        Args:
            inputs (Dict[str, str]): A dictionary of input values.
            input_components (Optional[list[str]]): A list of input components.
            types (Optional[list[str]]): A list of types.
            outputs (Optional[list[str]]): A list of output components.
            session_id (Optional[str]): The session ID.
            stream (bool): Whether to stream the outputs.

        Returns:
            List[RunOutputs]: A list of RunOutputs objects representing the outputs.
        """
        # run the async function in a sync way
        # this could be used in a FastAPI endpoint
        # so we should take care of the event loop
        coro = self.arun(
            inputs=inputs,
            inputs_components=input_components,
            types=types,
            outputs=outputs,
            session_id=session_id,
            stream=stream,
            fallback_to_env_vars=fallback_to_env_vars,
        )

        try:
            # Attempt to get the running event loop; if none, an exception is raised
            loop = asyncio.get_running_loop()
            if loop.is_closed():
                raise RuntimeError("The running event loop is closed.")
        except RuntimeError:
            # If there's no running event loop or it's closed, use asyncio.run
            return asyncio.run(coro)

        # If there's an existing, open event loop, use it to run the async function
        return loop.run_until_complete(coro)

    async def arun(
        self,
        inputs: list[Dict[str, str]],
        inputs_components: Optional[list[list[str]]] = None,
        types: Optional[list[InputType | None]] = None,
        outputs: Optional[list[str]] = None,
        session_id: Optional[str] = None,
        stream: bool = False,
        fallback_to_env_vars: bool = False,
    ) -> List[RunOutputs]:
        """
        Runs the graph with the given inputs.

        Args:
            inputs (list[Dict[str, str]]): The input values for the graph.
            inputs_components (Optional[list[list[str]]], optional): Components to run for the inputs. Defaults to None.
            outputs (Optional[list[str]], optional): The outputs to retrieve from the graph. Defaults to None.
            session_id (Optional[str], optional): The session ID for the graph. Defaults to None.
            stream (bool, optional): Whether to stream the results or not. Defaults to False.

        Returns:
            List[RunOutputs]: The outputs of the graph.
        """
        # inputs is {"message": "Hello, world!"}
        # we need to go through self.inputs and update the self._raw_params
        # of the vertices that are inputs
        # if the value is a list, we need to run multiple times
        vertex_outputs = []
        if not isinstance(inputs, list):
            inputs = [inputs]
        elif not inputs:
            inputs = [{}]
        # Length of all should be the as inputs length
        # just add empty lists to complete the length
        if inputs_components is None:
            inputs_components = []
        for _ in range(len(inputs) - len(inputs_components)):
            inputs_components.append([])
        if types is None:
            types = []
        for _ in range(len(inputs) - len(types)):
            types.append("chat")  # default to chat
        for run_inputs, components, input_type in zip(inputs, inputs_components, types):
            run_outputs = await self._run(
                inputs=run_inputs,
                input_components=components,
                input_type=input_type,
                outputs=outputs or [],
                stream=stream,
                session_id=session_id or "",
                fallback_to_env_vars=fallback_to_env_vars,
            )
            run_output_object = RunOutputs(inputs=run_inputs, outputs=run_outputs)
            logger.debug(f"Run outputs: {run_output_object}")
            vertex_outputs.append(run_output_object)
        return vertex_outputs

    def next_vertex_to_build(self):
        """
        Returns the next vertex to be built.

        Yields:
            str: The ID of the next vertex to be built.
        """
        yield from chain.from_iterable(self.vertices_layers)

    @property
    def metadata(self):
        """
        The metadata of the graph.

        Returns:
            dict: The metadata of the graph.
        """
        time_format = "%Y-%m-%d %H:%M:%S"
        return {
            "start_time": self._start_time.strftime(time_format),
            "end_time": self._end_time.strftime(time_format),
            "time_elapsed": f"{(self._end_time - self._start_time).total_seconds()} seconds",
            "flow_id": self.flow_id,
            "flow_name": self.flow_name,
        }

    def build_graph_maps(self, edges: Optional[List[CycleEdge]] = None, vertices: Optional[List["Vertex"]] = None):
        """
        Builds the adjacency maps for the graph.
        """
        if edges is None:
            edges = self.edges

        if vertices is None:
            vertices = self.vertices

        self.predecessor_map, self.successor_map = self.build_adjacency_maps(edges)

        self.in_degree_map = self.build_in_degree(edges)
        self.parent_child_map = self.build_parent_child_map(vertices)

    def reset_inactivated_vertices(self):
        """
        Resets the inactivated vertices in the graph.
        """
        for vertex_id in self.inactivated_vertices.copy():
            self.mark_vertex(vertex_id, "ACTIVE")
        self.inactivated_vertices = []
        self.inactivated_vertices = set()

    def mark_all_vertices(self, state: str):
        """Marks all vertices in the graph."""
        for vertex in self.vertices:
            vertex.set_state(state)

    def mark_vertex(self, vertex_id: str, state: str):
        """Marks a vertex in the graph."""
        vertex = self.get_vertex(vertex_id)
        vertex.set_state(state)
        if state == VertexStates.INACTIVE:
            self.run_manager.remove_from_predecessors(vertex_id)

    def _mark_branch(
        self, vertex_id: str, state: str, visited: Optional[set] = None, output_name: Optional[str] = None
    ):
        """Marks a branch of the graph."""
        if visited is None:
            visited = set()
        else:
            self.mark_vertex(vertex_id, state)
        if vertex_id in visited:
            return
        visited.add(vertex_id)

        for child_id in self.parent_child_map[vertex_id]:
            # Only child_id that have an edge with the vertex_id through the output_name
            # should be marked
            if output_name:
                edge = self.get_edge(vertex_id, child_id)
                if edge and edge.source_handle.name != output_name:
                    continue
            self._mark_branch(child_id, state, visited)

    def mark_branch(self, vertex_id: str, state: str, output_name: Optional[str] = None):
        self._mark_branch(vertex_id=vertex_id, state=state, output_name=output_name)
        new_predecessor_map, _ = self.build_adjacency_maps(self.edges)
        self.run_manager.update_run_state(
            run_predecessors=new_predecessor_map,
            vertices_to_run=self.vertices_to_run,
        )

    def get_edge(self, source_id: str, target_id: str) -> Optional[CycleEdge]:
        """Returns the edge between two vertices."""
        for edge in self.edges:
            if edge.source_id == source_id and edge.target_id == target_id:
                return edge
        return None

    def build_parent_child_map(self, vertices: List["Vertex"]):
        parent_child_map = defaultdict(list)
        for vertex in vertices:
            parent_child_map[vertex.id] = [child.id for child in self.get_successors(vertex)]
        return parent_child_map

    def increment_run_count(self):
        self._runs += 1

    def increment_update_count(self):
        self._updates += 1

    def __getstate__(self):
        # Get all attributes that are useful in runs.
        # We don't need to save the state_manager because it is
        # a singleton and it is not necessary to save it
        return {
            "vertices": self.vertices,
            "edges": self.edges,
            "flow_id": self.flow_id,
            "flow_name": self.flow_name,
            "user_id": self.user_id,
            "raw_graph_data": self.raw_graph_data,
            "top_level_vertices": self.top_level_vertices,
            "inactivated_vertices": self.inactivated_vertices,
            "run_manager": self.run_manager.to_dict(),
            "_run_id": self._run_id,
            "in_degree_map": self.in_degree_map,
            "parent_child_map": self.parent_child_map,
            "predecessor_map": self.predecessor_map,
            "successor_map": self.successor_map,
            "activated_vertices": self.activated_vertices,
            "vertices_layers": self.vertices_layers,
            "vertices_to_run": self.vertices_to_run,
            "stop_vertex": self.stop_vertex,
            "_run_queue": self._run_queue,
            "_first_layer": self._first_layer,
            "_vertices": self._vertices,
            "_edges": self._edges,
            "_is_input_vertices": self._is_input_vertices,
            "_is_output_vertices": self._is_output_vertices,
            "_has_session_id_vertices": self._has_session_id_vertices,
            "_sorted_vertices_layers": self._sorted_vertices_layers,
        }

    def __deepcopy__(self, memo):
        # Check if we've already copied this instance
        if id(self) in memo:
            return memo[id(self)]

        if self._start is not None and self._end is not None:
            # Deep copy start and end components
            start_copy = copy.deepcopy(self._start, memo)
            end_copy = copy.deepcopy(self._end, memo)
            new_graph = type(self)(
                start_copy,
                end_copy,
                copy.deepcopy(self.flow_id, memo),
                copy.deepcopy(self.flow_name, memo),
                copy.deepcopy(self.user_id, memo),
            )
        else:
            # Create a new graph without start and end, but copy flow_id, flow_name, and user_id
            new_graph = type(self)(
                None,
                None,
                copy.deepcopy(self.flow_id, memo),
                copy.deepcopy(self.flow_name, memo),
                copy.deepcopy(self.user_id, memo),
            )
            # Deep copy vertices and edges
            new_graph.add_nodes_and_edges(copy.deepcopy(self._vertices, memo), copy.deepcopy(self._edges, memo))

        # Store the newly created object in memo
        memo[id(self)] = new_graph

        return new_graph

    def __setstate__(self, state):
        run_manager = state["run_manager"]
        if isinstance(run_manager, RunnableVerticesManager):
            state["run_manager"] = run_manager
        else:
            state["run_manager"] = RunnableVerticesManager.from_dict(run_manager)
        self.__dict__.update(state)
        self.vertex_map = {vertex.id: vertex for vertex in self.vertices}
        self.state_manager = GraphStateManager()
        self.tracing_service = get_tracing_service()
        self.set_run_id(self._run_id)
        self.set_run_name()

    @classmethod
    def from_payload(
        cls,
        payload: Dict,
        flow_id: Optional[str] = None,
        flow_name: Optional[str] = None,
        user_id: Optional[str] = None,
    ) -> "Graph":
        """
        Creates a graph from a payload.

        Args:
            payload (Dict): The payload to create the graph from.˜`

        Returns:
            Graph: The created graph.
        """
        if "data" in payload:
            payload = payload["data"]
        try:
            vertices = payload["nodes"]
            edges = payload["edges"]
            graph = cls(flow_id=flow_id, flow_name=flow_name, user_id=user_id)
            graph.add_nodes_and_edges(vertices, edges)
            return graph
        except KeyError as exc:
            logger.exception(exc)
            if "nodes" not in payload and "edges" not in payload:
                logger.exception(exc)
                raise ValueError(
                    f"Invalid payload. Expected keys 'nodes' and 'edges'. Found {list(payload.keys())}"
                ) from exc

            raise ValueError(f"Error while creating graph from payload: {exc}") from exc

    def __eq__(self, other: object) -> bool:
        if not isinstance(other, Graph):
            return False
        return self.__repr__() == other.__repr__()

    # update this graph with another graph by comparing the __repr__ of each vertex
    # and if the __repr__ of a vertex is not the same as the other
    # then update the .data of the vertex to the self
    # both graphs have the same vertices and edges
    # but the data of the vertices might be different

    def update_edges_from_vertex(self, vertex: "Vertex", other_vertex: "Vertex") -> None:
        """Updates the edges of a vertex in the Graph."""
        new_edges = []
        for edge in self.edges:
            if edge.source_id == other_vertex.id or edge.target_id == other_vertex.id:
                continue
            new_edges.append(edge)
        new_edges += other_vertex.edges
        self.edges = new_edges

    def vertex_data_is_identical(self, vertex: "Vertex", other_vertex: "Vertex") -> bool:
        data_is_equivalent = vertex == other_vertex
        if not data_is_equivalent:
            return False
        return self.vertex_edges_are_identical(vertex, other_vertex)

    def vertex_edges_are_identical(self, vertex: "Vertex", other_vertex: "Vertex") -> bool:
        same_length = len(vertex.edges) == len(other_vertex.edges)
        if not same_length:
            return False
        for edge in vertex.edges:
            if edge not in other_vertex.edges:
                return False
        return True

    def update(self, other: "Graph") -> "Graph":
        # Existing vertices in self graph
        existing_vertex_ids = set(vertex.id for vertex in self.vertices)
        # Vertex IDs in the other graph
        other_vertex_ids = set(other.vertex_map.keys())

        # Find vertices that are in other but not in self (new vertices)
        new_vertex_ids = other_vertex_ids - existing_vertex_ids

        # Find vertices that are in self but not in other (removed vertices)
        removed_vertex_ids = existing_vertex_ids - other_vertex_ids

        # Remove vertices that are not in the other graph
        for vertex_id in removed_vertex_ids:
            try:
                self.remove_vertex(vertex_id)
            except ValueError:
                pass

        # The order here matters because adding the vertex is required
        # if any of them have edges that point to any of the new vertices
        # By adding them first, them adding the edges we ensure that the
        # edges have valid vertices to point to

        # Add new vertices
        for vertex_id in new_vertex_ids:
            new_vertex = other.get_vertex(vertex_id)
            self._add_vertex(new_vertex)

        # Now update the edges
        for vertex_id in new_vertex_ids:
            new_vertex = other.get_vertex(vertex_id)
            self._update_edges(new_vertex)
            # Graph is set at the end because the edges come from the graph
            # and the other graph is where the new edges and vertices come from
            new_vertex.graph = self

        # Update existing vertices that have changed
        for vertex_id in existing_vertex_ids.intersection(other_vertex_ids):
            self_vertex = self.get_vertex(vertex_id)
            other_vertex = other.get_vertex(vertex_id)
            # If the vertices are not identical, update the vertex
            if not self.vertex_data_is_identical(self_vertex, other_vertex):
                self.update_vertex_from_another(self_vertex, other_vertex)

        self.build_graph_maps()
        self.define_vertices_lists()
        self.increment_update_count()
        return self

    def update_vertex_from_another(self, vertex: "Vertex", other_vertex: "Vertex") -> None:
        """
        Updates a vertex from another vertex.

        Args:
            vertex (Vertex): The vertex to be updated.
            other_vertex (Vertex): The vertex to update from.
        """
        vertex._data = other_vertex._data
        vertex._parse_data()
        # Now we update the edges of the vertex
        self.update_edges_from_vertex(vertex, other_vertex)
        vertex.params = {}
        vertex._build_params()
        vertex.graph = self
        # If the vertex is frozen, we don't want
        # to reset the results nor the _built attribute
        if not vertex.frozen:
            vertex._built = False
            vertex.result = None
            vertex.artifacts = {}
            vertex.set_top_level(self.top_level_vertices)
        self.reset_all_edges_of_vertex(vertex)

    def reset_all_edges_of_vertex(self, vertex: Vertex) -> None:
        """Resets all the edges of a vertex."""
        for edge in vertex.edges:
            for vid in [edge.source_id, edge.target_id]:
                if vid in self.vertex_map:
                    _vertex = self.vertex_map[vid]
                    if not _vertex.frozen:
                        _vertex._build_params()

    def _add_vertex(self, vertex: Vertex) -> None:
        """Adds a vertex to the graph."""
        self.vertices.append(vertex)
        self.vertex_map[vertex.id] = vertex

    def add_vertex(self, vertex: "Vertex") -> None:
        """Adds a new vertex to the graph."""
        self._add_vertex(vertex)
        self._update_edges(vertex)

    def _update_edges(self, vertex: "Vertex") -> None:
        """Updates the edges of a vertex."""
        # Vertex has edges, so we need to update the edges
        for edge in vertex.edges:
            if edge not in self.edges and edge.source_id in self.vertex_map and edge.target_id in self.vertex_map:
                self.edges.append(edge)

    def _build_graph(self) -> None:
        """Builds the graph from the vertices and edges."""
        self.vertices = self._build_vertices()
        self.vertex_map = {vertex.id: vertex for vertex in self.vertices}
        self.edges = self._build_edges()

        # This is a hack to make sure that the LLM vertex is sent to
        # the toolkit vertex
        self._build_vertex_params()

        # Now that we have the vertices and edges
        # We need to map the vertices that are connected to
        # to ChatVertex instances

    def remove_vertex(self, vertex_id: str) -> None:
        """Removes a vertex from the graph."""
        vertex = self.get_vertex(vertex_id)
        if vertex is None:
            return
        self.vertices.remove(vertex)
        self.vertex_map.pop(vertex_id)
        self.edges = [edge for edge in self.edges if edge.source_id != vertex_id and edge.target_id != vertex_id]

    def _build_vertex_params(self) -> None:
        """Identifies and handles the LLM vertex within the graph."""
        for vertex in self.vertices:
            vertex._build_params()

    def _validate_vertex(self, vertex: "Vertex") -> bool:
        """Validates a vertex."""
        # All vertices that do not have edges are invalid
        return len(self.get_vertex_edges(vertex.id)) > 0

    def get_vertex(self, vertex_id: str, silent: bool = False) -> "Vertex":
        """Returns a vertex by id."""
        try:
            return self.vertex_map[vertex_id]
        except KeyError:
            raise ValueError(f"Vertex {vertex_id} not found")

    def get_root_of_group_node(self, vertex_id: str) -> "Vertex":
        """Returns the root of a group node."""
        if vertex_id in self.top_level_vertices:
            # Get all vertices with vertex_id as .parent_node_id
            # then get the one at the top
            vertices = [vertex for vertex in self.vertices if vertex.parent_node_id == vertex_id]
            # Now go through successors of the vertices
            # and get the one that none of its successors is in vertices
            for vertex in vertices:
                successors = self.get_all_successors(vertex, recursive=False)
                if not any(successor in vertices for successor in successors):
                    return vertex
        raise ValueError(f"Vertex {vertex_id} is not a top level vertex or no root vertex found")

    def get_next_in_queue(self):
        if not self._run_queue:
            return None
        return self._run_queue.popleft()

    def extend_run_queue(self, vertices: List[str]):
        self._run_queue.extend(vertices)

    async def astep(
        self,
        inputs: Optional["InputValueRequest"] = None,
        files: Optional[list[str]] = None,
        user_id: Optional[str] = None,
    ):
        if not self._prepared:
            raise ValueError("Graph not prepared. Call prepare() first.")
        if not self._run_queue:
            asyncio.create_task(self.end_all_traces())
            return Finish()
        vertex_id = self.get_next_in_queue()
        chat_service = get_chat_service()
        vertex_build_result = await self.build_vertex(
            vertex_id=vertex_id,
            user_id=user_id,
            inputs_dict=inputs.model_dump() if inputs else {},
            files=files,
            get_cache=chat_service.get_cache,
            set_cache=chat_service.set_cache,
        )

        next_runnable_vertices = await self.get_next_runnable_vertices(
            self._lock, vertex=vertex_build_result.vertex, cache=False
        )
        if self.stop_vertex and self.stop_vertex in next_runnable_vertices:
            next_runnable_vertices = [self.stop_vertex]
        self.extend_run_queue(next_runnable_vertices)
        self.reset_inactivated_vertices()
        self.reset_activated_vertices()

        await chat_service.set_cache(str(self.flow_id or self._run_id), self)
        self._record_snapshot(vertex_id)
        return vertex_build_result

    def get_snapshot(self):
        return copy.deepcopy(
            {
                "run_manager": self.run_manager.to_dict(),
                "run_queue": self._run_queue,
                "vertices_layers": self.vertices_layers,
                "first_layer": self.first_layer,
                "inactive_vertices": self.inactive_vertices,
                "activated_vertices": self.activated_vertices,
            }
        )

    def _record_snapshot(self, vertex_id: str | None = None, start: bool = False):
        self._snapshots.append(self.get_snapshot())
        if vertex_id:
            self._call_order.append(vertex_id)

    def step(
        self,
        inputs: Optional["InputValueRequest"] = None,
        files: Optional[list[str]] = None,
        user_id: Optional[str] = None,
    ):
        # Call astep but synchronously
        loop = asyncio.get_event_loop()
        return loop.run_until_complete(self.astep(inputs, files, user_id))

    async def build_vertex(
        self,
        vertex_id: str,
        get_cache: GetCache | None = None,
        set_cache: SetCache | None = None,
        inputs_dict: Optional[Dict[str, str]] = None,
        files: Optional[list[str]] = None,
        user_id: Optional[str] = None,
        fallback_to_env_vars: bool = False,
    ) -> VertexBuildResult:
        """
        Builds a vertex in the graph.

        Args:
            lock (asyncio.Lock): A lock to synchronize access to the graph.
            set_cache_coro (Coroutine): A coroutine to set the cache.
            vertex_id (str): The ID of the vertex to build.
            inputs (Optional[Dict[str, str]]): Optional dictionary of inputs for the vertex. Defaults to None.
            user_id (Optional[str]): Optional user ID. Defaults to None.

        Returns:
            Tuple: A tuple containing the next runnable vertices, top level vertices, result dictionary,
            parameters, validity flag, artifacts, and the built vertex.

        Raises:
            ValueError: If no result is found for the vertex.
        """
        vertex = self.get_vertex(vertex_id)
        self.run_manager.add_to_vertices_being_run(vertex_id)
        try:
            params = ""
            should_build = False
            if not vertex.frozen:
                should_build = True
            else:
                # Check the cache for the vertex
                if get_cache is not None:
                    cached_result = await get_cache(key=vertex.id)
                else:
                    cached_result = None
                if isinstance(cached_result, CacheMiss):
                    should_build = True
                else:
                    try:
                        cached_vertex_dict = cached_result["result"]
                        # Now set update the vertex with the cached vertex
                        vertex._built = cached_vertex_dict["_built"]
                        vertex.artifacts = cached_vertex_dict["artifacts"]
                        vertex._built_object = cached_vertex_dict["_built_object"]
                        vertex._built_result = cached_vertex_dict["_built_result"]
                        vertex._data = cached_vertex_dict["_data"]
                        vertex.results = cached_vertex_dict["results"]
                        try:
                            vertex._finalize_build()
                            if vertex.result is not None:
                                vertex.result.used_frozen_result = True
                        except Exception:
                            should_build = True
                    except KeyError:
                        should_build = True

            if should_build:
                await vertex.build(
                    user_id=user_id, inputs=inputs_dict, fallback_to_env_vars=fallback_to_env_vars, files=files
                )
                if set_cache is not None:
                    vertex_dict = {
                        "_built": vertex._built,
                        "results": vertex.results,
                        "artifacts": vertex.artifacts,
                        "_built_object": vertex._built_object,
                        "_built_result": vertex._built_result,
                        "_data": vertex._data,
                    }

                    await set_cache(key=vertex.id, data=vertex_dict)

            if vertex.result is not None:
                params = f"{vertex._built_object_repr()}{params}"
                valid = True
                result_dict = vertex.result
                artifacts = vertex.artifacts
            else:
                raise ValueError(f"No result found for vertex {vertex_id}")

            vertex_build_result = VertexBuildResult(
                result_dict=result_dict, params=params, valid=valid, artifacts=artifacts, vertex=vertex
            )
            return vertex_build_result
        except Exception as exc:
            if not isinstance(exc, ComponentBuildException):
                logger.exception(f"Error building Component: \n\n{exc}")
            raise exc

    def get_vertex_edges(
        self,
        vertex_id: str,
        is_target: Optional[bool] = None,
        is_source: Optional[bool] = None,
    ) -> List[CycleEdge]:
        """Returns a list of edges for a given vertex."""
        # The idea here is to return the edges that have the vertex_id as source or target
        # or both
        return [
            edge
            for edge in self.edges
            if (edge.source_id == vertex_id and is_source is not False)
            or (edge.target_id == vertex_id and is_target is not False)
        ]

    def get_vertices_with_target(self, vertex_id: str) -> List["Vertex"]:
        """Returns the vertices connected to a vertex."""
        vertices: List["Vertex"] = []
        for edge in self.edges:
            if edge.target_id == vertex_id:
                vertex = self.get_vertex(edge.source_id)
                if vertex is None:
                    continue
                vertices.append(vertex)
        return vertices

    async def process(self, fallback_to_env_vars: bool, start_component_id: Optional[str] = None) -> "Graph":
        """Processes the graph with vertices in each layer run in parallel."""

        first_layer = self.sort_vertices(start_component_id=start_component_id)
        vertex_task_run_count: Dict[str, int] = {}
        to_process = deque(first_layer)
        layer_index = 0
        chat_service = get_chat_service()
        run_id = uuid.uuid4()
        self.set_run_id(run_id)
        self.set_run_name()
        await self.initialize_run()
        lock = chat_service._async_cache_locks[self.run_id]
        while to_process:
            current_batch = list(to_process)  # Copy current deque items to a list
            to_process.clear()  # Clear the deque for new items
            tasks = []
            for vertex_id in current_batch:
                vertex = self.get_vertex(vertex_id)
                task = asyncio.create_task(
                    self.build_vertex(
                        vertex_id=vertex_id,
                        user_id=self.user_id,
                        inputs_dict={},
                        fallback_to_env_vars=fallback_to_env_vars,
                        get_cache=chat_service.get_cache,
                        set_cache=chat_service.set_cache,
                    ),
                    name=f"{vertex.display_name} Run {vertex_task_run_count.get(vertex_id, 0)}",
                )
                tasks.append(task)
                vertex_task_run_count[vertex_id] = vertex_task_run_count.get(vertex_id, 0) + 1

            logger.debug(f"Running layer {layer_index} with {len(tasks)} tasks")
            try:
                next_runnable_vertices = await self._execute_tasks(tasks, lock=lock)
            except Exception as e:
                logger.error(f"Error executing tasks in layer {layer_index}: {e}")
                raise e
            if not next_runnable_vertices:
                break
            to_process.extend(next_runnable_vertices)
            layer_index += 1

        logger.debug("Graph processing complete")
        return self

    def find_next_runnable_vertices(self, vertex_id: str, vertex_successors_ids: List[str]) -> List[str]:
        next_runnable_vertices = set()
<<<<<<< HEAD
        for v_id in sorted(vertex_successors_ids):
=======
        for v_id in vertex_successors_ids:
>>>>>>> 2baee5fe
            if not self.is_vertex_runnable(v_id):
                next_runnable_vertices.update(self.find_runnable_predecessors_for_successor(v_id))
            else:
                next_runnable_vertices.add(v_id)

        return list(next_runnable_vertices)

    async def get_next_runnable_vertices(self, lock: asyncio.Lock, vertex: "Vertex", cache: bool = True) -> List[str]:
        v_id = vertex.id
        v_successors_ids = vertex.successors_ids
        async with lock:
            self.run_manager.remove_vertex_from_runnables(v_id)
            next_runnable_vertices = self.find_next_runnable_vertices(v_id, v_successors_ids)

            for next_v_id in set(next_runnable_vertices):  # Use set to avoid duplicates
                if next_v_id == v_id:
                    next_runnable_vertices.remove(v_id)
                else:
                    self.run_manager.add_to_vertices_being_run(next_v_id)
            if cache and self.flow_id is not None:
                set_cache_coro = partial(get_chat_service().set_cache, key=self.flow_id)
                await set_cache_coro(data=self, lock=lock)
        return next_runnable_vertices

    async def _execute_tasks(self, tasks: List[asyncio.Task], lock: asyncio.Lock) -> List[str]:
        """Executes tasks in parallel, handling exceptions for each task."""
        results = []
        completed_tasks = await asyncio.gather(*tasks, return_exceptions=True)
        vertices: List["Vertex"] = []

        for i, result in enumerate(completed_tasks):
            task_name = tasks[i].get_name()
            if isinstance(result, Exception):
                logger.error(f"Task {task_name} failed with exception: {result}")
                # Cancel all remaining tasks
                for t in tasks[i + 1 :]:
                    t.cancel()
                raise result
            elif isinstance(result, tuple) and len(result) == 5:
                vertices.append(result[4])
            else:
                raise ValueError(f"Invalid result from task {task_name}: {result}")

        for v in vertices:
            # set all executed vertices as non-runnable to not run them again.
            # they could be calculated as predecessor or successors of parallel vertices
            # This could usually happen with input vertices like ChatInput
            self.run_manager.remove_vertex_from_runnables(v.id)

        for v in vertices:
            next_runnable_vertices = await self.get_next_runnable_vertices(lock, vertex=v, cache=False)
            results.extend(next_runnable_vertices)
        no_duplicate_results = list(set(results))
        return no_duplicate_results

    def topological_sort(self) -> List["Vertex"]:
        """
        Performs a topological sort of the vertices in the graph.

        Returns:
            List[Vertex]: A list of vertices in topological order.

        Raises:
            ValueError: If the graph contains a cycle.
        """
        # States: 0 = unvisited, 1 = visiting, 2 = visited
        state = {vertex: 0 for vertex in self.vertices}
        sorted_vertices = []

        def dfs(vertex):
            if state[vertex] == 1:
                # We have a cycle
                raise ValueError("Graph contains a cycle, cannot perform topological sort")
            if state[vertex] == 0:
                state[vertex] = 1
                for edge in vertex.edges:
                    if edge.source_id == vertex.id:
                        dfs(self.get_vertex(edge.target_id))
                state[vertex] = 2
                sorted_vertices.append(vertex)

        # Visit each vertex
        for vertex in self.vertices:
            if state[vertex] == 0:
                dfs(vertex)

        return list(reversed(sorted_vertices))

    def generator_build(self) -> Generator["Vertex", None, None]:
        """Builds each vertex in the graph and yields it."""
        sorted_vertices = self.topological_sort()
        logger.debug("There are %s vertices in the graph", len(sorted_vertices))
        yield from sorted_vertices

    def get_predecessors(self, vertex):
        """Returns the predecessors of a vertex."""
        return [self.get_vertex(source_id) for source_id in self.predecessor_map.get(vertex.id, [])]

    def get_all_successors(self, vertex: "Vertex", recursive=True, flat=True, visited=None):
        if visited is None:
            visited = set()

        # Prevent revisiting vertices to avoid infinite loops in cyclic graphs
        if vertex in visited:
            return []

        visited.add(vertex)

        successors = vertex.successors
        if not successors:
            return []

        successors_result = []

        for successor in successors:
            if recursive:
                next_successors = self.get_all_successors(successor, recursive=recursive, flat=flat, visited=visited)
                if flat:
                    successors_result.extend(next_successors)
                else:
                    successors_result.append(next_successors)
            if flat:
                successors_result.append(successor)
            else:
                successors_result.append([successor])

        if not flat and successors_result:
            return [successors] + successors_result

        return successors_result

    def get_successors(self, vertex: "Vertex") -> List["Vertex"]:
        """Returns the successors of a vertex."""
        return [self.get_vertex(target_id) for target_id in self.successor_map.get(vertex.id, [])]

    def get_vertex_neighbors(self, vertex: "Vertex") -> Dict["Vertex", int]:
        """Returns the neighbors of a vertex."""
        neighbors: Dict["Vertex", int] = {}
        for edge in self.edges:
            if edge.source_id == vertex.id:
                neighbor = self.get_vertex(edge.target_id)
                if neighbor is None:
                    continue
                if neighbor not in neighbors:
                    neighbors[neighbor] = 0
                neighbors[neighbor] += 1
            elif edge.target_id == vertex.id:
                neighbor = self.get_vertex(edge.source_id)
                if neighbor is None:
                    continue
                if neighbor not in neighbors:
                    neighbors[neighbor] = 0
                neighbors[neighbor] += 1
        return neighbors

    @property
    def cycles(self):
        if self._cycles is None:
            if self._start is None:
                self._cycles = []
            else:
                entry_vertex = self._start._id
                edges = [(e["data"]["sourceHandle"]["id"], e["data"]["targetHandle"]["id"]) for e in self._edges]
                self._cycles = find_all_cycle_edges(entry_vertex, edges)
        return self._cycles

    def _build_edges(self) -> List[CycleEdge]:
        """Builds the edges of the graph."""
        # Edge takes two vertices as arguments, so we need to build the vertices first
        # and then build the edges
        # if we can't find a vertex, we raise an error
        edges: Set[CycleEdge | Edge] = set()
        for edge in self._edges:
            new_edge = self.build_edge(edge)
            edges.add(new_edge)
        if self.vertices and not edges:
            warnings.warn("Graph has vertices but no edges")
        return list(cast(Iterable[CycleEdge], edges))

    def build_edge(self, edge: EdgeData) -> CycleEdge | Edge:
        source = self.get_vertex(edge["source"])
        target = self.get_vertex(edge["target"])

        if source is None:
            raise ValueError(f"Source vertex {edge['source']} not found")
        if target is None:
            raise ValueError(f"Target vertex {edge['target']} not found")
        if (source.id, target.id) in self.cycles:
            new_edge: CycleEdge | Edge = CycleEdge(source, target, edge)
        else:
            new_edge = Edge(source, target, edge)
        return new_edge

    def _get_vertex_class(self, node_type: str, node_base_type: str, node_id: str) -> Type["Vertex"]:
        """Returns the node class based on the node type."""
        # First we check for the node_base_type
        node_name = node_id.split("-")[0]
        if node_name in InterfaceComponentTypes:
            return InterfaceVertex
        elif node_name in ["SharedState", "Notify", "Listen"]:
            return StateVertex
        elif node_base_type in lazy_load_vertex_dict.VERTEX_TYPE_MAP:
            return lazy_load_vertex_dict.VERTEX_TYPE_MAP[node_base_type]
        elif node_name in lazy_load_vertex_dict.VERTEX_TYPE_MAP:
            return lazy_load_vertex_dict.VERTEX_TYPE_MAP[node_name]

        if node_type in lazy_load_vertex_dict.VERTEX_TYPE_MAP:
            return lazy_load_vertex_dict.VERTEX_TYPE_MAP[node_type]
        return Vertex

    def _build_vertices(self) -> List["Vertex"]:
        """Builds the vertices of the graph."""
        vertices: List["Vertex"] = []
        for frontend_data in self._vertices:
            try:
                vertex_instance = self.get_vertex(frontend_data["id"])
            except ValueError:
                vertex_instance = self._create_vertex(frontend_data)
            vertices.append(vertex_instance)

        return vertices

    def _create_vertex(self, frontend_data: NodeData):
        vertex_data = frontend_data["data"]
        vertex_type: str = vertex_data["type"]  # type: ignore
        vertex_base_type: str = vertex_data["node"]["template"]["_type"]  # type: ignore
        if "id" not in vertex_data:
            raise ValueError(f"Vertex data for {vertex_data['display_name']} does not contain an id")

        VertexClass = self._get_vertex_class(vertex_type, vertex_base_type, vertex_data["id"])

        vertex_instance = VertexClass(frontend_data, graph=self)
        vertex_instance.set_top_level(self.top_level_vertices)
        return vertex_instance

    def prepare(self, stop_component_id: Optional[str] = None, start_component_id: Optional[str] = None):
        self.initialize()
        if stop_component_id and start_component_id:
            raise ValueError("You can only provide one of stop_component_id or start_component_id")
        self.validate_stream()
        self.edges = self._build_edges()

        if stop_component_id or start_component_id:
            try:
                first_layer = self.sort_vertices(stop_component_id, start_component_id)
            except Exception as exc:
                logger.error(exc)
                first_layer = self.sort_vertices()
        else:
            first_layer = self.sort_vertices()

        for vertex_id in first_layer:
            self.run_manager.add_to_vertices_being_run(vertex_id)
        self._first_layer = sorted(first_layer)
        self._run_queue = deque(self._first_layer)
        self._prepared = True
        self._record_snapshot()
        return self

    def get_children_by_vertex_type(self, vertex: Vertex, vertex_type: str) -> List[Vertex]:
        """Returns the children of a vertex based on the vertex type."""
        children = []
        vertex_types = [vertex.data["type"]]
        if "node" in vertex.data:
            vertex_types += vertex.data["node"]["base_classes"]
        if vertex_type in vertex_types:
            children.append(vertex)
        return children

    def __repr__(self):
        vertex_ids = [vertex.id for vertex in self.vertices]
        edges_repr = "\n".join([f"  {edge.source_id} --> {edge.target_id}" for edge in self.edges])

        return (
            f"Graph Representation:\n"
            f"----------------------\n"
            f"Vertices ({len(vertex_ids)}):\n"
            f"  {', '.join(map(str, vertex_ids))}\n\n"
            f"Edges ({len(self.edges)}):\n"
            f"{edges_repr}"
        )

    def layered_topological_sort(
        self,
        vertices: List["Vertex"],
        filter_graphs: bool = False,
    ) -> List[List[str]]:
        """Performs a layered topological sort of the vertices in the graph."""
        vertices_ids = {vertex.id for vertex in vertices}
        # Queue for vertices with no incoming edges
        queue = deque(
            vertex.id
            for vertex in vertices
            # if filter_graphs then only vertex.is_input will be considered
            if self.in_degree_map[vertex.id] == 0 and (not filter_graphs or vertex.is_input)
        )
        layers: List[List[str]] = []
        visited = set(queue)

        current_layer = 0
        while queue:
            layers.append([])  # Start a new layer
            layer_size = len(queue)
            for _ in range(layer_size):
                vertex_id = queue.popleft()
                visited.add(vertex_id)

                layers[current_layer].append(vertex_id)
                for neighbor in self.successor_map[vertex_id]:
                    # only vertices in `vertices_ids` should be considered
                    # because vertices by have been filtered out
                    # in a previous step. All dependencies of theirs
                    # will be built automatically if required
                    if neighbor not in vertices_ids:
                        continue

                    self.in_degree_map[neighbor] -= 1  # 'remove' edge
                    if self.in_degree_map[neighbor] == 0 and neighbor not in visited:
                        queue.append(neighbor)

                    # if > 0 it might mean not all predecessors have added to the queue
                    # so we should process the neighbors predecessors
                    elif self.in_degree_map[neighbor] > 0:
                        for predecessor in self.predecessor_map[neighbor]:
                            if predecessor not in queue and predecessor not in visited:
                                queue.append(predecessor)

            current_layer += 1  # Next layer
        new_layers = self.refine_layers(layers)
        return new_layers

    def refine_layers(self, initial_layers):
        # Map each vertex to its current layer
        vertex_to_layer = {}
        for layer_index, layer in enumerate(initial_layers):
            for vertex in layer:
                vertex_to_layer[vertex] = layer_index

        # Build the adjacency list for reverse lookup (dependencies)

        refined_layers = [[] for _ in initial_layers]  # Start with empty layers
        new_layer_index_map = defaultdict(int)

        # Map each vertex to its new layer index
        # by finding the lowest layer index of its dependencies
        # and subtracting 1
        # If a vertex has no dependencies, it will be placed in the first layer
        # If a vertex has dependencies, it will be placed in the lowest layer index of its dependencies
        # minus 1
        for vertex_id, deps in self.successor_map.items():
            indexes = [vertex_to_layer[dep] for dep in deps if dep in vertex_to_layer]
            new_layer_index = max(min(indexes, default=0) - 1, 0)
            new_layer_index_map[vertex_id] = new_layer_index

        for layer_index, layer in enumerate(initial_layers):
            for vertex_id in layer:
                # Place the vertex in the highest possible layer where its dependencies are met
                new_layer_index = new_layer_index_map[vertex_id]
                if new_layer_index > layer_index:
                    refined_layers[new_layer_index].append(vertex_id)
                    vertex_to_layer[vertex_id] = new_layer_index
                else:
                    refined_layers[layer_index].append(vertex_id)

        # Remove empty layers if any
        refined_layers = [layer for layer in refined_layers if layer]

        return refined_layers

    def sort_chat_inputs_first(self, vertices_layers: List[List[str]]) -> List[List[str]]:
        chat_inputs_first = []
        for layer in vertices_layers:
            for vertex_id in layer:
                if "ChatInput" in vertex_id:
                    # Remove the ChatInput from the layer
                    layer.remove(vertex_id)
                    chat_inputs_first.append(vertex_id)
        if not chat_inputs_first:
            return vertices_layers

        vertices_layers = [chat_inputs_first] + vertices_layers

        return vertices_layers

    def sort_layer_by_dependency(self, vertices_layers: List[List[str]]) -> List[List[str]]:
        """Sorts the vertices in each layer by dependency, ensuring no vertex depends on a subsequent vertex."""
        sorted_layers = []

        for layer in vertices_layers:
            sorted_layer = self._sort_single_layer_by_dependency(layer)
            sorted_layers.append(sorted_layer)

        return sorted_layers

    def _sort_single_layer_by_dependency(self, layer: List[str]) -> List[str]:
        """Sorts a single layer by dependency using a stable sorting method."""
        # Build a map of each vertex to its index in the layer for quick lookup.
        index_map = {vertex: index for index, vertex in enumerate(layer)}
        # Create a sorted copy of the layer based on dependency order.
        sorted_layer = sorted(layer, key=lambda vertex: self._max_dependency_index(vertex, index_map), reverse=True)

        return sorted_layer

    def _max_dependency_index(self, vertex_id: str, index_map: Dict[str, int]) -> int:
        """Finds the highest index a given vertex's dependencies occupy in the same layer."""
        vertex = self.get_vertex(vertex_id)
        max_index = -1
        for successor in vertex.successors:  # Assuming vertex.successors is a list of successor vertex identifiers.
            if successor.id in index_map:
                max_index = max(max_index, index_map[successor.id])
        return max_index

    def __to_dict(self) -> Dict[str, Dict[str, List[str]]]:
        """Converts the graph to a dictionary."""
        result: Dict = dict()
        for vertex in self.vertices:
            vertex_id = vertex.id
            sucessors = [i.id for i in self.get_all_successors(vertex)]
            predecessors = [i.id for i in self.get_predecessors(vertex)]
            result |= {vertex_id: {"successors": sucessors, "predecessors": predecessors}}
        return result

    def __filter_vertices(self, vertex_id: str, is_start: bool = False):
        dictionaryized_graph = self.__to_dict()
        vertex_ids = sort_up_to_vertex(dictionaryized_graph, vertex_id, is_start)
        return [self.get_vertex(vertex_id) for vertex_id in vertex_ids]

    def sort_vertices(
        self,
        stop_component_id: Optional[str] = None,
        start_component_id: Optional[str] = None,
    ) -> List[str]:
        """Sorts the vertices in the graph."""
        self.mark_all_vertices("ACTIVE")
        if stop_component_id is not None:
            self.stop_vertex = stop_component_id
            vertices = self.__filter_vertices(stop_component_id)

        elif start_component_id:
            vertices = self.__filter_vertices(start_component_id, is_start=True)

        else:
            vertices = self.vertices
            # without component_id we are probably running in the chat
            # so we want to pick only graphs that start with ChatInput or
            # TextInput

        vertices_layers = self.layered_topological_sort(vertices)
        vertices_layers = self.sort_by_avg_build_time(vertices_layers)
        # vertices_layers = self.sort_chat_inputs_first(vertices_layers)
        # Now we should sort each layer in a way that we make sure
        # vertex V does not depend on vertex V+1
        vertices_layers = self.sort_layer_by_dependency(vertices_layers)
        self.increment_run_count()
        self._sorted_vertices_layers = vertices_layers
        first_layer = vertices_layers[0]
        # save the only the rest
        self.vertices_layers = vertices_layers[1:]
        self.vertices_to_run = {vertex_id for vertex_id in chain.from_iterable(vertices_layers)}
        self.build_run_map()
        # Return just the first layer
        self._first_layer = first_layer
        return first_layer

    def sort_interface_components_first(self, vertices_layers: List[List[str]]) -> List[List[str]]:
        """Sorts the vertices in the graph so that vertices containing ChatInput or ChatOutput come first."""

        def contains_interface_component(vertex):
            return any(component.value in vertex for component in InterfaceComponentTypes)

        # Sort each inner list so that vertices containing ChatInput or ChatOutput come first
        sorted_vertices = [
            sorted(
                inner_list,
                key=lambda vertex: not contains_interface_component(vertex),
            )
            for inner_list in vertices_layers
        ]
        return sorted_vertices

    def sort_by_avg_build_time(self, vertices_layers: List[List[str]]) -> List[List[str]]:
        """Sorts the vertices in the graph so that vertices with the lowest average build time come first."""

        def sort_layer_by_avg_build_time(vertices_ids: List[str]) -> List[str]:
            """Sorts the vertices in the graph so that vertices with the lowest average build time come first."""
            if len(vertices_ids) == 1:
                return vertices_ids
            vertices_ids.sort(key=lambda vertex_id: self.get_vertex(vertex_id).avg_build_time)

            return vertices_ids

        sorted_vertices = [sort_layer_by_avg_build_time(layer) for layer in vertices_layers]
        return sorted_vertices

    def is_vertex_runnable(self, vertex_id: str) -> bool:
        """Returns whether a vertex is runnable."""
        is_active = self.get_vertex(vertex_id).is_active()
        return self.run_manager.is_vertex_runnable(vertex_id, is_active)

    def build_run_map(self):
        """
        Builds the run map for the graph.

        This method is responsible for building the run map for the graph,
        which maps each node in the graph to its corresponding run function.

        Returns:
            None
        """
        self.run_manager.build_run_map(predecessor_map=self.predecessor_map, vertices_to_run=self.vertices_to_run)

    def find_runnable_predecessors_for_successors(self, vertex_id: str) -> List[str]:
        """
        For each successor of the current vertex, find runnable predecessors if any.
        This checks the direct predecessors of each successor to identify any that are
        immediately runnable, expanding the search to ensure progress can be made.
        """
        runnable_vertices = []
        for successor_id in self.run_manager.run_map.get(vertex_id, []):
            runnable_vertices.extend(self.find_runnable_predecessors_for_successor(successor_id))

        return runnable_vertices

    def find_runnable_predecessors_for_successor(self, vertex_id: str) -> List[str]:
        runnable_vertices = []
        visited = set()

        def find_runnable_predecessors(predecessor: "Vertex"):
            predecessor_id = predecessor.id
            if predecessor_id in visited:
                return
            visited.add(predecessor_id)
            is_active = self.get_vertex(predecessor_id).is_active()
            if self.run_manager.is_vertex_runnable(predecessor_id, is_active):
                runnable_vertices.append(predecessor_id)
            else:
                for pred_pred_id in self.run_manager.run_predecessors.get(predecessor_id, []):
                    find_runnable_predecessors(self.get_vertex(pred_pred_id))

        for predecessor_id in self.run_manager.run_predecessors.get(vertex_id, []):
            find_runnable_predecessors(self.get_vertex(predecessor_id))
        return runnable_vertices

    def remove_from_predecessors(self, vertex_id: str):
        self.run_manager.remove_from_predecessors(vertex_id)

    def remove_vertex_from_runnables(self, vertex_id: str):
        self.run_manager.remove_vertex_from_runnables(vertex_id)

    def get_top_level_vertices(self, vertices_ids):
        """
        Retrieves the top-level vertices from the given graph based on the provided vertex IDs.

        Args:
            vertices_ids (list): A list of vertex IDs.

        Returns:
            list: A list of top-level vertex IDs.

        """
        top_level_vertices = []
        for vertex_id in vertices_ids:
            vertex = self.get_vertex(vertex_id)
            if vertex.parent_is_top_level:
                top_level_vertices.append(vertex.parent_node_id)
            else:
                top_level_vertices.append(vertex_id)
        return top_level_vertices

    def build_in_degree(self, edges: List[CycleEdge]) -> Dict[str, int]:
        in_degree: Dict[str, int] = defaultdict(int)
        for edge in edges:
            in_degree[edge.target_id] += 1
        for vertex in self.vertices:
            if vertex.id not in in_degree:
                in_degree[vertex.id] = 0
        return in_degree

    def build_adjacency_maps(self, edges: List[CycleEdge]) -> Tuple[Dict[str, List[str]], Dict[str, List[str]]]:
        """Returns the adjacency maps for the graph."""
        predecessor_map: dict[str, list[str]] = defaultdict(list)
        successor_map: dict[str, list[str]] = defaultdict(list)
        for edge in edges:
            predecessor_map[edge.target_id].append(edge.source_id)
            successor_map[edge.source_id].append(edge.target_id)
        return predecessor_map, successor_map<|MERGE_RESOLUTION|>--- conflicted
+++ resolved
@@ -7,27 +7,20 @@
 from datetime import datetime, timezone
 from functools import partial
 from itertools import chain
-from typing import TYPE_CHECKING, Any, Dict, Generator, Iterable, List, Optional, Set, Tuple, Type, Union, cast
+from typing import TYPE_CHECKING, Any, Dict, Generator, List, Optional, Tuple, Type, Union
 
 import nest_asyncio
 from loguru import logger
 
 from langflow.exceptions.component import ComponentBuildException
-from langflow.graph.edge.base import CycleEdge, Edge
+from langflow.graph.edge.base import CycleEdge
 from langflow.graph.edge.schema import EdgeData
 from langflow.graph.graph.constants import Finish, lazy_load_vertex_dict
 from langflow.graph.graph.runnable_vertices_manager import RunnableVerticesManager
 from langflow.graph.graph.schema import GraphData, GraphDump, StartConfigDict, VertexBuildResult
 from langflow.graph.graph.state_manager import GraphStateManager
 from langflow.graph.graph.state_model import create_state_model_from_graph
-from langflow.graph.graph.utils import (
-    find_all_cycle_edges,
-    find_start_component_id,
-    has_cycle,
-    process_flow,
-    should_continue,
-    sort_up_to_vertex,
-)
+from langflow.graph.graph.utils import find_start_component_id, process_flow, should_continue, sort_up_to_vertex
 from langflow.graph.schema import InterfaceComponentTypes, RunOutputs
 from langflow.graph.vertex.base import Vertex, VertexStates
 from langflow.graph.vertex.schema import NodeData
@@ -463,23 +456,6 @@
         return self._first_layer
 
     @property
-    def is_cyclic(self):
-        """
-        Check if the graph has any cycles.
-
-        Returns:
-            bool: True if the graph has any cycles, False otherwise.
-        """
-        if self._is_cyclic is None:
-            vertices = [vertex.id for vertex in self.vertices]
-            try:
-                edges = [(e["data"]["sourceHandle"]["id"], e["data"]["targetHandle"]["id"]) for e in self._edges]
-            except KeyError:
-                edges = [(e["source"], e["target"]) for e in self._edges]
-            self._is_cyclic = has_cycle(vertices, edges)
-        return self._is_cyclic
-
-    @property
     def run_id(self):
         """
         The ID of the current run.
@@ -1400,11 +1376,7 @@
 
     def find_next_runnable_vertices(self, vertex_id: str, vertex_successors_ids: List[str]) -> List[str]:
         next_runnable_vertices = set()
-<<<<<<< HEAD
-        for v_id in sorted(vertex_successors_ids):
-=======
         for v_id in vertex_successors_ids:
->>>>>>> 2baee5fe
             if not self.is_vertex_runnable(v_id):
                 next_runnable_vertices.update(self.find_runnable_predecessors_for_successor(v_id))
             else:
@@ -1560,31 +1532,21 @@
                 neighbors[neighbor] += 1
         return neighbors
 
-    @property
-    def cycles(self):
-        if self._cycles is None:
-            if self._start is None:
-                self._cycles = []
-            else:
-                entry_vertex = self._start._id
-                edges = [(e["data"]["sourceHandle"]["id"], e["data"]["targetHandle"]["id"]) for e in self._edges]
-                self._cycles = find_all_cycle_edges(entry_vertex, edges)
-        return self._cycles
-
     def _build_edges(self) -> List[CycleEdge]:
         """Builds the edges of the graph."""
         # Edge takes two vertices as arguments, so we need to build the vertices first
         # and then build the edges
         # if we can't find a vertex, we raise an error
-        edges: Set[CycleEdge | Edge] = set()
+
+        edges: set[CycleEdge] = set()
         for edge in self._edges:
             new_edge = self.build_edge(edge)
             edges.add(new_edge)
         if self.vertices and not edges:
             warnings.warn("Graph has vertices but no edges")
-        return list(cast(Iterable[CycleEdge], edges))
-
-    def build_edge(self, edge: EdgeData) -> CycleEdge | Edge:
+        return list(edges)
+
+    def build_edge(self, edge: EdgeData) -> CycleEdge:
         source = self.get_vertex(edge["source"])
         target = self.get_vertex(edge["target"])
 
@@ -1592,10 +1554,7 @@
             raise ValueError(f"Source vertex {edge['source']} not found")
         if target is None:
             raise ValueError(f"Target vertex {edge['target']} not found")
-        if (source.id, target.id) in self.cycles:
-            new_edge: CycleEdge | Edge = CycleEdge(source, target, edge)
-        else:
-            new_edge = Edge(source, target, edge)
+        new_edge = CycleEdge(source, target, edge)
         return new_edge
 
     def _get_vertex_class(self, node_type: str, node_base_type: str, node_id: str) -> Type["Vertex"]:
@@ -1658,8 +1617,8 @@
 
         for vertex_id in first_layer:
             self.run_manager.add_to_vertices_being_run(vertex_id)
-        self._first_layer = sorted(first_layer)
-        self._run_queue = deque(self._first_layer)
+        self._first_layer = first_layer
+        self._run_queue = deque(first_layer)
         self._prepared = True
         self._record_snapshot()
         return self

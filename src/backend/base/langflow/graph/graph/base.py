from __future__ import annotations

import asyncio
import copy
import json
import uuid
import warnings
from collections import defaultdict, deque
from collections.abc import Generator, Iterable
from datetime import datetime, timezone
from functools import partial
from itertools import chain
from typing import TYPE_CHECKING, Any, cast

import nest_asyncio
from loguru import logger

from langflow.events.event_manager import EventManager
from langflow.exceptions.component import ComponentBuildException
from langflow.graph.edge.base import CycleEdge, Edge
from langflow.graph.edge.schema import EdgeData
from langflow.graph.graph.constants import Finish, lazy_load_vertex_dict
from langflow.graph.graph.runnable_vertices_manager import RunnableVerticesManager
from langflow.graph.graph.schema import GraphData, GraphDump, StartConfigDict, VertexBuildResult
from langflow.graph.graph.state_manager import GraphStateManager
from langflow.graph.graph.state_model import create_state_model_from_graph
from langflow.graph.graph.utils import (
    find_all_cycle_edges,
    find_cycle_vertices,
    find_start_component_id,
    has_cycle,
    process_flow,
    should_continue,
    sort_up_to_vertex,
)
from langflow.graph.schema import InterfaceComponentTypes, RunOutputs
from langflow.graph.vertex.base import Vertex, VertexStates
from langflow.graph.vertex.schema import NodeData, NodeTypeEnum
from langflow.graph.vertex.types import ComponentVertex, InterfaceVertex, StateVertex
from langflow.logging.logger import LogConfig, configure
from langflow.schema import Data
from langflow.schema.schema import INPUT_FIELD_NAME, InputType
from langflow.services.cache.utils import CacheMiss
from langflow.services.chat.schema import GetCache, SetCache
from langflow.services.deps import get_chat_service, get_tracing_service
from langflow.utils.async_helpers import run_until_complete

if TYPE_CHECKING:
    from langflow.api.v1.schemas import InputValueRequest
    from langflow.custom.custom_component.component import Component
    from langflow.graph.schema import ResultData
    from langflow.services.tracing.service import TracingService


class Graph:
    """A class representing a graph of vertices and edges."""

    def __init__(
        self,
        start: Component | None = None,
        end: Component | None = None,
        flow_id: str | None = None,
        flow_name: str | None = None,
        description: str | None = None,
        user_id: str | None = None,
        log_config: LogConfig | None = None,
    ) -> None:
        """
        Initializes a new instance of the Graph class.

        Args:
            nodes (List[Dict]): A list of dictionaries representing the vertices of the graph.
            edges (List[Dict[str, str]]): A list of dictionaries representing the edges of the graph.
            flow_id (Optional[str], optional): The ID of the flow. Defaults to None.
        """
        if log_config:
            configure(**log_config)
        self._start = start
        self._state_model = None
        self._end = end
        self._prepared = False
        self._runs = 0
        self._updates = 0
        self.flow_id = flow_id
        self.flow_name = flow_name
        self.description = description
        self.user_id = user_id
        self._is_input_vertices: list[str] = []
        self._is_output_vertices: list[str] = []
        self._is_state_vertices: list[str] = []
        self._has_session_id_vertices: list[str] = []
        self._sorted_vertices_layers: list[list[str]] = []
        self._run_id = ""
        self._start_time = datetime.now(timezone.utc)
        self.inactivated_vertices: set = set()
        self.activated_vertices: list[str] = []
        self.vertices_layers: list[list[str]] = []
        self.vertices_to_run: set[str] = set()
        self.stop_vertex: str | None = None
        self.inactive_vertices: set = set()
        self.edges: list[CycleEdge] = []
        self.vertices: list[Vertex] = []
        self.run_manager = RunnableVerticesManager()
        self.state_manager = GraphStateManager()
        self._vertices: list[NodeData] = []
        self._edges: list[EdgeData] = []
        self.top_level_vertices: list[str] = []
        self.vertex_map: dict[str, Vertex] = {}
        self.predecessor_map: dict[str, list[str]] = defaultdict(list)
        self.successor_map: dict[str, list[str]] = defaultdict(list)
        self.in_degree_map: dict[str, int] = defaultdict(int)
        self.parent_child_map: dict[str, list[str]] = defaultdict(list)
        self._run_queue: deque[str] = deque()
        self._first_layer: list[str] = []
        self._lock = asyncio.Lock()
        self.raw_graph_data: GraphData = {"nodes": [], "edges": []}
        self._is_cyclic: bool | None = None
        self._cycles: list[tuple[str, str]] | None = None
        self._cycle_vertices: set[str] | None = None
        self._call_order: list[str] = []
        self._snapshots: list[dict[str, Any]] = []
        try:
            self.tracing_service: TracingService | None = get_tracing_service()
        except Exception as exc:
            logger.error(f"Error getting tracing service: {exc}")
            self.tracing_service = None
        if start is not None and end is not None:
            self._set_start_and_end(start, end)
            self.prepare(start_component_id=start._id)
        if (start is not None and end is None) or (start is None and end is not None):
            msg = "You must provide both input and output components"
            raise ValueError(msg)

    @property
    def state_model(self):
        if not self._state_model:
            self._state_model = create_state_model_from_graph(self)
        return self._state_model

    def __add__(self, other):
        if not isinstance(other, Graph):
            msg = "Can only add Graph objects"
            raise TypeError(msg)
        # Add the vertices and edges from the other graph to this graph
        new_instance = copy.deepcopy(self)
        for vertex in other.vertices:
            # This updates the edges as well
            new_instance.add_vertex(vertex)
        new_instance.build_graph_maps(new_instance.edges)
        new_instance.define_vertices_lists()
        return new_instance

    def __iadd__(self, other):
        if not isinstance(other, Graph):
            msg = "Can only add Graph objects"
            raise TypeError(msg)
        # Add the vertices and edges from the other graph to this graph
        for vertex in other.vertices:
            # This updates the edges as well
            self.add_vertex(vertex)
        self.build_graph_maps(self.edges)
        self.define_vertices_lists()
        return self

    def dumps(
        self,
        name: str | None = None,
        description: str | None = None,
        endpoint_name: str | None = None,
    ) -> str:
        graph_dict = self.dump(name, description, endpoint_name)
        return json.dumps(graph_dict, indent=4, sort_keys=True)

    def dump(
        self, name: str | None = None, description: str | None = None, endpoint_name: str | None = None
    ) -> GraphDump:
        if self.raw_graph_data != {"nodes": [], "edges": []}:
            data_dict = self.raw_graph_data
        else:
            # we need to convert the vertices and edges to json
            nodes = [node.to_data() for node in self.vertices]
            edges = [edge.to_data() for edge in self.edges]
            self.raw_graph_data = {"nodes": nodes, "edges": edges}
            data_dict = self.raw_graph_data
        graph_dict: GraphDump = {
            "data": data_dict,
            "is_component": len(data_dict.get("nodes", [])) == 1 and data_dict["edges"] == [],
        }
        if name:
            graph_dict["name"] = name
        elif name is None and self.flow_name:
            graph_dict["name"] = self.flow_name
        if description:
            graph_dict["description"] = description
        elif description is None and self.description:
            graph_dict["description"] = self.description
        graph_dict["endpoint_name"] = str(endpoint_name)
        return graph_dict

    def add_nodes_and_edges(self, nodes: list[NodeData], edges: list[EdgeData]):
        self._vertices = nodes
        self._edges = edges
        self.raw_graph_data = {"nodes": nodes, "edges": edges}
        self.top_level_vertices = []
        for vertex in self._vertices:
            if vertex_id := vertex.get("id"):
                self.top_level_vertices.append(vertex_id)
        self._graph_data = process_flow(self.raw_graph_data)

        self._vertices = self._graph_data["nodes"]
        self._edges = self._graph_data["edges"]
        self.initialize()

    def add_component(self, component: Component, component_id: str | None = None) -> str:
        component_id = component_id or component._id
        if component_id in self.vertex_map:
            return component_id
        component._id = component_id
        if component_id in self.vertex_map:
            msg = f"Component ID {component_id} already exists"
            raise ValueError(msg)
        frontend_node = component.to_frontend_node()
        self._vertices.append(frontend_node)
        vertex = self._create_vertex(frontend_node)
        vertex.add_component_instance(component)
        self._add_vertex(vertex)
        if component._edges:
            for edge in component._edges:
                self._add_edge(edge)

        if component._components:
            for _component in component._components:
                self.add_component(_component)

        return component_id

    def _set_start_and_end(self, start: Component, end: Component):
        if not hasattr(start, "to_frontend_node"):
            msg = f"start must be a Component. Got {type(start)}"
            raise TypeError(msg)
        if not hasattr(end, "to_frontend_node"):
            msg = f"end must be a Component. Got {type(end)}"
            raise TypeError(msg)
        self.add_component(start, start._id)
        self.add_component(end, end._id)

    def add_component_edge(self, source_id: str, output_input_tuple: tuple[str, str], target_id: str):
        source_vertex = self.get_vertex(source_id)
        if not isinstance(source_vertex, ComponentVertex):
            msg = f"Source vertex {source_id} is not a component vertex."
            raise ValueError(msg)
        target_vertex = self.get_vertex(target_id)
        if not isinstance(target_vertex, ComponentVertex):
            msg = f"Target vertex {target_id} is not a component vertex."
            raise ValueError(msg)
        output_name, input_name = output_input_tuple
        if source_vertex._custom_component is None:
            msg = f"Source vertex {source_id} does not have a custom component."
            raise ValueError(msg)
        if target_vertex._custom_component is None:
            msg = f"Target vertex {target_id} does not have a custom component."
            raise ValueError(msg)

        try:
            input_field = target_vertex.get_input(input_name)
            input_types = input_field.input_types
            input_field_type = str(input_field.field_type)
        except ValueError:
            input_field = target_vertex.data.get("node", {}).get("template", {}).get(input_name)
            if not input_field:
                msg = f"Input field {input_name} not found in target vertex {target_id}"
                raise ValueError(msg)
            input_types = input_field.get("input_types", [])
            input_field_type = input_field.get("type", "")

        edge_data: EdgeData = {
            "source": source_id,
            "target": target_id,
            "data": {
                "sourceHandle": {
                    "dataType": source_vertex._custom_component.name
                    or source_vertex._custom_component.__class__.__name__,
                    "id": source_vertex.id,
                    "name": output_name,
                    "output_types": source_vertex.get_output(output_name).types,
                },
                "targetHandle": {
                    "fieldName": input_name,
                    "id": target_vertex.id,
                    "inputTypes": input_types,
                    "type": input_field_type,
                },
            },
        }
        self._add_edge(edge_data)

    async def async_start(
        self,
        inputs: list[dict] | None = None,
        max_iterations: int | None = None,
        event_manager: EventManager | None = None,
    ):
        if not self._prepared:
            msg = "Graph not prepared. Call prepare() first."
            raise ValueError(msg)
        # The idea is for this to return a generator that yields the result of
        # each step call and raise StopIteration when the graph is done
        for _input in inputs or []:
            for key, value in _input.items():
                vertex = self.get_vertex(key)
                vertex.set_input_value(key, value)
        # I want to keep a counter of how many tyimes result.vertex.id
        # has been yielded
        yielded_counts: dict[str, int] = defaultdict(int)

        while should_continue(yielded_counts, max_iterations):
            result = await self.astep(event_manager=event_manager)
            yield result
            if hasattr(result, "vertex"):
                yielded_counts[result.vertex.id] += 1
            if isinstance(result, Finish):
                return

        msg = "Max iterations reached"
        raise ValueError(msg)

    def _snapshot(self):
        return {
            "_run_queue": self._run_queue.copy(),
            "_first_layer": self._first_layer.copy(),
            "vertices_layers": copy.deepcopy(self.vertices_layers),
            "vertices_to_run": copy.deepcopy(self.vertices_to_run),
            "run_manager": copy.deepcopy(self.run_manager.to_dict()),
        }

    def __apply_config(self, config: StartConfigDict):
        for vertex in self.vertices:
            if vertex._custom_component is None:
                continue
            for output in vertex._custom_component._outputs_map.values():
                for key, value in config["output"].items():
                    setattr(output, key, value)

    def start(
        self,
        inputs: list[dict] | None = None,
        max_iterations: int | None = None,
        config: StartConfigDict | None = None,
        event_manager: EventManager | None = None,
    ) -> Generator:
        if self.is_cyclic and max_iterations is None:
            raise ValueError("You must specify a max_iterations if the graph is cyclic")
        if config is not None:
            self.__apply_config(config)
        #! Change this ASAP
        nest_asyncio.apply()
        loop = asyncio.get_event_loop()
        async_gen = self.async_start(inputs, max_iterations, event_manager)
        async_gen_task = asyncio.ensure_future(async_gen.__anext__())

        while True:
            try:
                result = loop.run_until_complete(async_gen_task)
                yield result
                if isinstance(result, Finish):
                    return
                async_gen_task = asyncio.ensure_future(async_gen.__anext__())
            except StopAsyncIteration:
                break

    def _add_edge(self, edge: EdgeData):
        self.add_edge(edge)
        source_id = edge["data"]["sourceHandle"]["id"]
        target_id = edge["data"]["targetHandle"]["id"]
        self.predecessor_map[target_id].append(source_id)
        self.successor_map[source_id].append(target_id)
        self.in_degree_map[target_id] += 1
        self.parent_child_map[source_id].append(target_id)

    def add_node(self, node: NodeData):
        self._vertices.append(node)

    def add_edge(self, edge: EdgeData):
        # Check if the edge already exists
        if edge in self._edges:
            return
        self._edges.append(edge)

    def initialize(self):
        self._build_graph()
        self.build_graph_maps(self.edges)
        self.define_vertices_lists()

    def get_state(self, name: str) -> Data | None:
        """
        Returns the state of the graph with the given name.

        Args:
            name (str): The name of the state.

        Returns:
            Optional[Data]: The state record, or None if the state does not exist.
        """
        return self.state_manager.get_state(name, run_id=self._run_id)

    def update_state(self, name: str, record: str | Data, caller: str | None = None) -> None:
        """
        Updates the state of the graph with the given name.

        Args:
            name (str): The name of the state.
            record (Union[str, Data]): The new state record.
            caller (Optional[str], optional): The ID of the vertex that is updating the state. Defaults to None.
        """
        if caller:
            # If there is a caller which is a vertex_id, I want to activate
            # all StateVertex in self.vertices that are not the caller
            # essentially notifying all the other vertices that the state has changed
            # This also has to activate their successors
            self.activate_state_vertices(name, caller)

        self.state_manager.update_state(name, record, run_id=self._run_id)

    def activate_state_vertices(self, name: str, caller: str):
        """
        Activates the state vertices in the graph with the given name and caller.

        Args:
            name (str): The name of the state.
            caller (str): The ID of the vertex that is updating the state.
        """
        vertices_ids = set()
        new_predecessor_map = {}
        for vertex_id in self._is_state_vertices:
            caller_vertex = self.get_vertex(caller)
            vertex = self.get_vertex(vertex_id)
            if vertex_id == caller or vertex.display_name == caller_vertex.display_name:
                continue
            if (
                isinstance(vertex._raw_params["name"], str)
                and name in vertex._raw_params["name"]
                and vertex_id != caller
                and isinstance(vertex, StateVertex)
            ):
                vertices_ids.add(vertex_id)
                successors = self.get_all_successors(vertex, flat=True)
                # Update run_manager.run_predecessors because we are activating vertices
                # The run_prdecessors is the predecessor map of the vertices
                # we remove the vertex_id from the predecessor map whenever we run a vertex
                # So we need to get all edges of the vertex and successors
                # and run self.build_adjacency_maps(edges) to get the new predecessor map
                # that is not complete but we can use to update the run_predecessors
                edges_set = set()
                for _vertex in [vertex] + successors:
                    edges_set.update(_vertex.edges)
                    if _vertex.state == VertexStates.INACTIVE:
                        _vertex.set_state("ACTIVE")

                    vertices_ids.add(_vertex.id)
                edges = list(edges_set)
                predecessor_map, _ = self.build_adjacency_maps(edges)
                new_predecessor_map.update(predecessor_map)

        vertices_ids.update(new_predecessor_map.keys())
        vertices_ids.update(v_id for value_list in new_predecessor_map.values() for v_id in value_list)

        self.activated_vertices = list(vertices_ids)
        self.vertices_to_run.update(vertices_ids)
        self.run_manager.update_run_state(
            run_predecessors=new_predecessor_map,
            vertices_to_run=self.vertices_to_run,
        )

    def reset_activated_vertices(self):
        """
        Resets the activated vertices in the graph.
        """
        self.activated_vertices = []

    def append_state(self, name: str, record: str | Data, caller: str | None = None) -> None:
        """
        Appends the state of the graph with the given name.

        Args:
            name (str): The name of the state.
            record (Union[str, Data]): The state record to append.
            caller (Optional[str], optional): The ID of the vertex that is updating the state. Defaults to None.
        """
        if caller:
            self.activate_state_vertices(name, caller)

        self.state_manager.append_state(name, record, run_id=self._run_id)

    def validate_stream(self):
        """
        Validates the stream configuration of the graph.

        If there are two vertices in the same graph (connected by edges)
        that have `stream=True` or `streaming=True`, raises a `ValueError`.

        Raises:
            ValueError: If two connected vertices have `stream=True` or `streaming=True`.
        """
        for vertex in self.vertices:
            if vertex.params.get("stream") or vertex.params.get("streaming"):
                successors = self.get_all_successors(vertex)
                for successor in successors:
                    if successor.params.get("stream") or successor.params.get("streaming"):
                        msg = (
                            f"Components {vertex.display_name} and {successor.display_name} "
                            "are connected and both have stream or streaming set to True"
                        )
                        raise ValueError(msg)

    @property
    def first_layer(self):
        if self._first_layer is None:
            msg = "Graph not prepared. Call prepare() first."
            raise ValueError(msg)
        return self._first_layer

    @property
    def is_cyclic(self):
        """
        Check if the graph has any cycles.

        Returns:
            bool: True if the graph has any cycles, False otherwise.
        """
        if self._is_cyclic is None:
            vertices = [vertex.id for vertex in self.vertices]
            try:
                edges = [(e["data"]["sourceHandle"]["id"], e["data"]["targetHandle"]["id"]) for e in self._edges]
            except KeyError:
                edges = [(e["source"], e["target"]) for e in self._edges]
            self._is_cyclic = has_cycle(vertices, edges)
        return self._is_cyclic

    @property
    def run_id(self):
        """
        The ID of the current run.

        Returns:
            str: The run ID.

        Raises:
            ValueError: If the run ID is not set.
        """
        if not self._run_id:
            msg = "Run ID not set"
            raise ValueError(msg)
        return self._run_id

    def set_run_id(self, run_id: uuid.UUID | None = None):
        """
        Sets the ID of the current run.

        Args:
            run_id (str): The run ID.
        """
        if run_id is None:
            run_id = uuid.uuid4()

        run_id_str = str(run_id)
        for vertex in self.vertices:
            self.state_manager.subscribe(run_id_str, vertex.update_graph_state)
        self._run_id = run_id_str
        if self.tracing_service:
            self.tracing_service.set_run_id(run_id)

    def set_run_name(self):
        # Given a flow name, flow_id
        if not self.tracing_service:
            return
        name = f"{self.flow_name} - {self.flow_id}"

        self.set_run_id()
        self.tracing_service.set_run_name(name)

    async def initialize_run(self):
        if self.tracing_service:
            await self.tracing_service.initialize_tracers()

    async def end_all_traces(self, outputs: dict[str, Any] | None = None, error: Exception | None = None):
        if not self.tracing_service:
            return
        self._end_time = datetime.now(timezone.utc)
        if outputs is None:
            outputs = {}
        outputs |= self.metadata
        await self.tracing_service.end(outputs, error)

    @property
    def sorted_vertices_layers(self) -> list[list[str]]:
        """
        The sorted layers of vertices in the graph.

        Returns:
            List[List[str]]: The sorted layers of vertices.
        """
        if not self._sorted_vertices_layers:
            self.sort_vertices()
        return self._sorted_vertices_layers

    def define_vertices_lists(self):
        """
        Defines the lists of vertices that are inputs, outputs, and have session_id.
        """
        attributes = ["is_input", "is_output", "has_session_id", "is_state"]
        for vertex in self.vertices:
            for attribute in attributes:
                if getattr(vertex, attribute):
                    getattr(self, f"_{attribute}_vertices").append(vertex.id)

    def _set_inputs(self, input_components: list[str], inputs: dict[str, str], input_type: InputType | None):
        for vertex_id in self._is_input_vertices:
            vertex = self.get_vertex(vertex_id)
            # If the vertex is not in the input_components list
            if input_components and (vertex_id not in input_components and vertex.display_name not in input_components):
                continue
            # If the input_type is not any and the input_type is not in the vertex id
            # Example: input_type = "chat" and vertex.id = "OpenAI-19ddn"
            if input_type is not None and input_type != "any" and input_type not in vertex.id.lower():
                continue
            if vertex is None:
                msg = f"Vertex {vertex_id} not found"
                raise ValueError(msg)
            vertex.update_raw_params(inputs, overwrite=True)

    async def _run(
        self,
        inputs: dict[str, str],
        input_components: list[str],
        input_type: InputType | None,
        outputs: list[str],
        stream: bool,
        session_id: str,
        fallback_to_env_vars: bool,
    ) -> list[ResultData | None]:
        """
        Runs the graph with the given inputs.

        Args:
            inputs (Dict[str, str]): The input values for the graph.
            input_components (list[str]): The components to run for the inputs.
            outputs (list[str]): The outputs to retrieve from the graph.
            stream (bool): Whether to stream the results or not.
            session_id (str): The session ID for the graph.

        Returns:
            List[Optional["ResultData"]]: The outputs of the graph.
        """

        if input_components and not isinstance(input_components, list):
            msg = f"Invalid components value: {input_components}. Expected list"
            raise ValueError(msg)
        if input_components is None:
            input_components = []

        if not isinstance(inputs.get(INPUT_FIELD_NAME, ""), str):
            msg = f"Invalid input value: {inputs.get(INPUT_FIELD_NAME)}. Expected string"
            raise ValueError(msg)
        if inputs:
            self._set_inputs(input_components, inputs, input_type)
        # Update all the vertices with the session_id
        for vertex_id in self._has_session_id_vertices:
            vertex = self.get_vertex(vertex_id)
            if vertex is None:
                msg = f"Vertex {vertex_id} not found"
                raise ValueError(msg)
            vertex.update_raw_params({"session_id": session_id})
        # Process the graph
        try:
            cache_service = get_chat_service()
            if self.flow_id:
                await cache_service.set_cache(self.flow_id, self)
        except Exception as exc:
            logger.exception(exc)

        try:
            # Prioritize the webhook component if it exists
            start_component_id = find_start_component_id(self._is_input_vertices)
            await self.process(start_component_id=start_component_id, fallback_to_env_vars=fallback_to_env_vars)
            self.increment_run_count()
        except Exception as exc:
            asyncio.create_task(self.end_all_traces(error=exc))
            msg = f"Error running graph: {exc}"
            raise ValueError(msg) from exc
        finally:
            asyncio.create_task(self.end_all_traces())
        # Get the outputs
        vertex_outputs = []
        for vertex in self.vertices:
            if not vertex._built:
                continue
            if vertex is None:
                msg = f"Vertex {vertex_id} not found"
                raise ValueError(msg)

            if not vertex.result and not stream and hasattr(vertex, "consume_async_generator"):
                await vertex.consume_async_generator()
            if (not outputs and vertex.is_output) or (vertex.display_name in outputs or vertex.id in outputs):
                vertex_outputs.append(vertex.result)

        return vertex_outputs

    def run(
        self,
        inputs: list[dict[str, str]],
        input_components: list[list[str]] | None = None,
        types: list[InputType | None] | None = None,
        outputs: list[str] | None = None,
        session_id: str | None = None,
        stream: bool = False,
        fallback_to_env_vars: bool = False,
    ) -> list[RunOutputs]:
        """
        Run the graph with the given inputs and return the outputs.

        Args:
            inputs (Dict[str, str]): A dictionary of input values.
            input_components (Optional[list[str]]): A list of input components.
            types (Optional[list[str]]): A list of types.
            outputs (Optional[list[str]]): A list of output components.
            session_id (Optional[str]): The session ID.
            stream (bool): Whether to stream the outputs.

        Returns:
            List[RunOutputs]: A list of RunOutputs objects representing the outputs.
        """
        # run the async function in a sync way
        # this could be used in a FastAPI endpoint
        # so we should take care of the event loop
        coro = self.arun(
            inputs=inputs,
            inputs_components=input_components,
            types=types,
            outputs=outputs,
            session_id=session_id,
            stream=stream,
            fallback_to_env_vars=fallback_to_env_vars,
        )

        try:
            # Attempt to get the running event loop; if none, an exception is raised
            loop = asyncio.get_running_loop()
            if loop.is_closed():
                msg = "The running event loop is closed."
                raise RuntimeError(msg)
        except RuntimeError:
            # If there's no running event loop or it's closed, use asyncio.run
            return asyncio.run(coro)

        # If there's an existing, open event loop, use it to run the async function
        return loop.run_until_complete(coro)

    async def arun(
        self,
        inputs: list[dict[str, str]],
        inputs_components: list[list[str]] | None = None,
        types: list[InputType | None] | None = None,
        outputs: list[str] | None = None,
        session_id: str | None = None,
        stream: bool = False,
        fallback_to_env_vars: bool = False,
    ) -> list[RunOutputs]:
        """
        Runs the graph with the given inputs.

        Args:
            inputs (list[Dict[str, str]]): The input values for the graph.
            inputs_components (Optional[list[list[str]]], optional): Components to run for the inputs. Defaults to None.
            outputs (Optional[list[str]], optional): The outputs to retrieve from the graph. Defaults to None.
            session_id (Optional[str], optional): The session ID for the graph. Defaults to None.
            stream (bool, optional): Whether to stream the results or not. Defaults to False.

        Returns:
            List[RunOutputs]: The outputs of the graph.
        """
        # inputs is {"message": "Hello, world!"}
        # we need to go through self.inputs and update the self._raw_params
        # of the vertices that are inputs
        # if the value is a list, we need to run multiple times
        vertex_outputs = []
        if not isinstance(inputs, list):
            inputs = [inputs]
        elif not inputs:
            inputs = [{}]
        # Length of all should be the as inputs length
        # just add empty lists to complete the length
        if inputs_components is None:
            inputs_components = []
        for _ in range(len(inputs) - len(inputs_components)):
            inputs_components.append([])
        if types is None:
            types = []
        for _ in range(len(inputs) - len(types)):
            types.append("chat")  # default to chat
        for run_inputs, components, input_type in zip(inputs, inputs_components, types):
            run_outputs = await self._run(
                inputs=run_inputs,
                input_components=components,
                input_type=input_type,
                outputs=outputs or [],
                stream=stream,
                session_id=session_id or "",
                fallback_to_env_vars=fallback_to_env_vars,
            )
            run_output_object = RunOutputs(inputs=run_inputs, outputs=run_outputs)
            logger.debug(f"Run outputs: {run_output_object}")
            vertex_outputs.append(run_output_object)
        return vertex_outputs

    def next_vertex_to_build(self):
        """
        Returns the next vertex to be built.

        Yields:
            str: The ID of the next vertex to be built.
        """
        yield from chain.from_iterable(self.vertices_layers)

    @property
    def metadata(self):
        """
        The metadata of the graph.

        Returns:
            dict: The metadata of the graph.
        """
        time_format = "%Y-%m-%d %H:%M:%S"
        return {
            "start_time": self._start_time.strftime(time_format),
            "end_time": self._end_time.strftime(time_format),
            "time_elapsed": f"{(self._end_time - self._start_time).total_seconds()} seconds",
            "flow_id": self.flow_id,
            "flow_name": self.flow_name,
        }

    def build_graph_maps(self, edges: list[CycleEdge] | None = None, vertices: list[Vertex] | None = None):
        """
        Builds the adjacency maps for the graph.
        """
        if edges is None:
            edges = self.edges

        if vertices is None:
            vertices = self.vertices

        self.predecessor_map, self.successor_map = self.build_adjacency_maps(edges)

        self.in_degree_map = self.build_in_degree(edges)
        self.parent_child_map = self.build_parent_child_map(vertices)

    def reset_inactivated_vertices(self):
        """
        Resets the inactivated vertices in the graph.
        """
        for vertex_id in self.inactivated_vertices.copy():
            self.mark_vertex(vertex_id, "ACTIVE")
        self.inactivated_vertices = []
        self.inactivated_vertices = set()

    def mark_all_vertices(self, state: str):
        """Marks all vertices in the graph."""
        for vertex in self.vertices:
            vertex.set_state(state)

    def mark_vertex(self, vertex_id: str, state: str):
        """Marks a vertex in the graph."""
        vertex = self.get_vertex(vertex_id)
        vertex.set_state(state)
        if state == VertexStates.INACTIVE:
            self.run_manager.remove_from_predecessors(vertex_id)

    def _mark_branch(self, vertex_id: str, state: str, visited: set | None = None, output_name: str | None = None):
        """Marks a branch of the graph."""
        if visited is None:
            visited = set()
        else:
            self.mark_vertex(vertex_id, state)
        if vertex_id in visited:
            return
        visited.add(vertex_id)

        for child_id in self.parent_child_map[vertex_id]:
            # Only child_id that have an edge with the vertex_id through the output_name
            # should be marked
            if output_name:
                edge = self.get_edge(vertex_id, child_id)
                if edge and edge.source_handle.name != output_name:
                    continue
            self._mark_branch(child_id, state, visited)

    def mark_branch(self, vertex_id: str, state: str, output_name: str | None = None):
        self._mark_branch(vertex_id=vertex_id, state=state, output_name=output_name)
        new_predecessor_map, _ = self.build_adjacency_maps(self.edges)
        self.run_manager.update_run_state(
            run_predecessors=new_predecessor_map,
            vertices_to_run=self.vertices_to_run,
        )

    def get_edge(self, source_id: str, target_id: str) -> CycleEdge | None:
        """Returns the edge between two vertices."""
        for edge in self.edges:
            if edge.source_id == source_id and edge.target_id == target_id:
                return edge
        return None

    def build_parent_child_map(self, vertices: list[Vertex]):
        parent_child_map = defaultdict(list)
        for vertex in vertices:
            parent_child_map[vertex.id] = [child.id for child in self.get_successors(vertex)]
        return parent_child_map

    def increment_run_count(self):
        self._runs += 1

    def increment_update_count(self):
        self._updates += 1

    def __getstate__(self):
        # Get all attributes that are useful in runs.
        # We don't need to save the state_manager because it is
        # a singleton and it is not necessary to save it
        return {
            "vertices": self.vertices,
            "edges": self.edges,
            "flow_id": self.flow_id,
            "flow_name": self.flow_name,
            "description": self.description,
            "user_id": self.user_id,
            "raw_graph_data": self.raw_graph_data,
            "top_level_vertices": self.top_level_vertices,
            "inactivated_vertices": self.inactivated_vertices,
            "run_manager": self.run_manager.to_dict(),
            "_run_id": self._run_id,
            "in_degree_map": self.in_degree_map,
            "parent_child_map": self.parent_child_map,
            "predecessor_map": self.predecessor_map,
            "successor_map": self.successor_map,
            "activated_vertices": self.activated_vertices,
            "vertices_layers": self.vertices_layers,
            "vertices_to_run": self.vertices_to_run,
            "stop_vertex": self.stop_vertex,
            "_run_queue": self._run_queue,
            "_first_layer": self._first_layer,
            "_vertices": self._vertices,
            "_edges": self._edges,
            "_is_input_vertices": self._is_input_vertices,
            "_is_output_vertices": self._is_output_vertices,
            "_has_session_id_vertices": self._has_session_id_vertices,
            "_sorted_vertices_layers": self._sorted_vertices_layers,
        }

    def __deepcopy__(self, memo):
        # Check if we've already copied this instance
        if id(self) in memo:
            return memo[id(self)]

        if self._start is not None and self._end is not None:
            # Deep copy start and end components
            start_copy = copy.deepcopy(self._start, memo)
            end_copy = copy.deepcopy(self._end, memo)
            new_graph = type(self)(
                start_copy,
                end_copy,
                copy.deepcopy(self.flow_id, memo),
                copy.deepcopy(self.flow_name, memo),
                copy.deepcopy(self.user_id, memo),
            )
        else:
            # Create a new graph without start and end, but copy flow_id, flow_name, and user_id
            new_graph = type(self)(
                None,
                None,
                copy.deepcopy(self.flow_id, memo),
                copy.deepcopy(self.flow_name, memo),
                copy.deepcopy(self.user_id, memo),
            )
            # Deep copy vertices and edges
            new_graph.add_nodes_and_edges(copy.deepcopy(self._vertices, memo), copy.deepcopy(self._edges, memo))

        # Store the newly created object in memo
        memo[id(self)] = new_graph

        return new_graph

    def __setstate__(self, state):
        run_manager = state["run_manager"]
        if isinstance(run_manager, RunnableVerticesManager):
            state["run_manager"] = run_manager
        else:
            state["run_manager"] = RunnableVerticesManager.from_dict(run_manager)
        self.__dict__.update(state)
        self.vertex_map = {vertex.id: vertex for vertex in self.vertices}
        self.state_manager = GraphStateManager()
        self.tracing_service = get_tracing_service()
        self.set_run_id(self._run_id)
        self.set_run_name()

    @classmethod
    def from_payload(
        cls,
        payload: dict,
        flow_id: str | None = None,
        flow_name: str | None = None,
        user_id: str | None = None,
    ) -> Graph:
        """
        Creates a graph from a payload.

        Args:
            payload (Dict): The payload to create the graph from.˜`

        Returns:
            Graph: The created graph.
        """
        if "data" in payload:
            payload = payload["data"]
        try:
            vertices = payload["nodes"]
            edges = payload["edges"]
            graph = cls(flow_id=flow_id, flow_name=flow_name, user_id=user_id)
            graph.add_nodes_and_edges(vertices, edges)
            return graph
        except KeyError as exc:
            logger.exception(exc)
            if "nodes" not in payload and "edges" not in payload:
                logger.exception(exc)
                msg = f"Invalid payload. Expected keys 'nodes' and 'edges'. Found {list(payload.keys())}"
                raise ValueError(msg) from exc

            msg = f"Error while creating graph from payload: {exc}"
            raise ValueError(msg) from exc

    def __eq__(self, other: object) -> bool:
        if not isinstance(other, Graph):
            return False
        return self.__repr__() == other.__repr__()

    # update this graph with another graph by comparing the __repr__ of each vertex
    # and if the __repr__ of a vertex is not the same as the other
    # then update the .data of the vertex to the self
    # both graphs have the same vertices and edges
    # but the data of the vertices might be different

    def update_edges_from_vertex(self, vertex: Vertex, other_vertex: Vertex) -> None:
        """Updates the edges of a vertex in the Graph."""
        new_edges = []
        for edge in self.edges:
            if edge.source_id == other_vertex.id or edge.target_id == other_vertex.id:
                continue
            new_edges.append(edge)
        new_edges += other_vertex.edges
        self.edges = new_edges

    def vertex_data_is_identical(self, vertex: Vertex, other_vertex: Vertex) -> bool:
        data_is_equivalent = vertex == other_vertex
        if not data_is_equivalent:
            return False
        return self.vertex_edges_are_identical(vertex, other_vertex)

    def vertex_edges_are_identical(self, vertex: Vertex, other_vertex: Vertex) -> bool:
        same_length = len(vertex.edges) == len(other_vertex.edges)
        if not same_length:
            return False
        for edge in vertex.edges:
            if edge not in other_vertex.edges:
                return False
        return True

    def update(self, other: Graph) -> Graph:
        # Existing vertices in self graph
        existing_vertex_ids = {vertex.id for vertex in self.vertices}
        # Vertex IDs in the other graph
        other_vertex_ids = set(other.vertex_map.keys())

        # Find vertices that are in other but not in self (new vertices)
        new_vertex_ids = other_vertex_ids - existing_vertex_ids

        # Find vertices that are in self but not in other (removed vertices)
        removed_vertex_ids = existing_vertex_ids - other_vertex_ids

        # Remove vertices that are not in the other graph
        for vertex_id in removed_vertex_ids:
            try:
                self.remove_vertex(vertex_id)
            except ValueError:
                pass

        # The order here matters because adding the vertex is required
        # if any of them have edges that point to any of the new vertices
        # By adding them first, them adding the edges we ensure that the
        # edges have valid vertices to point to

        # Add new vertices
        for vertex_id in new_vertex_ids:
            new_vertex = other.get_vertex(vertex_id)
            self._add_vertex(new_vertex)

        # Now update the edges
        for vertex_id in new_vertex_ids:
            new_vertex = other.get_vertex(vertex_id)
            self._update_edges(new_vertex)
            # Graph is set at the end because the edges come from the graph
            # and the other graph is where the new edges and vertices come from
            new_vertex.graph = self

        # Update existing vertices that have changed
        for vertex_id in existing_vertex_ids.intersection(other_vertex_ids):
            self_vertex = self.get_vertex(vertex_id)
            other_vertex = other.get_vertex(vertex_id)
            # If the vertices are not identical, update the vertex
            if not self.vertex_data_is_identical(self_vertex, other_vertex):
                self.update_vertex_from_another(self_vertex, other_vertex)

        self.build_graph_maps()
        self.define_vertices_lists()
        self.increment_update_count()
        return self

    def update_vertex_from_another(self, vertex: Vertex, other_vertex: Vertex) -> None:
        """
        Updates a vertex from another vertex.

        Args:
            vertex (Vertex): The vertex to be updated.
            other_vertex (Vertex): The vertex to update from.
        """
        vertex._data = other_vertex._data
        vertex._parse_data()
        # Now we update the edges of the vertex
        self.update_edges_from_vertex(vertex, other_vertex)
        vertex.params = {}
        vertex._build_params()
        vertex.graph = self
        # If the vertex is frozen, we don't want
        # to reset the results nor the _built attribute
        if not vertex.frozen:
            vertex._built = False
            vertex.result = None
            vertex.artifacts = {}
            vertex.set_top_level(self.top_level_vertices)
        self.reset_all_edges_of_vertex(vertex)

    def reset_all_edges_of_vertex(self, vertex: Vertex) -> None:
        """Resets all the edges of a vertex."""
        for edge in vertex.edges:
            for vid in [edge.source_id, edge.target_id]:
                if vid in self.vertex_map:
                    _vertex = self.vertex_map[vid]
                    if not _vertex.frozen:
                        _vertex._build_params()

    def _add_vertex(self, vertex: Vertex) -> None:
        """Adds a vertex to the graph."""
        self.vertices.append(vertex)
        self.vertex_map[vertex.id] = vertex

    def add_vertex(self, vertex: Vertex) -> None:
        """Adds a new vertex to the graph."""
        self._add_vertex(vertex)
        self._update_edges(vertex)

    def _update_edges(self, vertex: Vertex) -> None:
        """Updates the edges of a vertex."""
        # Vertex has edges, so we need to update the edges
        for edge in vertex.edges:
            if edge not in self.edges and edge.source_id in self.vertex_map and edge.target_id in self.vertex_map:
                self.edges.append(edge)

    def _build_graph(self) -> None:
        """Builds the graph from the vertices and edges."""
        self.vertices = self._build_vertices()
        self.vertex_map = {vertex.id: vertex for vertex in self.vertices}
        self.edges = self._build_edges()

        # This is a hack to make sure that the LLM vertex is sent to
        # the toolkit vertex
        self._build_vertex_params()
        run_until_complete(self._instantiate_components_in_vertices())
        self._set_cache_to_vertices_in_cycle()

    def _get_edges_as_list_of_tuples(self) -> list[tuple[str, str]]:
        """Returns the edges of the graph as a list of tuples."""
        return [(e["data"]["sourceHandle"]["id"], e["data"]["targetHandle"]["id"]) for e in self._edges]

    def _set_cache_to_vertices_in_cycle(self) -> None:
        """Sets the cache to the vertices in cycle."""
        edges = self._get_edges_as_list_of_tuples()
        cycle_vertices = set(find_cycle_vertices(edges))
        for vertex in self.vertices:
            if vertex.id in cycle_vertices:
                vertex.apply_on_outputs(lambda output_object: setattr(output_object, "cache", False))

    async def _instantiate_components_in_vertices(self) -> None:
        """Instantiates the components in the vertices."""
        for vertex in self.vertices:
            await vertex.instantiate_component(self.user_id)

    def remove_vertex(self, vertex_id: str) -> None:
        """Removes a vertex from the graph."""
        vertex = self.get_vertex(vertex_id)
        if vertex is None:
            return
        self.vertices.remove(vertex)
        self.vertex_map.pop(vertex_id)
        self.edges = [edge for edge in self.edges if edge.source_id != vertex_id and edge.target_id != vertex_id]

    def _build_vertex_params(self) -> None:
        """Identifies and handles the LLM vertex within the graph."""
        for vertex in self.vertices:
            vertex._build_params()

    def _validate_vertex(self, vertex: Vertex) -> bool:
        """Validates a vertex."""
        # All vertices that do not have edges are invalid
        return len(self.get_vertex_edges(vertex.id)) > 0

    def get_vertex(self, vertex_id: str, silent: bool = False) -> Vertex:
        """Returns a vertex by id."""
        try:
            return self.vertex_map[vertex_id]
        except KeyError:
            msg = f"Vertex {vertex_id} not found"
            raise ValueError(msg)

    def get_root_of_group_node(self, vertex_id: str) -> Vertex:
        """Returns the root of a group node."""
        if vertex_id in self.top_level_vertices:
            # Get all vertices with vertex_id as .parent_node_id
            # then get the one at the top
            vertices = [vertex for vertex in self.vertices if vertex.parent_node_id == vertex_id]
            # Now go through successors of the vertices
            # and get the one that none of its successors is in vertices
            for vertex in vertices:
                successors = self.get_all_successors(vertex, recursive=False)
                if not any(successor in vertices for successor in successors):
                    return vertex
        msg = f"Vertex {vertex_id} is not a top level vertex or no root vertex found"
        raise ValueError(msg)

    def get_next_in_queue(self):
        if not self._run_queue:
            return None
        return self._run_queue.popleft()

    def extend_run_queue(self, vertices: list[str]):
        self._run_queue.extend(vertices)

    async def astep(
        self,
        inputs: InputValueRequest | None = None,
        files: list[str] | None = None,
        user_id: str | None = None,
        event_manager: EventManager | None = None,
    ):
        if not self._prepared:
            msg = "Graph not prepared. Call prepare() first."
            raise ValueError(msg)
        if not self._run_queue:
            asyncio.create_task(self.end_all_traces())
            return Finish()
        vertex_id = self.get_next_in_queue()
        chat_service = get_chat_service()
        vertex_build_result = await self.build_vertex(
            vertex_id=vertex_id,
            user_id=user_id,
            inputs_dict=inputs.model_dump() if inputs else {},
            files=files,
            get_cache=chat_service.get_cache,
            set_cache=chat_service.set_cache,
            event_manager=event_manager,
        )

        next_runnable_vertices = await self.get_next_runnable_vertices(
            self._lock, vertex=vertex_build_result.vertex, cache=False
        )
        if self.stop_vertex and self.stop_vertex in next_runnable_vertices:
            next_runnable_vertices = [self.stop_vertex]
        self.extend_run_queue(next_runnable_vertices)
        self.reset_inactivated_vertices()
        self.reset_activated_vertices()

        await chat_service.set_cache(str(self.flow_id or self._run_id), self)
        self._record_snapshot(vertex_id)
        return vertex_build_result

    def get_snapshot(self):
        return copy.deepcopy(
            {
                "run_manager": self.run_manager.to_dict(),
                "run_queue": self._run_queue,
                "vertices_layers": self.vertices_layers,
                "first_layer": self.first_layer,
                "inactive_vertices": self.inactive_vertices,
                "activated_vertices": self.activated_vertices,
            }
        )

    def _record_snapshot(self, vertex_id: str | None = None, start: bool = False):
        self._snapshots.append(self.get_snapshot())
        if vertex_id:
            self._call_order.append(vertex_id)

    def step(
        self,
        inputs: InputValueRequest | None = None,
        files: list[str] | None = None,
        user_id: str | None = None,
    ):
        # Call astep but synchronously
        loop = asyncio.get_event_loop()
        return loop.run_until_complete(self.astep(inputs, files, user_id))

    async def build_vertex(
        self,
        vertex_id: str,
        get_cache: GetCache | None = None,
        set_cache: SetCache | None = None,
        inputs_dict: dict[str, str] | None = None,
        files: list[str] | None = None,
        user_id: str | None = None,
        fallback_to_env_vars: bool = False,
        event_manager: EventManager | None = None,
    ) -> VertexBuildResult:
        """
        Builds a vertex in the graph.

        Args:
            lock (asyncio.Lock): A lock to synchronize access to the graph.
            set_cache_coro (Coroutine): A coroutine to set the cache.
            vertex_id (str): The ID of the vertex to build.
            inputs (Optional[Dict[str, str]]): Optional dictionary of inputs for the vertex. Defaults to None.
            user_id (Optional[str]): Optional user ID. Defaults to None.

        Returns:
            Tuple: A tuple containing the next runnable vertices, top level vertices, result dictionary,
            parameters, validity flag, artifacts, and the built vertex.

        Raises:
            ValueError: If no result is found for the vertex.
        """
        vertex = self.get_vertex(vertex_id)
        self.run_manager.add_to_vertices_being_run(vertex_id)
        try:
            params = ""
            should_build = False
            if not vertex.frozen:
                should_build = True
            else:
                # Check the cache for the vertex
                if get_cache is not None:
                    cached_result = await get_cache(key=vertex.id)
                else:
                    cached_result = None
                if isinstance(cached_result, CacheMiss):
                    should_build = True
                else:
                    try:
                        cached_vertex_dict = cached_result["result"]
                        # Now set update the vertex with the cached vertex
                        vertex._built = cached_vertex_dict["_built"]
                        vertex.artifacts = cached_vertex_dict["artifacts"]
                        vertex._built_object = cached_vertex_dict["_built_object"]
                        vertex._built_result = cached_vertex_dict["_built_result"]
                        vertex._data = cached_vertex_dict["_data"]
                        vertex.results = cached_vertex_dict["results"]
                        try:
                            vertex._finalize_build()
                            if vertex.result is not None:
                                vertex.result.used_frozen_result = True
                        except Exception:
                            should_build = True
                    except KeyError:
                        should_build = True

            if should_build:
                await vertex.build(
                    user_id=user_id,
                    inputs=inputs_dict,
                    fallback_to_env_vars=fallback_to_env_vars,
                    files=files,
                    event_manager=event_manager,
                )
                if set_cache is not None:
                    vertex_dict = {
                        "_built": vertex._built,
                        "results": vertex.results,
                        "artifacts": vertex.artifacts,
                        "_built_object": vertex._built_object,
                        "_built_result": vertex._built_result,
                        "_data": vertex._data,
                    }

                    await set_cache(key=vertex.id, data=vertex_dict)

            if vertex.result is not None:
                params = f"{vertex._built_object_repr()}{params}"
                valid = True
                result_dict = vertex.result
                artifacts = vertex.artifacts
            else:
                msg = f"No result found for vertex {vertex_id}"
                raise ValueError(msg)

            return VertexBuildResult(
                result_dict=result_dict, params=params, valid=valid, artifacts=artifacts, vertex=vertex
            )
        except Exception as exc:
            if not isinstance(exc, ComponentBuildException):
                logger.exception(f"Error building Component: \n\n{exc}")
            raise exc

    def get_vertex_edges(
        self,
        vertex_id: str,
        is_target: bool | None = None,
        is_source: bool | None = None,
    ) -> list[CycleEdge]:
        """Returns a list of edges for a given vertex."""
        # The idea here is to return the edges that have the vertex_id as source or target
        # or both
        return [
            edge
            for edge in self.edges
            if (edge.source_id == vertex_id and is_source is not False)
            or (edge.target_id == vertex_id and is_target is not False)
        ]

    def get_vertices_with_target(self, vertex_id: str) -> list[Vertex]:
        """Returns the vertices connected to a vertex."""
        vertices: list[Vertex] = []
        for edge in self.edges:
            if edge.target_id == vertex_id:
                vertex = self.get_vertex(edge.source_id)
                if vertex is None:
                    continue
                vertices.append(vertex)
        return vertices

    async def process(self, fallback_to_env_vars: bool, start_component_id: str | None = None) -> Graph:
        """Processes the graph with vertices in each layer run in parallel."""

        first_layer = self.sort_vertices(start_component_id=start_component_id)
        vertex_task_run_count: dict[str, int] = {}
        to_process = deque(first_layer)
        layer_index = 0
        chat_service = get_chat_service()
        run_id = uuid.uuid4()
        self.set_run_id(run_id)
        self.set_run_name()
        await self.initialize_run()
        lock = chat_service._async_cache_locks[self.run_id]
        while to_process:
            current_batch = list(to_process)  # Copy current deque items to a list
            to_process.clear()  # Clear the deque for new items
            tasks = []
            for vertex_id in current_batch:
                vertex = self.get_vertex(vertex_id)
                task = asyncio.create_task(
                    self.build_vertex(
                        vertex_id=vertex_id,
                        user_id=self.user_id,
                        inputs_dict={},
                        fallback_to_env_vars=fallback_to_env_vars,
                        get_cache=chat_service.get_cache,
                        set_cache=chat_service.set_cache,
                    ),
                    name=f"{vertex.display_name} Run {vertex_task_run_count.get(vertex_id, 0)}",
                )
                tasks.append(task)
                vertex_task_run_count[vertex_id] = vertex_task_run_count.get(vertex_id, 0) + 1

            logger.debug(f"Running layer {layer_index} with {len(tasks)} tasks, {current_batch}")
            try:
                next_runnable_vertices = await self._execute_tasks(tasks, lock=lock)
            except Exception as e:
                logger.error(f"Error executing tasks in layer {layer_index}: {e}")
                raise e
            if not next_runnable_vertices:
                break
            to_process.extend(next_runnable_vertices)
            layer_index += 1

        logger.debug("Graph processing complete")
        return self

    def find_next_runnable_vertices(self, vertex_id: str, vertex_successors_ids: list[str]) -> list[str]:
        next_runnable_vertices = set()
        for v_id in sorted(vertex_successors_ids):
            if not self.is_vertex_runnable(v_id):
                next_runnable_vertices.update(self.find_runnable_predecessors_for_successor(v_id))
            else:
                next_runnable_vertices.add(v_id)

        return list(next_runnable_vertices)

    async def get_next_runnable_vertices(self, lock: asyncio.Lock, vertex: Vertex, cache: bool = True) -> list[str]:
        v_id = vertex.id
        v_successors_ids = vertex.successors_ids
        async with lock:
            self.run_manager.remove_vertex_from_runnables(v_id)
            next_runnable_vertices = self.find_next_runnable_vertices(v_id, v_successors_ids)

            for next_v_id in set(next_runnable_vertices):  # Use set to avoid duplicates
                if next_v_id == v_id:
                    next_runnable_vertices.remove(v_id)
                else:
                    self.run_manager.add_to_vertices_being_run(next_v_id)
            if cache and self.flow_id is not None:
                set_cache_coro = partial(get_chat_service().set_cache, key=self.flow_id)
                await set_cache_coro(data=self, lock=lock)
        return next_runnable_vertices

    async def _execute_tasks(self, tasks: list[asyncio.Task], lock: asyncio.Lock) -> list[str]:
        """Executes tasks in parallel, handling exceptions for each task."""
        results = []
        completed_tasks = await asyncio.gather(*tasks, return_exceptions=True)
        vertices: list[Vertex] = []

        for i, result in enumerate(completed_tasks):
            task_name = tasks[i].get_name()
            if isinstance(result, Exception):
                logger.error(f"Task {task_name} failed with exception: {result}")
                # Cancel all remaining tasks
                for t in tasks[i + 1 :]:
                    t.cancel()
                raise result
            if isinstance(result, tuple) and len(result) == 5:
                vertices.append(result[4])
            else:
                msg = f"Invalid result from task {task_name}: {result}"
                raise ValueError(msg)

        for v in vertices:
            # set all executed vertices as non-runnable to not run them again.
            # they could be calculated as predecessor or successors of parallel vertices
            # This could usually happen with input vertices like ChatInput
            self.run_manager.remove_vertex_from_runnables(v.id)

            logger.debug(f"Vertex {v.id}, result: {v._built_result}, object: {v._built_object}")

        for v in vertices:
            next_runnable_vertices = await self.get_next_runnable_vertices(lock, vertex=v, cache=False)
            results.extend(next_runnable_vertices)
        return list(set(results))

    def topological_sort(self) -> list[Vertex]:
        """
        Performs a topological sort of the vertices in the graph.

        Returns:
            List[Vertex]: A list of vertices in topological order.

        Raises:
            ValueError: If the graph contains a cycle.
        """
        # States: 0 = unvisited, 1 = visiting, 2 = visited
        state = {vertex: 0 for vertex in self.vertices}
        sorted_vertices = []

        def dfs(vertex):
            if state[vertex] == 1:
                # We have a cycle
                msg = "Graph contains a cycle, cannot perform topological sort"
                raise ValueError(msg)
            if state[vertex] == 0:
                state[vertex] = 1
                for edge in vertex.edges:
                    if edge.source_id == vertex.id:
                        dfs(self.get_vertex(edge.target_id))
                state[vertex] = 2
                sorted_vertices.append(vertex)

        # Visit each vertex
        for vertex in self.vertices:
            if state[vertex] == 0:
                dfs(vertex)

        return list(reversed(sorted_vertices))

    def generator_build(self) -> Generator[Vertex, None, None]:
        """Builds each vertex in the graph and yields it."""
        sorted_vertices = self.topological_sort()
        logger.debug("There are %s vertices in the graph", len(sorted_vertices))
        yield from sorted_vertices

    def get_predecessors(self, vertex):
        """Returns the predecessors of a vertex."""
        return [self.get_vertex(source_id) for source_id in self.predecessor_map.get(vertex.id, [])]

    def get_all_successors(self, vertex: Vertex, recursive=True, flat=True, visited=None):
        if visited is None:
            visited = set()

        # Prevent revisiting vertices to avoid infinite loops in cyclic graphs
        if vertex in visited:
            return []

        visited.add(vertex)

        successors = vertex.successors
        if not successors:
            return []

        successors_result = []

        for successor in successors:
            if recursive:
                next_successors = self.get_all_successors(successor, recursive=recursive, flat=flat, visited=visited)
                if flat:
                    successors_result.extend(next_successors)
                else:
                    successors_result.append(next_successors)
            if flat:
                successors_result.append(successor)
            else:
                successors_result.append([successor])

        if not flat and successors_result:
            return [successors] + successors_result

        return successors_result

    def get_successors(self, vertex: Vertex) -> list[Vertex]:
        """Returns the successors of a vertex."""
        return [self.get_vertex(target_id) for target_id in self.successor_map.get(vertex.id, [])]

    def get_vertex_neighbors(self, vertex: Vertex) -> dict[Vertex, int]:
        """Returns the neighbors of a vertex."""
        neighbors: dict[Vertex, int] = {}
        for edge in self.edges:
            if edge.source_id == vertex.id:
                neighbor = self.get_vertex(edge.target_id)
                if neighbor is None:
                    continue
                if neighbor not in neighbors:
                    neighbors[neighbor] = 0
                neighbors[neighbor] += 1
            elif edge.target_id == vertex.id:
                neighbor = self.get_vertex(edge.source_id)
                if neighbor is None:
                    continue
                if neighbor not in neighbors:
                    neighbors[neighbor] = 0
                neighbors[neighbor] += 1
        return neighbors

    @property
    def cycles(self):
        if self._cycles is None:
            if self._start is None:
                self._cycles = []
            else:
                entry_vertex = self._start._id
                edges = [(e["data"]["sourceHandle"]["id"], e["data"]["targetHandle"]["id"]) for e in self._edges]
                self._cycles = find_all_cycle_edges(entry_vertex, edges)
        return self._cycles

    @property
    def cycle_vertices(self):
        if self._cycle_vertices is None:
            edges = self._get_edges_as_list_of_tuples()
            self._cycle_vertices = set(find_cycle_vertices(edges))
        return self._cycle_vertices

    def _build_edges(self) -> list[CycleEdge]:
        """Builds the edges of the graph."""
        # Edge takes two vertices as arguments, so we need to build the vertices first
        # and then build the edges
        # if we can't find a vertex, we raise an error
        edges: set[CycleEdge | Edge] = set()
        for edge in self._edges:
            new_edge = self.build_edge(edge)
            edges.add(new_edge)
        if self.vertices and not edges:
            warnings.warn("Graph has vertices but no edges")
        return list(cast(Iterable[CycleEdge], edges))

    def build_edge(self, edge: EdgeData) -> CycleEdge | Edge:
        source = self.get_vertex(edge["source"])
        target = self.get_vertex(edge["target"])

        if source is None:
            msg = f"Source vertex {edge['source']} not found"
            raise ValueError(msg)
        if target is None:
<<<<<<< HEAD
            raise ValueError(f"Target vertex {edge['target']} not found")
=======
            msg = f"Target vertex {edge['target']} not found"
            raise ValueError(msg)
>>>>>>> 02afb5b5
        if any(v in self.cycle_vertices for v in [source.id, target.id]):
            new_edge: CycleEdge | Edge = CycleEdge(source, target, edge)
        else:
            new_edge = Edge(source, target, edge)
        return new_edge

    def _get_vertex_class(self, node_type: str, node_base_type: str, node_id: str) -> type[Vertex]:
        """Returns the node class based on the node type."""
        # First we check for the node_base_type
        node_name = node_id.split("-")[0]
        if node_name in InterfaceComponentTypes:
            return InterfaceVertex
        if node_name in ["SharedState", "Notify", "Listen"]:
            return StateVertex
        if node_base_type in lazy_load_vertex_dict.VERTEX_TYPE_MAP:
            return lazy_load_vertex_dict.VERTEX_TYPE_MAP[node_base_type]
        if node_name in lazy_load_vertex_dict.VERTEX_TYPE_MAP:
            return lazy_load_vertex_dict.VERTEX_TYPE_MAP[node_name]

        if node_type in lazy_load_vertex_dict.VERTEX_TYPE_MAP:
            return lazy_load_vertex_dict.VERTEX_TYPE_MAP[node_type]
        return Vertex

    def _build_vertices(self) -> list[Vertex]:
        """Builds the vertices of the graph."""
        vertices: list[Vertex] = []
        for frontend_data in self._vertices:
            if frontend_data.get("type") == NodeTypeEnum.NoteNode:
                continue
            try:
                vertex_instance = self.get_vertex(frontend_data["id"])
            except ValueError:
                vertex_instance = self._create_vertex(frontend_data)
            vertices.append(vertex_instance)

        return vertices

    def _create_vertex(self, frontend_data: NodeData):
        vertex_data = frontend_data["data"]
        vertex_type: str = vertex_data["type"]  # type: ignore
        vertex_base_type: str = vertex_data["node"]["template"]["_type"]  # type: ignore
        if "id" not in vertex_data:
            msg = f"Vertex data for {vertex_data['display_name']} does not contain an id"
            raise ValueError(msg)

        VertexClass = self._get_vertex_class(vertex_type, vertex_base_type, vertex_data["id"])

        vertex_instance = VertexClass(frontend_data, graph=self)
        vertex_instance.set_top_level(self.top_level_vertices)
        return vertex_instance

    def prepare(self, stop_component_id: str | None = None, start_component_id: str | None = None):
        self.initialize()
        if stop_component_id and start_component_id:
            msg = "You can only provide one of stop_component_id or start_component_id"
            raise ValueError(msg)
        self.validate_stream()

        if stop_component_id or start_component_id:
            try:
                first_layer = self.sort_vertices(stop_component_id, start_component_id)
            except Exception as exc:
                logger.error(exc)
                first_layer = self.sort_vertices()
        else:
            first_layer = self.sort_vertices()

        for vertex_id in first_layer:
            self.run_manager.add_to_vertices_being_run(vertex_id)
        self._first_layer = sorted(first_layer)
        self._run_queue = deque(self._first_layer)
        self._prepared = True
        self._record_snapshot()
        return self

    def get_children_by_vertex_type(self, vertex: Vertex, vertex_type: str) -> list[Vertex]:
        """Returns the children of a vertex based on the vertex type."""
        children = []
        vertex_types = [vertex.data["type"]]
        if "node" in vertex.data:
            vertex_types += vertex.data["node"]["base_classes"]
        if vertex_type in vertex_types:
            children.append(vertex)
        return children

    def __repr__(self):
        vertex_ids = [vertex.id for vertex in self.vertices]
        edges_repr = "\n".join([f"  {edge.source_id} --> {edge.target_id}" for edge in self.edges])

        return (
            f"Graph Representation:\n"
            f"----------------------\n"
            f"Vertices ({len(vertex_ids)}):\n"
            f"  {', '.join(map(str, vertex_ids))}\n\n"
            f"Edges ({len(self.edges)}):\n"
            f"{edges_repr}"
        )

    def layered_topological_sort(
        self,
        vertices: list[Vertex],
        filter_graphs: bool = False,
    ) -> list[list[str]]:
        """Performs a layered topological sort of the vertices in the graph."""
        vertices_ids = {vertex.id for vertex in vertices}
        # Queue for vertices with no incoming edges
        in_degree_map = self.in_degree_map.copy()
        if self.is_cyclic and all(in_degree_map.values()):
            # This means we have a cycle because all vertex have in_degree_map > 0
            # because of this we set the queue to start on the ._start if it exists
            if self._start is not None:
                queue = deque([self._start._id])
            else:
                # Find the chat input component
                chat_input = find_start_component_id(vertices_ids)
                if chat_input is None:
                    msg = "No input component found and no start component provided"
                    raise ValueError(msg)
                queue = deque([chat_input])
        else:
            queue = deque(
                vertex.id
                for vertex in vertices
                # if filter_graphs then only vertex.is_input will be considered
                if in_degree_map[vertex.id] == 0 and (not filter_graphs or vertex.is_input)
            )
        layers: list[list[str]] = []
        visited = set(queue)

        current_layer = 0
        while queue:
            layers.append([])  # Start a new layer
            layer_size = len(queue)
            for _ in range(layer_size):
                vertex_id = queue.popleft()
                visited.add(vertex_id)

                layers[current_layer].append(vertex_id)
                for neighbor in self.successor_map[vertex_id]:
                    # only vertices in `vertices_ids` should be considered
                    # because vertices by have been filtered out
                    # in a previous step. All dependencies of theirs
                    # will be built automatically if required
                    if neighbor not in vertices_ids:
                        continue

                    in_degree_map[neighbor] -= 1  # 'remove' edge
                    if in_degree_map[neighbor] == 0 and neighbor not in visited:
                        queue.append(neighbor)

                    # if > 0 it might mean not all predecessors have added to the queue
                    # so we should process the neighbors predecessors
                    elif in_degree_map[neighbor] > 0:
                        for predecessor in self.predecessor_map[neighbor]:
                            if predecessor not in queue and predecessor not in visited:
                                queue.append(predecessor)

            current_layer += 1  # Next layer
        return self.refine_layers(layers)

    def refine_layers(self, initial_layers):
        # Map each vertex to its current layer
        vertex_to_layer = {}
        for layer_index, layer in enumerate(initial_layers):
            for vertex in layer:
                vertex_to_layer[vertex] = layer_index

        # Build the adjacency list for reverse lookup (dependencies)

        refined_layers = [[] for _ in initial_layers]  # Start with empty layers
        new_layer_index_map = defaultdict(int)

        # Map each vertex to its new layer index
        # by finding the lowest layer index of its dependencies
        # and subtracting 1
        # If a vertex has no dependencies, it will be placed in the first layer
        # If a vertex has dependencies, it will be placed in the lowest layer index of its dependencies
        # minus 1
        for vertex_id, deps in self.successor_map.items():
            indexes = [vertex_to_layer[dep] for dep in deps if dep in vertex_to_layer]
            new_layer_index = max(min(indexes, default=0) - 1, 0)
            new_layer_index_map[vertex_id] = new_layer_index

        for layer_index, layer in enumerate(initial_layers):
            for vertex_id in layer:
                # Place the vertex in the highest possible layer where its dependencies are met
                new_layer_index = new_layer_index_map[vertex_id]
                if new_layer_index > layer_index:
                    refined_layers[new_layer_index].append(vertex_id)
                    vertex_to_layer[vertex_id] = new_layer_index
                else:
                    refined_layers[layer_index].append(vertex_id)

        # Remove empty layers if any
        return [layer for layer in refined_layers if layer]

    def sort_chat_inputs_first(self, vertices_layers: list[list[str]]) -> list[list[str]]:
        chat_inputs_first = []
        for layer in vertices_layers:
            for vertex_id in layer:
                if "ChatInput" in vertex_id:
                    # Remove the ChatInput from the layer
                    layer.remove(vertex_id)
                    chat_inputs_first.append(vertex_id)
        if not chat_inputs_first:
            return vertices_layers

        return [chat_inputs_first] + vertices_layers

    def sort_layer_by_dependency(self, vertices_layers: list[list[str]]) -> list[list[str]]:
        """Sorts the vertices in each layer by dependency, ensuring no vertex depends on a subsequent vertex."""
        sorted_layers = []

        for layer in vertices_layers:
            sorted_layer = self._sort_single_layer_by_dependency(layer)
            sorted_layers.append(sorted_layer)

        return sorted_layers

    def _sort_single_layer_by_dependency(self, layer: list[str]) -> list[str]:
        """Sorts a single layer by dependency using a stable sorting method."""
        # Build a map of each vertex to its index in the layer for quick lookup.
        index_map = {vertex: index for index, vertex in enumerate(layer)}
        # Create a sorted copy of the layer based on dependency order.
        return sorted(layer, key=lambda vertex: self._max_dependency_index(vertex, index_map), reverse=True)

    def _max_dependency_index(self, vertex_id: str, index_map: dict[str, int]) -> int:
        """Finds the highest index a given vertex's dependencies occupy in the same layer."""
        vertex = self.get_vertex(vertex_id)
        max_index = -1
        for successor in vertex.successors:  # Assuming vertex.successors is a list of successor vertex identifiers.
            if successor.id in index_map:
                max_index = max(max_index, index_map[successor.id])
        return max_index

    def __to_dict(self) -> dict[str, dict[str, list[str]]]:
        """Converts the graph to a dictionary."""
        result: dict = {}
        for vertex in self.vertices:
            vertex_id = vertex.id
            sucessors = [i.id for i in self.get_all_successors(vertex)]
            predecessors = [i.id for i in self.get_predecessors(vertex)]
            result |= {vertex_id: {"successors": sucessors, "predecessors": predecessors}}
        return result

    def __filter_vertices(self, vertex_id: str, is_start: bool = False):
        dictionaryized_graph = self.__to_dict()
        parent_node_map = {vertex.id: vertex.parent_node_id for vertex in self.vertices}
        vertex_ids = sort_up_to_vertex(
            graph=dictionaryized_graph, vertex_id=vertex_id, parent_node_map=parent_node_map, is_start=is_start
        )
        return [self.get_vertex(vertex_id) for vertex_id in vertex_ids]

    def sort_vertices(
        self,
        stop_component_id: str | None = None,
        start_component_id: str | None = None,
    ) -> list[str]:
        """Sorts the vertices in the graph."""
        self.mark_all_vertices("ACTIVE")
        if stop_component_id is not None:
            self.stop_vertex = stop_component_id
            vertices = self.__filter_vertices(stop_component_id)

        elif start_component_id:
            vertices = self.__filter_vertices(start_component_id, is_start=True)

        else:
            vertices = self.vertices
            # without component_id we are probably running in the chat
            # so we want to pick only graphs that start with ChatInput or
            # TextInput

        vertices_layers = self.layered_topological_sort(vertices)
        vertices_layers = self.sort_by_avg_build_time(vertices_layers)
        # vertices_layers = self.sort_chat_inputs_first(vertices_layers)
        # Now we should sort each layer in a way that we make sure
        # vertex V does not depend on vertex V+1
        vertices_layers = self.sort_layer_by_dependency(vertices_layers)
        self.increment_run_count()
        self._sorted_vertices_layers = vertices_layers
        first_layer = vertices_layers[0]
        # save the only the rest
        self.vertices_layers = vertices_layers[1:]
        self.vertices_to_run = set(chain.from_iterable(vertices_layers))
        self.build_run_map()
        # Return just the first layer
        self._first_layer = first_layer
        return first_layer

    def sort_interface_components_first(self, vertices_layers: list[list[str]]) -> list[list[str]]:
        """Sorts the vertices in the graph so that vertices containing ChatInput or ChatOutput come first."""

        def contains_interface_component(vertex):
            return any(component.value in vertex for component in InterfaceComponentTypes)

        # Sort each inner list so that vertices containing ChatInput or ChatOutput come first
        return [
            sorted(
                inner_list,
                key=lambda vertex: not contains_interface_component(vertex),
            )
            for inner_list in vertices_layers
        ]

    def sort_by_avg_build_time(self, vertices_layers: list[list[str]]) -> list[list[str]]:
        """Sorts the vertices in the graph so that vertices with the lowest average build time come first."""

        def sort_layer_by_avg_build_time(vertices_ids: list[str]) -> list[str]:
            """Sorts the vertices in the graph so that vertices with the lowest average build time come first."""
            if len(vertices_ids) == 1:
                return vertices_ids
            vertices_ids.sort(key=lambda vertex_id: self.get_vertex(vertex_id).avg_build_time)

            return vertices_ids

        return [sort_layer_by_avg_build_time(layer) for layer in vertices_layers]

    def is_vertex_runnable(self, vertex_id: str) -> bool:
        """Returns whether a vertex is runnable."""
        is_active = self.get_vertex(vertex_id).is_active()
        return self.run_manager.is_vertex_runnable(vertex_id, is_active)

    def build_run_map(self):
        """
        Builds the run map for the graph.

        This method is responsible for building the run map for the graph,
        which maps each node in the graph to its corresponding run function.

        Returns:
            None
        """
        self.run_manager.build_run_map(predecessor_map=self.predecessor_map, vertices_to_run=self.vertices_to_run)

    def find_runnable_predecessors_for_successors(self, vertex_id: str) -> list[str]:
        """
        For each successor of the current vertex, find runnable predecessors if any.
        This checks the direct predecessors of each successor to identify any that are
        immediately runnable, expanding the search to ensure progress can be made.
        """
        runnable_vertices = []
        for successor_id in self.run_manager.run_map.get(vertex_id, []):
            runnable_vertices.extend(self.find_runnable_predecessors_for_successor(successor_id))

        return runnable_vertices

    def find_runnable_predecessors_for_successor(self, vertex_id: str) -> list[str]:
        runnable_vertices = []
        visited = set()

        def find_runnable_predecessors(predecessor: Vertex):
            predecessor_id = predecessor.id
            if predecessor_id in visited:
                return
            visited.add(predecessor_id)
            is_active = self.get_vertex(predecessor_id).is_active()
            if self.run_manager.is_vertex_runnable(predecessor_id, is_active):
                runnable_vertices.append(predecessor_id)
            else:
                for pred_pred_id in self.run_manager.run_predecessors.get(predecessor_id, []):
                    find_runnable_predecessors(self.get_vertex(pred_pred_id))

        for predecessor_id in self.run_manager.run_predecessors.get(vertex_id, []):
            find_runnable_predecessors(self.get_vertex(predecessor_id))
        return runnable_vertices

    def remove_from_predecessors(self, vertex_id: str):
        self.run_manager.remove_from_predecessors(vertex_id)

    def remove_vertex_from_runnables(self, vertex_id: str):
        self.run_manager.remove_vertex_from_runnables(vertex_id)

    def get_top_level_vertices(self, vertices_ids):
        """
        Retrieves the top-level vertices from the given graph based on the provided vertex IDs.

        Args:
            vertices_ids (list): A list of vertex IDs.

        Returns:
            list: A list of top-level vertex IDs.

        """
        top_level_vertices = []
        for vertex_id in vertices_ids:
            vertex = self.get_vertex(vertex_id)
            if vertex.parent_is_top_level:
                top_level_vertices.append(vertex.parent_node_id)
            else:
                top_level_vertices.append(vertex_id)
        return top_level_vertices

    def build_in_degree(self, edges: list[CycleEdge]) -> dict[str, int]:
        in_degree: dict[str, int] = defaultdict(int)
        for edge in edges:
            in_degree[edge.target_id] += 1
        for vertex in self.vertices:
            if vertex.id not in in_degree:
                in_degree[vertex.id] = 0
        return in_degree

    def build_adjacency_maps(self, edges: list[CycleEdge]) -> tuple[dict[str, list[str]], dict[str, list[str]]]:
        """Returns the adjacency maps for the graph."""
        predecessor_map: dict[str, list[str]] = defaultdict(list)
        successor_map: dict[str, list[str]] = defaultdict(list)
        for edge in edges:
            predecessor_map[edge.target_id].append(edge.source_id)
            successor_map[edge.source_id].append(edge.target_id)
        return predecessor_map, successor_map<|MERGE_RESOLUTION|>--- conflicted
+++ resolved
@@ -1688,12 +1688,8 @@
             msg = f"Source vertex {edge['source']} not found"
             raise ValueError(msg)
         if target is None:
-<<<<<<< HEAD
-            raise ValueError(f"Target vertex {edge['target']} not found")
-=======
             msg = f"Target vertex {edge['target']} not found"
             raise ValueError(msg)
->>>>>>> 02afb5b5
         if any(v in self.cycle_vertices for v in [source.id, target.id]):
             new_edge: CycleEdge | Edge = CycleEdge(source, target, edge)
         else:

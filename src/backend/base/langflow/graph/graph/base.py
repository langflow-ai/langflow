--- conflicted
+++ resolved
@@ -60,13 +60,8 @@
 
     def __init__(
         self,
-<<<<<<< HEAD
-        entry: Optional["Component"] = None,
-        exit: Optional["Component"] = None,
-=======
         start: Component | None = None,
         end: Component | None = None,
->>>>>>> ca595ac7
         flow_id: str | None = None,
         flow_name: str | None = None,
         description: str | None = None,
@@ -142,13 +137,6 @@
         except Exception:  # noqa: BLE001
             logger.exception("Error getting tracing service")
             self.tracing_service = None
-<<<<<<< HEAD
-        if entry is not None and exit is not None:
-            self._set_entry_and_exit(entry, exit)
-            self.prepare(start_component_id=entry._id)
-        if (entry is not None and exit is None) or (entry is None and exit is not None):
-            raise ValueError("You must provide both input and output components")
-=======
         if start is not None and end is not None:
             self._set_start_and_end(start, end)
             self.prepare(start_component_id=start._id)
@@ -178,7 +166,6 @@
     @session_id.setter
     def session_id(self, value: str):
         self._session_id = value
->>>>>>> ca595ac7
 
     @property
     def state_model(self):
@@ -285,7 +272,6 @@
 
         return component_id
 
-<<<<<<< HEAD
     def _find_entry(self):
         # Find a vertex with a "ChatInput" component, overriding a "TextInput" component
         found_entry = None
@@ -340,7 +326,7 @@
         self._exit = exit
         self.add_component(entry._id, entry)
         self.add_component(exit._id, exit)
-=======
+
     def _set_start_and_end(self, start: Component, end: Component) -> None:
         if not hasattr(start, "to_frontend_node"):
             msg = f"start must be a Component. Got {type(start)}"
@@ -350,7 +336,6 @@
             raise TypeError(msg)
         self.add_component(start, start._id)
         self.add_component(end, end._id)
->>>>>>> ca595ac7
 
     def add_component_edge(self, source_id: str, output_input_tuple: tuple[str, str], target_id: str) -> None:
         source_vertex = self.get_vertex(source_id)
@@ -488,16 +473,16 @@
 
             try:
                 # Run the async generator
-                async_gen = self.async_start(inputs, max_iterations, event_manager)
-
-                while True:
-                    try:
+        async_gen = self.async_start(inputs, max_iterations, event_manager)
+
+        while True:
+            try:
                         # Get next result from async generator
                         result = loop.run_until_complete(anext(async_gen))
                         result_queue.put(result)
 
-                        if isinstance(result, Finish):
-                            break
+                if isinstance(result, Finish):
+                break
 
                     except StopAsyncIteration:
                         break
@@ -689,7 +674,7 @@
 
     async def initialize_run(self) -> None:
         if not self._run_id:
-            self.set_run_id()
+        self.set_run_id()
         if self.tracing_service:
             run_name = f"{self.flow_name} - {self.flow_id}"
             await self.tracing_service.start_tracers(
@@ -1551,18 +1536,18 @@
                 logger.exception("Error building Component")
             raise
 
-        if vertex.result is not None:
+            if vertex.result is not None:
             params = f"{vertex.built_object_repr()}{params}"
-            valid = True
-            result_dict = vertex.result
-            artifacts = vertex.artifacts
-        else:
+                valid = True
+                result_dict = vertex.result
+                artifacts = vertex.artifacts
+            else:
             msg = f"Error building Component: no result found for vertex {vertex_id}"
             raise ValueError(msg)
 
         return VertexBuildResult(
-            result_dict=result_dict, params=params, valid=valid, artifacts=artifacts, vertex=vertex
-        )
+                result_dict=result_dict, params=params, valid=valid, artifacts=artifacts, vertex=vertex
+            )
 
     def get_vertex_edges(
         self,
@@ -2110,48 +2095,6 @@
             get_vertex_successors=self.get_vertex_successors_ids,
             is_cyclic=self.is_cyclic,
         )
-
-<<<<<<< HEAD
-        else:
-            vertices = self.vertices
-            # without component_id we are probably running in the chat
-            # so we want to pick only graphs that start with ChatInput or
-            # TextInput
-
-        vertices_layers = self.layered_topological_sort(vertices)
-        vertices_layers = self.sort_by_avg_build_time(vertices_layers)
-        # vertices_layers = self.sort_chat_inputs_first(vertices_layers)
-        # Now we should sort each layer in a way that we make sure
-        # vertex V does not depend on vertex V+1
-        vertices_layers = self.sort_layer_by_dependency(vertices_layers)
-        if flatten:
-            vertices_layers = chain.from_iterable(vertices_layers)
-        return vertices_layers
-
-    def sort_components(
-        self, stop_component_id: Optional[str] = None, start_component_id: Optional[str] = None
-    ) -> List[str]:
-        """Sorts the vertices in the graph."""
-        vertices_layers = self._sort_vertices(
-            stop_component_id=stop_component_id, start_component_id=start_component_id, flatten=True
-        )
-        # Now get all the vertices instances
-        vertices = [self.get_vertex(vertex_id) for vertex_id in vertices_layers]
-        # Now we need to get the components
-        components = [vertex.get_component_instance() for vertex in vertices if hasattr(vertex, "_custom_component")]
-        return components
-
-    def sort_vertices(
-        self,
-        stop_component_id: Optional[str] = None,
-        start_component_id: Optional[str] = None,
-    ) -> List[str]:
-        """Sorts the vertices in the graph."""
-        vertices_layers = self._sort_vertices(
-            stop_component_id=stop_component_id, start_component_id=start_component_id
-        )
-=======
->>>>>>> ca595ac7
         self.increment_run_count()
         self._sorted_vertices_layers = [first_layer, *remaining_layers]
         self.vertices_layers = remaining_layers

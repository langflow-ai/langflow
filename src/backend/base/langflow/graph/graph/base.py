--- conflicted
+++ resolved
@@ -51,10 +51,6 @@
     from langflow.events.event_manager import EventManager
     from langflow.graph.edge.schema import EdgeData
     from langflow.graph.schema import ResultData
-<<<<<<< HEAD
-=======
-    from langflow.schema.data import Data
->>>>>>> b7735133
     from langflow.services.chat.schema import GetCache, SetCache
     from langflow.services.tracing.service import TracingService
 

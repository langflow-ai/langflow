--- conflicted
+++ resolved
@@ -1,9 +1,5 @@
-<<<<<<< HEAD
 from __future__ import annotations
 
-from typing import TYPE_CHECKING
-=======
->>>>>>> 38134845
 from collections.abc import Callable
 from typing import TYPE_CHECKING
 

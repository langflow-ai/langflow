from __future__ import annotations

import json
from collections.abc import Generator
from enum import Enum
<<<<<<< HEAD
from typing import TYPE_CHECKING, Any, Optional
=======
from typing import TYPE_CHECKING, Any
>>>>>>> 7b3a8b82
from uuid import UUID

from langchain_core.documents import Document
from loguru import logger
from pydantic import BaseModel
from pydantic.v1 import BaseModel as V1BaseModel

from langflow.interface.utils import extract_input_variables_from_prompt
from langflow.schema.data import Data
from langflow.schema.message import Message
from langflow.services.database.models.transactions.crud import log_transaction as crud_log_transaction
from langflow.services.database.models.transactions.model import TransactionBase
from langflow.services.database.models.vertex_builds.crud import log_vertex_build as crud_log_vertex_build
from langflow.services.database.models.vertex_builds.model import VertexBuildBase
from langflow.services.database.utils import session_getter
from langflow.services.deps import get_db_service, get_settings_service

if TYPE_CHECKING:
    from langflow.api.v1.schemas import ResultDataResponse
    from langflow.graph.vertex.base import Vertex


class UnbuiltObject:
    pass


class UnbuiltResult:
    pass


class ArtifactType(str, Enum):
    TEXT = "text"
    RECORD = "record"
    OBJECT = "object"
    ARRAY = "array"
    STREAM = "stream"
    UNKNOWN = "unknown"
    MESSAGE = "message"


def validate_prompt(prompt: str):
    """Validate prompt."""
    if extract_input_variables_from_prompt(prompt):
        return prompt

    return fix_prompt(prompt)


def fix_prompt(prompt: str):
    """Fix prompt."""
    return prompt + " {input}"


def flatten_list(list_of_lists: list[list | Any]) -> list:
    """Flatten list of lists."""
    new_list = []
    for item in list_of_lists:
        if isinstance(item, list):
            new_list.extend(item)
        else:
            new_list.append(item)
    return new_list


def serialize_field(value):
    """Unified serialization function for handling both BaseModel and Document types,
    including handling lists of these types."""

    if isinstance(value, list | tuple):
        return [serialize_field(v) for v in value]
    if isinstance(value, Document):
        return value.to_json()
    if isinstance(value, BaseModel):
        return value.model_dump()
    if isinstance(value, V1BaseModel):
        if hasattr(value, "to_json"):
            return value.to_json()
        return value.dict()
    if isinstance(value, str):
        return {"result": value}
    return value


def get_artifact_type(value, build_result) -> str:
    result = ArtifactType.UNKNOWN
    match value:
        case Data():
            result = ArtifactType.RECORD

        case str():
            result = ArtifactType.TEXT

        case dict():
            result = ArtifactType.OBJECT

        case list():
            result = ArtifactType.ARRAY

        case Message():
            result = ArtifactType.MESSAGE

    if result == ArtifactType.UNKNOWN and (
        isinstance(build_result, Generator) or isinstance(value, Message) and isinstance(value.text, Generator)
    ):
        result = ArtifactType.STREAM

    return result.value


def post_process_raw(raw, artifact_type: str):
    if artifact_type == ArtifactType.STREAM.value:
        raw = ""

    return raw


def _vertex_to_primitive_dict(target: Vertex) -> dict:
    """
    Cleans the parameters of the target vertex.
    """
    # Removes all keys that the values aren't python types like str, int, bool, etc.
    params = {
        key: value for key, value in target.params.items() if isinstance(value, str | int | bool | float | list | dict)
    }
    # if it is a list we need to check if the contents are python types
    for key, value in params.items():
        if isinstance(value, list):
            params[key] = [item for item in value if isinstance(item, str | int | bool | float | list | dict)]
    return params


async def log_transaction(
    flow_id: str | UUID, source: Vertex, status, target: Vertex | None = None, error=None
) -> None:
    try:
        if not get_settings_service().settings.transactions_storage_enabled:
            return
        if not flow_id:
            if source.graph.flow_id:
                flow_id = source.graph.flow_id
            else:
                return
        inputs = _vertex_to_primitive_dict(source)
        transaction = TransactionBase(
            vertex_id=source.id,
            target_id=target.id if target else None,
            inputs=inputs,
            # ugly hack to get the model dump with weird datatypes
            outputs=json.loads(source.result.model_dump_json()) if source.result else None,
            status=status,
            error=error,
            flow_id=flow_id if isinstance(flow_id, UUID) else UUID(flow_id),
        )
        with session_getter(get_db_service()) as session:
            inserted = crud_log_transaction(session, transaction)
            logger.debug(f"Logged transaction: {inserted.id}")
    except Exception:
        logger.exception("Error logging transaction")


def log_vertex_build(
    flow_id: str,
    vertex_id: str,
    valid: bool,
    params: Any,
    data: ResultDataResponse,
    artifacts: dict | None = None,
):
    try:
        if not get_settings_service().settings.vertex_builds_storage_enabled:
            return
        vertex_build = VertexBuildBase(
            flow_id=flow_id,
            id=vertex_id,
            valid=valid,
            params=str(params) if params else None,
            # ugly hack to get the model dump with weird datatypes
            data=json.loads(data.model_dump_json()),
            # ugly hack to get the model dump with weird datatypes
            artifacts=json.loads(json.dumps(artifacts, default=str)),
        )
        with session_getter(get_db_service()) as session:
            inserted = crud_log_vertex_build(session, vertex_build)
            logger.debug(f"Logged vertex build: {inserted.build_id}")
    except Exception:
        logger.exception("Error logging vertex build")


def rewrite_file_path(file_path: str):
    file_path = file_path.replace("\\", "/")

    if ":" in file_path:
        file_path = file_path.split(":", 1)[-1]

    file_path_split = [part for part in file_path.split("/") if part]

    if len(file_path_split) >= 2:
        consistent_file_path = f"{file_path_split[-2]}/{file_path_split[-1]}"
    else:
        consistent_file_path = "/".join(file_path_split)

    return [consistent_file_path]<|MERGE_RESOLUTION|>--- conflicted
+++ resolved
@@ -3,11 +3,8 @@
 import json
 from collections.abc import Generator
 from enum import Enum
-<<<<<<< HEAD
 from typing import TYPE_CHECKING, Any, Optional
-=======
 from typing import TYPE_CHECKING, Any
->>>>>>> 7b3a8b82
 from uuid import UUID
 
 from langchain_core.documents import Document

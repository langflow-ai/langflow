--- conflicted
+++ resolved
@@ -312,120 +312,8 @@
             self.updated_raw_params = False
             return
 
-<<<<<<< HEAD
         # Create parameter handler
         param_handler = ParameterHandler(self, storage_service=get_storage_service())
-=======
-        template_dict = {key: value for key, value in self.data["node"]["template"].items() if isinstance(value, dict)}
-        params: dict = {}
-
-        for edge in self.edges:
-            if not hasattr(edge, "target_param"):
-                continue
-            params = self._set_params_from_normal_edge(params, edge, template_dict)
-
-        load_from_db_fields = []
-        for field_name, field in template_dict.items():
-            if field_name in params:
-                continue
-            # Skip _type and any value that has show == False and is not code
-            # If we don't want to show code but we want to use it
-            if field_name == "_type" or (not field.get("show") and field_name != "code"):
-                continue
-            # If the type is not transformable to a python base class
-            # then we need to get the edge that connects to this node
-            if field.get("type") == "file":
-                # Load the type in value.get('fileTypes') using
-                # what is inside value.get('content')
-                # value.get('value') is the file name
-                if file_path := field.get("file_path"):
-                    storage_service = get_storage_service()
-                    try:
-                        full_path: str | list[str] = ""
-                        if field.get("list"):
-                            full_path = []
-                            if isinstance(file_path, str):
-                                file_path = [file_path]
-                            for p in file_path:
-                                flow_id, file_name = os.path.split(p)
-                                path = storage_service.build_full_path(flow_id, file_name)
-                                full_path.append(path)
-                        else:
-                            flow_id, file_name = os.path.split(file_path)
-                            full_path = storage_service.build_full_path(flow_id, file_name)
-                    except ValueError as e:
-                        if "too many values to unpack" in str(e):
-                            full_path = file_path
-                        else:
-                            raise
-                    params[field_name] = full_path
-                elif field.get("required"):
-                    field_display_name = field.get("display_name")
-                    logger.warning(
-                        f"File path not found for {field_display_name} in component {self.display_name}. "
-                        "Setting to None."
-                    )
-                    params[field_name] = None
-                elif field["list"]:
-                    params[field_name] = []
-                else:
-                    params[field_name] = None
-
-            elif field.get("type") in DIRECT_TYPES and params.get(field_name) is None:
-                val = field.get("value")
-                if field.get("type") == "code":
-                    try:
-                        if field_name == "code":
-                            params[field_name] = val
-                        else:
-                            params[field_name] = ast.literal_eval(val) if val else None
-                    except Exception:  # noqa: BLE001
-                        logger.debug(f"Error evaluating code for {field_name}")
-                        params[field_name] = val
-                elif field.get("type") in {"dict", "NestedDict"}:
-                    # When dict comes from the frontend it comes as a
-                    # list of dicts, so we need to convert it to a dict
-                    # before passing it to the build method
-                    if isinstance(val, list):
-                        params[field_name] = {k: v for item in field.get("value", []) for k, v in item.items()}
-                    elif isinstance(val, dict):
-                        params[field_name] = val
-                elif field.get("type") == "int" and val is not None:
-                    try:
-                        params[field_name] = int(val)
-                    except ValueError:
-                        params[field_name] = val
-                elif field.get("type") in {"float", "slider"} and val is not None:
-                    try:
-                        params[field_name] = float(val)
-                    except ValueError:
-                        params[field_name] = val
-                        params[field_name] = val
-                elif field.get("type") == "str" and val is not None:
-                    # val may contain escaped \n, \t, etc.
-                    # so we need to unescape it
-                    if isinstance(val, list):
-                        params[field_name] = [unescape_string(v) for v in val]
-                    elif isinstance(val, str):
-                        params[field_name] = unescape_string(val)
-                    elif isinstance(val, Data):
-                        params[field_name] = unescape_string(val.get_text())
-                elif field.get("type") == "bool" and val is not None:
-                    if isinstance(val, bool):
-                        params[field_name] = val
-                    elif isinstance(val, str):
-                        params[field_name] = bool(val)
-                elif field.get("type") == "table" and val is not None:
-                    # check if the value is a list of dicts
-                    # if it is, create a pandas dataframe from it
-                    if isinstance(val, list) and all(isinstance(item, dict) for item in val):
-                        params[field_name] = pd.DataFrame(val)
-                    else:
-                        msg = f"Invalid value type {type(val)} for field {field_name}"
-                        raise ValueError(msg)
-                elif val:
-                    params[field_name] = val
->>>>>>> fda2f17a
 
         # Process edge parameters
         edge_params = param_handler.process_edge_parameters(self.edges)

--- conflicted
+++ resolved
@@ -278,7 +278,6 @@
             raise ValueError(msg)
         return template_dict.get(key, {}).get("value")
 
-<<<<<<< HEAD
     def get_node_property(self, key: str, default: Any = None):
         """Get a property from the node data."""
         if not self.data or not self.data["node"]:
@@ -292,8 +291,6 @@
 
         return AsyncResult(self.task_id)
 
-=======
->>>>>>> 26de4c70
     def _set_params_from_normal_edge(self, params: dict, edge: Edge, template_dict: dict):
         param_key = edge.target_param
 

--- conflicted
+++ resolved
@@ -18,12 +18,8 @@
 from pydantic import BaseModel, Field, create_model
 from sqlmodel import select
 
-<<<<<<< HEAD
 from langflow.helpers.base_model import BaseModel
 from langflow.services.database.models.flow.model import Flow
-=======
-from langflow.services.database.models import Flow
->>>>>>> 22330abf
 
 HTTP_ERROR_STATUS_CODE = httpx_codes.BAD_REQUEST  # HTTP status code for client errors
 NULLABLE_TYPE_LENGTH = 2  # Number of types in a nullable union (the type itself + null)

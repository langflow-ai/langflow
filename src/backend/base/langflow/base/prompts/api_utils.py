"""Backwards compatibility module for langflow.base.prompts.api_utils."""

<<<<<<< HEAD
from fastapi import HTTPException
from langchain_core.prompts import PromptTemplate
from langchain_core.prompts.string import mustache_template_vars
from loguru import logger

from langflow.inputs.inputs import DefaultPromptField
from langflow.interface.utils import extract_input_variables_from_prompt

_INVALID_CHARACTERS = {
    " ",
    ",",
    ".",
    ":",
    ";",
    "!",
    "?",
    "/",
    "\\",
    "(",
    ")",
    "[",
    "]",
}

_INVALID_NAMES = {
    "code",
    "input_variables",
    "output_parser",
    "partial_variables",
    "template",
    "template_format",
    "validate_template",
}


def _is_json_like(var):
    if var.startswith("{{") and var.endswith("}}"):
        # If it is a double brance variable
        # we don't want to validate any of its content
        return True
    # the above doesn't work on all cases because the json string can be multiline
    # or indented which can add \n or spaces at the start or end of the string
    # test_case_3 new_var == '\n{{\n    "test": "hello",\n    "text": "world"\n}}\n'
    # what we can do is to remove the \n and spaces from the start and end of the string
    # and then check if the string starts with {{ and ends with }}
    var = var.strip()
    var = var.replace("\n", "")
    var = var.replace(" ", "")
    # Now it should be a valid json string
    return var.startswith("{{") and var.endswith("}}")


def _fix_variable(var, invalid_chars, wrong_variables):
    if not var:
        return var, invalid_chars, wrong_variables
    new_var = var

    # Handle variables starting with a number
    if var[0].isdigit():
        invalid_chars.append(var[0])
        new_var, invalid_chars, wrong_variables = _fix_variable(var[1:], invalid_chars, wrong_variables)

    # Temporarily replace {{ and }} to avoid treating them as invalid
    new_var = new_var.replace("{{", "ᴛᴇᴍᴘᴏᴘᴇɴ").replace("}}", "ᴛᴇᴍᴘᴄʟᴏsᴇ")  # noqa: RUF001

    # Remove invalid characters
    for char in new_var:
        if char in _INVALID_CHARACTERS:
            invalid_chars.append(char)
            new_var = new_var.replace(char, "")
            if var not in wrong_variables:  # Avoid duplicating entries
                wrong_variables.append(var)

    # Restore {{ and }}
    new_var = new_var.replace("ᴛᴇᴍᴘᴏᴘᴇɴ", "{{").replace("ᴛᴇᴍᴘᴄʟᴏsᴇ", "}}")  # noqa: RUF001

    return new_var, invalid_chars, wrong_variables


def _check_variable(var, invalid_chars, wrong_variables, empty_variables):
    if any(char in invalid_chars for char in var):
        wrong_variables.append(var)
    elif var == "":
        empty_variables.append(var)
    return wrong_variables, empty_variables


def _check_for_errors(input_variables, fixed_variables, wrong_variables, empty_variables) -> None:
    if any(var for var in input_variables if var not in fixed_variables):
        error_message = (
            f"Error: Input variables contain invalid characters or formats. \n"
            f"Invalid variables: {', '.join(wrong_variables)}.\n"
            f"Empty variables: {', '.join(empty_variables)}. \n"
            f"Fixed variables: {', '.join(fixed_variables)}."
        )
        raise ValueError(error_message)


def _check_input_variables(input_variables):
    invalid_chars = []
    fixed_variables = []
    wrong_variables = []
    empty_variables = []
    variables_to_check = []

    for var in input_variables:
        # First, let's check if the variable is a JSON string
        # because if it is, it won't be considered a variable
        # and we don't need to validate it
        if _is_json_like(var):
            continue

        new_var, wrong_variables, empty_variables = _fix_variable(var, invalid_chars, wrong_variables)
        wrong_variables, empty_variables = _check_variable(var, _INVALID_CHARACTERS, wrong_variables, empty_variables)
        fixed_variables.append(new_var)
        variables_to_check.append(var)

    _check_for_errors(variables_to_check, fixed_variables, wrong_variables, empty_variables)

    return fixed_variables


def validate_prompt(prompt_template: str, *, silent_errors: bool = False, is_mustache: bool = False) -> list[str]:
    if is_mustache:
        input_variables = extract_input_variables_from_prompt(prompt_template)
    else:
        input_variables = mustache_template_vars(prompt_template)

    # Check if there are invalid characters in the input_variables
    input_variables = _check_input_variables(input_variables)
    if any(var in _INVALID_NAMES for var in input_variables):
        msg = f"Invalid input variables. None of the variables can be named {', '.join(input_variables)}. "
        raise ValueError(msg)

    try:
        PromptTemplate(template=prompt_template, input_variables=input_variables)
    except Exception as exc:
        msg = f"Invalid prompt: {exc}"
        logger.exception(msg)
        if not silent_errors:
            raise ValueError(msg) from exc

    return input_variables


def get_old_custom_fields(custom_fields, name):
    try:
        if len(custom_fields) == 1 and name == "":
            # If there is only one custom field and the name is empty string
            # then we are dealing with the first prompt request after the node was created
            name = next(iter(custom_fields.keys()))

        old_custom_fields = custom_fields[name]
        if not old_custom_fields:
            old_custom_fields = []

        old_custom_fields = old_custom_fields.copy()
    except KeyError:
        old_custom_fields = []
    custom_fields[name] = []
    return old_custom_fields


def add_new_variables_to_template(input_variables, custom_fields, template, name) -> None:
    for variable in input_variables:
        try:
            template_field = DefaultPromptField(name=variable, display_name=variable)
            if variable in template:
                # Set the new field with the old value
                template_field.value = template[variable]["value"]

            template[variable] = template_field.to_dict()

            # Check if variable is not already in the list before appending
            if variable not in custom_fields[name]:
                custom_fields[name].append(variable)

        except Exception as exc:
            raise HTTPException(status_code=500, detail=str(exc)) from exc


def remove_old_variables_from_template(old_custom_fields, input_variables, custom_fields, template, name) -> None:
    for variable in old_custom_fields:
        if variable not in input_variables:
            try:
                # Remove the variable from custom_fields associated with the given name
                if variable in custom_fields[name]:
                    custom_fields[name].remove(variable)

                # Remove the variable from the template
                template.pop(variable, None)

            except Exception as exc:
                raise HTTPException(status_code=500, detail=str(exc)) from exc


def update_input_variables_field(input_variables, template) -> None:
    if "input_variables" in template:
        template["input_variables"]["value"] = input_variables


def process_prompt_template(
    template: str, name: str, custom_fields: dict[str, list[str]] | None, frontend_node_template: dict[str, Any]
):
    """Process and validate prompt template, update template and custom fields."""
    # Validate the prompt template and extract input variables
    input_variables = validate_prompt(template)

    # Initialize custom_fields if None
    if custom_fields is None:
        custom_fields = defaultdict(list)

    # Retrieve old custom fields
    old_custom_fields = get_old_custom_fields(custom_fields, name)

    # Add new variables to the template
    add_new_variables_to_template(input_variables, custom_fields, frontend_node_template, name)

    # Remove old variables from the template
    remove_old_variables_from_template(old_custom_fields, input_variables, custom_fields, frontend_node_template, name)

    # Update the input variables field in the template
    update_input_variables_field(input_variables, frontend_node_template)

    return input_variables
=======
from lfx.base.prompts.api_utils import *  # noqa: F403
>>>>>>> 577ccd03
<|MERGE_RESOLUTION|>--- conflicted
+++ resolved
@@ -1,231 +1,3 @@
 """Backwards compatibility module for langflow.base.prompts.api_utils."""
 
-<<<<<<< HEAD
-from fastapi import HTTPException
-from langchain_core.prompts import PromptTemplate
-from langchain_core.prompts.string import mustache_template_vars
-from loguru import logger
-
-from langflow.inputs.inputs import DefaultPromptField
-from langflow.interface.utils import extract_input_variables_from_prompt
-
-_INVALID_CHARACTERS = {
-    " ",
-    ",",
-    ".",
-    ":",
-    ";",
-    "!",
-    "?",
-    "/",
-    "\\",
-    "(",
-    ")",
-    "[",
-    "]",
-}
-
-_INVALID_NAMES = {
-    "code",
-    "input_variables",
-    "output_parser",
-    "partial_variables",
-    "template",
-    "template_format",
-    "validate_template",
-}
-
-
-def _is_json_like(var):
-    if var.startswith("{{") and var.endswith("}}"):
-        # If it is a double brance variable
-        # we don't want to validate any of its content
-        return True
-    # the above doesn't work on all cases because the json string can be multiline
-    # or indented which can add \n or spaces at the start or end of the string
-    # test_case_3 new_var == '\n{{\n    "test": "hello",\n    "text": "world"\n}}\n'
-    # what we can do is to remove the \n and spaces from the start and end of the string
-    # and then check if the string starts with {{ and ends with }}
-    var = var.strip()
-    var = var.replace("\n", "")
-    var = var.replace(" ", "")
-    # Now it should be a valid json string
-    return var.startswith("{{") and var.endswith("}}")
-
-
-def _fix_variable(var, invalid_chars, wrong_variables):
-    if not var:
-        return var, invalid_chars, wrong_variables
-    new_var = var
-
-    # Handle variables starting with a number
-    if var[0].isdigit():
-        invalid_chars.append(var[0])
-        new_var, invalid_chars, wrong_variables = _fix_variable(var[1:], invalid_chars, wrong_variables)
-
-    # Temporarily replace {{ and }} to avoid treating them as invalid
-    new_var = new_var.replace("{{", "ᴛᴇᴍᴘᴏᴘᴇɴ").replace("}}", "ᴛᴇᴍᴘᴄʟᴏsᴇ")  # noqa: RUF001
-
-    # Remove invalid characters
-    for char in new_var:
-        if char in _INVALID_CHARACTERS:
-            invalid_chars.append(char)
-            new_var = new_var.replace(char, "")
-            if var not in wrong_variables:  # Avoid duplicating entries
-                wrong_variables.append(var)
-
-    # Restore {{ and }}
-    new_var = new_var.replace("ᴛᴇᴍᴘᴏᴘᴇɴ", "{{").replace("ᴛᴇᴍᴘᴄʟᴏsᴇ", "}}")  # noqa: RUF001
-
-    return new_var, invalid_chars, wrong_variables
-
-
-def _check_variable(var, invalid_chars, wrong_variables, empty_variables):
-    if any(char in invalid_chars for char in var):
-        wrong_variables.append(var)
-    elif var == "":
-        empty_variables.append(var)
-    return wrong_variables, empty_variables
-
-
-def _check_for_errors(input_variables, fixed_variables, wrong_variables, empty_variables) -> None:
-    if any(var for var in input_variables if var not in fixed_variables):
-        error_message = (
-            f"Error: Input variables contain invalid characters or formats. \n"
-            f"Invalid variables: {', '.join(wrong_variables)}.\n"
-            f"Empty variables: {', '.join(empty_variables)}. \n"
-            f"Fixed variables: {', '.join(fixed_variables)}."
-        )
-        raise ValueError(error_message)
-
-
-def _check_input_variables(input_variables):
-    invalid_chars = []
-    fixed_variables = []
-    wrong_variables = []
-    empty_variables = []
-    variables_to_check = []
-
-    for var in input_variables:
-        # First, let's check if the variable is a JSON string
-        # because if it is, it won't be considered a variable
-        # and we don't need to validate it
-        if _is_json_like(var):
-            continue
-
-        new_var, wrong_variables, empty_variables = _fix_variable(var, invalid_chars, wrong_variables)
-        wrong_variables, empty_variables = _check_variable(var, _INVALID_CHARACTERS, wrong_variables, empty_variables)
-        fixed_variables.append(new_var)
-        variables_to_check.append(var)
-
-    _check_for_errors(variables_to_check, fixed_variables, wrong_variables, empty_variables)
-
-    return fixed_variables
-
-
-def validate_prompt(prompt_template: str, *, silent_errors: bool = False, is_mustache: bool = False) -> list[str]:
-    if is_mustache:
-        input_variables = extract_input_variables_from_prompt(prompt_template)
-    else:
-        input_variables = mustache_template_vars(prompt_template)
-
-    # Check if there are invalid characters in the input_variables
-    input_variables = _check_input_variables(input_variables)
-    if any(var in _INVALID_NAMES for var in input_variables):
-        msg = f"Invalid input variables. None of the variables can be named {', '.join(input_variables)}. "
-        raise ValueError(msg)
-
-    try:
-        PromptTemplate(template=prompt_template, input_variables=input_variables)
-    except Exception as exc:
-        msg = f"Invalid prompt: {exc}"
-        logger.exception(msg)
-        if not silent_errors:
-            raise ValueError(msg) from exc
-
-    return input_variables
-
-
-def get_old_custom_fields(custom_fields, name):
-    try:
-        if len(custom_fields) == 1 and name == "":
-            # If there is only one custom field and the name is empty string
-            # then we are dealing with the first prompt request after the node was created
-            name = next(iter(custom_fields.keys()))
-
-        old_custom_fields = custom_fields[name]
-        if not old_custom_fields:
-            old_custom_fields = []
-
-        old_custom_fields = old_custom_fields.copy()
-    except KeyError:
-        old_custom_fields = []
-    custom_fields[name] = []
-    return old_custom_fields
-
-
-def add_new_variables_to_template(input_variables, custom_fields, template, name) -> None:
-    for variable in input_variables:
-        try:
-            template_field = DefaultPromptField(name=variable, display_name=variable)
-            if variable in template:
-                # Set the new field with the old value
-                template_field.value = template[variable]["value"]
-
-            template[variable] = template_field.to_dict()
-
-            # Check if variable is not already in the list before appending
-            if variable not in custom_fields[name]:
-                custom_fields[name].append(variable)
-
-        except Exception as exc:
-            raise HTTPException(status_code=500, detail=str(exc)) from exc
-
-
-def remove_old_variables_from_template(old_custom_fields, input_variables, custom_fields, template, name) -> None:
-    for variable in old_custom_fields:
-        if variable not in input_variables:
-            try:
-                # Remove the variable from custom_fields associated with the given name
-                if variable in custom_fields[name]:
-                    custom_fields[name].remove(variable)
-
-                # Remove the variable from the template
-                template.pop(variable, None)
-
-            except Exception as exc:
-                raise HTTPException(status_code=500, detail=str(exc)) from exc
-
-
-def update_input_variables_field(input_variables, template) -> None:
-    if "input_variables" in template:
-        template["input_variables"]["value"] = input_variables
-
-
-def process_prompt_template(
-    template: str, name: str, custom_fields: dict[str, list[str]] | None, frontend_node_template: dict[str, Any]
-):
-    """Process and validate prompt template, update template and custom fields."""
-    # Validate the prompt template and extract input variables
-    input_variables = validate_prompt(template)
-
-    # Initialize custom_fields if None
-    if custom_fields is None:
-        custom_fields = defaultdict(list)
-
-    # Retrieve old custom fields
-    old_custom_fields = get_old_custom_fields(custom_fields, name)
-
-    # Add new variables to the template
-    add_new_variables_to_template(input_variables, custom_fields, frontend_node_template, name)
-
-    # Remove old variables from the template
-    remove_old_variables_from_template(old_custom_fields, input_variables, custom_fields, frontend_node_template, name)
-
-    # Update the input variables field in the template
-    update_input_variables_field(input_variables, frontend_node_template)
-
-    return input_variables
-=======
-from lfx.base.prompts.api_utils import *  # noqa: F403
->>>>>>> 577ccd03
+from lfx.base.prompts.api_utils import *  # noqa: F403
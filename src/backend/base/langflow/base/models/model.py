import json
import warnings
from abc import abstractmethod

from langchain_core.language_models.llms import LLM
from langchain_core.messages import AIMessage, BaseMessage, HumanMessage, SystemMessage
from langchain_core.output_parsers import BaseOutputParser

from langflow.base.constants import STREAM_INFO_TEXT
from langflow.custom import Component
from langflow.field_typing import LanguageModel
from langflow.inputs import MessageInput, MessageTextInput
from langflow.inputs.inputs import BoolInput, InputTypes
from langflow.schema.message import Message
from langflow.template.field.base import Output


class LCModelComponent(Component):
    display_name: str = "Model Name"
    description: str = "Model Description"
    trace_type = "llm"

<<<<<<< HEAD
    # Optional output parser to pass to the runnable. Subclasses may allow the user to input an `output_parser`
    output_parser: BaseOutputParser | None = None

    _base_inputs: List[InputTypes] = [
=======
    _base_inputs: list[InputTypes] = [
>>>>>>> 948b1509
        MessageInput(name="input_value", display_name="Input"),
        MessageTextInput(
            name="system_message",
            display_name="System Message",
            info="System message to pass to the model.",
            advanced=True,
        ),
        BoolInput(name="stream", display_name="Stream", info=STREAM_INFO_TEXT, advanced=True),
    ]

    outputs = [
        Output(display_name="Text", name="text_output", method="text_response"),
        Output(display_name="Language Model", name="model_output", method="build_model"),
    ]

    def _get_exception_message(self, e: Exception):
        return str(e)

    def _validate_outputs(self):
        # At least these two outputs must be defined
        required_output_methods = ["text_response", "build_model"]
        output_names = [output.name for output in self.outputs]
        for method_name in required_output_methods:
            if method_name not in output_names:
                raise ValueError(f"Output with name '{method_name}' must be defined.")
            elif not hasattr(self, method_name):
                raise ValueError(f"Method '{method_name}' must be defined.")

    def text_response(self) -> Message:
        input_value = self.input_value
        stream = self.stream
        system_message = self.system_message
        output = self.build_model()
        result = self.get_chat_result(output, stream, input_value, system_message)
        self.status = result
        return result

    def get_result(self, runnable: LLM, stream: bool, input_value: str):
        """
        Retrieves the result from the output of a Runnable object.

        Args:
            output (Runnable): The output object to retrieve the result from.
            stream (bool): Indicates whether to use streaming or invocation mode.
            input_value (str): The input value to pass to the output object.

        Returns:
            The result obtained from the output object.
        """
        try:
            if stream:
                result = runnable.stream(input_value)
            else:
                message = runnable.invoke(input_value)
                result = message.content if hasattr(message, "content") else message
                self.status = result
            return result
        except Exception as e:
            if message := self._get_exception_message(e):
                raise ValueError(message) from e
            raise e

    def build_status_message(self, message: AIMessage):
        """
        Builds a status message from an AIMessage object.

        Args:
            message (AIMessage): The AIMessage object to build the status message from.

        Returns:
            The status message.
        """
        if message.response_metadata:
            # Build a well formatted status message
            content = message.content
            response_metadata = message.response_metadata
            openai_keys = ["token_usage", "model_name", "finish_reason"]
            inner_openai_keys = ["completion_tokens", "prompt_tokens", "total_tokens"]
            anthropic_keys = ["model", "usage", "stop_reason"]
            inner_anthropic_keys = ["input_tokens", "output_tokens"]
            if all(key in response_metadata for key in openai_keys) and all(
                key in response_metadata["token_usage"] for key in inner_openai_keys
            ):
                token_usage = response_metadata["token_usage"]
                status_message = {
                    "tokens": {
                        "input": token_usage["prompt_tokens"],
                        "output": token_usage["completion_tokens"],
                        "total": token_usage["total_tokens"],
                        "stop_reason": response_metadata["finish_reason"],
                        "response": content,
                    }
                }

            elif all(key in response_metadata for key in anthropic_keys) and all(
                key in response_metadata["usage"] for key in inner_anthropic_keys
            ):
                usage = response_metadata["usage"]
                status_message = {
                    "tokens": {
                        "input": usage["input_tokens"],
                        "output": usage["output_tokens"],
                        "stop_reason": response_metadata["stop_reason"],
                        "response": content,
                    }
                }
            else:
                status_message = f"Response: {content}"  # type: ignore
        else:
            status_message = f"Response: {message.content}"  # type: ignore
        return status_message

    def get_chat_result(
        self,
        runnable: LanguageModel,
        stream: bool,
        input_value: str | Message,
        system_message: str | None = None,
    ):
        messages: list[BaseMessage] = []
        if not input_value and not system_message:
            raise ValueError("The message you want to send to the model is empty.")
        system_message_added = False
        if input_value:
            if isinstance(input_value, Message):
                with warnings.catch_warnings():
                    warnings.simplefilter("ignore")
                    if "prompt" in input_value:
                        prompt = input_value.load_lc_prompt()
                        if system_message:
                            prompt.messages = [SystemMessage(content=system_message)] + prompt.messages
                            system_message_added = True
                        runnable = prompt | runnable
                    else:
                        messages.append(input_value.to_lc_message())
            else:
                messages.append(HumanMessage(content=input_value))

        if system_message and not system_message_added:
            messages.append(SystemMessage(content=system_message))
        inputs: list | dict = messages or {}
        try:
            if self.output_parser is not None:
                runnable = runnable | self.output_parser

            runnable = runnable.with_config(  # type: ignore
                {
                    "run_name": self.display_name,
                    "project_name": self.get_project_name(),
                    "callbacks": self.get_langchain_callbacks(),
                }
            )
            if stream:
                return runnable.stream(inputs)  # type: ignore
            else:
                message = runnable.invoke(inputs)  # type: ignore
                result = message.content if hasattr(message, "content") else message
                if isinstance(message, AIMessage):
                    status_message = self.build_status_message(message)
                    self.status = status_message
                elif isinstance(result, dict):
                    result = json.dumps(message, indent=4)
                    self.status = result
                else:
                    self.status = result
                return result
        except Exception as e:
            if message := self._get_exception_message(e):
                raise ValueError(message) from e
            raise e

    @abstractmethod
    def build_model(self) -> LanguageModel:  # type: ignore[type-var]
        """
        Implement this method to build the model.
        """<|MERGE_RESOLUTION|>--- conflicted
+++ resolved
@@ -20,14 +20,10 @@
     description: str = "Model Description"
     trace_type = "llm"
 
-<<<<<<< HEAD
     # Optional output parser to pass to the runnable. Subclasses may allow the user to input an `output_parser`
     output_parser: BaseOutputParser | None = None
 
-    _base_inputs: List[InputTypes] = [
-=======
     _base_inputs: list[InputTypes] = [
->>>>>>> 948b1509
         MessageInput(name="input_value", display_name="Input"),
         MessageTextInput(
             name="system_message",

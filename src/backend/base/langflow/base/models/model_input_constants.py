--- conflicted
+++ resolved
@@ -12,14 +12,7 @@
     base_input_names = {field.name for field in LCModelComponent._base_inputs}
     component_instance = component_class()
 
-<<<<<<< HEAD
-    return [
-        process_inputs(input_) for input_ in component_instance.inputs
-        if input_.name not in base_input_names
-    ]
-=======
-    return [process_inputs(input_) for input_ in component_class().inputs if input_.name not in base_input_names]
->>>>>>> 3cc75fc8
+    return [process_inputs(input_) for input_ in component_instance.inputs if input_.name not in base_input_names]
 
 
 def process_inputs(component_data):

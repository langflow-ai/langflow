from typing import TypedDict


class ModelMetadata(TypedDict, total=False):
    """Simple model metadata structure."""

    provider: str  # Provider name (e.g., "anthropic", "groq", "openai")
    name: str  # Model name/ID
    icon: str  # Icon name for UI
    tool_calling: bool  # Whether model supports tool calling (defaults to False)
    reasoning: bool  # Reasoning models (defaults to False)
    search: bool  # Search models (defaults to False)
    preview: bool  # Whether model is in preview/beta (defaults to False)
    not_supported: bool  # Whether model is not supported or deprecated (defaults to False)
    deprecated: bool  # Whether model is deprecated (defaults to False)


def create_model_metadata(
<<<<<<< HEAD
    provider: str, 
    name: str, 
    icon: str, 
    *,
    tool_calling: bool = False, 
=======
    provider: str,
    name: str,
    icon: str,
    tool_calling: bool = False,
>>>>>>> 664240cc
    reasoning: bool = False,
    search: bool = False,
    preview: bool = False,
    not_supported: bool = False,
    deprecated: bool = False,
) -> ModelMetadata:
    """Helper function to create ModelMetadata with explicit defaults."""
    return ModelMetadata(
        provider=provider,
        name=name,
        icon=icon,
        tool_calling=tool_calling,
        reasoning=reasoning,
        search=search,
        preview=preview,
        not_supported=not_supported,
        deprecated=deprecated,
    )<|MERGE_RESOLUTION|>--- conflicted
+++ resolved
@@ -16,18 +16,11 @@
 
 
 def create_model_metadata(
-<<<<<<< HEAD
     provider: str, 
     name: str, 
     icon: str, 
     *,
     tool_calling: bool = False, 
-=======
-    provider: str,
-    name: str,
-    icon: str,
-    tool_calling: bool = False,
->>>>>>> 664240cc
     reasoning: bool = False,
     search: bool = False,
     preview: bool = False,

--- conflicted
+++ resolved
@@ -220,13 +220,6 @@
             # Update the map reference
             tool_blocks_map[tool_key] = updated_tool_content
 
-<<<<<<< HEAD
-            # for content in agent_message.content_blocks[0].contents:
-            #     if isinstance(content, ToolContent):
-            #         header_title = content.header.get("title", "N/A") if content.header else "None"
-
-=======
->>>>>>> 0d74474e
         return agent_message, new_start_time
     return agent_message, start_time
 

--- conflicted
+++ resolved
@@ -226,20 +226,13 @@
         agent_message = await send_message_method(message=agent_message)
         start_time = perf_counter()
     elif isinstance(data_chunk, AIMessageChunk):
-<<<<<<< HEAD
-        agent_message.text += data_chunk.content
-        agent_message.properties.state = "partial"
-        agent_message = await send_message_method(message=agent_message)
-        if not agent_message.text:
-            start_time = perf_counter()
-=======
         output_text = _extract_output_text(data_chunk.content)
         if output_text and isinstance(agent_message.text, str):
             agent_message.text += output_text
             agent_message.properties.state = "partial"
             agent_message = await send_message_method(message=agent_message)
-        start_time = perf_counter()
->>>>>>> 2fa6d868
+        if not agent_message.text:
+            start_time = perf_counter()
     return agent_message, start_time
 
 

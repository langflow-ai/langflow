--- conflicted
+++ resolved
@@ -1,8 +1,5 @@
 """Backwards compatibility module for langflow.base.data.utils."""
 
-<<<<<<< HEAD
-from lfx.base.data.utils import *  # noqa: F403
-=======
 import chardet
 import orjson
 import yaml
@@ -86,7 +83,9 @@
 
     glob = "**/*" if recursive else "*"
     paths = walk_level(path_obj, depth) if depth else path_obj.glob(glob)
-    return [str(p) for p in paths if p.is_file() and match_types(p) and is_not_hidden(p)]
+    return [
+        str(p) for p in paths if p.is_file() and match_types(p) and is_not_hidden(p)
+    ]
 
 
 def partition_file_to_data(file_path: str, *, silent_errors: bool) -> Data | None:
@@ -147,9 +146,15 @@
         if file_path.endswith(".json"):
             loaded_json = orjson.loads(text)
             if isinstance(loaded_json, dict):
-                loaded_json = {k: normalize_text(v) if isinstance(v, str) else v for k, v in loaded_json.items()}
+                loaded_json = {
+                    k: normalize_text(v) if isinstance(v, str) else v
+                    for k, v in loaded_json.items()
+                }
             elif isinstance(loaded_json, list):
-                loaded_json = [normalize_text(item) if isinstance(item, str) else item for item in loaded_json]
+                loaded_json = [
+                    normalize_text(item) if isinstance(item, str) else item
+                    for item in loaded_json
+                ]
             text = orjson.dumps(loaded_json).decode("utf-8")
 
         elif file_path.endswith((".yaml", ".yml")):
@@ -195,5 +200,4 @@
             file_paths,
         )
     # loaded_files is an iterator, so we need to convert it to a list
-    return list(loaded_files)
->>>>>>> 9d04d569
+    return list(loaded_files)
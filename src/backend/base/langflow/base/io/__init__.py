--- conflicted
+++ resolved
@@ -1,11 +1,7 @@
-<<<<<<< HEAD
-# ruff: noqa: A005
 """Backwards compatibility module for langflow.base.io.
 
 This module imports from lfx.base.io to maintain compatibility.
 """
 
 # Import all io modules from lfx for backwards compatibility
-from lfx.base.io import *  # noqa: F403
-=======
->>>>>>> 0191d1a5
+from lfx.base.io import *  # noqa: F403
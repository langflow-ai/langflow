import io
import re
import uuid
import zipfile
from collections.abc import AsyncGenerator, AsyncIterable
from datetime import datetime
from http import HTTPStatus
from pathlib import Path
from typing import Annotated
from zoneinfo import ZoneInfo

from fastapi import APIRouter, Depends, File, HTTPException, UploadFile
from fastapi.responses import StreamingResponse
from lfx.log.logger import logger
from sqlmodel import col, select

from langflow.api.schemas import UploadFileResponse
from langflow.api.utils import CurrentActiveUser, DbSession
from langflow.api.utils.core import check_run_endpoints_enabled
from langflow.services.database.models.file.model import File as UserFile
from langflow.services.deps import get_settings_service, get_storage_service
from langflow.services.settings.service import SettingsService
from langflow.services.storage.service import StorageService

router = APIRouter(tags=["Files"], prefix="/files")

# Set the static name of the MCP servers file
MCP_SERVERS_FILE = "_mcp_servers"
SAMPLE_DATA_DIR = Path(__file__).parent / "sample_data"


async def get_mcp_file(current_user: CurrentActiveUser, *, extension: bool = False) -> str:
    # Create a unique MCP servers file with the user id appended
    return f"{MCP_SERVERS_FILE}_{current_user.id!s}" + (".json" if extension else "")


async def byte_stream_generator(file_input, chunk_size: int = 8192) -> AsyncGenerator[bytes, None]:
    """Convert bytes object or stream into an async generator that yields chunks."""
    if isinstance(file_input, bytes):
        # Handle bytes object
        for i in range(0, len(file_input), chunk_size):
            yield file_input[i : i + chunk_size]
    # Handle stream object
    elif hasattr(file_input, "read"):
        while True:
            chunk = await file_input.read(chunk_size) if callable(file_input.read) else file_input.read(chunk_size)
            if not chunk:
                break
            yield chunk
    else:
        # Handle async iterator
        async for chunk in file_input:
            yield chunk


async def fetch_file_object(file_id: uuid.UUID, current_user: CurrentActiveUser, session: DbSession):
    # Fetch the file from the DB
    stmt = select(UserFile).where(UserFile.id == file_id)
    results = await session.exec(stmt)
    file = results.first()

    # Check if the file exists
    if not file:
        raise HTTPException(status_code=404, detail="File not found")

    # Make sure the user has access to the file
    if file.user_id != current_user.id:
        raise HTTPException(status_code=403, detail="You don't have access to this file")

    return file


async def save_file_routine(file, storage_service, current_user: CurrentActiveUser, file_content=None, file_name=None):
    """Routine to save the file content to the storage service."""
    file_id = uuid.uuid4()

    if not file_content:
        file_content = await file.read()
    if not file_name:
        file_name = file.filename

    # Save the file using the storage service.
    await storage_service.save_file(flow_id=str(current_user.id), file_name=file_name, data=file_content)

    return file_id, file_name


@router.post("", status_code=HTTPStatus.CREATED)
@router.post("/", status_code=HTTPStatus.CREATED)
async def upload_user_file(
    file: Annotated[UploadFile, File(...)],
    session: DbSession,
    current_user: CurrentActiveUser,
<<<<<<< HEAD
    storage_service=Depends(get_storage_service),
    settings_service=Depends(get_settings_service),
    dependencies=[Depends(check_run_endpoints_enabled)],
=======
    storage_service: Annotated[StorageService, Depends(get_storage_service)],
    settings_service: Annotated[SettingsService, Depends(get_settings_service)],
>>>>>>> d7071766
) -> UploadFileResponse:
    """Upload a file for the current user and track it in the database."""
    # Get the max allowed file size from settings (in MB)
    try:
        max_file_size_upload = settings_service.settings.max_file_size_upload
    except Exception as e:
        raise HTTPException(status_code=500, detail=f"Settings error: {e}") from e

    # Validate that a file is actually provided
    if not file or not file.filename:
        raise HTTPException(status_code=400, detail="No file provided")

    # Validate file size (convert MB to bytes)
    if file.size > max_file_size_upload * 1024 * 1024:
        raise HTTPException(
            status_code=413,
            detail=f"File size is larger than the maximum file size {max_file_size_upload}MB.",
        )

    # Create a new database record for the uploaded file.
    try:
        # Enforce unique constraint on name, except for the special _mcp_servers file
        new_filename = file.filename
        try:
            root_filename, file_extension = new_filename.rsplit(".", 1)
        except ValueError:
            root_filename, file_extension = new_filename, ""

        # Special handling for the MCP servers config file: always keep the same root filename
        mcp_file = await get_mcp_file(current_user)
        mcp_file_ext = await get_mcp_file(current_user, extension=True)

        if new_filename == mcp_file_ext:
            # Check if an existing record exists; if so, delete it to replace with the new one
            existing_mcp_file = await get_file_by_name(mcp_file, current_user, session)
            if existing_mcp_file:
                await delete_file(existing_mcp_file.id, current_user, session, storage_service)
            unique_filename = new_filename
        else:
            # For normal files, ensure unique name by appending a count if necessary
            stmt = select(UserFile).where(
                col(UserFile.name).like(f"{root_filename}%"), UserFile.user_id == current_user.id
            )
            existing_files = await session.exec(stmt)
            files = existing_files.all()  # Fetch all matching records

            if files:
                counts = []

                # Extract the count from the filename
                for my_file in files:
                    match = re.search(r"\((\d+)\)(?=\.\w+$|$)", my_file.name)
                    if match:
                        counts.append(int(match.group(1)))

                count = max(counts) if counts else 0
                root_filename = f"{root_filename} ({count + 1})"

            # Create the unique filename with extension for storage
            unique_filename = f"{root_filename}.{file_extension}" if file_extension else root_filename

        # Read file content and save with unique filename
        try:
            file_id, stored_file_name = await save_file_routine(
                file, storage_service, current_user, file_name=unique_filename
            )
        except Exception as e:
            raise HTTPException(status_code=500, detail=f"Error saving file: {e}") from e

        # Compute the file size based on the path
        file_size = await storage_service.get_file_size(
            flow_id=str(current_user.id),
            file_name=stored_file_name,
        )

        # Create a new file record
        new_file = UserFile(
            id=file_id,
            user_id=current_user.id,
            name=root_filename,
            path=f"{current_user.id}/{stored_file_name}",
            size=file_size,
        )
        session.add(new_file)

        await session.commit()
        await session.refresh(new_file)
    except Exception as e:
        # Optionally, you could also delete the file from disk if the DB insert fails.
        raise HTTPException(status_code=500, detail=f"Database error: {e}") from e

    return UploadFileResponse(id=new_file.id, name=new_file.name, path=Path(new_file.path), size=new_file.size)


async def get_file_by_name(
    file_name: str,  # The name of the file to search for
    current_user: CurrentActiveUser,
    session: DbSession,
) -> UserFile | None:
    """Get the file associated with a given file name for the current user."""
    try:
        # Fetch from the UserFile table
        stmt = select(UserFile).where(UserFile.user_id == current_user.id).where(UserFile.name == file_name)
        result = await session.exec(stmt)

        return result.first() or None
    except Exception as e:
        raise HTTPException(status_code=500, detail=f"Error fetching file: {e}") from e


async def load_sample_files(current_user: CurrentActiveUser, session: DbSession, storage_service: StorageService):
    # Check if the sample files in the SAMPLE_DATA_DIR exist
    for sample_file_path in Path(SAMPLE_DATA_DIR).iterdir():
        sample_file_name = sample_file_path.name
        root_filename, _ = sample_file_name.rsplit(".", 1)

        # Check if the sample file exists in the storage service
        existing_sample_file = await get_file_by_name(
            file_name=root_filename, current_user=current_user, session=session
        )
        if existing_sample_file:
            continue

        # Read the binary data of the sample file
        binary_data = sample_file_path.read_bytes()

        # Write the sample file content to the storage service
        file_id, _ = await save_file_routine(
            sample_file_path,
            storage_service,
            current_user,
            file_content=binary_data,
            file_name=sample_file_name,
        )
        file_size = await storage_service.get_file_size(
            flow_id=str(current_user.id),
            file_name=sample_file_name,
        )
        # Create a UserFile object for the sample file
        sample_file = UserFile(
            id=file_id,
            user_id=current_user.id,
            name=root_filename,
            path=sample_file_name,
            size=file_size,
        )

        session.add(sample_file)

        await session.commit()
        await session.refresh(sample_file)


@router.get("")
@router.get("/", status_code=HTTPStatus.OK)
async def list_files(
    current_user: CurrentActiveUser,
    session: DbSession,
    # storage_service: Annotated[StorageService, Depends(get_storage_service)],
) -> list[UserFile]:
    """List the files available to the current user."""
    try:
        # Load sample files if they don't exist
        # TODO: Pending further testing
        # await load_sample_files(current_user, session, get_storage_service())
        # Fetch from the UserFile table
        stmt = select(UserFile).where(UserFile.user_id == current_user.id)
        results = await session.exec(stmt)

        full_list = list(results)

        # Filter out the _mcp_servers file
        mcp_file = await get_mcp_file(current_user)

        return [file for file in full_list if file.name != mcp_file]
    except Exception as e:
        raise HTTPException(status_code=500, detail=f"Error listing files: {e}") from e


@router.delete("/batch/", status_code=HTTPStatus.OK)
async def delete_files_batch(
    file_ids: list[uuid.UUID],
    current_user: CurrentActiveUser,
    session: DbSession,
    storage_service: Annotated[StorageService, Depends(get_storage_service)],
):
    """Delete multiple files by their IDs."""
    try:
        # Fetch all files from the DB
        stmt = select(UserFile).where(col(UserFile.id).in_(file_ids), col(UserFile.user_id) == current_user.id)
        results = await session.exec(stmt)
        files = results.all()

        if not files:
            raise HTTPException(status_code=404, detail="No files found")

        # Delete all files from the storage service
        for file in files:
            await storage_service.delete_file(flow_id=str(current_user.id), file_name=file.path)
            await session.delete(file)

        # Delete all files from the database
        await session.commit()  # Commit deletion

    except Exception as e:
        await session.rollback()  # Rollback on failure
        raise HTTPException(status_code=500, detail=f"Error deleting files: {e}") from e

    return {"message": f"{len(files)} files deleted successfully"}


@router.post("/batch/", status_code=HTTPStatus.OK)
async def download_files_batch(
    file_ids: list[uuid.UUID],
    current_user: CurrentActiveUser,
    session: DbSession,
    storage_service: Annotated[StorageService, Depends(get_storage_service)],
    dependencies=[Depends(check_run_endpoints_enabled)],
):
    """Download multiple files as a zip file by their IDs."""
    try:
        # Fetch all files from the DB
        stmt = select(UserFile).where(col(UserFile.id).in_(file_ids), col(UserFile.user_id) == current_user.id)
        results = await session.exec(stmt)
        files = results.all()

        if not files:
            raise HTTPException(status_code=404, detail="No files found")

        # Create a byte stream to hold the ZIP file
        zip_stream = io.BytesIO()

        # Create a ZIP file
        with zipfile.ZipFile(zip_stream, "w") as zip_file:
            for file in files:
                # Get the file content from storage
                file_content = await storage_service.get_file(
                    flow_id=str(current_user.id), file_name=file.path.split("/")[-1]
                )

                # Get the file extension from the original filename
                file_extension = Path(file.path).suffix
                # Create the filename with extension
                filename_with_extension = f"{file.name}{file_extension}"

                # Write the file to the ZIP with the proper extension
                zip_file.writestr(filename_with_extension, file_content)

        # Seek to the beginning of the byte stream
        zip_stream.seek(0)

        # Generate the filename with the current datetime
        current_time = datetime.now(tz=ZoneInfo("UTC")).astimezone().strftime("%Y%m%d_%H%M%S")
        filename = f"{current_time}_langflow_files.zip"

        return StreamingResponse(
            zip_stream,
            media_type="application/x-zip-compressed",
            headers={"Content-Disposition": f"attachment; filename={filename}"},
        )

    except Exception as e:
        raise HTTPException(status_code=500, detail=f"Error downloading files: {e}") from e


async def read_file_content(file_stream: AsyncIterable[bytes] | bytes, *, decode: bool = True) -> str | bytes:
    """Read file content from a stream or bytes into a string or bytes.

    Args:
        file_stream: An async iterable yielding bytes or a bytes object.
        decode: If True, decode the content to UTF-8; otherwise, return bytes.

    Returns:
        The file content as a string (if decode=True) or bytes.

    Raises:
        ValueError: If the stream yields non-bytes chunks.
        HTTPException: If decoding fails or an error occurs while reading.
    """
    content = b""
    try:
        if isinstance(file_stream, bytes):
            content = file_stream
        else:
            async for chunk in file_stream:
                if not isinstance(chunk, bytes):
                    msg = "File stream must yield bytes"
                    raise TypeError(msg)
                content += chunk
        if not decode:
            return content
        try:
            return content.decode("utf-8")
        except UnicodeDecodeError as exc:
            raise HTTPException(status_code=500, detail="Invalid file encoding") from exc
    except ValueError as exc:
        raise HTTPException(status_code=500, detail=f"Error reading file: {exc}") from exc
    except Exception as exc:
        raise HTTPException(status_code=500, detail=f"Error reading file: {exc}") from exc


@router.get("/{file_id}")
async def download_file(
    file_id: uuid.UUID,
    current_user: CurrentActiveUser,
    session: DbSession,
    storage_service: Annotated[StorageService, Depends(get_storage_service)],
    *,
    return_content: bool = False,
):
    """Download a file by its ID or return its content as a string/bytes.

    Args:
        file_id: UUID of the file.
        current_user: Authenticated user.
        session: Database session.
        storage_service: File storage service.
        return_content: If True, return raw content (str) instead of StreamingResponse.

    Returns:
        StreamingResponse for client downloads or str for internal use.
    """
    try:
        # Fetch the file from the DB
        file = await fetch_file_object(file_id, current_user, session)
        if not file:
            raise HTTPException(status_code=404, detail="File not found")

        # Get the basename of the file path
        file_name = file.path.split("/")[-1]

        # Get file stream
        file_stream = await storage_service.get_file(flow_id=str(current_user.id), file_name=file_name)

        if file_stream is None:
            raise HTTPException(status_code=404, detail="File stream not available")

        # If return_content is True, read the file content and return it
        if return_content:
            return await read_file_content(file_stream, decode=True)

        # For streaming, ensure file_stream is an async iterator returning bytes
        byte_stream = byte_stream_generator(file_stream)

        # Create the filename with extension
        file_extension = Path(file.path).suffix
        filename_with_extension = f"{file.name}{file_extension}"

        # Return the file as a streaming response
        return StreamingResponse(
            byte_stream,
            media_type="application/octet-stream",
            headers={"Content-Disposition": f'attachment; filename="{filename_with_extension}"'},
        )

    except HTTPException:
        raise
    except Exception as e:
        raise HTTPException(status_code=500, detail=f"Error downloading file: {e}") from e


@router.put("/{file_id}")
async def edit_file_name(
    file_id: uuid.UUID,
    name: str,
    current_user: CurrentActiveUser,
    session: DbSession,
    dependencies=[Depends(check_run_endpoints_enabled)],
) -> UploadFileResponse:
    """Edit the name of a file by its ID."""
    try:
        # Fetch the file from the DB
        file = await fetch_file_object(file_id, current_user, session)

        # Update the file name
        file.name = name
        await session.commit()
    except Exception as e:
        raise HTTPException(status_code=500, detail=f"Error editing file: {e}") from e

    return UploadFileResponse(id=file.id, name=file.name, path=file.path, size=file.size)


@router.delete("/{file_id}")
async def delete_file(
    file_id: uuid.UUID,
    current_user: CurrentActiveUser,
    session: DbSession,
    storage_service: Annotated[StorageService, Depends(get_storage_service)],
):
    """Delete a file by its ID."""
    try:
        # Fetch the file object
        file_to_delete = await fetch_file_object(file_id, current_user, session)
        if not file_to_delete:
            raise HTTPException(status_code=404, detail="File not found")

        # Delete the file from the storage service
        await storage_service.delete_file(flow_id=str(current_user.id), file_name=file_to_delete.path)

        # Delete from the database
        await session.delete(file_to_delete)
        await session.commit()

    except HTTPException:
        # Re-raise HTTPException to avoid being caught by the generic exception handler
        raise
    except Exception as e:
        # Log and return a generic server error
        await logger.aerror("Error deleting file %s: %s", file_id, e)
        raise HTTPException(status_code=500, detail=f"Error deleting file: {e}") from e
    return {"detail": f"File {file_to_delete.name} deleted successfully"}


@router.delete("")
@router.delete("/", status_code=HTTPStatus.OK)
async def delete_all_files(
    current_user: CurrentActiveUser,
    session: DbSession,
    storage_service: Annotated[StorageService, Depends(get_storage_service)],
):
    """Delete all files for the current user."""
    try:
        # Fetch all files from the DB
        stmt = select(UserFile).where(UserFile.user_id == current_user.id)
        results = await session.exec(stmt)
        files = results.all()

        # Delete all files from the storage service
        for file in files:
            await storage_service.delete_file(flow_id=str(current_user.id), file_name=file.path)
            await session.delete(file)

        # Delete all files from the database
        await session.commit()  # Commit deletion

    except Exception as e:
        await session.rollback()  # Rollback on failure
        raise HTTPException(status_code=500, detail=f"Error deleting files: {e}") from e

    return {"message": "All files deleted successfully"}<|MERGE_RESOLUTION|>--- conflicted
+++ resolved
@@ -91,14 +91,9 @@
     file: Annotated[UploadFile, File(...)],
     session: DbSession,
     current_user: CurrentActiveUser,
-<<<<<<< HEAD
-    storage_service=Depends(get_storage_service),
-    settings_service=Depends(get_settings_service),
-    dependencies=[Depends(check_run_endpoints_enabled)],
-=======
     storage_service: Annotated[StorageService, Depends(get_storage_service)],
     settings_service: Annotated[SettingsService, Depends(get_settings_service)],
->>>>>>> d7071766
+    dependencies=[Depends(check_run_endpoints_enabled)],
 ) -> UploadFileResponse:
     """Upload a file for the current user and track it in the database."""
     # Get the max allowed file size from settings (in MB)

--- conflicted
+++ resolved
@@ -229,35 +229,6 @@
             # General error saving file or getting file size
             raise HTTPException(status_code=500, detail=f"Error accessing file: {e}") from e
 
-<<<<<<< HEAD
-        # Create a new file record
-        new_file = UserFile(
-            id=file_id,
-            user_id=current_user.id,
-            name=root_filename,
-            path=f"{current_user.id}/{stored_file_name}",
-            size=file_size,
-        )
-        session.add(new_file)
-        try:
-            await session.flush()
-            await session.refresh(new_file)
-        except Exception as db_err:
-            # Database insert failed - clean up the uploaded file to avoid orphaned files
-            try:
-                await storage_service.delete_file(flow_id=str(current_user.id), file_name=stored_file_name)
-            except OSError as e:
-                #  If delete fails, just log the error
-                await logger.aerror(f"Failed to clean up uploaded file {stored_file_name}: {e}")
-
-            raise HTTPException(
-                status_code=500, detail=f"Error inserting file metadata into database: {db_err}"
-            ) from db_err
-    except HTTPException:
-        # Re-raise HTTP exceptions (like 409 conflicts) without modification
-        raise
-=======
-        # In append mode, update existing file record if it exists
         if append and existing_file:
             existing_file.size = file_size
             session.add(existing_file)
@@ -273,11 +244,25 @@
                 path=f"{current_user.id}/{stored_file_name}",
                 size=file_size,
             )
-            session.add(new_file)
-
-            await session.commit()
+ 
+        session.add(new_file)
+        try:
+            await session.flush()
             await session.refresh(new_file)
->>>>>>> c74502e2
+        except Exception as db_err:
+            # Database insert failed - clean up the uploaded file to avoid orphaned files
+            try:
+                await storage_service.delete_file(flow_id=str(current_user.id), file_name=stored_file_name)
+            except OSError as e:
+                #  If delete fails, just log the error
+                await logger.aerror(f"Failed to clean up uploaded file {stored_file_name}: {e}")
+
+            raise HTTPException(
+                status_code=500, detail=f"Error inserting file metadata into database: {db_err}"
+            ) from db_err
+    except HTTPException:
+        # Re-raise HTTP exceptions (like 409 conflicts) without modification
+        raise
     except Exception as e:
         # Optionally, you could also delete the file from disk if the DB insert fails.
         raise HTTPException(status_code=500, detail=f"Database error: {e}") from e

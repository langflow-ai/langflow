import asyncio
import json
import time
import traceback
import uuid
from collections.abc import AsyncIterator

from fastapi import BackgroundTasks, HTTPException, Response
from lfx.graph.graph.base import Graph
from lfx.graph.utils import log_vertex_build
from lfx.log.logger import logger
from lfx.schema.schema import InputValueRequest
from sqlmodel import select

from langflow.api.disconnect import DisconnectHandlerStreamingResponse
from langflow.api.utils import (
    CurrentActiveUser,
    EventDeliveryType,
    build_graph_from_data,
    build_graph_from_db,
    format_elapsed_time,
    format_exception_message,
    get_top_level_vertices,
    parse_exception,
)
from langflow.api.v1.schemas import FlowDataRequest, ResultDataResponse, VertexBuildResponse
from langflow.events.event_manager import EventManager
from langflow.exceptions.component import ComponentBuildError
from langflow.schema.message import ErrorMessage
from langflow.schema.schema import OutputValue
from langflow.services.database.models.flow.model import Flow
from langflow.services.deps import get_chat_service, get_telemetry_service, session_scope
from langflow.services.job_queue.service import JobQueueNotFoundError, JobQueueService
from langflow.services.telemetry.schema import (
    ComponentInputsPayload,
    ComponentPayload,
    PlaygroundPayload,
)


def _log_component_input_telemetry(
    vertex,
    vertex_id: str,
    component_run_id: str,
    background_tasks: BackgroundTasks,
    telemetry_service,
) -> None:
    """Log component input telemetry if available."""
    if hasattr(vertex, "custom_component") and vertex.custom_component:
        inputs_dict = vertex.custom_component.get_telemetry_input_values()
        if inputs_dict:
            background_tasks.add_task(
                telemetry_service.log_package_component_inputs,
                ComponentInputsPayload(
                    component_run_id=component_run_id,
                    component_id=vertex_id,
                    component_name=vertex_id.split("-")[0],
                    component_inputs=inputs_dict,
                ),
            )


async def start_flow_build(
    *,
    flow_id: uuid.UUID,
    background_tasks: BackgroundTasks,
    inputs: InputValueRequest | None,
    data: FlowDataRequest | None,
    files: list[str] | None,
    stop_component_id: str | None,
    start_component_id: str | None,
    log_builds: bool,
    current_user: CurrentActiveUser,
    queue_service: JobQueueService,
    flow_name: str | None = None,
) -> str:
    """Start the flow build process by setting up the queue and starting the build task.

    Returns:
        the job_id.
    """
    job_id = str(uuid.uuid4())
    try:
        _, event_manager = queue_service.create_queue(job_id)
        task_coro = generate_flow_events(
            flow_id=flow_id,
            background_tasks=background_tasks,
            event_manager=event_manager,
            inputs=inputs,
            data=data,
            files=files,
            stop_component_id=stop_component_id,
            start_component_id=start_component_id,
            log_builds=log_builds,
            current_user=current_user,
            flow_name=flow_name,
        )
        queue_service.start_job(job_id, task_coro)
    except Exception as e:
        await logger.aexception("Failed to create queue and start task")
        raise HTTPException(status_code=500, detail=str(e)) from e
    return job_id


async def get_flow_events_response(
    *,
    job_id: str,
    queue_service: JobQueueService,
    event_delivery: EventDeliveryType,
):
    """Get events for a specific build job, either as a stream or single event."""
    try:
        main_queue, event_manager, event_task, _ = queue_service.get_queue_data(job_id)
        if event_delivery in (EventDeliveryType.STREAMING, EventDeliveryType.DIRECT):
            if event_task is None:
                await logger.aerror(f"No event task found for job {job_id}")
                raise HTTPException(status_code=404, detail="No event task found for job")
            return await create_flow_response(
                queue=main_queue,
                event_manager=event_manager,
                event_task=event_task,
            )

        # Polling mode - get all available events
        try:
            events: list = []
            # Get all available events from the queue without blocking
            while not main_queue.empty():
                _, value, _ = await main_queue.get()
                if value is None:
                    # End of stream, trigger end event
                    if event_task is not None:
                        event_task.cancel()
                    event_manager.on_end(data={})
                    # Include the end event
                    events.append(None)
                    break
                events.append(value.decode("utf-8"))

            # If no events were available, wait for one (with timeout)
            if not events:
                _, value, _ = await main_queue.get()
                if value is None:
                    # End of stream, trigger end event
                    if event_task is not None:
                        event_task.cancel()
                    event_manager.on_end(data={})
                else:
                    events.append(value.decode("utf-8"))

            # Return as NDJSON format - each line is a complete JSON object
            content = "\n".join([event for event in events if event is not None])
            return Response(content=content, media_type="application/x-ndjson")
        except asyncio.CancelledError as exc:
            await logger.ainfo(f"Event polling was cancelled for job {job_id}")
            raise HTTPException(status_code=499, detail="Event polling was cancelled") from exc
        except asyncio.TimeoutError:
            await logger.awarning(f"Timeout while waiting for events for job {job_id}")
            return Response(content="", media_type="application/x-ndjson")  # Return empty response instead of error

    except JobQueueNotFoundError as exc:
        await logger.aerror(f"Job not found: {job_id}. Error: {exc!s}")
        raise HTTPException(status_code=404, detail=f"Job not found: {exc!s}") from exc
    except Exception as exc:
        if isinstance(exc, HTTPException):
            raise
        await logger.aexception(f"Unexpected error processing flow events for job {job_id}")
        raise HTTPException(status_code=500, detail=f"Unexpected error: {exc!s}") from exc


async def create_flow_response(
    queue: asyncio.Queue,
    event_manager: EventManager,
    event_task: asyncio.Task,
) -> DisconnectHandlerStreamingResponse:
    """Create a streaming response for the flow build process."""

    async def consume_and_yield() -> AsyncIterator[str]:
        while True:
            try:
                event_id, value, put_time = await queue.get()
                if value is None:
                    break
                get_time = time.time()
                yield value.decode("utf-8")
                await logger.adebug(f"Event {event_id} consumed in {get_time - put_time:.4f}s")
            except Exception as exc:  # noqa: BLE001
                await logger.aexception(f"Error consuming event: {exc}")
                break

    def on_disconnect() -> None:
        logger.debug("Client disconnected, closing tasks")
        event_task.cancel()
        event_manager.on_end(data={})

    return DisconnectHandlerStreamingResponse(
        consume_and_yield(),
        media_type="application/x-ndjson",
        on_disconnect=on_disconnect,
    )


async def generate_flow_events(
    *,
    flow_id: uuid.UUID,
    background_tasks: BackgroundTasks,
    event_manager: EventManager,
    inputs: InputValueRequest | None,
    data: FlowDataRequest | None,
    files: list[str] | None,
    stop_component_id: str | None,
    start_component_id: str | None,
    log_builds: bool,
    current_user: CurrentActiveUser,
    flow_name: str | None = None,
) -> None:
    """Generate events for flow building process.

    This function handles the core flow building logic and generates appropriate events:
    - Building and validating the graph
    - Processing vertices
    - Handling errors and cleanup
    """
    chat_service = get_chat_service()
    telemetry_service = get_telemetry_service()
    if not inputs:
        inputs = InputValueRequest(session=str(flow_id))

    async def build_graph_and_get_order() -> tuple[list[str], list[str], Graph]:
        start_time = time.perf_counter()
        components_count = 0
        graph = None
        run_id = str(uuid.uuid4())
        try:
            flow_id_str = str(flow_id)
            # Create a fresh session for database operations
            async with session_scope() as fresh_session:
                graph = await create_graph(fresh_session, flow_id_str, flow_name)

            graph.set_run_id(run_id)
            first_layer = sort_vertices(graph)

            for vertex_id in first_layer:
                graph.run_manager.add_to_vertices_being_run(vertex_id)

            # Now vertices is a list of lists
            # We need to get the id of each vertex
            # and return the same structure but only with the ids
            components_count = len(graph.vertices)
            vertices_to_run = list(graph.vertices_to_run.union(get_top_level_vertices(graph, graph.vertices_to_run)))

            await chat_service.set_cache(flow_id_str, graph)
            await log_telemetry(start_time, components_count, run_id=run_id, success=True)

        except Exception as exc:
            await log_telemetry(start_time, components_count, run_id=run_id, success=False, error_message=str(exc))

            if "stream or streaming set to True" in str(exc):
                raise HTTPException(status_code=400, detail=str(exc)) from exc
            await logger.aexception("Error checking build status")
            raise HTTPException(status_code=500, detail=str(exc)) from exc
        return first_layer, vertices_to_run, graph

    async def log_telemetry(
        start_time: float,
        components_count: int,
        *,
        run_id: str | None = None,
        success: bool,
        error_message: str | None = None,
    ):
        background_tasks.add_task(
            telemetry_service.log_package_playground,
            PlaygroundPayload(
                playground_seconds=int(time.perf_counter() - start_time),
                playground_component_count=components_count,
                playground_success=success,
                playground_error_message=str(error_message) if error_message else "",
                playground_run_id=run_id,
            ),
        )

    async def create_graph(fresh_session, flow_id_str: str, flow_name: str | None) -> Graph:
        if inputs is not None and getattr(inputs, "session", None) is not None:
            effective_session_id = inputs.session
        else:
            effective_session_id = flow_id_str

        if not data:
            return await build_graph_from_db(
                flow_id=flow_id,
                session=fresh_session,
                chat_service=chat_service,
                user_id=str(current_user.id),
                session_id=effective_session_id,
            )

        if not flow_name:
            result = await fresh_session.exec(select(Flow.name).where(Flow.id == flow_id))
            flow_name = result.first()

        return await build_graph_from_data(
            flow_id=flow_id_str,
            payload=data.model_dump(),
            user_id=str(current_user.id),
            flow_name=flow_name,
            session_id=effective_session_id,
        )

    def sort_vertices(graph: Graph) -> list[str]:
        try:
            return graph.sort_vertices(stop_component_id, start_component_id)
        except Exception:  # noqa: BLE001
            logger.exception("Error sorting vertices")
            return graph.sort_vertices()

    async def _build_vertex(vertex_id: str, graph: Graph, event_manager: EventManager) -> VertexBuildResponse:
        flow_id_str = str(flow_id)
        next_runnable_vertices = []
        top_level_vertices = []
        start_time = time.perf_counter()
        error_message = None

        try:
            vertex = graph.get_vertex(vertex_id)
            try:
                lock = chat_service.async_cache_locks[flow_id_str]
                vertex_build_result = await graph.build_vertex(
                    vertex_id=vertex_id,
                    user_id=str(current_user.id),
                    inputs_dict=inputs.model_dump() if inputs else {},
                    files=files,
                    get_cache=chat_service.get_cache,
                    set_cache=chat_service.set_cache,
                    event_manager=event_manager,
                )
                result_dict = vertex_build_result.result_dict
                params = vertex_build_result.params
                valid = vertex_build_result.valid
                artifacts = vertex_build_result.artifacts
                next_runnable_vertices = await graph.get_next_runnable_vertices(lock, vertex=vertex, cache=False)
                top_level_vertices = graph.get_top_level_vertices(next_runnable_vertices)

                result_data_response = ResultDataResponse.model_validate(result_dict, from_attributes=True)
            except Exception as exc:  # noqa: BLE001
                if isinstance(exc, ComponentBuildError):
                    params = exc.message
                    tb = exc.formatted_traceback
                else:
                    tb = traceback.format_exc()
                    await logger.aexception("Error building Component")
                    params = format_exception_message(exc)
                message = {"errorMessage": params, "stackTrace": tb}
                valid = False
                error_message = params
                output_label = vertex.outputs[0]["name"] if vertex.outputs else "output"
                outputs = {output_label: OutputValue(message=message, type="error")}
                result_data_response = ResultDataResponse(results={}, outputs=outputs)
                artifacts = {}
                background_tasks.add_task(graph.end_all_traces_in_context(error=exc))

            result_data_response.message = artifacts

            # Log the vertex build
            if not vertex.will_stream and log_builds:
                background_tasks.add_task(
                    log_vertex_build,
                    flow_id=flow_id_str,
                    vertex_id=vertex_id,
                    valid=valid,
                    params=params,
                    data=result_data_response,
                    artifacts=artifacts,
                )
            else:
                await chat_service.set_cache(flow_id_str, graph)

            timedelta = time.perf_counter() - start_time
            duration = format_elapsed_time(timedelta)
            result_data_response.duration = duration
            result_data_response.timedelta = timedelta
            vertex.add_build_time(timedelta)
            # Capture both inactivated and conditionally excluded vertices
            inactivated_vertices = list(graph.inactivated_vertices.union(graph.conditionally_excluded_vertices))
            graph.reset_inactivated_vertices()
            graph.reset_activated_vertices()

            # Note: Do not reset conditionally_excluded_vertices each iteration
            # This is handled by the ConditionalRouter component

            # graph.stop_vertex tells us if the user asked
            # to stop the build of the graph at a certain vertex
            # if it is in next_vertices_ids, we need to remove other
            # vertices from next_vertices_ids
            if graph.stop_vertex and graph.stop_vertex in next_runnable_vertices:
                next_runnable_vertices = [graph.stop_vertex]

            if not graph.run_manager.vertices_being_run and not next_runnable_vertices:
                background_tasks.add_task(graph.end_all_traces_in_context())

            build_response = VertexBuildResponse(
                inactivated_vertices=list(set(inactivated_vertices)),
                next_vertices_ids=list(set(next_runnable_vertices)),
                top_level_vertices=list(set(top_level_vertices)),
                valid=valid,
                params=params,
                id=vertex.id,
                data=result_data_response,
            )

            # Generate run_id for this component execution
            component_run_id = str(uuid.uuid4())

            # Extract and send component input telemetry (separate payload)
            _log_component_input_telemetry(vertex, vertex_id, component_run_id, background_tasks, telemetry_service)

            # Send component execution telemetry
            background_tasks.add_task(
                telemetry_service.log_package_component,
                ComponentPayload(
                    component_name=vertex_id.split("-")[0],
                    component_id=vertex_id,
                    component_seconds=int(time.perf_counter() - start_time),
                    component_success=valid,
                    component_error_message=error_message,
<<<<<<< HEAD
                    component_run_id=component_run_id,
=======
                    component_run_id=graph.run_id,
>>>>>>> d7071766
                ),
            )
        except Exception as exc:
            # Generate run_id for this component execution (error case)
            component_run_id = str(uuid.uuid4())

            # Extract and send component input telemetry even on error (separate payload)
            _log_component_input_telemetry(vertex, vertex_id, component_run_id, background_tasks, telemetry_service)

            # Send component execution telemetry (error case)
            background_tasks.add_task(
                telemetry_service.log_package_component,
                ComponentPayload(
                    component_name=vertex_id.split("-")[0],
                    component_id=vertex_id,
                    component_seconds=int(time.perf_counter() - start_time),
                    component_success=False,
                    component_error_message=str(exc),
<<<<<<< HEAD
                    component_run_id=component_run_id,
=======
                    component_run_id=graph.run_id,
>>>>>>> d7071766
                ),
            )
            await logger.aexception("Error building Component")
            message = parse_exception(exc)
            raise HTTPException(status_code=500, detail=message) from exc

        return build_response

    async def build_vertices(
        vertex_id: str,
        graph: Graph,
        event_manager: EventManager,
    ) -> None:
        """Build vertices and handle their events.

        Args:
            vertex_id: The ID of the vertex to build
            graph: The graph instance
            event_manager: Manager for handling events
        """
        try:
            vertex_build_response: VertexBuildResponse = await _build_vertex(vertex_id, graph, event_manager)
        except asyncio.CancelledError as exc:
            await logger.ainfo(f"Build cancelled: {exc}")
            raise

        # send built event or error event
        try:
            vertex_build_response_json = vertex_build_response.model_dump_json()
            build_data = json.loads(vertex_build_response_json)
        except Exception as exc:
            msg = f"Error serializing vertex build response: {exc}"
            raise ValueError(msg) from exc

        event_manager.on_end_vertex(data={"build_data": build_data})

        if vertex_build_response.valid and vertex_build_response.next_vertices_ids:
            tasks = []
            for next_vertex_id in vertex_build_response.next_vertices_ids:
                task = asyncio.create_task(
                    build_vertices(
                        next_vertex_id,
                        graph,
                        event_manager,
                    )
                )
                tasks.append(task)
            await asyncio.gather(*tasks)

    try:
        ids, vertices_to_run, graph = await build_graph_and_get_order()
    except Exception as e:
        error_message = ErrorMessage(
            flow_id=flow_id,
            exception=e,
        )
        event_manager.on_error(data=error_message.data)
        raise

    event_manager.on_vertices_sorted(data={"ids": ids, "to_run": vertices_to_run})

    tasks = []
    for vertex_id in ids:
        task = asyncio.create_task(build_vertices(vertex_id, graph, event_manager))
        tasks.append(task)
    try:
        await asyncio.gather(*tasks)
    except asyncio.CancelledError:
        background_tasks.add_task(graph.end_all_traces_in_context())
        raise
    except Exception as e:
        await logger.aerror(f"Error building vertices: {e}")
        custom_component = graph.get_vertex(vertex_id).custom_component
        trace_name = getattr(custom_component, "trace_name", None)
        error_message = ErrorMessage(
            flow_id=flow_id,
            exception=e,
            session_id=graph.session_id,
            trace_name=trace_name,
        )
        event_manager.on_error(data=error_message.data)
        raise

    event_manager.on_end(data={})
    await graph.end_all_traces()
    await event_manager.queue.put((None, None, time.time()))


async def cancel_flow_build(
    *,
    job_id: str,
    queue_service: JobQueueService,
) -> bool:
    """Cancel an ongoing flow build job.

    Args:
        job_id: The unique identifier of the job to cancel
        queue_service: The service managing job queues

    Returns:
        True if the job was successfully canceled or doesn't need cancellation
        False if the cancellation failed

    Raises:
        ValueError: If the job doesn't exist
        asyncio.CancelledError: If the task cancellation failed
    """
    # Get the event task and event manager for the job
    _, _, event_task, _ = queue_service.get_queue_data(job_id)

    if event_task is None:
        await logger.awarning(f"No event task found for job_id {job_id}")
        return True  # Nothing to cancel is still a success

    if event_task.done():
        await logger.ainfo(f"Task for job_id {job_id} is already completed")
        return True  # Nothing to cancel is still a success

    # Store the task reference to check status after cleanup
    task_before_cleanup = event_task

    try:
        # Perform cleanup using the queue service
        await queue_service.cleanup_job(job_id)
    except asyncio.CancelledError:
        # Check if the task was actually cancelled
        if task_before_cleanup.cancelled():
            await logger.ainfo(f"Successfully cancelled flow build for job_id {job_id} (CancelledError caught)")
            return True
        # If the task wasn't cancelled, re-raise the exception
        await logger.aerror(f"CancelledError caught but task for job_id {job_id} was not cancelled")
        raise

    # If no exception was raised, verify that the task was actually cancelled
    # The task should be done (cancelled) after cleanup
    if task_before_cleanup.cancelled():
        await logger.ainfo(f"Successfully cancelled flow build for job_id {job_id}")
        return True

    # If we get here, the task wasn't cancelled properly
    await logger.aerror(f"Failed to cancel flow build for job_id {job_id}, task is still running")
    return False<|MERGE_RESOLUTION|>--- conflicted
+++ resolved
@@ -31,11 +31,7 @@
 from langflow.services.database.models.flow.model import Flow
 from langflow.services.deps import get_chat_service, get_telemetry_service, session_scope
 from langflow.services.job_queue.service import JobQueueNotFoundError, JobQueueService
-from langflow.services.telemetry.schema import (
-    ComponentInputsPayload,
-    ComponentPayload,
-    PlaygroundPayload,
-)
+from langflow.services.telemetry.schema import ComponentInputsPayload, ComponentPayload, PlaygroundPayload
 
 
 def _log_component_input_telemetry(
@@ -408,11 +404,8 @@
                 data=result_data_response,
             )
 
-            # Generate run_id for this component execution
-            component_run_id = str(uuid.uuid4())
-
             # Extract and send component input telemetry (separate payload)
-            _log_component_input_telemetry(vertex, vertex_id, component_run_id, background_tasks, telemetry_service)
+            _log_component_input_telemetry(vertex, vertex_id, graph.run_id, background_tasks, telemetry_service)
 
             # Send component execution telemetry
             background_tasks.add_task(
@@ -423,19 +416,13 @@
                     component_seconds=int(time.perf_counter() - start_time),
                     component_success=valid,
                     component_error_message=error_message,
-<<<<<<< HEAD
-                    component_run_id=component_run_id,
-=======
                     component_run_id=graph.run_id,
->>>>>>> d7071766
                 ),
             )
         except Exception as exc:
-            # Generate run_id for this component execution (error case)
-            component_run_id = str(uuid.uuid4())
-
-            # Extract and send component input telemetry even on error (separate payload)
-            _log_component_input_telemetry(vertex, vertex_id, component_run_id, background_tasks, telemetry_service)
+            if "vertex" in locals():
+                # Extract and send component input telemetry even on error (separate payload)
+                _log_component_input_telemetry(vertex, vertex_id, graph.run_id, background_tasks, telemetry_service)
 
             # Send component execution telemetry (error case)
             background_tasks.add_task(
@@ -446,11 +433,7 @@
                     component_seconds=int(time.perf_counter() - start_time),
                     component_success=False,
                     component_error_message=str(exc),
-<<<<<<< HEAD
-                    component_run_id=component_run_id,
-=======
                     component_run_id=graph.run_id,
->>>>>>> d7071766
                 ),
             )
             await logger.aexception("Error building Component")

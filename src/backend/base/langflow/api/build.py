--- conflicted
+++ resolved
@@ -7,7 +7,8 @@
 from contextlib import suppress
 from typing import Any
 
-from fastapi import BackgroundTasks, HTTPException, Response
+from fastapi import BackgroundTasks, HTTPException
+from fastapi.responses import JSONResponse
 from loguru import logger
 from sqlmodel import select
 
@@ -104,7 +105,6 @@
                 event_task=event_task,
             )
 
-<<<<<<< HEAD
             # If DIRECT, cancel the background build when the response is returned
             if event_delivery == EventDeliveryType.DIRECT and event_task is not None:
                 event_task.cancel()
@@ -113,13 +113,13 @@
             return resp
 
         # -------------------------------------------------------------------
-        # POLLING: return exactly one event, and if it s the final “end”,
+        # POLLING: return exactly one event, and if it s the final "end",
         # cancel the background build task so it does not linger.
         # -------------------------------------------------------------------
         try:
             _, value, _ = await main_queue.get()
 
-            # None from the queue means “no event right now” (not the JSON end-marker),
+            # None from the queue means "no event right now" (not the JSON end-marker),
             # so return {"event": None} and let the client poll again.
             if value is None:
                 return JSONResponse({"event": None})
@@ -127,7 +127,7 @@
             # Decode the JSON string payload
             data_str = value.decode("utf-8")
 
-            # If this is the final “end” event, tear down the build job:
+            # If this is the final "end" event, tear down the build job:
             if '"end"' in data_str:
                 with suppress(Exception):
                     # cancel_flow_build will cancel the event_task and clean up
@@ -135,44 +135,12 @@
 
             # Return the event payload (could be vertices, errors, or the "end" event)
             return JSONResponse({"event": data_str})
-=======
-        # Polling mode - get all available events
-        try:
-            events: list = []
-            # Get all available events from the queue without blocking
-            while not main_queue.empty():
-                _, value, _ = await main_queue.get()
-                if value is None:
-                    # End of stream, trigger end event
-                    if event_task is not None:
-                        event_task.cancel()
-                    event_manager.on_end(data={})
-                    # Include the end event
-                    events.append(None)
-                    break
-                events.append(value.decode("utf-8"))
-
-            # If no events were available, wait for one (with timeout)
-            if not events:
-                _, value, _ = await main_queue.get()
-                if value is None:
-                    # End of stream, trigger end event
-                    if event_task is not None:
-                        event_task.cancel()
-                    event_manager.on_end(data={})
-                else:
-                    events.append(value.decode("utf-8"))
-
-            # Return as NDJSON format - each line is a complete JSON object
-            content = "\n".join([event for event in events if event is not None])
-            return Response(content=content, media_type="application/x-ndjson")
->>>>>>> 674cee09
         except asyncio.CancelledError as exc:
             logger.info(f"Event polling was cancelled for job {job_id}")
             raise HTTPException(status_code=499, detail="Event polling was cancelled") from exc
-        except asyncio.TimeoutError:
+        except asyncio.TimeoutError as exc:
             logger.warning(f"Timeout while waiting for events for job {job_id}")
-            return Response(content="", media_type="application/x-ndjson")  # Return empty response instead of error
+            raise HTTPException(status_code=408, detail="Timeout while waiting for events") from exc
 
     except JobQueueNotFoundError as exc:
         logger.error(f"Job not found: {job_id}. Error: {exc!s}")

"""Utilities for auto-configuring the Langflow Agentic MCP server."""

import sys
from uuid import UUID

from fastapi import HTTPException
from lfx.log.logger import logger
from lfx.services.deps import get_settings_service
from sqlalchemy import exc as sqlalchemy_exc
from sqlmodel import select
from sqlmodel.ext.asyncio.session import AsyncSession

from langflow.api.v2.mcp import get_server_list, update_server
from langflow.services.database.models.user.model import User
from langflow.services.deps import get_service, get_variable_service
from langflow.services.schema import ServiceType
from langflow.services.variable.constants import CREDENTIAL_TYPE, GENERIC_TYPE


async def auto_configure_agentic_mcp_server(session: AsyncSession) -> None:
    """Auto-configure the Langflow Agentic MCP server for all users.

    This function adds the langflow-agentic MCP server to each user's MCP
    configuration, making the agentic tools available in their MCP clients
    (like Claude Desktop).

    Args:
        session: Database session for querying users.
    """
    settings_service = get_settings_service()

    # Only configure if agentic experience is enabled
    if not settings_service.settings.agentic_experience:
        await logger.adebug("Agentic experience disabled, skipping agentic MCP server configuration")
        return

    await logger.ainfo("Auto-configuring Langflow Agentic MCP server for all users...")

    try:
        # Get all users in the system
        users = (await session.exec(select(User))).all()
        await logger.adebug(f"Found {len(users)} users in the system")

        if not users:
            await logger.adebug("No users found, skipping agentic MCP server configuration")
            return

        # Get services
        storage_service = get_service(ServiceType.STORAGE_SERVICE)

        # Server configuration
        server_name = "langflow-agentic"
        python_executable = sys.executable
        server_config = {
            "command": python_executable,
            "args": ["-m", "langflow.agentic.mcp"],
            "metadata": {
                "description": "Langflow Agentic MCP server providing tools for flow/component operations, "
                "template search, and graph visualization",
                "auto_configured": True,
                "langflow_internal": True,
            },
        }

        # Add server to each user's configuration
        servers_added = 0
        servers_skipped = 0

        for user in users:
            try:
                await logger.adebug(f"Configuring agentic MCP server for user: {user.username}")

                # Check if server already exists for this user
                try:
                    server_list = await get_server_list(user, session, storage_service, settings_service)
                    server_exists = server_name in server_list.get("mcpServers", {})

                    if server_exists:
                        await logger.adebug(f"Agentic MCP server already exists for user {user.username}, skipping")
                        servers_skipped += 1
                        continue

                except (HTTPException, sqlalchemy_exc.SQLAlchemyError) as e:
                    # If listing fails, skip this user to avoid duplicates
                    await logger.awarning(
                        f"Could not check existing servers for user {user.username}: {e}. "
                        "Skipping to avoid potential duplicates."
                    )
                    servers_skipped += 1
                    continue

                # Add the server
                await update_server(
                    server_name=server_name,
                    server_config=server_config,
                    current_user=user,
                    session=session,
                    storage_service=storage_service,
                    settings_service=settings_service,
                )

                servers_added += 1
                await logger.adebug(f"Added agentic MCP server for user: {user.username}")

            except (HTTPException, sqlalchemy_exc.SQLAlchemyError) as e:
                await logger.aexception(f"Failed to configure agentic MCP server for user {user.username}: {e}")
                continue

        await logger.ainfo(
            f"Agentic MCP server configuration complete: {servers_added} added, {servers_skipped} skipped"
        )

    except (
        HTTPException,
        sqlalchemy_exc.SQLAlchemyError,
        OSError,
        PermissionError,
        FileNotFoundError,
        RuntimeError,
        ValueError,
        AttributeError,
    ) as e:
        await logger.aexception(f"Error during agentic MCP server auto-configuration: {e}")


async def remove_agentic_mcp_server(session: AsyncSession) -> None:
    """Remove the Langflow Agentic MCP server from all users.

    This function removes the langflow-agentic MCP server from each user's MCP
    configuration. Used when agentic experience is disabled.

    Args:
        session: Database session for querying users.
    """
    await logger.ainfo("Removing Langflow Agentic MCP server from all users...")

    try:
        # Get all users
        users = (await session.exec(select(User))).all()

        if not users:
            await logger.adebug("No users found")
            return

        # Get services
        storage_service = get_service(ServiceType.STORAGE_SERVICE)
        settings_service = get_settings_service()

        server_name = "langflow-agentic"
        servers_removed = 0

        for user in users:
            try:
                # Remove the server by passing empty config
                await update_server(
                    server_name=server_name,
                    server_config={},  # Empty config removes the server
                    current_user=user,
                    session=session,
                    storage_service=storage_service,
                    settings_service=settings_service,
                )

                servers_removed += 1
                await logger.adebug(f"Removed agentic MCP server for user: {user.username}")

            except (HTTPException, sqlalchemy_exc.SQLAlchemyError) as e:
                await logger.adebug(f"Could not remove agentic MCP server for user {user.username}: {e}")
                continue

        await logger.ainfo(f"Removed agentic MCP server from {servers_removed} users")

    except (
        HTTPException,
        sqlalchemy_exc.SQLAlchemyError,
        OSError,
        PermissionError,
        FileNotFoundError,
        RuntimeError,
        ValueError,
        AttributeError,
    ) as e:
        await logger.aexception(f"Error removing agentic MCP server: {e}")


async def initialize_agentic_global_variables(session: AsyncSession) -> None:
    """Initialize default global variables for agentic experience for all users.

    This function creates agentic-specific global variables (FLOW_ID, COMPONENT_ID, FIELD_NAME)
    for all users if they don't already exist. These variables are used by the agentic
    experience to provide context-aware suggestions and operations.

    Args:
        session: Database session for querying users and creating variables.
    """
    settings_service = get_settings_service()

    # Only initialize if agentic experience is enabled
    if not settings_service.settings.agentic_experience:
        await logger.adebug("Agentic experience disabled, skipping agentic variables initialization")
        return

    await logger.ainfo("Initializing agentic global variables for all users...")

    try:
        # Get all users in the system
        users = (await session.exec(select(User))).all()
        await logger.adebug(f"Found {len(users)} users for agentic variables initialization")

        if not users:
            await logger.adebug("No users found, skipping agentic variables initialization")
            return

        variable_service = get_variable_service()

        # Define agentic variables with default values
        agentic_variables = {
            "FLOW_ID": "",
            "COMPONENT_ID": "",
            "FIELD_NAME": "",
        }

        # Initialize variables for each user
        variables_created = 0
        variables_skipped = 0

        for user in users:
            try:
                await logger.adebug(f"Initializing agentic variables for user: {user.username}")

                # Get existing variables for this user
                existing_vars = await variable_service.list_variables(user.id, session)

                for var_name, default_value in agentic_variables.items():
                    try:
                        if var_name not in existing_vars:
                            # Create variable with default value
                            await variable_service.create_variable(
                                user_id=user.id,
                                name=var_name,
                                value=default_value,
                                default_fields=[],
                                type_=GENERIC_TYPE,
                                session=session,
                            )
                            variables_created += 1
                            await logger.adebug(f"Created agentic variable {var_name} for user {user.username}")
                        else:
                            variables_skipped += 1
                            await logger.adebug(
                                f"Agentic variable {var_name} already exists for user {user.username}, skipping"
                            )
                    except (
                        HTTPException,
                        sqlalchemy_exc.SQLAlchemyError,
                        OSError,
                        PermissionError,
                        FileNotFoundError,
                        RuntimeError,
                        ValueError,
                        AttributeError,
                    ) as e:
                        await logger.aexception(
                            f"Error creating agentic variable {var_name} for user {user.username}: {e}"
                        )
                        continue

            except (
                HTTPException,
                sqlalchemy_exc.SQLAlchemyError,
                OSError,
                PermissionError,
                FileNotFoundError,
                RuntimeError,
                ValueError,
                AttributeError,
            ) as e:
                await logger.aexception(f"Failed to initialize agentic variables for user {user.username}: {e}")
                continue

        await logger.ainfo(
            f"Agentic variables initialization complete: {variables_created} created, {variables_skipped} skipped"
        )

    except (
        HTTPException,
        sqlalchemy_exc.SQLAlchemyError,
        OSError,
        PermissionError,
        FileNotFoundError,
        RuntimeError,
        ValueError,
        AttributeError,
    ) as e:
        await logger.aexception(f"Error during agentic variables initialization: {e}")


async def initialize_agentic_user_variables(user_id: UUID | str, session: AsyncSession) -> None:
    """Initialize agentic-specific global variables for a single user if they don't exist.

    This function is called during user login or creation to ensure each user has the
    required agentic variables (FLOW_ID, COMPONENT_ID, FIELD_NAME).

    Args:
        user_id: The user ID to initialize variables for.
        session: Database session for creating variables.
    """
    settings_service = get_settings_service()

    # Only initialize if agentic experience is enabled
    if not settings_service.settings.agentic_experience:
        await logger.adebug(f"Agentic experience disabled, skipping agentic variables for user {user_id}")
        return

    await logger.adebug(f"Initializing agentic variables for user {user_id}")

    try:
        variable_service = get_variable_service()

        # Define agentic variables with defaults
<<<<<<< HEAD
        from lfx.services.settings.constants import AGENTIC_VARIABLES

        # Create a dict with agentic variable names and default values as empty strings
        agentic_variables = dict.fromkeys(AGENTIC_VARIABLES, "")
=======
        from lfx.services.settings.constants import AGENTIC_VARIABLES, DEFAULT_AGENTIC_VARIABLE_VALUE

        # Create a dict with agentic variable names and default values as empty strings
        agentic_variables = dict.fromkeys(AGENTIC_VARIABLES, DEFAULT_AGENTIC_VARIABLE_VALUE)
>>>>>>> 86b3380f
        logger.adebug(f"Agentic variables: {agentic_variables}")

        existing_vars = await variable_service.list_variables(user_id, session)

        for var_name, default_value in agentic_variables.items():
            logger.adebug(f"Checking if agentic variable {var_name} exists for user {user_id}")
            if var_name not in existing_vars:
                try:
                    await variable_service.create_variable(
                        user_id=user_id,
                        name=var_name,
                        value=default_value,
                        default_fields=[],
                        type_=CREDENTIAL_TYPE,
                        session=session,
                    )
                    await logger.adebug(f"Created agentic variable {var_name} for user {user_id}")
                except (
                    HTTPException,
                    sqlalchemy_exc.SQLAlchemyError,
                    OSError,
                    PermissionError,
                    FileNotFoundError,
                    RuntimeError,
                    ValueError,
                    AttributeError,
                ) as e:
                    await logger.aexception(f"Error creating agentic variable {var_name} for user {user_id}: {e}")
            else:
                await logger.adebug(f"Agentic variable {var_name} already exists for user {user_id}, skipping")

    except (
        HTTPException,
        sqlalchemy_exc.SQLAlchemyError,
        OSError,
        PermissionError,
        FileNotFoundError,
        RuntimeError,
        ValueError,
        AttributeError,
    ) as e:
        await logger.aexception(f"Error initializing agentic variables for user {user_id}: {e}")<|MERGE_RESOLUTION|>--- conflicted
+++ resolved
@@ -318,17 +318,10 @@
         variable_service = get_variable_service()
 
         # Define agentic variables with defaults
-<<<<<<< HEAD
-        from lfx.services.settings.constants import AGENTIC_VARIABLES
-
-        # Create a dict with agentic variable names and default values as empty strings
-        agentic_variables = dict.fromkeys(AGENTIC_VARIABLES, "")
-=======
         from lfx.services.settings.constants import AGENTIC_VARIABLES, DEFAULT_AGENTIC_VARIABLE_VALUE
 
         # Create a dict with agentic variable names and default values as empty strings
         agentic_variables = dict.fromkeys(AGENTIC_VARIABLES, DEFAULT_AGENTIC_VARIABLE_VALUE)
->>>>>>> 86b3380f
         logger.adebug(f"Agentic variables: {agentic_variables}")
 
         existing_vars = await variable_service.list_variables(user_id, session)

from typing import Annotated
from uuid import UUID

from fastapi import APIRouter, Depends, HTTPException, Query
from fastapi_pagination import Page, Params
from fastapi_pagination.ext.sqlmodel import apaginate
from sqlalchemy import delete
from sqlmodel import col, select

from langflow.api.utils import DbSession, custom_params
from langflow.schema.message import MessageResponse
from langflow.services.auth.utils import get_current_active_user
from langflow.services.database.models.message.model import MessageRead, MessageTable, MessageUpdate
from langflow.services.database.models.transactions.crud import transform_transaction_table
from langflow.services.database.models.transactions.model import TransactionTable
from langflow.services.database.models.vertex_builds.crud import (
    delete_vertex_builds_by_flow_id,
    get_vertex_builds_by_flow_id,
)
from langflow.services.database.models.vertex_builds.model import VertexBuildMapModel

router = APIRouter(prefix="/monitor", tags=["Monitor"])


@router.get("/builds")
async def get_vertex_builds(flow_id: Annotated[UUID, Query()], session: DbSession) -> VertexBuildMapModel:
    try:
        vertex_builds = await get_vertex_builds_by_flow_id(session, flow_id)
        return VertexBuildMapModel.from_list_of_dicts(vertex_builds)
    except Exception as e:
        raise HTTPException(status_code=500, detail=str(e)) from e


@router.delete("/builds", status_code=204)
async def delete_vertex_builds(flow_id: Annotated[UUID, Query()], session: DbSession) -> None:
    try:
        await delete_vertex_builds_by_flow_id(session, flow_id)
        await session.commit()
    except Exception as e:
        raise HTTPException(status_code=500, detail=str(e)) from e


@router.get("/messages/sessions", dependencies=[Depends(get_current_active_user)])
async def get_message_sessions(
    session: DbSession,
    flow_id: Annotated[UUID | None, Query()] = None,
) -> list[str]:
    try:
        stmt = select(MessageTable.session_id).distinct()
        stmt = stmt.where(MessageTable.session_id.isnot(None))

        if flow_id:
            stmt = stmt.where(MessageTable.flow_id == flow_id)

        session_ids = await session.exec(stmt)
        return list(session_ids)
    except Exception as e:
        raise HTTPException(status_code=500, detail=str(e)) from e


@router.get("/messages")
async def get_messages(
    session: DbSession,
    flow_id: Annotated[UUID | None, Query()] = None,
    session_id: Annotated[str | None, Query()] = None,
    sender: Annotated[str | None, Query()] = None,
    sender_name: Annotated[str | None, Query()] = None,
    order_by: Annotated[str | None, Query()] = "timestamp",
) -> list[MessageResponse]:
    try:
        stmt = select(MessageTable)
        if flow_id:
            stmt = stmt.where(MessageTable.flow_id == flow_id)
        if session_id:
            from urllib.parse import unquote

            decoded_session_id = unquote(session_id)
            stmt = stmt.where(MessageTable.session_id == decoded_session_id)
        if sender:
            stmt = stmt.where(MessageTable.sender == sender)
        if sender_name:
            stmt = stmt.where(MessageTable.sender_name == sender_name)
        if order_by:
            col = getattr(MessageTable, order_by).asc()
            stmt = stmt.order_by(col)
        messages = await session.exec(stmt)
        return [MessageResponse.model_validate(d, from_attributes=True) for d in messages]
    except Exception as e:
        raise HTTPException(status_code=500, detail=str(e)) from e


@router.delete("/messages", status_code=204, dependencies=[Depends(get_current_active_user)])
async def delete_messages(message_ids: list[UUID], session: DbSession) -> None:
    try:
<<<<<<< HEAD
        await session.exec(delete(MessageTable).where(MessageTable.id.in_(message_ids)))  # type: ignore[attr-defined]
=======
        await session.exec(
            delete(MessageTable).where(MessageTable.id.in_(message_ids))
        )  # x`zxtype: ignore[attr-defined]
>>>>>>> 4d72d57b
        await session.commit()
    except Exception as e:
        raise HTTPException(status_code=500, detail=str(e)) from e


@router.put("/messages/{message_id}", dependencies=[Depends(get_current_active_user)], response_model=MessageRead)
async def update_message(
    message_id: UUID,
    message: MessageUpdate,
    session: DbSession,
):
    try:
        db_message = await session.get(MessageTable, message_id)
    except Exception as e:
        raise HTTPException(status_code=500, detail=str(e)) from e

    if not db_message:
        raise HTTPException(status_code=404, detail="Message not found")

    try:
        message_dict = message.model_dump(exclude_unset=True, exclude_none=True)
        if "text" in message_dict and message_dict["text"] != db_message.text:
            message_dict["edit"] = True
        db_message.sqlmodel_update(message_dict)
        session.add(db_message)
        await session.commit()
        await session.refresh(db_message)
    except Exception as e:
        raise HTTPException(status_code=500, detail=str(e)) from e
    return db_message


@router.patch(
    "/messages/session/{old_session_id}",
    dependencies=[Depends(get_current_active_user)],
)
async def update_session_id(
    old_session_id: str,
    new_session_id: Annotated[str, Query(..., description="The new session ID to update to")],
    session: DbSession,
) -> list[MessageResponse]:
    try:
        # Get all messages with the old session ID
        stmt = select(MessageTable).where(MessageTable.session_id == old_session_id)
        messages = (await session.exec(stmt)).all()
    except Exception as e:
        raise HTTPException(status_code=500, detail=str(e)) from e

    if not messages:
        raise HTTPException(status_code=404, detail="No messages found with the given session ID")

    try:
        # Update all messages with the new session ID
        for message in messages:
            message.session_id = new_session_id

        session.add_all(messages)

        await session.commit()
        message_responses = []
        for message in messages:
            await session.refresh(message)
            message_responses.append(MessageResponse.model_validate(message, from_attributes=True))
    except Exception as e:
        raise HTTPException(status_code=500, detail=str(e)) from e

    return message_responses


@router.delete("/messages/session/{session_id}", status_code=204)
async def delete_messages_session(
    session_id: str,
    session: DbSession,
):
    try:
        await session.exec(
            delete(MessageTable)
            .where(col(MessageTable.session_id) == session_id)
            .execution_options(synchronize_session="fetch")
        )
        await session.commit()
    except Exception as e:
        raise HTTPException(status_code=500, detail=str(e)) from e

    return {"message": "Messages deleted successfully"}


@router.get("/transactions")
async def get_transactions(
    flow_id: Annotated[UUID, Query()],
    session: DbSession,
    params: Annotated[Params | None, Depends(custom_params)],
) -> Page[TransactionTable]:
    try:
        stmt = (
            select(TransactionTable)
            .where(TransactionTable.flow_id == flow_id)
            .order_by(col(TransactionTable.timestamp))
        )
        import warnings

        with warnings.catch_warnings():
            warnings.filterwarnings(
                "ignore", category=DeprecationWarning, module=r"fastapi_pagination\.ext\.sqlalchemy"
            )
            return await apaginate(session, stmt, params=params, transformer=transform_transaction_table)
    except Exception as e:
        raise HTTPException(status_code=500, detail=str(e)) from e<|MERGE_RESOLUTION|>--- conflicted
+++ resolved
@@ -92,13 +92,7 @@
 @router.delete("/messages", status_code=204, dependencies=[Depends(get_current_active_user)])
 async def delete_messages(message_ids: list[UUID], session: DbSession) -> None:
     try:
-<<<<<<< HEAD
         await session.exec(delete(MessageTable).where(MessageTable.id.in_(message_ids)))  # type: ignore[attr-defined]
-=======
-        await session.exec(
-            delete(MessageTable).where(MessageTable.id.in_(message_ids))
-        )  # x`zxtype: ignore[attr-defined]
->>>>>>> 4d72d57b
         await session.commit()
     except Exception as e:
         raise HTTPException(status_code=500, detail=str(e)) from e

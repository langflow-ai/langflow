--- conflicted
+++ resolved
@@ -50,15 +50,9 @@
 
         if flow_id:
             stmt = stmt.where(MessageTable.flow_id == flow_id)
-<<<<<<< HEAD
             
         session_ids = await session.exec(stmt)
         return list(session_ids)
-=======
-
-        sessions = await session.exec(stmt)
-        return list(sessions)
->>>>>>> ad392bc1
     except Exception as e:
         raise HTTPException(status_code=500, detail=str(e)) from e
 

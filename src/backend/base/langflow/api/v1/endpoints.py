from http import HTTPStatus
from typing import Annotated, List, Optional, Union
from uuid import UUID

import sqlalchemy as sa
from fastapi import APIRouter, Body, Depends, HTTPException, UploadFile, status
from loguru import logger
from sqlmodel import Session, select

from langflow.api.utils import update_frontend_node_with_template_values
from langflow.api.v1.schemas import (
    CustomComponentRequest,
    InputValueRequest,
    ProcessResponse,
    RunResponse,
    SimplifiedAPIRequest,
    TaskStatusResponse,
    UpdateCustomComponentRequest,
    UploadFileResponse,
)
from langflow.graph.graph.base import Graph
from langflow.graph.schema import RunOutputs
from langflow.interface.custom.custom_component import CustomComponent
from langflow.interface.custom.utils import build_custom_component_template
from langflow.processing.process import process_tweaks, run_graph_internal
from langflow.schema.graph import Tweaks
from langflow.services.auth.utils import api_key_security, get_current_active_user
from langflow.services.cache.utils import save_uploaded_file
from langflow.services.database.models.flow import Flow
from langflow.services.database.models.user.model import User
from langflow.services.deps import get_session, get_session_service, get_settings_service, get_task_service
from langflow.services.session.service import SessionService
from langflow.services.task.service import TaskService

# build router
router = APIRouter(tags=["Base"])


@router.get("/all", dependencies=[Depends(get_current_active_user)])
def get_all(
    settings_service=Depends(get_settings_service),
):
    from langflow.interface.types import get_all_types_dict

    logger.debug("Building langchain types dict")
    try:
        all_types_dict = get_all_types_dict(settings_service.settings.COMPONENTS_PATH)
        return all_types_dict
    except Exception as exc:
        logger.exception(exc)
        raise HTTPException(status_code=500, detail=str(exc)) from exc


@router.post("/run/{flow_id}", response_model=RunResponse, response_model_exclude_none=True)
async def simplified_run_flow(
    db: Annotated[Session, Depends(get_session)],
    flow_id: UUID,
    input_request: SimplifiedAPIRequest = SimplifiedAPIRequest(),
    stream: bool = False,
    api_key_user: User = Depends(api_key_security),
    session_service: SessionService = Depends(get_session_service),
):
    """
    Executes a specified flow by ID with input customization, performance enhancements through caching, and optional data streaming.

    ### Parameters:
    - `db` (Session): Database session for executing queries.
    - `flow_id` (str): Unique identifier of the flow to be executed.
    - `input_request` (SimplifiedAPIRequest): Request object containing input values, types, output selection, tweaks, and session ID.
    - `api_key_user` (User): User object derived from the provided API key, used for authentication.
    - `session_service` (SessionService): Service for managing flow sessions, essential for session reuse and caching.

    ### SimplifiedAPIRequest:
    - `input_value` (Optional[str], default=""): Input value to pass to the flow.
    - `input_type` (Optional[Literal["chat", "text", "any"]], default="chat"): Type of the input value, determining how the input is interpreted.
    - `output_type` (Optional[Literal["chat", "text", "any", "debug"]], default="chat"): Desired type of output, affecting which components' outputs are included in the response. If set to "debug", all outputs are returned.
    - `output_component` (Optional[str], default=None): Specific component output to retrieve. If provided, only the output of the specified component is returned. This overrides the `output_type` parameter.
    - `tweaks` (Optional[Tweaks], default=None): Adjustments to the flow's behavior, allowing for custom execution parameters.
    - `session_id` (Optional[str], default=None): An identifier for reusing session data, aiding in performance for subsequent requests.


    ### Tweaks
    A dictionary of tweaks to customize the flow execution. The tweaks can be used to modify the flow's parameters and components. Tweaks can be overridden by the input values.
    You can use Component's `id` or Display Name as key to tweak a specific component (e.g., `{"Component Name": {"parameter_name": "value"}}`).
    You can also use the parameter name as key to tweak all components with that parameter (e.g., `{"parameter_name": "value"}`).

    ### Returns:
    - A `RunResponse` object containing the execution results, including selected (or all, based on `output_type`) outputs of the flow and the session ID, facilitating result retrieval and further interactions in a session context.

    ### Raises:
    - HTTPException: 404 if the specified flow ID curl -X 'POST' \

    ### Example:
    ```bash
    curl -X 'POST' \
      'http://<your_server>/run/{flow_id}' \
      -H 'accept: application/json' \
      -H 'Content-Type: application/json' \
      -H 'x-api-key: YOU_API_KEY' \
      -H '
      -d '{
            "input_value": "Sample input",
            "input_type": "chat",
            "output_type": "chat",
            "tweaks": {},
          }'
    ```

    This endpoint provides a powerful interface for executing flows with enhanced flexibility and efficiency, supporting a wide range of applications by allowing for dynamic input and output configuration along with performance optimizations through session management and caching.
    """
    session_id = input_request.session_id

    try:
<<<<<<< HEAD
        flow_id = str(flow_id)
=======
        flow_id_str = str(flow_id)
        task_result: List[RunOutputs] = []
>>>>>>> c7f5e4f8
        artifacts = {}
        if input_request.session_id:
            session_data = await session_service.load_session(input_request.session_id, flow_id=flow_id_str)
            graph, artifacts = session_data if session_data else (None, None)
            if graph is None:
                raise ValueError(f"Session {input_request.session_id} not found")
        else:
            # Get the flow that matches the flow_id and belongs to the user
            # flow = session.query(Flow).filter(Flow.id == flow_id).filter(Flow.user_id == api_key_user.id).first()
            flow = db.exec(select(Flow).where(Flow.id == flow_id_str).where(Flow.user_id == api_key_user.id)).first()
            if flow is None:
                raise ValueError(f"Flow {flow_id_str} not found")

            if flow.data is None:
                raise ValueError(f"Flow {flow_id_str} has no data")
            graph_data = flow.data

            graph_data = process_tweaks(graph_data, input_request.tweaks or {}, stream=stream)
            graph = Graph.from_payload(graph_data, flow_id=flow_id_str, user_id=str(api_key_user.id))
        inputs = [
            InputValueRequest(components=[], input_value=input_request.input_value, type=input_request.input_type)
        ]
        # outputs is a list of all components that should return output
        # we need to get them by checking their type
        # if the output type is debug, we return all outputs
        # if the output type is any, we return all outputs that are either chat or text
        # if the output type is chat or text, we return only the outputs that match the type
        if input_request.output_component:
            outputs = [input_request.output_component]
        else:
            outputs = [
                vertex.id
                for vertex in graph.vertices
                if input_request.output_type == "debug"
                or (
                    vertex.is_output
                    and (input_request.output_type == "any" or input_request.output_type in vertex.id.lower())
                )
            ]
        task_result, session_id = await run_graph_internal(
            graph=graph,
            flow_id=flow_id_str,
            session_id=input_request.session_id,
            inputs=inputs,
            outputs=outputs,
            artifacts=artifacts,
            session_service=session_service,
            stream=stream,
        )

        return RunResponse(outputs=task_result, session_id=session_id)
    except sa.exc.StatementError as exc:
        # StatementError('(builtins.ValueError) badly formed hexadecimal UUID string')
        if "badly formed hexadecimal UUID string" in str(exc):
            logger.error(f"Flow ID {flow_id_str} is not a valid UUID")
            # This means the Flow ID is not a valid UUID which means it can't find the flow
            raise HTTPException(status_code=status.HTTP_404_NOT_FOUND, detail=str(exc)) from exc
    except ValueError as exc:
        if f"Flow {flow_id_str} not found" in str(exc):
            logger.error(f"Flow {flow_id_str} not found")
            raise HTTPException(status_code=status.HTTP_404_NOT_FOUND, detail=str(exc)) from exc
        elif f"Session {session_id} not found" in str(exc):
            logger.error(f"Session {session_id} not found")
            raise HTTPException(status_code=status.HTTP_404_NOT_FOUND, detail=str(exc)) from exc
        else:
            logger.exception(exc)
            raise HTTPException(status_code=status.HTTP_500_INTERNAL_SERVER_ERROR, detail=str(exc)) from exc
    except Exception as exc:
        logger.exception(exc)
        raise HTTPException(status_code=status.HTTP_500_INTERNAL_SERVER_ERROR, detail=str(exc)) from exc


@router.post("/run/advanced/{flow_id}", response_model=RunResponse, response_model_exclude_none=True)
async def experimental_run_flow(
    session: Annotated[Session, Depends(get_session)],
    flow_id: UUID,
    inputs: Optional[List[InputValueRequest]] = [InputValueRequest(components=[], input_value="")],
    outputs: Optional[List[str]] = [],
    tweaks: Annotated[Optional[Tweaks], Body(embed=True)] = None,  # noqa: F821
    stream: Annotated[bool, Body(embed=True)] = False,  # noqa: F821
    session_id: Annotated[Union[None, str], Body(embed=True)] = None,  # noqa: F821
    api_key_user: User = Depends(api_key_security),
    session_service: SessionService = Depends(get_session_service),
):
    """
    Executes a specified flow by ID with optional input values, output selection, tweaks, and streaming capability.
    This endpoint supports running flows with caching to enhance performance and efficiency.

    ### Parameters:
    - `flow_id` (str): The unique identifier of the flow to be executed.
    - `inputs` (List[InputValueRequest], optional): A list of inputs specifying the input values and components for the flow. Each input can target specific components and provide custom values.
    - `outputs` (List[str], optional): A list of output names to retrieve from the executed flow. If not provided, all outputs are returned.
    - `tweaks` (Optional[Tweaks], optional): A dictionary of tweaks to customize the flow execution. The tweaks can be used to modify the flow's parameters and components. Tweaks can be overridden by the input values.
    - `stream` (bool, optional): Specifies whether the results should be streamed. Defaults to False.
    - `session_id` (Union[None, str], optional): An optional session ID to utilize existing session data for the flow execution.
    - `api_key_user` (User): The user associated with the current API key. Automatically resolved from the API key.
    - `session_service` (SessionService): The session service object for managing flow sessions.

    ### Returns:
    A `RunResponse` object containing the selected outputs (or all if not specified) of the executed flow and the session ID. The structure of the response accommodates multiple inputs, providing a nested list of outputs for each input.

    ### Raises:
    HTTPException: Indicates issues with finding the specified flow, invalid input formats, or internal errors during flow execution.

    ### Example usage:
    ```json
    POST /run/{flow_id}
    x-api-key: YOUR_API_KEY
    Payload:
    {
        "inputs": [
            {"components": ["component1"], "input_value": "value1"},
            {"components": ["component3"], "input_value": "value2"}
        ],
        "outputs": ["Component Name", "component_id"],
        "tweaks": {"parameter_name": "value", "Component Name": {"parameter_name": "value"}, "component_id": {"parameter_name": "value"}}
        "stream": false
    }
    ```

    This endpoint facilitates complex flow executions with customized inputs, outputs, and configurations, catering to diverse application requirements.
    """
    try:
        flow_id_str = str(flow_id)
        if outputs is None:
            outputs = []

        artifacts = {}
        if session_id:
            session_data = await session_service.load_session(session_id, flow_id=flow_id_str)
            graph, artifacts = session_data if session_data else (None, None)
            if graph is None:
                raise ValueError(f"Session {session_id} not found")
        else:
            # Get the flow that matches the flow_id and belongs to the user
            # flow = session.query(Flow).filter(Flow.id == flow_id).filter(Flow.user_id == api_key_user.id).first()
            flow = session.exec(
                select(Flow).where(Flow.id == flow_id_str).where(Flow.user_id == api_key_user.id)
            ).first()
            if flow is None:
                raise ValueError(f"Flow {flow_id_str} not found")

            if flow.data is None:
                raise ValueError(f"Flow {flow_id_str} has no data")
            graph_data = flow.data
            graph_data = process_tweaks(graph_data, tweaks or {})
            graph = Graph.from_payload(graph_data, flow_id=flow_id_str)
        task_result, session_id = await run_graph_internal(
            graph=graph,
            flow_id=flow_id_str,
            session_id=session_id,
            inputs=inputs,
            outputs=outputs,
            artifacts=artifacts,
            session_service=session_service,
            stream=stream,
        )

        return RunResponse(outputs=task_result, session_id=session_id)
    except sa.exc.StatementError as exc:
        # StatementError('(builtins.ValueError) badly formed hexadecimal UUID string')
        if "badly formed hexadecimal UUID string" in str(exc):
            logger.error(f"Flow ID {flow_id_str} is not a valid UUID")
            # This means the Flow ID is not a valid UUID which means it can't find the flow
            raise HTTPException(status_code=status.HTTP_404_NOT_FOUND, detail=str(exc)) from exc
    except ValueError as exc:
        if f"Flow {flow_id_str} not found" in str(exc):
            logger.error(f"Flow {flow_id_str} not found")
            raise HTTPException(status_code=status.HTTP_404_NOT_FOUND, detail=str(exc)) from exc
        elif f"Session {session_id} not found" in str(exc):
            logger.error(f"Session {session_id} not found")
            raise HTTPException(status_code=status.HTTP_404_NOT_FOUND, detail=str(exc)) from exc
        else:
            logger.exception(exc)
            raise HTTPException(status_code=status.HTTP_500_INTERNAL_SERVER_ERROR, detail=str(exc)) from exc
    except Exception as exc:
        logger.exception(exc)
        raise HTTPException(status_code=status.HTTP_500_INTERNAL_SERVER_ERROR, detail=str(exc)) from exc


@router.post(
    "/predict/{flow_id}",
    response_model=ProcessResponse,
    dependencies=[Depends(api_key_security)],
)
@router.post(
    "/process/{flow_id}",
    response_model=ProcessResponse,
)
async def process(
    session: Annotated[Session, Depends(get_session)],
    flow_id: str,
    inputs: Optional[Union[List[dict], dict]] = None,
    tweaks: Optional[dict] = None,
    clear_cache: Annotated[bool, Body(embed=True)] = False,  # noqa: F821
    session_id: Annotated[Union[None, str], Body(embed=True)] = None,  # noqa: F821
    task_service: "TaskService" = Depends(get_task_service),
    api_key_user: User = Depends(api_key_security),
    sync: Annotated[bool, Body(embed=True)] = True,  # noqa: F821
    session_service: SessionService = Depends(get_session_service),
):
    """
    Endpoint to process an input with a given flow_id.
    """
    # Raise a depreciation warning
    logger.warning(
        "The /process endpoint is deprecated and will be removed in a future version. " "Please use /run instead."
    )
    raise HTTPException(
        status_code=status.HTTP_400_BAD_REQUEST,
        detail="The /process endpoint is deprecated and will be removed in a future version. "
        "Please use /run instead.",
    )


@router.get("/task/{task_id}", response_model=TaskStatusResponse)
async def get_task_status(task_id: str):
    task_service = get_task_service()
    task = task_service.get_task(task_id)
    result = None
    if task is None:
        raise HTTPException(status_code=404, detail="Task not found")
    if task.ready():
        result = task.result
        # If result isinstance of Exception, can we get the traceback?
        if isinstance(result, Exception):
            logger.exception(task.traceback)

        if isinstance(result, dict) and "result" in result:
            result = result["result"]
        elif hasattr(result, "result"):
            result = result.result

    if task.status == "FAILURE":
        result = str(task.result)
        logger.error(f"Task {task_id} failed: {task.traceback}")

    return TaskStatusResponse(status=task.status, result=result)


@router.post(
    "/upload/{flow_id}",
    response_model=UploadFileResponse,
    status_code=HTTPStatus.CREATED,
)
async def create_upload_file(
    file: UploadFile,
    flow_id: UUID,
):
    try:
        flow_id_str = str(flow_id)
        file_path = save_uploaded_file(file, folder_name=flow_id_str)

        return UploadFileResponse(
            flowId=flow_id_str,
            file_path=file_path,
        )
    except Exception as exc:
        logger.error(f"Error saving file: {exc}")
        raise HTTPException(status_code=500, detail=str(exc)) from exc


# get endpoint to return version of langflow
@router.get("/version")
def get_version():
    try:
        from langflow.version import __version__  # type: ignore

        version = __version__
        package = "Langflow"
    except ImportError:
        from importlib import metadata

        version = metadata.version("langflow-base")
        package = "Langflow Base"
    return {"version": version, "package": package}


@router.post("/custom_component", status_code=HTTPStatus.OK)
async def custom_component(
    raw_code: CustomComponentRequest,
    user: User = Depends(get_current_active_user),
):
    component = CustomComponent(code=raw_code.code)

    built_frontend_node, _ = build_custom_component_template(component, user_id=user.id)

    built_frontend_node = update_frontend_node_with_template_values(built_frontend_node, raw_code.frontend_node)
    return built_frontend_node


@router.post("/custom_component/update", status_code=HTTPStatus.OK)
async def custom_component_update(
    code_request: UpdateCustomComponentRequest,
    user: User = Depends(get_current_active_user),
):
    """
    Update a custom component with the provided code request.

    This endpoint generates the CustomComponentFrontendNode normally but then runs the `update_build_config` method
    on the latest version of the template. This ensures that every time it runs, it has the latest version of the template.

    Args:
        code_request (CustomComponentRequest): The code request containing the updated code for the custom component.
        user (User, optional): The user making the request. Defaults to the current active user.

    Returns:
        dict: The updated custom component node.

    """
    try:
        component = CustomComponent(code=code_request.code)

        component_node, cc_instance = build_custom_component_template(
            component,
            user_id=user.id,
        )

        updated_build_config = cc_instance.update_build_config(
            build_config=code_request.get_template(),
            field_value=code_request.field_value,
            field_name=code_request.field,
        )
        component_node["template"] = updated_build_config

        return component_node
    except Exception as exc:
        logger.exception(exc)
        raise HTTPException(status_code=400, detail=str(exc)) from exc<|MERGE_RESOLUTION|>--- conflicted
+++ resolved
@@ -111,12 +111,7 @@
     session_id = input_request.session_id
 
     try:
-<<<<<<< HEAD
-        flow_id = str(flow_id)
-=======
         flow_id_str = str(flow_id)
-        task_result: List[RunOutputs] = []
->>>>>>> c7f5e4f8
         artifacts = {}
         if input_request.session_id:
             session_data = await session_service.load_session(input_request.session_id, flow_id=flow_id_str)

from __future__ import annotations

import asyncio
import json
import time
import uuid
from collections.abc import AsyncGenerator
from http import HTTPStatus
<<<<<<< HEAD
from typing import TYPE_CHECKING, Annotated, Union
from uuid import UUID, uuid4
=======
from typing import TYPE_CHECKING, Annotated
from uuid import UUID

>>>>>>> 79ebcfb5
import sqlalchemy as sa
from fastapi import APIRouter, BackgroundTasks, Body, Depends, HTTPException, Request, UploadFile, status
from fastapi.encoders import jsonable_encoder
from fastapi.responses import StreamingResponse
from fastapi_pagination import Params
from loguru import logger
from sqlmodel import select

from langflow.api.utils import CurrentActiveUser, DbSession, parse_value
from langflow.api.v1.flows import read_flows
from langflow.api.v1.schemas import (
    ChatCompletionChoice,
    ChatCompletionResponse,
    ChatMessageOpenAI,
    ConfigResponse,
    CustomComponentRequest,
    CustomComponentResponse,
    InputValueRequest,
    OpenAIChatCompletionRequest,
    OpenAIList,
    OpenAIModel,
    RunResponse,
    SimplifiedAPIRequest,
    TaskStatusResponse,
    UpdateCustomComponentRequest,
    UploadFileResponse,
)
from langflow.custom.custom_component.component import Component
from langflow.custom.utils import build_custom_component_template, get_instance_name, update_component_build_config
from langflow.events.event_manager import create_stream_tokens_event_manager
from langflow.exceptions.api import APIException, InvalidChatInputError
from langflow.exceptions.serialization import SerializationError
from langflow.graph.graph.base import Graph
from langflow.graph.schema import RunOutputs
from langflow.helpers.flow import get_flow_by_id_or_endpoint_name
from langflow.helpers.user import get_user_by_flow_id_or_endpoint_name
from langflow.interface.initialize.loading import update_params_with_load_from_db_fields
from langflow.processing.process import process_tweaks, run_graph_internal
from langflow.schema.graph import Tweaks
from langflow.services.auth.utils import api_key_security, get_current_active_user
from langflow.services.cache.utils import save_uploaded_file
from langflow.services.database.models.flow.model import Flow, FlowRead
from langflow.services.database.models.flow.utils import get_all_webhook_components_in_flow
from langflow.services.database.models.user.model import User, UserRead
from langflow.services.deps import get_session_service, get_settings_service, get_telemetry_service
from langflow.services.settings.feature_flags import FEATURE_FLAGS
from langflow.services.telemetry.schema import RunPayload
from langflow.utils.compression import compress_response
from langflow.utils.version import get_version_info

if TYPE_CHECKING:
    from langflow.services.event_manager import EventManager
    from langflow.services.settings.service import SettingsService

router = APIRouter(tags=["Base"])


@router.get("/all", dependencies=[Depends(get_current_active_user)])
async def get_all():
    """Retrieve all component types with compression for better performance.

    Returns a compressed response containing all available component types.
    """
    from langflow.interface.components import get_and_cache_all_types_dict

    try:
        all_types = await get_and_cache_all_types_dict(settings_service=get_settings_service())
        # Return compressed response using our utility function
        return compress_response(all_types)

    except Exception as exc:
        raise HTTPException(status_code=500, detail=str(exc)) from exc


def validate_input_and_tweaks(input_request: SimplifiedAPIRequest) -> None:
    # If the input_value is not None and the input_type is "chat"
    # then we need to check the tweaks if the ChatInput component is present
    # and if its input_value is not None
    # if so, we raise an error
    if not input_request.tweaks:
        return

    for key, value in input_request.tweaks.items():
        if not isinstance(value, dict):
            continue

        input_value = value.get("input_value")
        if input_value is None:
            continue

        request_has_input = input_request.input_value is not None

        if any(chat_key in key for chat_key in ("ChatInput", "Chat Input")):
            if request_has_input and input_request.input_type == "chat":
                msg = "If you pass an input_value to the chat input, you cannot pass a tweak with the same name."
                raise InvalidChatInputError(msg)

        elif (
            any(text_key in key for text_key in ("TextInput", "Text Input"))
            and request_has_input
            and input_request.input_type == "text"
        ):
            msg = "If you pass an input_value to the text input, you cannot pass a tweak with the same name."
            raise InvalidChatInputError(msg)


async def simple_run_flow(
    flow: Flow,
    input_request: SimplifiedAPIRequest,
    *,
    stream: bool = False,
    api_key_user: User | None = None,
    event_manager: EventManager | None = None,
):
    validate_input_and_tweaks(input_request)
    try:
        task_result: list[RunOutputs] = []
        user_id = api_key_user.id if api_key_user else None
        flow_id_str = str(flow.id)
        if flow.data is None:
            msg = f"Flow {flow_id_str} has no data"
            raise ValueError(msg)
        graph_data = flow.data.copy()
        graph_data = process_tweaks(graph_data, input_request.tweaks or {}, stream=stream)
        graph = Graph.from_payload(graph_data, flow_id=flow_id_str, user_id=str(user_id), flow_name=flow.name)
        inputs = None
        if input_request.input_value is not None:
            inputs = [
                InputValueRequest(
                    components=[],
                    input_value=input_request.input_value,
                    type=input_request.input_type,
                )
            ]
        if input_request.output_component:
            outputs = [input_request.output_component]
        else:
            outputs = [
                vertex.id
                for vertex in graph.vertices
                if input_request.output_type == "debug"
                or (
                    vertex.is_output
                    and (input_request.output_type == "any" or input_request.output_type in vertex.id.lower())  # type: ignore[operator]
                )
            ]
        task_result, session_id = await run_graph_internal(
            graph=graph,
            flow_id=flow_id_str,
            session_id=input_request.session_id,
            inputs=inputs,
            outputs=outputs,
            stream=stream,
            event_manager=event_manager,
        )

        return RunResponse(outputs=task_result, session_id=session_id)

    except sa.exc.StatementError as exc:
        raise ValueError(str(exc)) from exc


async def simple_run_flow_task(
    flow: Flow,
    input_request: SimplifiedAPIRequest,
    *,
    stream: bool = False,
    api_key_user: User | None = None,
    event_manager: EventManager | None = None,
):
    """Run a flow task as a BackgroundTask, therefore it should not throw exceptions."""
    try:
        return await simple_run_flow(
            flow=flow,
            input_request=input_request,
            stream=stream,
            api_key_user=api_key_user,
            event_manager=event_manager,
        )

    except Exception:  # noqa: BLE001
        logger.exception(f"Error running flow {flow.id} task")


async def consume_and_yield(queue: asyncio.Queue, client_consumed_queue: asyncio.Queue) -> AsyncGenerator:
    """Consumes events from a queue and yields them to the client while tracking timing metrics.

    This coroutine continuously pulls events from the input queue and yields them to the client.
    It tracks timing metrics for how long events spend in the queue and how long the client takes
    to process them.

    Args:
        queue (asyncio.Queue): The queue containing events to be consumed and yielded
        client_consumed_queue (asyncio.Queue): A queue for tracking when the client has consumed events

    Yields:
        The value from each event in the queue

    Notes:
        - Events are tuples of (event_id, value, put_time)
        - Breaks the loop when receiving a None value, signaling completion
        - Tracks and logs timing metrics for queue time and client processing time
        - Notifies client consumption via client_consumed_queue
    """
    while True:
        event_id, value, put_time = await queue.get()
        if value is None:
            break
        get_time = time.time()
        yield value
        get_time_yield = time.time()
        client_consumed_queue.put_nowait(event_id)
        logger.debug(
            f"consumed event {event_id} "
            f"(time in queue, {get_time - put_time:.4f}, "
            f"client {get_time_yield - get_time:.4f})"
        )


async def run_flow_generator(
    flow: Flow,
    input_request: SimplifiedAPIRequest,
    api_key_user: User | None,
    event_manager: EventManager,
    client_consumed_queue: asyncio.Queue,
) -> None:
    """Executes a flow asynchronously and manages event streaming to the client.

    This coroutine runs a flow with streaming enabled and handles the event lifecycle,
    including success completion and error scenarios.

    Args:
        flow (Flow): The flow to execute
        input_request (SimplifiedAPIRequest): The input parameters for the flow
        api_key_user (User | None): Optional authenticated user running the flow
        event_manager (EventManager): Manages the streaming of events to the client
        client_consumed_queue (asyncio.Queue): Tracks client consumption of events

    Events Generated:
        - "add_message": Sent when new messages are added during flow execution
        - "token": Sent for each token generated during streaming
        - "end": Sent when flow execution completes, includes final result
        - "error": Sent if an error occurs during execution

    Notes:
        - Runs the flow with streaming enabled via simple_run_flow()
        - On success, sends the final result via event_manager.on_end()
        - On error, logs the error and sends it via event_manager.on_error()
        - Always sends a final None event to signal completion
    """
    try:
        result = await simple_run_flow(
            flow=flow,
            input_request=input_request,
            stream=True,
            api_key_user=api_key_user,
            event_manager=event_manager,
        )
        event_manager.on_end(data={"result": result.model_dump()})
        await client_consumed_queue.get()
    except (ValueError, InvalidChatInputError, SerializationError) as e:
        logger.error(f"Error running flow: {e}")
        event_manager.on_error(data={"error": str(e)})
    finally:
        await event_manager.queue.put((None, None, time.time))


@router.post("/run/{flow_id_or_name}", response_model=None, response_model_exclude_none=True)
async def simplified_run_flow(
    *,
    background_tasks: BackgroundTasks,
    flow: Annotated[FlowRead | None, Depends(get_flow_by_id_or_endpoint_name)],
    input_request: SimplifiedAPIRequest | None = None,
    stream: bool = False,
    api_key_user: Annotated[UserRead, Depends(api_key_security)],
):
    """Executes a specified flow by ID with support for streaming and telemetry.

    This endpoint executes a flow identified by ID or name, with options for streaming the response
    and tracking execution metrics. It handles both streaming and non-streaming execution modes.

    Args:
        background_tasks (BackgroundTasks): FastAPI background task manager
        flow (FlowRead | None): The flow to execute, loaded via dependency
        input_request (SimplifiedAPIRequest | None): Input parameters for the flow
        stream (bool): Whether to stream the response
        api_key_user (UserRead): Authenticated user from API key
        request (Request): The incoming HTTP request

    Returns:
        Union[StreamingResponse, RunResponse]: Either a streaming response for real-time results
        or a RunResponse with the complete execution results

    Raises:
        HTTPException: For flow not found (404) or invalid input (400)
        APIException: For internal execution errors (500)

    Notes:
        - Supports both streaming and non-streaming execution modes
        - Tracks execution time and success/failure via telemetry
        - Handles graceful client disconnection in streaming mode
        - Provides detailed error handling with appropriate HTTP status codes
        - In streaming mode, uses EventManager to handle events:
            - "add_message": New messages during execution
            - "token": Individual tokens during streaming
            - "end": Final execution result
    """
    telemetry_service = get_telemetry_service()
    input_request = input_request if input_request is not None else SimplifiedAPIRequest()
    if flow is None:
        raise HTTPException(status_code=status.HTTP_404_NOT_FOUND, detail="Flow not found")
    start_time = time.perf_counter()

    if stream:
        asyncio_queue: asyncio.Queue = asyncio.Queue()
        asyncio_queue_client_consumed: asyncio.Queue = asyncio.Queue()
        event_manager = create_stream_tokens_event_manager(queue=asyncio_queue)
        main_task = asyncio.create_task(
            run_flow_generator(
                flow=flow,
                input_request=input_request,
                api_key_user=api_key_user,
                event_manager=event_manager,
                client_consumed_queue=asyncio_queue_client_consumed,
            )
        )

        async def on_disconnect() -> None:
            logger.debug("Client disconnected, closing tasks")
            main_task.cancel()

        return StreamingResponse(
            consume_and_yield(asyncio_queue, asyncio_queue_client_consumed),
            background=on_disconnect,
            media_type="text/event-stream",
        )

    try:
        result = await simple_run_flow(
            flow=flow,
            input_request=input_request,
            stream=stream,
            api_key_user=api_key_user,
        )
        end_time = time.perf_counter()
        background_tasks.add_task(
            telemetry_service.log_package_run,
            RunPayload(
                run_is_webhook=False,
                run_seconds=int(end_time - start_time),
                run_success=True,
                run_error_message="",
            ),
        )

    except ValueError as exc:
        background_tasks.add_task(
            telemetry_service.log_package_run,
            RunPayload(
                run_is_webhook=False,
                run_seconds=int(time.perf_counter() - start_time),
                run_success=False,
                run_error_message=str(exc),
            ),
        )
        if "badly formed hexadecimal UUID string" in str(exc):
            # This means the Flow ID is not a valid UUID which means it can't find the flow
            raise HTTPException(status_code=status.HTTP_400_BAD_REQUEST, detail=str(exc)) from exc
        if "not found" in str(exc):
            raise HTTPException(status_code=status.HTTP_404_NOT_FOUND, detail=str(exc)) from exc
        raise APIException(status_code=status.HTTP_500_INTERNAL_SERVER_ERROR, exception=exc, flow=flow) from exc
    except InvalidChatInputError as exc:
        raise HTTPException(status_code=status.HTTP_400_BAD_REQUEST, detail=str(exc)) from exc
    except Exception as exc:
        background_tasks.add_task(
            telemetry_service.log_package_run,
            RunPayload(
                run_is_webhook=False,
                run_seconds=int(time.perf_counter() - start_time),
                run_success=False,
                run_error_message=str(exc),
            ),
        )
        raise APIException(status_code=status.HTTP_500_INTERNAL_SERVER_ERROR, exception=exc, flow=flow) from exc

    return result


@router.get("/models", response_model=OpenAIList)
async def get_models(
    session: DbSession,
    current_user=Depends(get_current_active_user),
    folder_id: UUID | None = None,
):
    """Fetch all flow models and convert them into the OpenAI-compatible model list.

    This endpoint wraps around `read_flows()` with `get_all=True`, retrieves all flows
    accessible to the current user (optionally filtering components and example flows),
    and transforms them into `OpenAIModel` objects.

    Args:
        session (DbSession): Active database session.
        current_user (User): The current authenticated user.
        folder_id (UUID, optional): Filter by a specific folder.

    Returns:
        OpenAIList: A list of OpenAIModel objects with basic flow metadata.
    """
    page_or_list = await read_flows(
        session=session,
        current_user=current_user,
        remove_example_flows=True,
        components_only=False,
        get_all=False,
        folder_id=folder_id,
        params=Params(page=1, size=100),
        header_flows=False,
    )
    flows = getattr(page_or_list, "items", page_or_list)

    models = []
    for flow in flows:
        ts = int(flow.updated_at.timestamp()) if getattr(flow, "updated_at", None) else 0
        models.append(
            OpenAIModel(
                id=str(flow.id),
                created=ts,
                owned_by=getattr(current_user, "organization", "organization-owner"),
                name=str(flow.name),
            )
        )
    return OpenAIList(data=models)


@router.post("/chat/completions", response_model=ChatCompletionResponse | None)
async def openai_chat_completions(
    *,
    background_tasks: BackgroundTasks,
    request_data: OpenAIChatCompletionRequest,
    api_key_user: Annotated[UserRead, Depends(api_key_security)],
):
    # Lookup flow based on model string
    flow = await get_flow_by_id_or_endpoint_name(request_data.model)
    if flow is None:
        raise HTTPException(status_code=status.HTTP_404_NOT_FOUND, detail="Flow not found")

    telemetry_service = get_telemetry_service()

    # Convert OpenAI format
    last_message_content = ""
    if request_data.messages and isinstance(request_data.messages, list):
        last_message_content = request_data.messages[-1].content

    input_request = SimplifiedAPIRequest(
        input_value=last_message_content,
        input_type="chat",
        output_type="chat",
        tweaks=request_data.tweaks,
        chat_history=request_data.messages,
    )

    stream = request_data.stream or False
    start_time = time.perf_counter()

    if stream:
        asyncio_queue = asyncio.Queue()
        asyncio_queue_client_consumed = asyncio.Queue()
        event_manager = create_stream_tokens_event_manager(queue=asyncio_queue)

        main_task = asyncio.create_task(
            run_flow_generator(
                flow=flow,
                input_request=input_request,
                api_key_user=api_key_user,
                event_manager=event_manager,
                client_consumed_queue=asyncio_queue_client_consumed,
            )
        )

        async def on_disconnect():
            logger.debug("Client disconnected, cancelling flow")
            main_task.cancel()

        async def sse_generator():
            run_id = str(uuid4())
            prev_text = ""

            # 2) stream content as add_message events arrive
            while True:
                key, raw_bytes, _ = await asyncio_queue.get()
                payload = json.loads(raw_bytes)
                ev_type = payload.get("event")

                if ev_type == "add_message":
                    full_text = payload["data"].get("text", "")
                    if full_text == input_request.input_value:
                        continue
                    delta = full_text[len(prev_text) :]
                    if delta:
                        chunk = {
                            "id": run_id,
                            "object": "chat.completion.chunk",
                            "created": int(time.time()),
                            "model": request_data.model,
                            "choices": [{"delta": {"content": delta}, "index": 0}],
                        }
                        yield f"data: {json.dumps(chunk)}\n\n"
                        prev_text = full_text

                    # acknowledge consumption
                    await asyncio_queue_client_consumed.put(None)

                elif ev_type == "end":
                    # final finish_reason
                    fin = {
                        "id": run_id,
                        "object": "chat.completion.chunk",
                        "created": int(time.time()),
                        "model": request_data.model,
                        "choices": [{"delta": {}, "index": 0, "finish_reason": "stop"}],
                    }
                    yield f"data: {json.dumps(fin)}\n\n"
                    yield "data: [DONE]\n\n"
                    break

            await main_task

        return StreamingResponse(
            sse_generator(),
            media_type="text/event-stream",
            background=on_disconnect,
        )

    try:
        result = await simple_run_flow(
            flow=flow,
            input_request=input_request,
            stream=False,
            api_key_user=api_key_user,
        )
        end_time = time.perf_counter()

        background_tasks.add_task(
            telemetry_service.log_package_run,
            RunPayload(
                run_is_webhook=False,
                run_seconds=int(end_time - start_time),
                run_success=True,
                run_error_message="",
            ),
        )

    except ValueError as exc:
        background_tasks.add_task(
            telemetry_service.log_package_run,
            RunPayload(
                run_is_webhook=False,
                run_seconds=int(time.perf_counter() - start_time),
                run_success=False,
                run_error_message=str(exc),
            ),
        )
        if "badly formed hexadecimal UUID string" in str(exc):
            raise HTTPException(status_code=status.HTTP_400_BAD_REQUEST, detail=str(exc)) from exc
        if "not found" in str(exc):
            raise HTTPException(status_code=status.HTTP_404_NOT_FOUND, detail=str(exc)) from exc
        raise APIException(status_code=status.HTTP_500_INTERNAL_SERVER_ERROR, exception=exc, flow=flow) from exc

    except InvalidChatInputError as exc:
        raise HTTPException(status_code=status.HTTP_400_BAD_REQUEST, detail=str(exc)) from exc

    except Exception as exc:
        background_tasks.add_task(
            telemetry_service.log_package_run,
            RunPayload(
                run_is_webhook=False,
                run_seconds=int(time.perf_counter() - start_time),
                run_success=False,
                run_error_message=str(exc),
            ),
        )
        raise APIException(status_code=status.HTTP_500_INTERNAL_SERVER_ERROR, exception=exc, flow=flow) from exc

    # Return OpenAI-style response
    reply_message = ChatMessageOpenAI(role="assistant", content=result.output if hasattr(result, "output") else "Done.")
    content = "Done."
    if result.outputs and len(result.outputs) > 0:
        last_output = result.outputs[-1]
        if hasattr(last_output, "data") and last_output.data:
            content = str(last_output.data)
    
    reply_message = ChatMessageOpenAI(role="assistant", content=content)

    return ChatCompletionResponse(
        id=str(uuid4()),
        created=int(time.time()),
        model=request_data.model,
        choices=[ChatCompletionChoice(index=0, message=reply_message)],
    )


@router.post("/webhook/{flow_id_or_name}", response_model=dict, status_code=HTTPStatus.ACCEPTED)  # noqa: RUF100, FAST003
async def webhook_run_flow(
    flow: Annotated[Flow, Depends(get_flow_by_id_or_endpoint_name)],
    user: Annotated[User, Depends(get_user_by_flow_id_or_endpoint_name)],
    request: Request,
    background_tasks: BackgroundTasks,
):
    """Run a flow using a webhook request.

    Args:
        flow (Flow, optional): The flow to be executed. Defaults to Depends(get_flow_by_id).
        user (User): The flow user.
        request (Request): The incoming HTTP request.
        background_tasks (BackgroundTasks): The background tasks manager.

    Returns:
        dict: A dictionary containing the status of the task.

    Raises:
        HTTPException: If the flow is not found or if there is an error processing the request.
    """
    telemetry_service = get_telemetry_service()
    start_time = time.perf_counter()
    logger.debug("Received webhook request")
    error_msg = ""
    try:
        try:
            data = await request.body()
        except Exception as exc:
            error_msg = str(exc)
            raise HTTPException(status_code=500, detail=error_msg) from exc

        if not data:
            error_msg = "Request body is empty. You should provide a JSON payload containing the flow ID."
            raise HTTPException(status_code=400, detail=error_msg)

        try:
            # get all webhook components in the flow
            webhook_components = get_all_webhook_components_in_flow(flow.data)
            tweaks = {}

            for component in webhook_components:
                tweaks[component["id"]] = {"data": data.decode() if isinstance(data, bytes) else data}
            input_request = SimplifiedAPIRequest(
                input_value="",
                input_type="chat",
                output_type="chat",
                tweaks=tweaks,
                session_id=None,
            )

            logger.debug("Starting background task")
            background_tasks.add_task(
                simple_run_flow_task,
                flow=flow,
                input_request=input_request,
                api_key_user=user,
            )
        except Exception as exc:
            error_msg = str(exc)
            raise HTTPException(status_code=500, detail=error_msg) from exc
    finally:
        background_tasks.add_task(
            telemetry_service.log_package_run,
            RunPayload(
                run_is_webhook=True,
                run_seconds=int(time.perf_counter() - start_time),
                run_success=not error_msg,
                run_error_message=error_msg,
            ),
        )

    return {"message": "Task started in the background", "status": "in progress"}


@router.post(
    "/run/advanced/{flow_id}",
    response_model=RunResponse,
    response_model_exclude_none=True,
)
async def experimental_run_flow(
    *,
    session: DbSession,
    flow_id: UUID,
    inputs: list[InputValueRequest] | None = None,
    outputs: list[str] | None = None,
    tweaks: Annotated[Tweaks | None, Body(embed=True)] = None,
    stream: Annotated[bool, Body(embed=True)] = False,
    session_id: Annotated[None | str, Body(embed=True)] = None,
    api_key_user: Annotated[UserRead, Depends(api_key_security)],
) -> RunResponse:
    """Executes a specified flow by ID with optional input values, output selection, tweaks, and streaming capability.

    This endpoint supports running flows with caching to enhance performance and efficiency.

    ### Parameters:
    - `flow_id` (str): The unique identifier of the flow to be executed.
    - `inputs` (List[InputValueRequest], optional): A list of inputs specifying the input values and components
      for the flow. Each input can target specific components and provide custom values.
    - `outputs` (List[str], optional): A list of output names to retrieve from the executed flow.
      If not provided, all outputs are returned.
    - `tweaks` (Optional[Tweaks], optional): A dictionary of tweaks to customize the flow execution.
      The tweaks can be used to modify the flow's parameters and components.
      Tweaks can be overridden by the input values.
    - `stream` (bool, optional): Specifies whether the results should be streamed. Defaults to False.
    - `session_id` (Union[None, str], optional): An optional session ID to utilize existing session data for the flow
      execution.
    - `api_key_user` (User): The user associated with the current API key. Automatically resolved from the API key.

    ### Returns:
    A `RunResponse` object containing the selected outputs (or all if not specified) of the executed flow
    and the session ID.
    The structure of the response accommodates multiple inputs, providing a nested list of outputs for each input.

    ### Raises:
    HTTPException: Indicates issues with finding the specified flow, invalid input formats, or internal errors during
    flow execution.

    ### Example usage:
    ```json
    POST /run/flow_id
    x-api-key: YOUR_API_KEY
    Payload:
    {
        "inputs": [
            {"components": ["component1"], "input_value": "value1"},
            {"components": ["component3"], "input_value": "value2"}
        ],
        "outputs": ["Component Name", "component_id"],
        "tweaks": {"parameter_name": "value", "Component Name": {"parameter_name": "value"}, "component_id": {"parameter_name": "value"}}
        "stream": false
    }
    ```

    This endpoint facilitates complex flow executions with customized inputs, outputs, and configurations,
    catering to diverse application requirements.
    """  # noqa: E501
    session_service = get_session_service()
    flow_id_str = str(flow_id)
    if outputs is None:
        outputs = []
    if inputs is None:
        inputs = [InputValueRequest(components=[], input_value="")]

    if session_id:
        try:
            session_data = await session_service.load_session(session_id, flow_id=flow_id_str)
        except Exception as exc:
            raise HTTPException(status_code=status.HTTP_500_INTERNAL_SERVER_ERROR, detail=str(exc)) from exc
        graph, _artifacts = session_data or (None, None)
        if graph is None:
            msg = f"Session {session_id} not found"
            raise HTTPException(status_code=status.HTTP_404_NOT_FOUND, detail=msg)
    else:
        try:
            # Get the flow that matches the flow_id and belongs to the user
            # flow = session.query(Flow).filter(Flow.id == flow_id).filter(Flow.user_id == api_key_user.id).first()
            stmt = select(Flow).where(Flow.id == flow_id).where(Flow.user_id == api_key_user.id)
            flow = (await session.exec(stmt)).first()
        except sa.exc.StatementError as exc:
            # StatementError('(builtins.ValueError) badly formed hexadecimal UUID string')
            if "badly formed hexadecimal UUID string" in str(exc):
                logger.error(f"Flow ID {flow_id_str} is not a valid UUID")
                # This means the Flow ID is not a valid UUID which means it can't find the flow
                raise HTTPException(status_code=status.HTTP_404_NOT_FOUND, detail=str(exc)) from exc
            raise HTTPException(status_code=status.HTTP_500_INTERNAL_SERVER_ERROR, detail=str(exc)) from exc
        except Exception as exc:
            raise HTTPException(status_code=status.HTTP_500_INTERNAL_SERVER_ERROR, detail=str(exc)) from exc

        if flow is None:
            msg = f"Flow {flow_id_str} not found"
            raise HTTPException(status_code=status.HTTP_404_NOT_FOUND, detail=msg)

        if flow.data is None:
            msg = f"Flow {flow_id_str} has no data"
            raise HTTPException(status_code=status.HTTP_404_NOT_FOUND, detail=msg)
        try:
            graph_data = flow.data
            graph_data = process_tweaks(graph_data, tweaks or {})
            graph = Graph.from_payload(graph_data, flow_id=flow_id_str)
        except Exception as exc:
            raise HTTPException(status_code=status.HTTP_500_INTERNAL_SERVER_ERROR, detail=str(exc)) from exc

    try:
        task_result, session_id = await run_graph_internal(
            graph=graph,
            flow_id=flow_id_str,
            session_id=session_id,
            inputs=inputs,
            outputs=outputs,
            stream=stream,
        )
    except Exception as exc:
        raise HTTPException(status_code=status.HTTP_500_INTERNAL_SERVER_ERROR, detail=str(exc)) from exc

    return RunResponse(outputs=task_result, session_id=session_id)


@router.post(
    "/predict/{_flow_id}",
    dependencies=[Depends(api_key_security)],
)
@router.post(
    "/process/{_flow_id}",
    dependencies=[Depends(api_key_security)],
)
async def process(_flow_id) -> None:
    """Endpoint to process an input with a given flow_id."""
    # Raise a depreciation warning
    logger.warning(
        "The /process endpoint is deprecated and will be removed in a future version. Please use /run instead."
    )
    raise HTTPException(
        status_code=status.HTTP_400_BAD_REQUEST,
        detail="The /process endpoint is deprecated and will be removed in a future version. Please use /run instead.",
    )


@router.get("/task/{_task_id}", deprecated=True)
async def get_task_status(_task_id: str) -> TaskStatusResponse:
    """Get the status of a task by ID (Deprecated).

    This endpoint is deprecated and will be removed in a future version.
    """
    raise HTTPException(
        status_code=status.HTTP_400_BAD_REQUEST,
        detail="The /task endpoint is deprecated and will be removed in a future version. Please use /run instead.",
    )


@router.post(
    "/upload/{flow_id}",
    status_code=HTTPStatus.CREATED,
    deprecated=True,
)
async def create_upload_file(
    file: UploadFile,
    flow_id: UUID,
) -> UploadFileResponse:
    """Upload a file for a specific flow (Deprecated).

    This endpoint is deprecated and will be removed in a future version.
    """
    try:
        flow_id_str = str(flow_id)
        file_path = await asyncio.to_thread(save_uploaded_file, file, folder_name=flow_id_str)

        return UploadFileResponse(
            flow_id=flow_id_str,
            file_path=file_path,
        )
    except Exception as exc:
        logger.exception("Error saving file")
        raise HTTPException(status_code=500, detail=str(exc)) from exc


# get endpoint to return version of langflow
@router.get("/version")
async def get_version():
    return get_version_info()


@router.post("/custom_component", status_code=HTTPStatus.OK)
async def custom_component(
    raw_code: CustomComponentRequest,
    user: CurrentActiveUser,
) -> CustomComponentResponse:
    component = Component(_code=raw_code.code)

    built_frontend_node, component_instance = build_custom_component_template(component, user_id=user.id)
    if raw_code.frontend_node is not None:
        built_frontend_node = await component_instance.update_frontend_node(built_frontend_node, raw_code.frontend_node)

    tool_mode: bool = built_frontend_node.get("tool_mode", False)
    if isinstance(component_instance, Component):
        await component_instance.run_and_validate_update_outputs(
            frontend_node=built_frontend_node,
            field_name="tool_mode",
            field_value=tool_mode,
        )
    type_ = get_instance_name(component_instance)
    return CustomComponentResponse(data=built_frontend_node, type=type_)


@router.post("/custom_component/update", status_code=HTTPStatus.OK)
async def custom_component_update(
    code_request: UpdateCustomComponentRequest,
    user: CurrentActiveUser,
):
    """Update a custom component with the provided code request.

    This endpoint generates the CustomComponentFrontendNode normally but then runs the `update_build_config` method
    on the latest version of the template.
    This ensures that every time it runs, it has the latest version of the template.

    Args:
        code_request (CustomComponentRequest): The code request containing the updated code for the custom component.
        user (User, optional): The user making the request. Defaults to the current active user.

    Returns:
        dict: The updated custom component node.

    Raises:
        HTTPException: If there's an error building or updating the component
        SerializationError: If there's an error serializing the component to JSON
    """
    try:
        component = Component(_code=code_request.code)
        component_node, cc_instance = build_custom_component_template(
            component,
            user_id=user.id,
        )

        component_node["tool_mode"] = code_request.tool_mode

        if hasattr(cc_instance, "set_attributes"):
            template = code_request.get_template()
            params = {}

            for key, value_dict in template.items():
                if isinstance(value_dict, dict):
                    value = value_dict.get("value")
                    input_type = str(value_dict.get("_input_type"))
                    params[key] = parse_value(value, input_type)

            load_from_db_fields = [
                field_name
                for field_name, field_dict in template.items()
                if isinstance(field_dict, dict) and field_dict.get("load_from_db") and field_dict.get("value")
            ]
            params = await update_params_with_load_from_db_fields(cc_instance, params, load_from_db_fields)
            cc_instance.set_attributes(params)
        updated_build_config = code_request.get_template()
        await update_component_build_config(
            cc_instance,
            build_config=updated_build_config,
            field_value=code_request.field_value,
            field_name=code_request.field,
        )
        component_node["template"] = updated_build_config

        if isinstance(cc_instance, Component):
            await cc_instance.run_and_validate_update_outputs(
                frontend_node=component_node,
                field_name=code_request.field,
                field_value=code_request.field_value,
            )

    except Exception as exc:
        raise HTTPException(status_code=400, detail=str(exc)) from exc

    try:
        return jsonable_encoder(component_node)
    except Exception as exc:
        raise SerializationError.from_exception(exc, data=component_node) from exc


@router.get("/config", response_model=ConfigResponse)
async def get_config():
    try:
        settings_service: SettingsService = get_settings_service()

        return {
            "feature_flags": FEATURE_FLAGS,
            **settings_service.settings.model_dump(),
        }
    except Exception as exc:
        raise HTTPException(status_code=500, detail=str(exc)) from exc<|MERGE_RESOLUTION|>--- conflicted
+++ resolved
@@ -6,14 +6,8 @@
 import uuid
 from collections.abc import AsyncGenerator
 from http import HTTPStatus
-<<<<<<< HEAD
 from typing import TYPE_CHECKING, Annotated, Union
 from uuid import UUID, uuid4
-=======
-from typing import TYPE_CHECKING, Annotated
-from uuid import UUID
-
->>>>>>> 79ebcfb5
 import sqlalchemy as sa
 from fastapi import APIRouter, BackgroundTasks, Body, Depends, HTTPException, Request, UploadFile, status
 from fastapi.encoders import jsonable_encoder

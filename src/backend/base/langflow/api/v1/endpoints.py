--- conflicted
+++ resolved
@@ -342,21 +342,8 @@
     Raises:
         HTTPException: If the user does not have permission to run the flow
     """
-<<<<<<< HEAD
     if flow and flow.user_id != api_key_user.id:
         raise HTTPException(status_code=status.HTTP_403_FORBIDDEN, detail="You do not have permission to run this flow")
-=======
-    if api_key_user:
-        user_can_run_flow = await user_api_key_match_flow_user(
-            user_id=str(api_key_user.id),
-            flow_id=flow_id,
-        )
-
-        if not user_can_run_flow:
-            raise HTTPException(
-                status_code=status.HTTP_403_FORBIDDEN, detail="User does not have permission to run this flow"
-            )
->>>>>>> 9fee0a17
 
 
 @router.post("/run/{flow_id_or_name}", response_model=None, response_model_exclude_none=True)
@@ -368,7 +355,7 @@
     stream: bool = False,
     api_key_user: Annotated[UserRead, Depends(api_key_security)],
     context: dict | None = None,
-    http_request: Request,  
+    http_request: Request,
 ):
     """Executes a specified flow by ID with support for streaming and telemetry.
 
@@ -404,15 +391,7 @@
             - "token": Individual tokens during streaming
             - "end": Final execution result
     """
-<<<<<<< HEAD
-
     await check_flow_user_permission(flow=flow, api_key_user=api_key_user)
-=======
-    if flow is None:
-        raise HTTPException(status_code=status.HTTP_404_NOT_FOUND, detail="Flow not found")
-
-    await check_flow_user_permission(flow_id=str(flow.id), api_key_user=api_key_user)
->>>>>>> 9fee0a17
 
     telemetry_service = get_telemetry_service()
 
@@ -654,7 +633,6 @@
     catering to diverse application requirements.
     """  # noqa: E501
     await check_flow_user_permission(flow=flow, api_key_user=api_key_user)
-
 
     session_service = get_session_service()
     flow_id_str = str(flow_id)

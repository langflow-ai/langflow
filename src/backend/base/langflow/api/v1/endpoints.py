from __future__ import annotations

import time
from http import HTTPStatus
from typing import TYPE_CHECKING, Annotated
from uuid import UUID

import sqlalchemy as sa
from fastapi import (
    APIRouter,
    BackgroundTasks,
    Body,
    Depends,
    HTTPException,
    Request,
    UploadFile,
    status,
)
from loguru import logger
from sqlmodel import select

from langflow.api.utils import CurrentActiveUser, DbSession, parse_value
from langflow.api.v1.schemas import (
    ConfigResponse,
    CustomComponentRequest,
    CustomComponentResponse,
    InputValueRequest,
    RunResponse,
    SimplifiedAPIRequest,
    TaskStatusResponse,
    UpdateCustomComponentRequest,
    UploadFileResponse,
)
from langflow.custom.custom_component.component import Component
from langflow.custom.utils import build_custom_component_template, get_instance_name
from langflow.exceptions.api import APIException, InvalidChatInputError
from langflow.graph.graph.base import Graph
from langflow.graph.schema import RunOutputs
from langflow.helpers.flow import get_flow_by_id_or_endpoint_name
from langflow.helpers.user import get_user_by_flow_id_or_endpoint_name
from langflow.interface.initialize.loading import update_params_with_load_from_db_fields
from langflow.processing.process import process_tweaks, run_graph_internal
from langflow.schema.graph import Tweaks
from langflow.services.auth.utils import api_key_security, get_current_active_user
from langflow.services.cache.utils import save_uploaded_file
from langflow.services.database.models.flow import Flow
from langflow.services.database.models.flow.model import FlowRead
from langflow.services.database.models.flow.utils import (
    get_all_webhook_components_in_flow,
)
from langflow.services.database.models.user.model import User, UserRead
from langflow.services.deps import (
    get_session_service,
    get_settings_service,
    get_task_service,
    get_telemetry_service,
)
from langflow.services.settings.feature_flags import FEATURE_FLAGS
from langflow.services.telemetry.schema import RunPayload
from langflow.utils.version import get_version_info

if TYPE_CHECKING:
    from langflow.services.settings.service import SettingsService

router = APIRouter(tags=["Base"])


@router.get("/all", dependencies=[Depends(get_current_active_user)])
async def get_all():
    from langflow.interface.types import get_and_cache_all_types_dict

    try:
        return await get_and_cache_all_types_dict(
            settings_service=get_settings_service()
        )

    except Exception as exc:
        raise HTTPException(status_code=500, detail=str(exc)) from exc


def validate_input_and_tweaks(input_request: SimplifiedAPIRequest) -> None:
    # If the input_value is not None and the input_type is "chat"
    # then we need to check the tweaks if the ChatInput component is present
    # and if its input_value is not None
    # if so, we raise an error
    if input_request.tweaks is None:
        return
    for key, value in input_request.tweaks.items():
        if "ChatInput" in key or "Chat Input" in key:
            if isinstance(value, dict):
                has_input_value = value.get("input_value") is not None
                input_value_is_chat = (
                    input_request.input_value is not None
                    and input_request.input_type == "chat"
                )
                if has_input_value and input_value_is_chat:
                    msg = "If you pass an input_value to the chat input, you cannot pass a tweak with the same name."
                    raise InvalidChatInputError(msg)
        elif ("Text Input" in key or "TextInput" in key) and isinstance(value, dict):
            has_input_value = value.get("input_value") is not None
            input_value_is_text = (
                input_request.input_value is not None
                and input_request.input_type == "text"
            )
            if has_input_value and input_value_is_text:
                msg = "If you pass an input_value to the text input, you cannot pass a tweak with the same name."
                raise InvalidChatInputError(msg)


async def simple_run_flow(
    flow: Flow,
    input_request: SimplifiedAPIRequest,
    *,
    stream: bool = False,
    api_key_user: User | None = None,
):
    if input_request.input_value is not None and input_request.tweaks is not None:
        validate_input_and_tweaks(input_request)
    try:
        task_result: list[RunOutputs] = []
        user_id = api_key_user.id if api_key_user else None
        flow_id_str = str(flow.id)
        if flow.data is None:
            msg = f"Flow {flow_id_str} has no data"
            raise ValueError(msg)
        graph_data = flow.data.copy()
        graph_data = process_tweaks(
            graph_data, input_request.tweaks or {}, stream=stream
        )
        graph = Graph.from_payload(
            graph_data, flow_id=flow_id_str, user_id=str(user_id), flow_name=flow.name
        )
        inputs = [
            InputValueRequest(
                components=[],
                input_value=input_request.input_value,
                type=input_request.input_type,
            )
        ]
        if input_request.output_component:
            outputs = [input_request.output_component]
        else:
            outputs = [
                vertex.id
                for vertex in graph.vertices
                if input_request.output_type == "debug"
                or (
                    vertex.is_output
                    and (input_request.output_type == "any" or input_request.output_type in vertex.id.lower())  # type: ignore[operator]
                )
            ]
        task_result, session_id = await run_graph_internal(
            graph=graph,
            flow_id=flow_id_str,
            session_id=input_request.session_id,
            inputs=inputs,
            outputs=outputs,
            stream=stream,
        )

        return RunResponse(outputs=task_result, session_id=session_id)

    except sa.exc.StatementError as exc:
        raise ValueError(str(exc)) from exc


async def simple_run_flow_task(
    flow: Flow,
    input_request: SimplifiedAPIRequest,
    *,
    stream: bool = False,
    api_key_user: User | None = None,
):
    """Run a flow task as a BackgroundTask, therefore it should not throw exceptions."""
    try:
        return await simple_run_flow(
            flow=flow,
            input_request=input_request,
            stream=stream,
            api_key_user=api_key_user,
        )

    except Exception:  # noqa: BLE001
        logger.exception(f"Error running flow {flow.id} task")


@router.post(
    "/run/{flow_id_or_name}", response_model_exclude_none=True
)  # noqa: RUF100, FAST003
async def simplified_run_flow(
    *,
    background_tasks: BackgroundTasks,
    flow: Annotated[FlowRead | None, Depends(get_flow_by_id_or_endpoint_name)],
    input_request: SimplifiedAPIRequest | None = None,
    stream: bool = False,
    api_key_user: Annotated[UserRead, Depends(api_key_security)],
) -> RunResponse:
    """Executes a specified flow by ID.

    Executes a specified flow by ID with input customization, performance enhancements through caching,
    and optional data streaming.

    ### Parameters:
    - `db` (Session): Database session for executing queries.
    - `flow_id_or_name` (str): ID or endpoint name of the flow to run.
    - `input_request` (SimplifiedAPIRequest): Request object containing input values, types, output selection, tweaks,
      and session ID.
    - `api_key_user` (User): User object derived from the provided API key, used for authentication.
    - `session_service` (SessionService): Service for managing flow sessions, essential for session reuse and caching.

    ### SimplifiedAPIRequest:
    - `input_value` (Optional[str], default=""): Input value to pass to the flow.
    - `input_type` (Optional[Literal["chat", "text", "any"]], default="chat"): Type of the input value,
      determining how the input is interpreted.
    - `output_type` (Optional[Literal["chat", "text", "any", "debug"]], default="chat"): Desired type of output,
      affecting which components' outputs are included in the response. If set to "debug", all outputs are returned.
    - `output_component` (Optional[str], default=None): Specific component output to retrieve. If provided,
      only the output of the specified component is returned. This overrides the `output_type` parameter.
    - `tweaks` (Optional[Tweaks], default=None): Adjustments to the flow's behavior, allowing for custom execution
      parameters.
    - `session_id` (Optional[str], default=None): An identifier for reusing session data, aiding in performance for
      subsequent requests.


    ### Tweaks
    A dictionary of tweaks to customize the flow execution.
    The tweaks can be used to modify the flow's parameters and components.
    Tweaks can be overridden by the input values.
    You can use Component's `id` or Display Name as key to tweak a specific component
    (e.g., `{"Component Name": {"parameter_name": "value"}}`).
    You can also use the parameter name as key to tweak all components with that parameter
    (e.g., `{"parameter_name": "value"}`).

    ### Returns:
    - A `RunResponse` object containing the execution results, including selected (or all, based on `output_type`)
      outputs of the flow and the session ID, facilitating result retrieval and further interactions in a session
      context.

    ### Raises:
    - HTTPException: 404 if the specified flow ID curl -X 'POST' \

    ### Example:
    ```bash
    curl -X 'POST' \
      'http://<your_server>/run/{flow_id}' \
      -H 'accept: application/json' \
      -H 'Content-Type: application/json' \
      -H 'x-api-key: YOU_API_KEY' \
      -H '
      -d '{
            "input_value": "Sample input",
            "input_type": "chat",
            "output_type": "chat",
            "tweaks": {},
          }'
    ```

    This endpoint provides a powerful interface for executing flows with enhanced flexibility and efficiency,
    supporting a wide range of applications by allowing for dynamic input and output configuration along with
    performance optimizations through session management and caching.
    """
    telemetry_service = get_telemetry_service()
    input_request = (
        input_request if input_request is not None else SimplifiedAPIRequest()
    )
    if flow is None:
        raise HTTPException(
            status_code=status.HTTP_404_NOT_FOUND, detail="Flow not found"
        )
    start_time = time.perf_counter()
    try:
        result = await simple_run_flow(
            flow=flow,
            input_request=input_request,
            stream=stream,
            api_key_user=api_key_user,
        )
        end_time = time.perf_counter()
        background_tasks.add_task(
            telemetry_service.log_package_run,
            RunPayload(
                run_is_webhook=False,
                run_seconds=int(end_time - start_time),
                run_success=True,
                run_error_message="",
            ),
        )

    except ValueError as exc:
        background_tasks.add_task(
            telemetry_service.log_package_run,
            RunPayload(
                run_is_webhook=False,
                run_seconds=int(time.perf_counter() - start_time),
                run_success=False,
                run_error_message=str(exc),
            ),
        )
        if "badly formed hexadecimal UUID string" in str(exc):
            # This means the Flow ID is not a valid UUID which means it can't find the flow
            raise HTTPException(
                status_code=status.HTTP_400_BAD_REQUEST, detail=str(exc)
            ) from exc
        if "not found" in str(exc):
            raise HTTPException(
                status_code=status.HTTP_404_NOT_FOUND, detail=str(exc)
            ) from exc
        raise APIException(
            status_code=status.HTTP_500_INTERNAL_SERVER_ERROR, exception=exc, flow=flow
        ) from exc
    except InvalidChatInputError as exc:
        raise HTTPException(
            status_code=status.HTTP_400_BAD_REQUEST, detail=str(exc)
        ) from exc
    except Exception as exc:
        background_tasks.add_task(
            telemetry_service.log_package_run,
            RunPayload(
                run_is_webhook=False,
                run_seconds=int(time.perf_counter() - start_time),
                run_success=False,
                run_error_message=str(exc),
            ),
        )
        raise APIException(
            status_code=status.HTTP_500_INTERNAL_SERVER_ERROR, exception=exc, flow=flow
        ) from exc

    return result


@router.post(
    "/webhook/{flow_id_or_name}", response_model=dict, status_code=HTTPStatus.ACCEPTED
)  # noqa: RUF100, FAST003
async def webhook_run_flow(
    flow: Annotated[Flow, Depends(get_flow_by_id_or_endpoint_name)],
    user: Annotated[User, Depends(get_user_by_flow_id_or_endpoint_name)],
    request: Request,
    background_tasks: BackgroundTasks,
):
    """Run a flow using a webhook request.

    Args:
        flow (Flow, optional): The flow to be executed. Defaults to Depends(get_flow_by_id).
        user (User): The flow user.
        request (Request): The incoming HTTP request.
        background_tasks (BackgroundTasks): The background tasks manager.

    Returns:
        dict: A dictionary containing the status of the task.

    Raises:
        HTTPException: If the flow is not found or if there is an error processing the request.
    """
    telemetry_service = get_telemetry_service()
    start_time = time.perf_counter()
    logger.debug("Received webhook request")
    error_msg = ""
    try:
        try:
            data = await request.body()
        except Exception as exc:
            error_msg = str(exc)
            raise HTTPException(status_code=500, detail=error_msg) from exc

        if not data:
            error_msg = "Request body is empty. You should provide a JSON payload containing the flow ID."
            raise HTTPException(status_code=400, detail=error_msg)

        try:
            # get all webhook components in the flow
            webhook_components = get_all_webhook_components_in_flow(flow.data)
            tweaks = {}

            for component in webhook_components:
                tweaks[component["id"]] = {
                    "data": data.decode() if isinstance(data, bytes) else data
                }
            input_request = SimplifiedAPIRequest(
                input_value="",
                input_type="chat",
                output_type="chat",
                tweaks=tweaks,
                session_id=None,
            )

            logger.debug("Starting background task")
            background_tasks.add_task(
                simple_run_flow_task,
                flow=flow,
                input_request=input_request,
                api_key_user=user,
            )
        except Exception as exc:
            error_msg = str(exc)
            raise HTTPException(status_code=500, detail=error_msg) from exc
    finally:
        background_tasks.add_task(
            telemetry_service.log_package_run,
            RunPayload(
                run_is_webhook=True,
                run_seconds=int(time.perf_counter() - start_time),
                run_success=not error_msg,
                run_error_message=error_msg,
            ),
        )

    return {"message": "Task started in the background", "status": "in progress"}


@router.post(
    "/run/advanced/{flow_id}",
    response_model=RunResponse,
    response_model_exclude_none=True,
)
async def experimental_run_flow(
    *,
    session: DbSession,
    flow_id: UUID,
    inputs: list[InputValueRequest] | None = None,
    outputs: list[str] | None = None,
    tweaks: Annotated[Tweaks | None, Body(embed=True)] = None,
    stream: Annotated[bool, Body(embed=True)] = False,
    session_id: Annotated[None | str, Body(embed=True)] = None,
    api_key_user: Annotated[UserRead, Depends(api_key_security)],
) -> RunResponse:
    """Executes a specified flow by ID with optional input values, output selection, tweaks, and streaming capability.

    This endpoint supports running flows with caching to enhance performance and efficiency.

    ### Parameters:
    - `flow_id` (str): The unique identifier of the flow to be executed.
    - `inputs` (List[InputValueRequest], optional): A list of inputs specifying the input values and components
      for the flow. Each input can target specific components and provide custom values.
    - `outputs` (List[str], optional): A list of output names to retrieve from the executed flow.
      If not provided, all outputs are returned.
    - `tweaks` (Optional[Tweaks], optional): A dictionary of tweaks to customize the flow execution.
      The tweaks can be used to modify the flow's parameters and components.
      Tweaks can be overridden by the input values.
    - `stream` (bool, optional): Specifies whether the results should be streamed. Defaults to False.
    - `session_id` (Union[None, str], optional): An optional session ID to utilize existing session data for the flow
      execution.
    - `api_key_user` (User): The user associated with the current API key. Automatically resolved from the API key.

    ### Returns:
    A `RunResponse` object containing the selected outputs (or all if not specified) of the executed flow
    and the session ID.
    The structure of the response accommodates multiple inputs, providing a nested list of outputs for each input.

    ### Raises:
    HTTPException: Indicates issues with finding the specified flow, invalid input formats, or internal errors during
    flow execution.

    ### Example usage:
    ```json
    POST /run/{flow_id}
    x-api-key: YOUR_API_KEY
    Payload:
    {
        "inputs": [
            {"components": ["component1"], "input_value": "value1"},
            {"components": ["component3"], "input_value": "value2"}
        ],
        "outputs": ["Component Name", "component_id"],
        "tweaks": {"parameter_name": "value", "Component Name": {"parameter_name": "value"}, "component_id": {"parameter_name": "value"}}
        "stream": false
    }
    ```

    This endpoint facilitates complex flow executions with customized inputs, outputs, and configurations,
    catering to diverse application requirements.
    """  # noqa: E501
    session_service = get_session_service()
    flow_id_str = str(flow_id)
    if outputs is None:
        outputs = []
    if inputs is None:
        inputs = [InputValueRequest(components=[], input_value="")]

    if session_id:
        try:
            session_data = await session_service.load_session(
                session_id, flow_id=flow_id_str
            )
        except Exception as exc:
            raise HTTPException(
                status_code=status.HTTP_500_INTERNAL_SERVER_ERROR, detail=str(exc)
            ) from exc
        graph, _artifacts = session_data or (None, None)
        if graph is None:
            msg = f"Session {session_id} not found"
            raise HTTPException(status_code=status.HTTP_404_NOT_FOUND, detail=msg)
    else:
        try:
            # Get the flow that matches the flow_id and belongs to the user
            # flow = session.query(Flow).filter(Flow.id == flow_id).filter(Flow.user_id == api_key_user.id).first()
            flow = session.exec(
                select(Flow)
                .where(Flow.id == flow_id_str)
                .where(Flow.user_id == api_key_user.id)
            ).first()
        except sa.exc.StatementError as exc:
            # StatementError('(builtins.ValueError) badly formed hexadecimal UUID string')
            if "badly formed hexadecimal UUID string" in str(exc):
                logger.error(f"Flow ID {flow_id_str} is not a valid UUID")
                # This means the Flow ID is not a valid UUID which means it can't find the flow
                raise HTTPException(
                    status_code=status.HTTP_404_NOT_FOUND, detail=str(exc)
                ) from exc
            raise HTTPException(
                status_code=status.HTTP_500_INTERNAL_SERVER_ERROR, detail=str(exc)
            ) from exc
        except Exception as exc:
            raise HTTPException(
                status_code=status.HTTP_500_INTERNAL_SERVER_ERROR, detail=str(exc)
            ) from exc

        if flow is None:
            msg = f"Flow {flow_id_str} not found"
            raise HTTPException(status_code=status.HTTP_404_NOT_FOUND, detail=msg)

        if flow.data is None:
            msg = f"Flow {flow_id_str} has no data"
            raise HTTPException(status_code=status.HTTP_404_NOT_FOUND, detail=msg)
        try:
            graph_data = flow.data
            graph_data = process_tweaks(graph_data, tweaks or {})
            graph = Graph.from_payload(graph_data, flow_id=flow_id_str)
        except Exception as exc:
            raise HTTPException(
                status_code=status.HTTP_500_INTERNAL_SERVER_ERROR, detail=str(exc)
            ) from exc

    try:
        task_result, session_id = await run_graph_internal(
            graph=graph,
            flow_id=flow_id_str,
            session_id=session_id,
            inputs=inputs,
            outputs=outputs,
            stream=stream,
        )
    except Exception as exc:
        raise HTTPException(
            status_code=status.HTTP_500_INTERNAL_SERVER_ERROR, detail=str(exc)
        ) from exc

    return RunResponse(outputs=task_result, session_id=session_id)


@router.post(
    "/predict/{flow_id}",
    dependencies=[Depends(api_key_security)],
)
@router.post(
    "/process/{flow_id}",
    dependencies=[Depends(api_key_security)],
)
async def process() -> None:
    """Endpoint to process an input with a given flow_id."""
    # Raise a depreciation warning
    logger.warning(
        "The /process endpoint is deprecated and will be removed in a future version. Please use /run instead."
    )
    raise HTTPException(
        status_code=status.HTTP_400_BAD_REQUEST,
        detail="The /process endpoint is deprecated and will be removed in a future version. "
        "Please use /run instead.",
    )


@router.get("/task/{task_id}")
async def get_task_status(task_id: str) -> TaskStatusResponse:
    task_service = get_task_service()
    task = task_service.get_task(task_id)
    result = None
    if task is None:
        raise HTTPException(status_code=404, detail="Task not found")
    if task.ready():
        result = task.result
        # If result isinstance of Exception, can we get the traceback?
        if isinstance(result, Exception):
            logger.exception(task.traceback)

        if isinstance(result, dict) and "result" in result:
            result = result["result"]
        elif hasattr(result, "result"):
            result = result.result

    if task.status == "FAILURE":
        result = str(task.result)
        logger.error(f"Task {task_id} failed: {task.traceback}")

    return TaskStatusResponse(status=task.status, result=result)


@router.post(
    "/upload/{flow_id}",
    status_code=HTTPStatus.CREATED,
)
async def create_upload_file(
    file: UploadFile,
    flow_id: UUID,
) -> UploadFileResponse:
    try:
        flow_id_str = str(flow_id)
        file_path = save_uploaded_file(file, folder_name=flow_id_str)

        return UploadFileResponse(
            flow_id=flow_id_str,
            file_path=file_path,
        )
    except Exception as exc:
        logger.exception("Error saving file")
        raise HTTPException(status_code=500, detail=str(exc)) from exc


# get endpoint to return version of langflow
@router.get("/version")
async def get_version():
    return get_version_info()


@router.post("/custom_component", status_code=HTTPStatus.OK)
async def custom_component(
    raw_code: CustomComponentRequest,
    user: CurrentActiveUser,
) -> CustomComponentResponse:
    component = Component(_code=raw_code.code)

    built_frontend_node, component_instance = build_custom_component_template(
        component, user_id=user.id
    )
    if raw_code.frontend_node is not None:
        built_frontend_node = component_instance.post_code_processing(
            built_frontend_node, raw_code.frontend_node
        )

    _type = get_instance_name(component_instance)
    return CustomComponentResponse(data=built_frontend_node, type=_type)


@router.post("/custom_component/update", status_code=HTTPStatus.OK)
async def custom_component_update(
    code_request: UpdateCustomComponentRequest,
    user: CurrentActiveUser,
):
    """Update a custom component with the provided code request.

    This endpoint generates the CustomComponentFrontendNode normally but then runs the `update_build_config` method
    on the latest version of the template.
    This ensures that every time it runs, it has the latest version of the template.

    Args:
        code_request (CustomComponentRequest): The code request containing the updated code for the custom component.
        user (User, optional): The user making the request. Defaults to the current active user.

    Returns:
        dict: The updated custom component node.

    """
    try:
        component = Component(_code=code_request.code)

        component_node, cc_instance = build_custom_component_template(
            component,
            user_id=user.id,
        )
        if hasattr(cc_instance, "set_attributes"):
            template = code_request.get_template()
            params = {}

            for key, value_dict in template.items():
                if isinstance(value_dict, dict):
                    value = value_dict.get("value")
                    input_type = str(value_dict.get("_input_type"))
                    params[key] = parse_value(value, input_type)

            load_from_db_fields = [
                field_name
                for field_name, field_dict in template.items()
                if isinstance(field_dict, dict) and field_dict.get("load_from_db")
            ]
            params = update_params_with_load_from_db_fields(
                cc_instance, params, load_from_db_fields
            )
            cc_instance.set_attributes(params)
        updated_build_config = code_request.get_template()
        cc_instance.update_build_config(
            build_config=updated_build_config,
            field_value=code_request.field_value,
            field_name=code_request.field,
        )
    except Exception as exc:
        raise HTTPException(status_code=400, detail=str(exc)) from exc

    component_node["template"] = updated_build_config
    return component_node


@router.get("/config", response_model=ConfigResponse)
async def get_config():
    try:
        from langflow.services.deps import get_settings_service

        settings_service: SettingsService = get_settings_service()

        return {"feature_flags": FEATURE_FLAGS, **settings_service.settings.model_dump()}
    except Exception as exc:
<<<<<<< HEAD
        raise HTTPException(status_code=500, detail=str(exc)) from exc
=======
        raise HTTPException(status_code=500, detail=str(exc)) from exc


@router.get("/sidebar_categories")
async def get_sidebar_categories() -> SidebarCategoriesResponse:
    return SidebarCategoriesResponse(categories=SIDEBAR_CATEGORIES)
>>>>>>> b39ee0ae
<|MERGE_RESOLUTION|>--- conflicted
+++ resolved
@@ -705,15 +705,9 @@
 
         settings_service: SettingsService = get_settings_service()
 
-        return {"feature_flags": FEATURE_FLAGS, **settings_service.settings.model_dump()}
+        return {
+            "feature_flags": FEATURE_FLAGS,
+            **settings_service.settings.model_dump(),
+        }
     except Exception as exc:
-<<<<<<< HEAD
-        raise HTTPException(status_code=500, detail=str(exc)) from exc
-=======
-        raise HTTPException(status_code=500, detail=str(exc)) from exc
-
-
-@router.get("/sidebar_categories")
-async def get_sidebar_categories() -> SidebarCategoriesResponse:
-    return SidebarCategoriesResponse(categories=SIDEBAR_CATEGORIES)
->>>>>>> b39ee0ae
+        raise HTTPException(status_code=500, detail=str(exc)) from exc
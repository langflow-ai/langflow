--- conflicted
+++ resolved
@@ -71,7 +71,9 @@
     from langflow.interface.types import get_and_cache_all_types_dict
 
     try:
-        return await get_and_cache_all_types_dict(settings_service=get_settings_service())
+        return await get_and_cache_all_types_dict(
+            settings_service=get_settings_service()
+        )
 
     except Exception as exc:
         raise HTTPException(status_code=500, detail=str(exc)) from exc
@@ -183,15 +185,9 @@
         logger.exception(f"Error running flow {flow.id} task")
 
 
-<<<<<<< HEAD
 @router.post(
-    "/run/{flow_id_or_name}",
-    response_model=RunResponse,
-    response_model_exclude_none=True,
+    "/run/{flow_id_or_name}", response_model_exclude_none=True
 )  # noqa: RUF100, FAST003
-=======
-@router.post("/run/{flow_id_or_name}", response_model_exclude_none=True)  # noqa: RUF100, FAST003
->>>>>>> 9b1c3826
 async def simplified_run_flow(
     *,
     background_tasks: BackgroundTasks,
@@ -264,14 +260,10 @@
     supporting a wide range of applications by allowing for dynamic input and output configuration along with
     performance optimizations through session management and caching.
     """
-<<<<<<< HEAD
+    telemetry_service = get_telemetry_service()
     input_request = (
         input_request if input_request is not None else SimplifiedAPIRequest()
     )
-=======
-    telemetry_service = get_telemetry_service()
-    input_request = input_request if input_request is not None else SimplifiedAPIRequest()
->>>>>>> 9b1c3826
     if flow is None:
         raise HTTPException(
             status_code=status.HTTP_404_NOT_FOUND, detail="Flow not found"
@@ -630,15 +622,7 @@
     return get_version_info()
 
 
-<<<<<<< HEAD
-@router.post(
-    "/custom_component",
-    status_code=HTTPStatus.OK,
-    response_model=CustomComponentResponse,
-)
-=======
 @router.post("/custom_component", status_code=HTTPStatus.OK)
->>>>>>> 9b1c3826
 async def custom_component(
     raw_code: CustomComponentRequest,
     user: CurrentActiveUser,

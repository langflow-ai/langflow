import asyncio
import json
import os
import platform
from asyncio.subprocess import create_subprocess_exec
from contextvars import ContextVar
from datetime import datetime, timezone
from ipaddress import ip_address
from pathlib import Path
from subprocess import CalledProcessError
<<<<<<< HEAD
from typing import Any
=======
from typing import Annotated
>>>>>>> 24ec2bd2
from uuid import UUID

from anyio import BrokenResourceError
from fastapi import APIRouter, Depends, HTTPException, Request, Response
from fastapi.responses import HTMLResponse
from mcp import types
from mcp.server import NotificationOptions, Server
from mcp.server.sse import SseServerTransport
from sqlalchemy.orm import selectinload
from sqlmodel import select

from langflow.api.utils import CurrentActiveMCPUser
from langflow.api.v1.mcp_utils import (
    current_user_ctx,
    handle_call_tool,
    handle_list_resources,
    handle_list_tools,
    handle_mcp_errors,
    handle_read_resource,
)
from langflow.api.v1.schemas import (
    AuthSettings,
    MCPInstallRequest,
    MCPProjectResponse,
    MCPProjectUpdateRequest,
    MCPSettings,
)
from langflow.base.mcp.constants import MAX_MCP_SERVER_NAME_LENGTH
from langflow.base.mcp.util import sanitize_mcp_name
from langflow.logging import logger
from langflow.services.auth.mcp_encryption import decrypt_auth_settings, encrypt_auth_settings
from langflow.services.database.models import Flow, Folder
from langflow.services.database.models.api_key.crud import check_key, create_api_key
from langflow.services.database.models.api_key.model import ApiKeyCreate
from langflow.services.database.models.user.model import User
from langflow.services.deps import get_settings_service, session_scope
from langflow.services.settings.feature_flags import FEATURE_FLAGS

router = APIRouter(prefix="/mcp/project", tags=["mcp_projects"])


async def verify_project_auth(
    project_id: UUID,
    query_param: str | None = None,
    header_param: str | None = None,
) -> User:
    """Custom authentication for MCP project endpoints when API key is required.

    This is only used when MCP composer is enabled and project requires API key auth.
    """
    async with session_scope() as session:
        # First, get the project to check its auth settings
        project = (await session.exec(select(Folder).where(Folder.id == project_id))).first()

        if not project:
            raise HTTPException(status_code=404, detail="Project not found")

        # For MCP composer enabled, only use API key
        api_key = query_param or header_param
        if not api_key:
            raise HTTPException(
                status_code=401,
                detail="API key required for this project. Provide x-api-key header or query parameter.",
            )

        # Validate the API key
        user = await check_key(session, api_key)
        if not user:
            raise HTTPException(status_code=401, detail="Invalid API key")

        # Verify user has access to the project
        project_access = (
            await session.exec(select(Folder).where(Folder.id == project_id, Folder.user_id == user.id))
        ).first()

        if not project_access:
            raise HTTPException(status_code=403, detail="Access denied to this project")

        return user


# Smart authentication dependency that chooses method based on project settings
async def verify_project_auth_conditional(
    project_id: UUID,
    request: Request,
) -> User:
    """Choose authentication method based on project settings.

    - MCP Composer enabled + API key auth: Only allow API keys
    - All other cases: Use standard MCP auth (JWT + API keys)
    """
    async with session_scope() as session:
        # Get project to check auth settings
        project = (await session.exec(select(Folder).where(Folder.id == project_id))).first()

        if not project:
            raise HTTPException(status_code=404, detail="Project not found")

        # Check if this project requires API key only authentication
        if FEATURE_FLAGS.mcp_composer and project.auth_settings:
            auth_settings = AuthSettings(**project.auth_settings)
            if auth_settings.auth_type == "apikey":
                # For MCP composer projects with API key auth, use custom API key validation
                api_key_header_value = request.headers.get("x-api-key")
                api_key_query_value = request.query_params.get("x-api-key")
                return await verify_project_auth(project_id, api_key_query_value, api_key_header_value)

        # For all other cases, use standard MCP authentication (allows JWT + API keys)
        # Extract token
        token: str | None = None
        auth_header = request.headers.get("authorization")
        if auth_header and auth_header.startswith("Bearer "):
            token = auth_header[7:]

        # Extract API keys
        api_key_query_value = request.query_params.get("x-api-key")
        api_key_header_value = request.headers.get("x-api-key")

        # Call the MCP auth function directly
        from langflow.services.auth.utils import get_current_user_mcp

        user = await get_current_user_mcp(
            token=token or "", query_param=api_key_query_value, header_param=api_key_header_value, db=session
        )

        # Verify project access
        project_access = (
            await session.exec(select(Folder).where(Folder.id == project_id, Folder.user_id == user.id))
        ).first()

        if not project_access:
            raise HTTPException(status_code=404, detail="Project not found")

        return user


# Create project-specific context variable
current_project_ctx: ContextVar[UUID | None] = ContextVar("current_project_ctx", default=None)

# Create a mapping of project-specific SSE transports
project_sse_transports = {}


def get_project_sse(project_id: UUID) -> SseServerTransport:
    """Get or create an SSE transport for a specific project."""
    project_id_str = str(project_id)
    if project_id_str not in project_sse_transports:
        project_sse_transports[project_id_str] = SseServerTransport(f"/api/v1/mcp/project/{project_id_str}/")
    return project_sse_transports[project_id_str]


@router.get("/{project_id}")
async def list_project_tools(
    project_id: UUID,
    current_user: CurrentActiveMCPUser,
    *,
    mcp_enabled: bool = True,
) -> MCPProjectResponse:
    """List all tools in a project that are enabled for MCP."""
    tools: list[MCPSettings] = []
    try:
        async with session_scope() as session:
            # Fetch the project first to verify it exists and belongs to the current user
            project = (
                await session.exec(
                    select(Folder)
                    .options(selectinload(Folder.flows))
                    .where(Folder.id == project_id, Folder.user_id == current_user.id)
                )
            ).first()

            if not project:
                raise HTTPException(status_code=404, detail="Project not found")

            # Query flows in the project
            flows_query = select(Flow).where(Flow.folder_id == project_id, Flow.is_component == False)  # noqa: E712

            # Optionally filter for MCP-enabled flows only
            if mcp_enabled:
                flows_query = flows_query.where(Flow.mcp_enabled == True)  # noqa: E712

            flows = (await session.exec(flows_query)).all()

            for flow in flows:
                if flow.user_id is None:
                    continue

                # Format the flow name according to MCP conventions (snake_case)
                flow_name = sanitize_mcp_name(flow.name)

                # Use action_name and action_description if available, otherwise use defaults
                name = sanitize_mcp_name(flow.action_name) if flow.action_name else flow_name
                description = flow.action_description or (
                    flow.description if flow.description else f"Tool generated from flow: {flow_name}"
                )
                try:
                    tool = MCPSettings(
                        id=str(flow.id),
                        action_name=name,
                        action_description=description,
                        mcp_enabled=flow.mcp_enabled,
                        # inputSchema=json_schema_from_flow(flow),
                        name=flow.name,
                        description=flow.description,
                    )
                    tools.append(tool)
                except Exception as e:  # noqa: BLE001
                    msg = f"Error in listing project tools: {e!s} from flow: {name}"
                    await logger.awarning(msg)
                    continue

            # Get project-level auth settings and decrypt sensitive fields
            auth_settings = None
            if project.auth_settings:
<<<<<<< HEAD
                from langflow.api.v1.schemas import AuthSettings

                # Decrypt sensitive fields before returning
                decrypted_settings = decrypt_auth_settings(project.auth_settings)
                auth_settings = AuthSettings(**decrypted_settings) if decrypted_settings else None
=======
                auth_settings = AuthSettings(**project.auth_settings)
>>>>>>> 24ec2bd2

    except Exception as e:
        msg = f"Error listing project tools: {e!s}"
        await logger.aexception(msg)
        raise HTTPException(status_code=500, detail=str(e)) from e

    return MCPProjectResponse(tools=tools, auth_settings=auth_settings)


@router.head("/{project_id}/sse", response_class=HTMLResponse, include_in_schema=False)
async def im_alive(project_id: str):  # noqa: ARG001
    return Response()


@router.get("/{project_id}/sse", response_class=HTMLResponse)
async def handle_project_sse(
    project_id: UUID,
    request: Request,
    current_user: Annotated[User, Depends(verify_project_auth_conditional)],
):
    """Handle SSE connections for a specific project."""
    # Get project-specific SSE transport and MCP server
    sse = get_project_sse(project_id)
    project_server = get_project_mcp_server(project_id)
    await logger.adebug("Project MCP server name: %s", project_server.server.name)

    # Set context variables
    user_token = current_user_ctx.set(current_user)
    project_token = current_project_ctx.set(project_id)

    try:
        async with sse.connect_sse(request.scope, request.receive, request._send) as streams:
            try:
                await logger.adebug("Starting SSE connection for project %s", project_id)

                notification_options = NotificationOptions(
                    prompts_changed=True, resources_changed=True, tools_changed=True
                )
                init_options = project_server.server.create_initialization_options(notification_options)

                try:
                    await project_server.server.run(streams[0], streams[1], init_options)
                except Exception:  # noqa: BLE001
                    await logger.aexception("Error in project MCP")
            except BrokenResourceError:
                await logger.ainfo("Client disconnected from project SSE connection")
            except asyncio.CancelledError:
                await logger.ainfo("Project SSE connection was cancelled")
                raise
            except Exception:
                await logger.aexception("Error in project MCP")
                raise
    finally:
        current_user_ctx.reset(user_token)
        current_project_ctx.reset(project_token)

    return Response(status_code=200)


@router.post("/{project_id}")
async def handle_project_messages(
    project_id: UUID,
    request: Request,
    current_user: Annotated[User, Depends(verify_project_auth_conditional)],
):
    """Handle POST messages for a project-specific MCP server."""
    # Set context variables
    user_token = current_user_ctx.set(current_user)
    project_token = current_project_ctx.set(project_id)

    try:
        sse = get_project_sse(project_id)
        await sse.handle_post_message(request.scope, request.receive, request._send)
    except BrokenResourceError as e:
        await logger.ainfo("Project MCP Server disconnected for project %s", project_id)
        raise HTTPException(status_code=404, detail=f"Project MCP Server disconnected, error: {e}") from e
    finally:
        current_user_ctx.reset(user_token)
        current_project_ctx.reset(project_token)


@router.post("/{project_id}/")
async def handle_project_messages_with_slash(
    project_id: UUID,
    request: Request,
    current_user: Annotated[User, Depends(verify_project_auth_conditional)],
):
    """Handle POST messages for a project-specific MCP server with trailing slash."""
    # Call the original handler
    return await handle_project_messages(project_id, request, current_user)


@router.patch("/{project_id}", status_code=200)
async def update_project_mcp_settings(
    project_id: UUID,
    request: MCPProjectUpdateRequest,
    current_user: CurrentActiveMCPUser,
):
    """Update the MCP settings of all flows in a project and project-level auth settings."""
    try:
        async with session_scope() as session:
            # Fetch the project first to verify it exists and belongs to the current user
            project = (
                await session.exec(
                    select(Folder)
                    .options(selectinload(Folder.flows))
                    .where(Folder.id == project_id, Folder.user_id == current_user.id)
                )
            ).first()

            if not project:
                raise HTTPException(status_code=404, detail="Project not found")

            # Update project-level auth settings with encryption
            if "auth_settings" in request.model_fields_set:
                if request.auth_settings is None:
                    # Explicitly set to None - clear auth settings
                    project.auth_settings = None
                else:
                    # Use python mode to get raw values without SecretStr masking
                    auth_model = request.auth_settings
                    auth_dict = auth_model.model_dump(mode="python", exclude_none=True)

                    # Extract actual secret values before encryption
                    from pydantic import SecretStr

                    # Handle api_key if it's a SecretStr
                    api_key_val = getattr(auth_model, "api_key", None)
                    if isinstance(api_key_val, SecretStr):
                        auth_dict["api_key"] = api_key_val.get_secret_value()

                    # Handle oauth_client_secret if it's a SecretStr
                    client_secret_val = getattr(auth_model, "oauth_client_secret", None)
                    if isinstance(client_secret_val, SecretStr):
                        auth_dict["oauth_client_secret"] = client_secret_val.get_secret_value()

                    # Encrypt and store
                    encrypted_settings = encrypt_auth_settings(auth_dict)
                    project.auth_settings = encrypted_settings

            session.add(project)

            # Query flows in the project
            flows = (await session.exec(select(Flow).where(Flow.folder_id == project_id))).all()
            flows_to_update = {x.id: x for x in request.settings}

            updated_flows = []
            for flow in flows:
                if flow.user_id is None or flow.user_id != current_user.id:
                    continue

                if flow.id in flows_to_update:
                    settings_to_update = flows_to_update[flow.id]
                    flow.mcp_enabled = settings_to_update.mcp_enabled
                    flow.action_name = settings_to_update.action_name
                    flow.action_description = settings_to_update.action_description
                    flow.updated_at = datetime.now(timezone.utc)
                    session.add(flow)
                    updated_flows.append(flow)

            await session.commit()

            return {"message": f"Updated MCP settings for {len(updated_flows)} flows and project auth settings"}

    except Exception as e:
        msg = f"Error updating project MCP settings: {e!s}"
        await logger.aexception(msg)
        raise HTTPException(status_code=500, detail=str(e)) from e


def is_local_ip(ip_str: str) -> bool:
    """Check if an IP address is a loopback address (same machine).

    Args:
        ip_str: String representation of an IP address

    Returns:
        bool: True if the IP is a loopback address, False otherwise
    """
    # Check if it's exactly "localhost"
    if ip_str == "localhost":
        return True

    # Check if it's exactly "0.0.0.0" (which binds to all interfaces)
    if ip_str == "0.0.0.0":  # noqa: S104
        return True

    try:
        # Convert string to IP address object
        ip = ip_address(ip_str)

        # Check if it's a loopback address (127.0.0.0/8 for IPv4, ::1 for IPv6)
        return bool(ip.is_loopback)
    except ValueError:
        # If the IP address is invalid, default to False
        return False


def get_client_ip(request: Request) -> str:
    """Extract the client IP address from a FastAPI request.

    Args:
        request: FastAPI Request object

    Returns:
        str: The client's IP address
    """
    # Check for X-Forwarded-For header (common when behind proxies)
    forwarded_for = request.headers.get("X-Forwarded-For")
    if forwarded_for:
        # The client IP is the first one in the list
        return forwarded_for.split(",")[0].strip()

    # If no proxy headers, use the client's direct IP
    if request.client:
        return request.client.host

    # Fallback if we can't determine the IP - use a non-local IP
    return "255.255.255.255"  # Non-routable IP that will never be local


@router.post("/{project_id}/install")
async def install_mcp_config(
    project_id: UUID,
    body: MCPInstallRequest,
    request: Request,
    current_user: CurrentActiveMCPUser,
):
    """Install MCP server configuration for Cursor, Windsurf, or Claude."""
    # Check if the request is coming from a local IP address
    client_ip = get_client_ip(request)
    if not is_local_ip(client_ip):
        raise HTTPException(status_code=500, detail="MCP configuration can only be installed from a local connection")

    removed_servers: list[str] = []  # Track removed servers for reinstallation
    try:
        # Verify project exists and user has access
        async with session_scope() as session:
            project = (
                await session.exec(select(Folder).where(Folder.id == project_id, Folder.user_id == current_user.id))
            ).first()

            if not project:
                raise HTTPException(status_code=404, detail="Project not found")

            # Check if project requires API key authentication and generate if needed
            generated_api_key = None

            # Determine if we need to generate an API key based on feature flag
            should_generate_api_key = False
            if not FEATURE_FLAGS.mcp_composer:
                # When MCP_COMPOSER is disabled, only generate API key if autologin is disabled
                # (matches frontend !isAutoLogin check)
                settings_service = get_settings_service()
                should_generate_api_key = not settings_service.auth_settings.AUTO_LOGIN
            elif project.auth_settings:
                # When MCP_COMPOSER is enabled, only generate if auth_type is "apikey"
                auth_settings = AuthSettings(**project.auth_settings)
                should_generate_api_key = auth_settings.auth_type == "apikey"

            if should_generate_api_key:
                # Generate API key with specific name format
                api_key_name = f"MCP Project {project.name} - {body.client}"
                api_key_create = ApiKeyCreate(name=api_key_name)
                unmasked_api_key = await create_api_key(session, api_key_create, current_user.id)
                generated_api_key = unmasked_api_key.api_key

        # Get settings service to build the SSE URL
        settings_service = get_settings_service()
        host = getattr(settings_service.settings, "host", "localhost")
        port = getattr(settings_service.settings, "port", 3000)
        base_url = f"http://{host}:{port}".rstrip("/")
        sse_url = f"{base_url}/api/v1/mcp/project/{project_id}/sse"

        # Determine command and args based on operating system
        os_type = platform.system()
        command = "uvx"

        # Check if running on WSL (will appear as Linux but with Microsoft in release info)
        is_wsl = os_type == "Linux" and "microsoft" in platform.uname().release.lower()

        if is_wsl:
            await logger.adebug("WSL detected, using Windows-specific configuration")

            # If we're in WSL and the host is localhost, we might need to adjust the URL
            # so Windows applications can reach the WSL service
            if host in {"localhost", "127.0.0.1"}:
                try:
                    # Try to get the WSL IP address for host.docker.internal or similar access

                    # This might vary depending on WSL version and configuration
                    proc = await create_subprocess_exec(
                        "/usr/bin/hostname",
                        "-I",
                        stdout=asyncio.subprocess.PIPE,
                        stderr=asyncio.subprocess.PIPE,
                    )
                    stdout, _ = await proc.communicate()

                    if proc.returncode == 0 and stdout.strip():
                        wsl_ip = stdout.decode().strip().split()[0]  # Get first IP address
                        await logger.adebug("Using WSL IP for external access: %s", wsl_ip)
                        # Replace the localhost with the WSL IP in the URL
                        sse_url = sse_url.replace(f"http://{host}:{port}", f"http://{wsl_ip}:{port}")
                except OSError as e:
                    await logger.awarning("Failed to get WSL IP address: %s. Using default URL.", str(e))

<<<<<<< HEAD
        # Initialize args list
        args = ["mcp-composer", "--sse-url", sse_url]

        oauth_env = None
        if project.auth_settings:
            from langflow.api.v1.schemas import AuthSettings

            # Decrypt sensitive fields before using them
            decrypted_settings = decrypt_auth_settings(project.auth_settings)
            auth_settings = AuthSettings(**decrypted_settings) if decrypted_settings else AuthSettings()
            args.extend(["--auth_type", auth_settings.auth_type])

            oauth_env = {
                "OAUTH_HOST": str(auth_settings.oauth_host or ""),
                "OAUTH_PORT": str(auth_settings.oauth_port or ""),
                "OAUTH_SERVER_URL": auth_settings.oauth_server_url or "",
                "OAUTH_CALLBACK_PATH": auth_settings.oauth_callback_path or "",
                "OAUTH_CLIENT_ID": auth_settings.oauth_client_id or "",
                "OAUTH_CLIENT_SECRET": auth_settings.oauth_client_secret or "",  # omit for PKCE
                "OAUTH_AUTH_URL": auth_settings.oauth_auth_url or "",
                "OAUTH_TOKEN_URL": auth_settings.oauth_token_url or "",
                "OAUTH_MCP_SCOPE": auth_settings.oauth_mcp_scope or "",
                "OAUTH_PROVIDER_SCOPE": auth_settings.oauth_provider_scope or "",
            }
=======
        # Build the base args for mcp-proxy
        args = ["mcp-proxy"]

        # Add authentication args based on MCP_COMPOSER feature flag and auth settings
        if not FEATURE_FLAGS.mcp_composer:
            # When MCP_COMPOSER is disabled, only use headers format if API key was generated
            # (when autologin is disabled)
            if generated_api_key:
                args.extend(["--headers", "x-api-key", generated_api_key])
        elif project.auth_settings:
            # When MCP_COMPOSER is enabled, only add headers if auth_type is "apikey"
            auth_settings = AuthSettings(**project.auth_settings)
            if auth_settings.auth_type == "apikey" and generated_api_key:
                args.extend(["--headers", "x-api-key", generated_api_key])
            # If no auth_settings or auth_type is "none", don't add any auth headers

        # Add the SSE URL
        args.append(sse_url)
>>>>>>> 24ec2bd2

        if os_type == "Windows":
            command = "cmd"
            args = ["/c", "uvx", *args]
            await logger.adebug("Windows detected, using cmd command")

        name = project.name

        # Create the MCP configuration
        server_config: dict[str, Any] = {
            "command": command,
            "args": args,
        }
        if oauth_env:
            server_config["env"] = {k: v for k, v in oauth_env.items() if v is not None}

        mcp_config = {
            "mcpServers": {f"lf-{sanitize_mcp_name(name)[: (MAX_MCP_SERVER_NAME_LENGTH - 4)]}": server_config}
        }

        server_name = f"lf-{sanitize_mcp_name(name)[: (MAX_MCP_SERVER_NAME_LENGTH - 4)]}"
        await logger.adebug("Installing MCP config for project: %s (server name: %s)", project.name, server_name)

        # Determine the config file path based on the client and OS
        if body.client.lower() == "cursor":
            config_path = Path.home() / ".cursor" / "mcp.json"
        elif body.client.lower() == "windsurf":
            config_path = Path.home() / ".codeium" / "windsurf" / "mcp_config.json"
        elif body.client.lower() == "claude":
            if os_type == "Darwin":  # macOS
                config_path = Path.home() / "Library" / "Application Support" / "Claude" / "claude_desktop_config.json"
            elif os_type == "Windows" or is_wsl:  # Windows or WSL (Claude runs on Windows host)
                if is_wsl:
                    # In WSL, we need to access the Windows APPDATA directory
                    try:
                        # First try to get the Windows username
                        proc = await create_subprocess_exec(
                            "/mnt/c/Windows/System32/cmd.exe",
                            "/c",
                            "echo %USERNAME%",
                            stdout=asyncio.subprocess.PIPE,
                            stderr=asyncio.subprocess.PIPE,
                        )
                        stdout, stderr = await proc.communicate()

                        if proc.returncode == 0 and stdout.strip():
                            windows_username = stdout.decode().strip()
                            config_path = Path(
                                f"/mnt/c/Users/{windows_username}/AppData/Roaming/Claude/claude_desktop_config.json"
                            )
                        else:
                            # Fallback: try to find the Windows user directory
                            users_dir = Path("/mnt/c/Users")
                            if users_dir.exists():
                                # Get the first non-system user directory
                                user_dirs = [
                                    d
                                    for d in users_dir.iterdir()
                                    if d.is_dir() and not d.name.startswith(("Default", "Public", "All Users"))
                                ]
                                if user_dirs:
                                    config_path = (
                                        user_dirs[0] / "AppData" / "Roaming" / "Claude" / "claude_desktop_config.json"
                                    )
                                else:
                                    raise HTTPException(
                                        status_code=400, detail="Could not find Windows user directory in WSL"
                                    )
                            else:
                                raise HTTPException(
                                    status_code=400, detail="Windows C: drive not mounted at /mnt/c in WSL"
                                )
                    except (OSError, CalledProcessError) as e:
                        await logger.awarning("Failed to determine Windows user path in WSL: %s", str(e))
                        raise HTTPException(
                            status_code=400, detail=f"Could not determine Windows Claude config path in WSL: {e!s}"
                        ) from e
                else:
                    # Regular Windows
                    config_path = Path(os.environ["APPDATA"]) / "Claude" / "claude_desktop_config.json"
            else:
                raise HTTPException(status_code=400, detail="Unsupported operating system for Claude configuration")
        else:
            raise HTTPException(status_code=400, detail="Unsupported client")

        # Create parent directories if they don't exist
        config_path.parent.mkdir(parents=True, exist_ok=True)

        # Read existing config if it exists
        existing_config = {}
        if config_path.exists():
            try:
                with config_path.open("r") as f:
                    existing_config = json.load(f)
            except json.JSONDecodeError:
                # If file exists but is invalid JSON, start fresh
                existing_config = {"mcpServers": {}}

        # Ensure mcpServers section exists
        if "mcpServers" not in existing_config:
            existing_config["mcpServers"] = {}

        # Remove any existing servers with the same SSE URL (for reinstalling)
        project_sse_url = await get_project_sse_url(project_id)
        existing_config, removed_servers = remove_server_by_sse_url(existing_config, project_sse_url)

        if removed_servers:
            logger.info("Removed existing MCP servers with same SSE URL for reinstall: %s", removed_servers)

        # Merge new config with existing config
        existing_config["mcpServers"].update(mcp_config["mcpServers"])

        # Write the updated config
        with config_path.open("w") as f:
            json.dump(existing_config, f, indent=2)

    except Exception as e:
        msg = f"Error installing MCP configuration: {e!s}"
        await logger.aexception(msg)
        raise HTTPException(status_code=500, detail=str(e)) from e
    else:
        action = "reinstalled" if removed_servers else "installed"
        message = f"Successfully {action} MCP configuration for {body.client}"
        if removed_servers:
            message += f" (replaced existing servers: {', '.join(removed_servers)})"
        if generated_api_key:
            auth_type = "API key" if FEATURE_FLAGS.mcp_composer else "legacy API key"
            message += f" with {auth_type} authentication (key name: 'MCP Project {project.name} - {body.client}')"
        await logger.ainfo(message)
        return {"message": message}


@router.get("/{project_id}/installed")
async def check_installed_mcp_servers(
    project_id: UUID,
    current_user: CurrentActiveMCPUser,
):
    """Check if MCP server configuration is installed for this project in Cursor, Windsurf, or Claude."""
    try:
        # Verify project exists and user has access
        async with session_scope() as session:
            project = (
                await session.exec(select(Folder).where(Folder.id == project_id, Folder.user_id == current_user.id))
            ).first()

            if not project:
                raise HTTPException(status_code=404, detail="Project not found")

        # Generate the SSE URL for this project
        project_sse_url = await get_project_sse_url(project_id)

        await logger.adebug(
            "Checking for installed MCP servers for project: %s (SSE URL: %s)", project.name, project_sse_url
        )

        # Check configurations for different clients
        results = []

        # Check Cursor configuration
        cursor_config_path = Path.home() / ".cursor" / "mcp.json"
        await logger.adebug(
            "Checking Cursor config at: %s (exists: %s)", cursor_config_path, cursor_config_path.exists()
        )
        if cursor_config_path.exists():
            try:
                with cursor_config_path.open("r") as f:
                    cursor_config = json.load(f)
                    if config_contains_sse_url(cursor_config, project_sse_url):
                        await logger.adebug("Found Cursor config with matching SSE URL: %s", project_sse_url)
                        results.append("cursor")
                    else:
                        await logger.adebug(
                            "Cursor config exists but no server with SSE URL: %s (available servers: %s)",
                            project_sse_url,
                            list(cursor_config.get("mcpServers", {}).keys()),
                        )
            except json.JSONDecodeError:
                await logger.awarning("Failed to parse Cursor config JSON at: %s", cursor_config_path)

        # Check Windsurf configuration
        windsurf_config_path = Path.home() / ".codeium" / "windsurf" / "mcp_config.json"
        await logger.adebug(
            "Checking Windsurf config at: %s (exists: %s)", windsurf_config_path, windsurf_config_path.exists()
        )
        if windsurf_config_path.exists():
            try:
                with windsurf_config_path.open("r") as f:
                    windsurf_config = json.load(f)
                    if config_contains_sse_url(windsurf_config, project_sse_url):
                        await logger.adebug("Found Windsurf config with matching SSE URL: %s", project_sse_url)
                        results.append("windsurf")
                    else:
                        await logger.adebug(
                            "Windsurf config exists but no server with SSE URL: %s (available servers: %s)",
                            project_sse_url,
                            list(windsurf_config.get("mcpServers", {}).keys()),
                        )
            except json.JSONDecodeError:
                await logger.awarning("Failed to parse Windsurf config JSON at: %s", windsurf_config_path)

        # Check Claude configuration
        claude_config_path = None
        os_type = platform.system()
        is_wsl = os_type == "Linux" and "microsoft" in platform.uname().release.lower()

        if os_type == "Darwin":  # macOS
            claude_config_path = (
                Path.home() / "Library" / "Application Support" / "Claude" / "claude_desktop_config.json"
            )
        elif os_type == "Windows" or is_wsl:  # Windows or WSL (Claude runs on Windows host)
            if is_wsl:
                # In WSL, we need to access the Windows APPDATA directory
                try:
                    # First try to get the Windows username
                    proc = await create_subprocess_exec(
                        "/mnt/c/Windows/System32/cmd.exe",
                        "/c",
                        "echo %USERNAME%",
                        stdout=asyncio.subprocess.PIPE,
                        stderr=asyncio.subprocess.PIPE,
                    )
                    stdout, stderr = await proc.communicate()

                    if proc.returncode == 0 and stdout.strip():
                        windows_username = stdout.decode().strip()
                        claude_config_path = Path(
                            f"/mnt/c/Users/{windows_username}/AppData/Roaming/Claude/claude_desktop_config.json"
                        )
                    else:
                        # Fallback: try to find the Windows user directory
                        users_dir = Path("/mnt/c/Users")
                        if users_dir.exists():
                            # Get the first non-system user directory
                            user_dirs = [
                                d
                                for d in users_dir.iterdir()
                                if d.is_dir() and not d.name.startswith(("Default", "Public", "All Users"))
                            ]
                            if user_dirs:
                                claude_config_path = (
                                    user_dirs[0] / "AppData" / "Roaming" / "Claude" / "claude_desktop_config.json"
                                )
                except (OSError, CalledProcessError) as e:
                    await logger.awarning(
                        "Failed to determine Windows user path in WSL for checking Claude config: %s", str(e)
                    )
                    # Don't set claude_config_path, so it will be skipped
            else:
                # Regular Windows
                claude_config_path = Path(os.environ["APPDATA"]) / "Claude" / "claude_desktop_config.json"

        if claude_config_path and claude_config_path.exists():
            await logger.adebug("Checking Claude config at: %s", claude_config_path)
            try:
                with claude_config_path.open("r") as f:
                    claude_config = json.load(f)
                    if config_contains_sse_url(claude_config, project_sse_url):
                        await logger.adebug("Found Claude config with matching SSE URL: %s", project_sse_url)
                        results.append("claude")
                    else:
                        await logger.adebug(
                            "Claude config exists but no server with SSE URL: %s (available servers: %s)",
                            project_sse_url,
                            list(claude_config.get("mcpServers", {}).keys()),
                        )
            except json.JSONDecodeError:
                await logger.awarning("Failed to parse Claude config JSON at: %s", claude_config_path)
        else:
            await logger.adebug("Claude config path not found or doesn't exist: %s", claude_config_path)

    except Exception as e:
        msg = f"Error checking MCP configuration: {e!s}"
        await logger.aexception(msg)
        raise HTTPException(status_code=500, detail=str(e)) from e
    return results


def config_contains_sse_url(config_data: dict, sse_url: str) -> bool:
    """Check if any MCP server in the config uses the specified SSE URL."""
    mcp_servers = config_data.get("mcpServers", {})
    for server_name, server_config in mcp_servers.items():
        args = server_config.get("args", [])
        # The SSE URL is typically the last argument in mcp-proxy configurations
        if args and args[-1] == sse_url:
            logger.debug("Found matching SSE URL in server: %s", server_name)
            return True
    return False


async def get_project_sse_url(project_id: UUID) -> str:
    """Generate the SSE URL for a project, including WSL handling."""
    # Get settings service to build the SSE URL
    settings_service = get_settings_service()
    host = getattr(settings_service.settings, "host", "localhost")
    port = getattr(settings_service.settings, "port", 3000)
    base_url = f"http://{host}:{port}".rstrip("/")
    project_sse_url = f"{base_url}/api/v1/mcp/project/{project_id}/sse"

    # Handle WSL case - must match the logic in install function
    os_type = platform.system()
    is_wsl = os_type == "Linux" and "microsoft" in platform.uname().release.lower()

    if is_wsl and host in {"localhost", "127.0.0.1"}:
        try:
            proc = await create_subprocess_exec(
                "/usr/bin/hostname",
                "-I",
                stdout=asyncio.subprocess.PIPE,
                stderr=asyncio.subprocess.PIPE,
            )
            stdout, stderr = await proc.communicate()

            if proc.returncode == 0 and stdout.strip():
                wsl_ip = stdout.decode().strip().split()[0]  # Get first IP address
                logger.debug("Using WSL IP for external access: %s", wsl_ip)
                # Replace the localhost with the WSL IP in the URL
                project_sse_url = project_sse_url.replace(f"http://{host}:{port}", f"http://{wsl_ip}:{port}")
        except OSError as e:
            logger.warning("Failed to get WSL IP address: %s. Using default URL.", str(e))

    return project_sse_url


async def get_config_path(client: str) -> Path:
    """Get the configuration file path for a given client and operating system."""
    os_type = platform.system()
    is_wsl = os_type == "Linux" and "microsoft" in platform.uname().release.lower()

    if client.lower() == "cursor":
        return Path.home() / ".cursor" / "mcp.json"
    if client.lower() == "windsurf":
        return Path.home() / ".codeium" / "windsurf" / "mcp_config.json"
    if client.lower() == "claude":
        if os_type == "Darwin":  # macOS
            return Path.home() / "Library" / "Application Support" / "Claude" / "claude_desktop_config.json"
        if os_type == "Windows" or is_wsl:  # Windows or WSL (Claude runs on Windows host)
            if is_wsl:
                # In WSL, we need to access the Windows APPDATA directory
                try:
                    # First try to get the Windows username
                    proc = await create_subprocess_exec(
                        "/mnt/c/Windows/System32/cmd.exe",
                        "/c",
                        "echo %USERNAME%",
                        stdout=asyncio.subprocess.PIPE,
                        stderr=asyncio.subprocess.PIPE,
                    )
                    stdout, stderr = await proc.communicate()

                    if proc.returncode == 0 and stdout.strip():
                        windows_username = stdout.decode().strip()
                        return Path(
                            f"/mnt/c/Users/{windows_username}/AppData/Roaming/Claude/claude_desktop_config.json"
                        )

                    # Fallback: try to find the Windows user directory
                    users_dir = Path("/mnt/c/Users")
                    if users_dir.exists():
                        # Get the first non-system user directory
                        user_dirs = [
                            d
                            for d in users_dir.iterdir()
                            if d.is_dir() and not d.name.startswith(("Default", "Public", "All Users"))
                        ]
                        if user_dirs:
                            return user_dirs[0] / "AppData" / "Roaming" / "Claude" / "claude_desktop_config.json"

                    if not Path("/mnt/c").exists():
                        msg = "Windows C: drive not mounted at /mnt/c in WSL"
                        raise ValueError(msg)

                    msg = "Could not find valid Windows user directory in WSL"
                    raise ValueError(msg)
                except (OSError, CalledProcessError) as e:
                    logger.warning("Failed to determine Windows user path in WSL: %s", str(e))
                    msg = f"Could not determine Windows Claude config path in WSL: {e!s}"
                    raise ValueError(msg) from e
            # Regular Windows
            return Path(os.environ["APPDATA"]) / "Claude" / "claude_desktop_config.json"

        msg = "Unsupported operating system for Claude configuration"
        raise ValueError(msg)

    msg = "Unsupported client"
    raise ValueError(msg)


def remove_server_by_sse_url(config_data: dict, sse_url: str) -> tuple[dict, list[str]]:
    """Remove any MCP servers that use the specified SSE URL from config data.

    Returns:
        tuple: (updated_config, list_of_removed_server_names)
    """
    if "mcpServers" not in config_data:
        return config_data, []

    removed_servers: list[str] = []
    servers_to_remove: list[str] = []

    # Find servers to remove
    for server_name, server_config in config_data["mcpServers"].items():
        args = server_config.get("args", [])
        if args and args[-1] == sse_url:
            servers_to_remove.append(server_name)

    # Remove the servers
    for server_name in servers_to_remove:
        del config_data["mcpServers"][server_name]
        removed_servers.append(server_name)
        logger.debug("Removed existing server with matching SSE URL: %s", server_name)

    return config_data, removed_servers


# Project-specific MCP server instance for handling project-specific tools
class ProjectMCPServer:
    def __init__(self, project_id: UUID):
        self.project_id = project_id
        self.server = Server(f"langflow-mcp-project-{project_id}")

        # Register handlers that filter by project
        @self.server.list_tools()
        @handle_mcp_errors
        async def handle_list_project_tools():
            """Handle listing tools for this specific project."""
            return await handle_list_tools(project_id=self.project_id, mcp_enabled_only=True)

        @self.server.list_prompts()
        async def handle_list_prompts():
            return []

        @self.server.list_resources()
        async def handle_list_project_resources():
            """Handle listing resources for this specific project."""
            return await handle_list_resources(project_id=self.project_id)

        @self.server.read_resource()
        async def handle_read_project_resource(uri: str) -> bytes:
            """Handle resource read requests for this specific project."""
            return await handle_read_resource(uri=uri)

        @self.server.call_tool()
        @handle_mcp_errors
        async def handle_call_project_tool(name: str, arguments: dict) -> list[types.TextContent]:
            """Handle tool execution requests for this specific project."""
            return await handle_call_tool(
                name=name,
                arguments=arguments,
                server=self.server,
                project_id=self.project_id,
                is_action=True,
            )


# Cache of project MCP servers
project_mcp_servers = {}


def get_project_mcp_server(project_id: UUID) -> ProjectMCPServer:
    """Get or create an MCP server for a specific project."""
    project_id_str = str(project_id)
    if project_id_str not in project_mcp_servers:
        project_mcp_servers[project_id_str] = ProjectMCPServer(project_id)
    return project_mcp_servers[project_id_str]


async def init_mcp_servers():
    """Initialize MCP servers for all projects."""
    try:
        async with session_scope() as session:
            projects = (await session.exec(select(Folder))).all()

            for project in projects:
                try:
                    get_project_sse(project.id)
                    get_project_mcp_server(project.id)
                except Exception as e:  # noqa: BLE001
                    msg = f"Failed to initialize MCP server for project {project.id}: {e}"
                    await logger.aexception(msg)
                    # Continue to next project even if this one fails

    except Exception as e:  # noqa: BLE001
        msg = f"Failed to initialize MCP servers: {e}"
        await logger.aexception(msg)<|MERGE_RESOLUTION|>--- conflicted
+++ resolved
@@ -8,11 +8,7 @@
 from ipaddress import ip_address
 from pathlib import Path
 from subprocess import CalledProcessError
-<<<<<<< HEAD
-from typing import Any
-=======
-from typing import Annotated
->>>>>>> 24ec2bd2
+from typing import Any, Annotated
 from uuid import UUID
 
 from anyio import BrokenResourceError
@@ -210,7 +206,7 @@
                 )
                 try:
                     tool = MCPSettings(
-                        id=str(flow.id),
+                        id=flow.id,
                         action_name=name,
                         action_description=description,
                         mcp_enabled=flow.mcp_enabled,
@@ -227,15 +223,11 @@
             # Get project-level auth settings and decrypt sensitive fields
             auth_settings = None
             if project.auth_settings:
-<<<<<<< HEAD
                 from langflow.api.v1.schemas import AuthSettings
 
                 # Decrypt sensitive fields before returning
                 decrypted_settings = decrypt_auth_settings(project.auth_settings)
                 auth_settings = AuthSettings(**decrypted_settings) if decrypted_settings else None
-=======
-                auth_settings = AuthSettings(**project.auth_settings)
->>>>>>> 24ec2bd2
 
     except Exception as e:
         msg = f"Error listing project tools: {e!s}"
@@ -493,7 +485,7 @@
                 should_generate_api_key = not settings_service.auth_settings.AUTO_LOGIN
             elif project.auth_settings:
                 # When MCP_COMPOSER is enabled, only generate if auth_type is "apikey"
-                auth_settings = AuthSettings(**project.auth_settings)
+                auth_settings = AuthSettings(**project.auth_settings) if project.auth_settings else AuthSettings()
                 should_generate_api_key = auth_settings.auth_type == "apikey"
 
             if should_generate_api_key:
@@ -543,34 +535,11 @@
                 except OSError as e:
                     await logger.awarning("Failed to get WSL IP address: %s. Using default URL.", str(e))
 
-<<<<<<< HEAD
-        # Initialize args list
-        args = ["mcp-composer", "--sse-url", sse_url]
-
-        oauth_env = None
-        if project.auth_settings:
-            from langflow.api.v1.schemas import AuthSettings
-
-            # Decrypt sensitive fields before using them
-            decrypted_settings = decrypt_auth_settings(project.auth_settings)
-            auth_settings = AuthSettings(**decrypted_settings) if decrypted_settings else AuthSettings()
-            args.extend(["--auth_type", auth_settings.auth_type])
-
-            oauth_env = {
-                "OAUTH_HOST": str(auth_settings.oauth_host or ""),
-                "OAUTH_PORT": str(auth_settings.oauth_port or ""),
-                "OAUTH_SERVER_URL": auth_settings.oauth_server_url or "",
-                "OAUTH_CALLBACK_PATH": auth_settings.oauth_callback_path or "",
-                "OAUTH_CLIENT_ID": auth_settings.oauth_client_id or "",
-                "OAUTH_CLIENT_SECRET": auth_settings.oauth_client_secret or "",  # omit for PKCE
-                "OAUTH_AUTH_URL": auth_settings.oauth_auth_url or "",
-                "OAUTH_TOKEN_URL": auth_settings.oauth_token_url or "",
-                "OAUTH_MCP_SCOPE": auth_settings.oauth_mcp_scope or "",
-                "OAUTH_PROVIDER_SCOPE": auth_settings.oauth_provider_scope or "",
-            }
-=======
-        # Build the base args for mcp-proxy
-        args = ["mcp-proxy"]
+        # Base args 
+        if FEATURE_FLAGS.mcp_composer:
+            args = ["mcp-composer"]
+        else:
+            args = ["mcp-proxy"]
 
         # Add authentication args based on MCP_COMPOSER feature flag and auth settings
         if not FEATURE_FLAGS.mcp_composer:
@@ -579,6 +548,11 @@
             if generated_api_key:
                 args.extend(["--headers", "x-api-key", generated_api_key])
         elif project.auth_settings:
+            # Decrypt sensitive fields before using them
+            decrypted_settings = decrypt_auth_settings(project.auth_settings)
+            auth_settings = AuthSettings(**decrypted_settings) if decrypted_settings else AuthSettings()
+            args.extend(["--auth_type", auth_settings.auth_type])
+
             # When MCP_COMPOSER is enabled, only add headers if auth_type is "apikey"
             auth_settings = AuthSettings(**project.auth_settings)
             if auth_settings.auth_type == "apikey" and generated_api_key:
@@ -586,8 +560,10 @@
             # If no auth_settings or auth_type is "none", don't add any auth headers
 
         # Add the SSE URL
-        args.append(sse_url)
->>>>>>> 24ec2bd2
+        if FEATURE_FLAGS.mcp_composer:
+            args.extend(["--sse-url", sse_url])
+        else:
+            args.append(sse_url)
 
         if os_type == "Windows":
             command = "cmd"

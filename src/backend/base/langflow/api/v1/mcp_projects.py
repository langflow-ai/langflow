import asyncio
import json
import os
import platform
from asyncio.subprocess import create_subprocess_exec
from contextvars import ContextVar
from datetime import datetime, timezone
from ipaddress import ip_address
from pathlib import Path
from subprocess import CalledProcessError
from uuid import UUID

from anyio import BrokenResourceError
from fastapi import APIRouter, HTTPException, Request, Response
from fastapi.responses import HTMLResponse
from mcp import types
from mcp.server import NotificationOptions, Server
from mcp.server.sse import SseServerTransport
from sqlalchemy.orm import selectinload
from sqlmodel import select

from langflow.api.utils import CurrentActiveMCPUser
from langflow.api.v1.mcp_utils import (
    current_user_ctx,
    handle_call_tool,
    handle_list_resources,
    handle_list_tools,
    handle_mcp_errors,
    handle_read_resource,
)
from langflow.api.v1.schemas import MCPInstallRequest, MCPProjectResponse, MCPProjectUpdateRequest, MCPSettings
from langflow.base.mcp.constants import MAX_MCP_SERVER_NAME_LENGTH
from langflow.base.mcp.util import sanitize_mcp_name
from langflow.logging import logger
from langflow.services.database.models import Flow, Folder
from langflow.services.deps import get_settings_service, session_scope

router = APIRouter(prefix="/mcp/project", tags=["mcp_projects"])

# Create project-specific context variable
current_project_ctx: ContextVar[UUID | None] = ContextVar("current_project_ctx", default=None)

# Create a mapping of project-specific SSE transports
project_sse_transports = {}


def get_project_sse(project_id: UUID) -> SseServerTransport:
    """Get or create an SSE transport for a specific project."""
    project_id_str = str(project_id)
    if project_id_str not in project_sse_transports:
        project_sse_transports[project_id_str] = SseServerTransport(f"/api/v1/mcp/project/{project_id_str}/")
    return project_sse_transports[project_id_str]


@router.get("/{project_id}")
async def list_project_tools(
    project_id: UUID,
    current_user: CurrentActiveMCPUser,
    *,
    mcp_enabled: bool = True,
) -> MCPProjectResponse:
    """List all tools in a project that are enabled for MCP."""
    tools: list[MCPSettings] = []
    try:
        async with session_scope() as session:
            # Fetch the project first to verify it exists and belongs to the current user
            project = (
                await session.exec(
                    select(Folder)
                    .options(selectinload(Folder.flows))
                    .where(Folder.id == project_id, Folder.user_id == current_user.id)
                )
            ).first()

            if not project:
                raise HTTPException(status_code=404, detail="Project not found")

            # Query flows in the project
            flows_query = select(Flow).where(Flow.folder_id == project_id, Flow.is_component == False)  # noqa: E712

            # Optionally filter for MCP-enabled flows only
            if mcp_enabled:
                flows_query = flows_query.where(Flow.mcp_enabled == True)  # noqa: E712

            flows = (await session.exec(flows_query)).all()

            for flow in flows:
                if flow.user_id is None:
                    continue

                # Format the flow name according to MCP conventions (snake_case)
                flow_name = sanitize_mcp_name(flow.name)

                # Use action_name and action_description if available, otherwise use defaults
                name = sanitize_mcp_name(flow.action_name) if flow.action_name else flow_name
                description = flow.action_description or (
                    flow.description if flow.description else f"Tool generated from flow: {flow_name}"
                )
                try:
                    tool = MCPSettings(
                        id=str(flow.id),
                        action_name=name,
                        action_description=description,
                        mcp_enabled=flow.mcp_enabled,
                        # inputSchema=json_schema_from_flow(flow),
                        name=flow.name,
                        description=flow.description,
                    )
                    tools.append(tool)
                except Exception as e:  # noqa: BLE001
                    msg = f"Error in listing project tools: {e!s} from flow: {name}"
                    await logger.awarning(msg)
                    continue

            # Get project-level auth settings
            auth_settings = None
            if project.auth_settings:
                from langflow.api.v1.schemas import AuthSettings

                auth_settings = AuthSettings(**project.auth_settings)

    except Exception as e:
        msg = f"Error listing project tools: {e!s}"
        await logger.aexception(msg)
        raise HTTPException(status_code=500, detail=str(e)) from e

    return MCPProjectResponse(tools=tools, auth_settings=auth_settings)


@router.head("/{project_id}/sse", response_class=HTMLResponse, include_in_schema=False)
async def im_alive(project_id: str):  # noqa: ARG001
    return Response()


@router.get("/{project_id}/sse", response_class=HTMLResponse)
async def handle_project_sse(
    project_id: UUID,
    request: Request,
    current_user: CurrentActiveMCPUser,
):
    """Handle SSE connections for a specific project."""
    # Verify project exists and user has access
    async with session_scope() as session:
        project = (
            await session.exec(select(Folder).where(Folder.id == project_id, Folder.user_id == current_user.id))
        ).first()

        if not project:
            raise HTTPException(status_code=404, detail="Project not found")

    # Get project-specific SSE transport and MCP server
    sse = get_project_sse(project_id)
    project_server = get_project_mcp_server(project_id)
    await logger.adebug("Project MCP server name: %s", project_server.server.name)

    # Set context variables
    user_token = current_user_ctx.set(current_user)
    project_token = current_project_ctx.set(project_id)

    try:
        async with sse.connect_sse(request.scope, request.receive, request._send) as streams:
            try:
                await logger.adebug("Starting SSE connection for project %s", project_id)

                notification_options = NotificationOptions(
                    prompts_changed=True, resources_changed=True, tools_changed=True
                )
                init_options = project_server.server.create_initialization_options(notification_options)

                try:
                    await project_server.server.run(streams[0], streams[1], init_options)
                except Exception:  # noqa: BLE001
                    await logger.aexception("Error in project MCP")
            except BrokenResourceError:
                await logger.ainfo("Client disconnected from project SSE connection")
            except asyncio.CancelledError:
                await logger.ainfo("Project SSE connection was cancelled")
                raise
            except Exception:
                await logger.aexception("Error in project MCP")
                raise
    finally:
        current_user_ctx.reset(user_token)
        current_project_ctx.reset(project_token)

    return Response(status_code=200)


@router.post("/{project_id}")
async def handle_project_messages(project_id: UUID, request: Request, current_user: CurrentActiveMCPUser):
    """Handle POST messages for a project-specific MCP server."""
    # Verify project exists and user has access
    async with session_scope() as session:
        project = (
            await session.exec(select(Folder).where(Folder.id == project_id, Folder.user_id == current_user.id))
        ).first()

        if not project:
            raise HTTPException(status_code=404, detail="Project not found")

    # Set context variables
    user_token = current_user_ctx.set(current_user)
    project_token = current_project_ctx.set(project_id)

    try:
        sse = get_project_sse(project_id)
        await sse.handle_post_message(request.scope, request.receive, request._send)
    except BrokenResourceError as e:
        await logger.ainfo("Project MCP Server disconnected for project %s", project_id)
        raise HTTPException(status_code=404, detail=f"Project MCP Server disconnected, error: {e}") from e
    finally:
        current_user_ctx.reset(user_token)
        current_project_ctx.reset(project_token)


@router.post("/{project_id}/")
async def handle_project_messages_with_slash(project_id: UUID, request: Request, current_user: CurrentActiveMCPUser):
    """Handle POST messages for a project-specific MCP server with trailing slash."""
    # Call the original handler
    return await handle_project_messages(project_id, request, current_user)


@router.patch("/{project_id}", status_code=200)
async def update_project_mcp_settings(
    project_id: UUID,
    request: MCPProjectUpdateRequest,
    current_user: CurrentActiveMCPUser,
):
    """Update the MCP settings of all flows in a project and project-level auth settings."""
    try:
        async with session_scope() as session:
            # Fetch the project first to verify it exists and belongs to the current user
            project = (
                await session.exec(
                    select(Folder)
                    .options(selectinload(Folder.flows))
                    .where(Folder.id == project_id, Folder.user_id == current_user.id)
                )
            ).first()

            if not project:
                raise HTTPException(status_code=404, detail="Project not found")

            # Update project-level auth settings
            if request.auth_settings:
                project.auth_settings = request.auth_settings.model_dump(mode="json")
            else:
                project.auth_settings = None
            session.add(project)

            # Query flows in the project
            flows = (await session.exec(select(Flow).where(Flow.folder_id == project_id))).all()
            flows_to_update = {x.id: x for x in request.settings}

            updated_flows = []
            for flow in flows:
                if flow.user_id is None or flow.user_id != current_user.id:
                    continue

                if flow.id in flows_to_update:
                    settings_to_update = flows_to_update[flow.id]
                    flow.mcp_enabled = settings_to_update.mcp_enabled
                    flow.action_name = settings_to_update.action_name
                    flow.action_description = settings_to_update.action_description
                    flow.updated_at = datetime.now(timezone.utc)
                    session.add(flow)
                    updated_flows.append(flow)

            await session.commit()

            return {"message": f"Updated MCP settings for {len(updated_flows)} flows and project auth settings"}

    except Exception as e:
        msg = f"Error updating project MCP settings: {e!s}"
        await logger.aexception(msg)
        raise HTTPException(status_code=500, detail=str(e)) from e


def is_local_ip(ip_str: str) -> bool:
    """Check if an IP address is a loopback address (same machine).

    Args:
        ip_str: String representation of an IP address

    Returns:
        bool: True if the IP is a loopback address, False otherwise
    """
    # Check if it's exactly "localhost"
    if ip_str == "localhost":
        return True

    # Check if it's exactly "0.0.0.0" (which binds to all interfaces)
    if ip_str == "0.0.0.0":  # noqa: S104
        return True

    try:
        # Convert string to IP address object
        ip = ip_address(ip_str)

        # Check if it's a loopback address (127.0.0.0/8 for IPv4, ::1 for IPv6)
        return bool(ip.is_loopback)
    except ValueError:
        # If the IP address is invalid, default to False
        return False


def get_client_ip(request: Request) -> str:
    """Extract the client IP address from a FastAPI request.

    Args:
        request: FastAPI Request object

    Returns:
        str: The client's IP address
    """
    # Check for X-Forwarded-For header (common when behind proxies)
    forwarded_for = request.headers.get("X-Forwarded-For")
    if forwarded_for:
        # The client IP is the first one in the list
        return forwarded_for.split(",")[0].strip()

    # If no proxy headers, use the client's direct IP
    if request.client:
        return request.client.host

    # Fallback if we can't determine the IP - use a non-local IP
    return "255.255.255.255"  # Non-routable IP that will never be local


@router.post("/{project_id}/install")
async def install_mcp_config(
    project_id: UUID,
    body: MCPInstallRequest,
    request: Request,
    current_user: CurrentActiveMCPUser,
):
    """Install MCP server configuration for Cursor, Windsurf, or Claude."""
    # Check if the request is coming from a local IP address
    client_ip = get_client_ip(request)
    if not is_local_ip(client_ip):
        raise HTTPException(status_code=500, detail="MCP configuration can only be installed from a local connection")

    try:
        # Verify project exists and user has access
        async with session_scope() as session:
            project = (
                await session.exec(select(Folder).where(Folder.id == project_id, Folder.user_id == current_user.id))
            ).first()

            if not project:
                raise HTTPException(status_code=404, detail="Project not found")

        # Get settings service to build the SSE URL
        settings_service = get_settings_service()
        host = getattr(settings_service.settings, "host", "localhost")
        port = getattr(settings_service.settings, "port", 3000)
        base_url = f"http://{host}:{port}".rstrip("/")
        sse_url = f"{base_url}/api/v1/mcp/project/{project_id}/sse"

        # Determine command and args based on operating system
        os_type = platform.system()
        command = "uvx"

        # Check if running on WSL (will appear as Linux but with Microsoft in release info)
        is_wsl = os_type == "Linux" and "microsoft" in platform.uname().release.lower()

        if is_wsl:
            await logger.adebug("WSL detected, using Windows-specific configuration")

            # If we're in WSL and the host is localhost, we might need to adjust the URL
            # so Windows applications can reach the WSL service
            if host in {"localhost", "127.0.0.1"}:
                try:
                    # Try to get the WSL IP address for host.docker.internal or similar access

                    # This might vary depending on WSL version and configuration
                    proc = await create_subprocess_exec(
                        "/usr/bin/hostname",
                        "-I",
                        stdout=asyncio.subprocess.PIPE,
                        stderr=asyncio.subprocess.PIPE,
                    )
                    stdout, stderr = await proc.communicate()

                    if proc.returncode == 0 and stdout.strip():
                        wsl_ip = stdout.decode().strip().split()[0]  # Get first IP address
                        await logger.adebug("Using WSL IP for external access: %s", wsl_ip)
                        # Replace the localhost with the WSL IP in the URL
                        sse_url = sse_url.replace(f"http://{host}:{port}", f"http://{wsl_ip}:{port}")
                except OSError as e:
<<<<<<< HEAD
                    await logger.awarning("Failed to get WSL IP address: %s. Using default URL.", str(e))

        # Configure args based on the MCP tool
        oauth_env = None
        if FEATURE_FLAGS.mcp_composer:
            args = [mcp_tool, "--sse-url", sse_url]

            # Check for auth settings and add auth parameters
            if project.auth_settings:
                from langflow.api.v1.schemas import AuthSettings

                auth_settings = AuthSettings(**project.auth_settings)
                args.extend(["--auth_type", auth_settings.auth_type])

                oauth_env = {
                    "OAUTH_HOST": auth_settings.oauth_host,
                    "OAUTH_PORT": auth_settings.oauth_port,
                    "OAUTH_SERVER_URL": auth_settings.oauth_server_url,
                    "OAUTH_CALLBACK_PATH": auth_settings.oauth_callback_path,
                    "OAUTH_CLIENT_ID": auth_settings.oauth_client_id,
                    "OAUTH_CLIENT_SECRET": auth_settings.oauth_client_secret,
                    "OAUTH_AUTH_URL": auth_settings.oauth_auth_url,
                    "OAUTH_TOKEN_URL": auth_settings.oauth_token_url,
                    "OAUTH_MCP_SCOPE": auth_settings.oauth_mcp_scope,
                    "OAUTH_PROVIDER_SCOPE": auth_settings.oauth_provider_scope,
                }
=======
                    logger.warning("Failed to get WSL IP address: %s. Using default URL.", str(e))
>>>>>>> 8af19090
        else:
            args = ["mcp-proxy", sse_url]

        if os_type == "Windows":
            command = "cmd"
            args = ["/c", "uvx", *args]
            await logger.adebug("Windows detected, using cmd command")

        name = project.name

        # Create the MCP configuration
        server_config = {
            "command": command,
            "args": args,
        }

        mcp_config = {
            "mcpServers": {f"lf-{sanitize_mcp_name(name)[: (MAX_MCP_SERVER_NAME_LENGTH - 4)]}": server_config}
        }

        server_name = f"lf-{sanitize_mcp_name(name)[: (MAX_MCP_SERVER_NAME_LENGTH - 4)]}"
        await logger.adebug("Installing MCP config for project: %s (server name: %s)", project.name, server_name)

        # Determine the config file path based on the client and OS
        if body.client.lower() == "cursor":
            config_path = Path.home() / ".cursor" / "mcp.json"
        elif body.client.lower() == "windsurf":
            config_path = Path.home() / ".codeium" / "windsurf" / "mcp_config.json"
        elif body.client.lower() == "claude":
            if os_type == "Darwin":  # macOS
                config_path = Path.home() / "Library" / "Application Support" / "Claude" / "claude_desktop_config.json"
            elif os_type == "Windows" or is_wsl:  # Windows or WSL (Claude runs on Windows host)
                if is_wsl:
                    # In WSL, we need to access the Windows APPDATA directory
                    try:
                        # First try to get the Windows username
                        proc = await create_subprocess_exec(
                            "/mnt/c/Windows/System32/cmd.exe",
                            "/c",
                            "echo %USERNAME%",
                            stdout=asyncio.subprocess.PIPE,
                            stderr=asyncio.subprocess.PIPE,
                        )
                        stdout, stderr = await proc.communicate()

                        if proc.returncode == 0 and stdout.strip():
                            windows_username = stdout.decode().strip()
                            config_path = Path(
                                f"/mnt/c/Users/{windows_username}/AppData/Roaming/Claude/claude_desktop_config.json"
                            )
                        else:
                            # Fallback: try to find the Windows user directory
                            users_dir = Path("/mnt/c/Users")
                            if users_dir.exists():
                                # Get the first non-system user directory
                                user_dirs = [
                                    d
                                    for d in users_dir.iterdir()
                                    if d.is_dir() and not d.name.startswith(("Default", "Public", "All Users"))
                                ]
                                if user_dirs:
                                    config_path = (
                                        user_dirs[0] / "AppData" / "Roaming" / "Claude" / "claude_desktop_config.json"
                                    )
                                else:
                                    raise HTTPException(
                                        status_code=400, detail="Could not find Windows user directory in WSL"
                                    )
                            else:
                                raise HTTPException(
                                    status_code=400, detail="Windows C: drive not mounted at /mnt/c in WSL"
                                )
                    except (OSError, CalledProcessError) as e:
                        await logger.awarning("Failed to determine Windows user path in WSL: %s", str(e))
                        raise HTTPException(
                            status_code=400, detail=f"Could not determine Windows Claude config path in WSL: {e!s}"
                        ) from e
                else:
                    # Regular Windows
                    config_path = Path(os.environ["APPDATA"]) / "Claude" / "claude_desktop_config.json"
            else:
                raise HTTPException(status_code=400, detail="Unsupported operating system for Claude configuration")
        else:
            raise HTTPException(status_code=400, detail="Unsupported client")

        # Create parent directories if they don't exist
        config_path.parent.mkdir(parents=True, exist_ok=True)

        # Read existing config if it exists
        existing_config = {}
        if config_path.exists():
            try:
                with config_path.open("r") as f:
                    existing_config = json.load(f)
            except json.JSONDecodeError:
                # If file exists but is invalid JSON, start fresh
                existing_config = {"mcpServers": {}}

        # Merge new config with existing config
        if "mcpServers" not in existing_config:
            existing_config["mcpServers"] = {}
        existing_config["mcpServers"].update(mcp_config["mcpServers"])

        # Write the updated config
        with config_path.open("w") as f:
            json.dump(existing_config, f, indent=2)

    except Exception as e:
        msg = f"Error installing MCP configuration: {e!s}"
        await logger.aexception(msg)
        raise HTTPException(status_code=500, detail=str(e)) from e
    else:
        message = f"Successfully installed MCP configuration for {body.client}"
        await logger.ainfo(message)
        return {"message": message}


@router.get("/{project_id}/installed")
async def check_installed_mcp_servers(
    project_id: UUID,
    current_user: CurrentActiveMCPUser,
):
    """Check if MCP server configuration is installed for this project in Cursor, Windsurf, or Claude."""
    try:
        # Verify project exists and user has access
        async with session_scope() as session:
            project = (
                await session.exec(select(Folder).where(Folder.id == project_id, Folder.user_id == current_user.id))
            ).first()

            if not project:
                raise HTTPException(status_code=404, detail="Project not found")

        # Project server name pattern (must match the logic in install function)
        name = project.name
        project_server_name = f"lf-{sanitize_mcp_name(name)[: (MAX_MCP_SERVER_NAME_LENGTH - 4)]}"

        await logger.adebug(
            "Checking for installed MCP servers for project: %s (server name: %s)", project.name, project_server_name
        )

        # Check configurations for different clients
        results = []

        # Check Cursor configuration
        cursor_config_path = Path.home() / ".cursor" / "mcp.json"
        await logger.adebug(
            "Checking Cursor config at: %s (exists: %s)", cursor_config_path, cursor_config_path.exists()
        )
        if cursor_config_path.exists():
            try:
                with cursor_config_path.open("r") as f:
                    cursor_config = json.load(f)
                    if "mcpServers" in cursor_config and project_server_name in cursor_config["mcpServers"]:
                        await logger.adebug("Found Cursor config for project server: %s", project_server_name)
                        results.append("cursor")
                    else:
                        await logger.adebug(
                            "Cursor config exists but no entry for server: %s (available servers: %s)",
                            project_server_name,
                            list(cursor_config.get("mcpServers", {}).keys()),
                        )
            except json.JSONDecodeError:
                await logger.awarning("Failed to parse Cursor config JSON at: %s", cursor_config_path)

        # Check Windsurf configuration
        windsurf_config_path = Path.home() / ".codeium" / "windsurf" / "mcp_config.json"
        await logger.adebug(
            "Checking Windsurf config at: %s (exists: %s)", windsurf_config_path, windsurf_config_path.exists()
        )
        if windsurf_config_path.exists():
            try:
                with windsurf_config_path.open("r") as f:
                    windsurf_config = json.load(f)
                    if "mcpServers" in windsurf_config and project_server_name in windsurf_config["mcpServers"]:
                        await logger.adebug("Found Windsurf config for project server: %s", project_server_name)
                        results.append("windsurf")
                    else:
                        await logger.adebug(
                            "Windsurf config exists but no entry for server: %s (available servers: %s)",
                            project_server_name,
                            list(windsurf_config.get("mcpServers", {}).keys()),
                        )
            except json.JSONDecodeError:
                await logger.awarning("Failed to parse Windsurf config JSON at: %s", windsurf_config_path)

        # Check Claude configuration
        claude_config_path = None
        os_type = platform.system()
        is_wsl = os_type == "Linux" and "microsoft" in platform.uname().release.lower()

        if os_type == "Darwin":  # macOS
            claude_config_path = (
                Path.home() / "Library" / "Application Support" / "Claude" / "claude_desktop_config.json"
            )
        elif os_type == "Windows" or is_wsl:  # Windows or WSL (Claude runs on Windows host)
            if is_wsl:
                # In WSL, we need to access the Windows APPDATA directory
                try:
                    # First try to get the Windows username
                    proc = await create_subprocess_exec(
                        "/mnt/c/Windows/System32/cmd.exe",
                        "/c",
                        "echo %USERNAME%",
                        stdout=asyncio.subprocess.PIPE,
                        stderr=asyncio.subprocess.PIPE,
                    )
                    stdout, stderr = await proc.communicate()

                    if proc.returncode == 0 and stdout.strip():
                        windows_username = stdout.decode().strip()
                        claude_config_path = Path(
                            f"/mnt/c/Users/{windows_username}/AppData/Roaming/Claude/claude_desktop_config.json"
                        )
                    else:
                        # Fallback: try to find the Windows user directory
                        users_dir = Path("/mnt/c/Users")
                        if users_dir.exists():
                            # Get the first non-system user directory
                            user_dirs = [
                                d
                                for d in users_dir.iterdir()
                                if d.is_dir() and not d.name.startswith(("Default", "Public", "All Users"))
                            ]
                            if user_dirs:
                                claude_config_path = (
                                    user_dirs[0] / "AppData" / "Roaming" / "Claude" / "claude_desktop_config.json"
                                )
                except (OSError, CalledProcessError) as e:
                    await logger.awarning(
                        "Failed to determine Windows user path in WSL for checking Claude config: %s", str(e)
                    )
                    # Don't set claude_config_path, so it will be skipped
            else:
                # Regular Windows
                claude_config_path = Path(os.environ["APPDATA"]) / "Claude" / "claude_desktop_config.json"

        if claude_config_path and claude_config_path.exists():
            await logger.adebug("Checking Claude config at: %s", claude_config_path)
            try:
                with claude_config_path.open("r") as f:
                    claude_config = json.load(f)
                    if "mcpServers" in claude_config and project_server_name in claude_config["mcpServers"]:
                        await logger.adebug("Found Claude config for project server: %s", project_server_name)
                        results.append("claude")
                    else:
                        await logger.adebug(
                            "Claude config exists but no entry for server: %s (available servers: %s)",
                            project_server_name,
                            list(claude_config.get("mcpServers", {}).keys()),
                        )
            except json.JSONDecodeError:
                await logger.awarning("Failed to parse Claude config JSON at: %s", claude_config_path)
        else:
            await logger.adebug("Claude config path not found or doesn't exist: %s", claude_config_path)

    except Exception as e:
        msg = f"Error checking MCP configuration: {e!s}"
        await logger.aexception(msg)
        raise HTTPException(status_code=500, detail=str(e)) from e
    return results


# Project-specific MCP server instance for handling project-specific tools
class ProjectMCPServer:
    def __init__(self, project_id: UUID):
        self.project_id = project_id
        self.server = Server(f"langflow-mcp-project-{project_id}")

        # Register handlers that filter by project
        @self.server.list_tools()
        @handle_mcp_errors
        async def handle_list_project_tools():
            """Handle listing tools for this specific project."""
            return await handle_list_tools(project_id=self.project_id, mcp_enabled_only=True)

        @self.server.list_prompts()
        async def handle_list_prompts():
            return []

        @self.server.list_resources()
        async def handle_list_project_resources():
            """Handle listing resources for this specific project."""
            return await handle_list_resources(project_id=self.project_id)

        @self.server.read_resource()
        async def handle_read_project_resource(uri: str) -> bytes:
            """Handle resource read requests for this specific project."""
            return await handle_read_resource(uri=uri)

        @self.server.call_tool()
        @handle_mcp_errors
        async def handle_call_project_tool(name: str, arguments: dict) -> list[types.TextContent]:
            """Handle tool execution requests for this specific project."""
            return await handle_call_tool(
                name=name,
                arguments=arguments,
                server=self.server,
                project_id=self.project_id,
                is_action=True,
            )


# Cache of project MCP servers
project_mcp_servers = {}


def get_project_mcp_server(project_id: UUID) -> ProjectMCPServer:
    """Get or create an MCP server for a specific project."""
    project_id_str = str(project_id)
    if project_id_str not in project_mcp_servers:
        project_mcp_servers[project_id_str] = ProjectMCPServer(project_id)
    return project_mcp_servers[project_id_str]


async def init_mcp_servers():
    """Initialize MCP servers for all projects."""
    try:
        async with session_scope() as session:
            projects = (await session.exec(select(Folder))).all()

            for project in projects:
                try:
                    get_project_sse(project.id)
                    get_project_mcp_server(project.id)
                except Exception as e:  # noqa: BLE001
                    msg = f"Failed to initialize MCP server for project {project.id}: {e}"
                    await logger.aexception(msg)
                    # Continue to next project even if this one fails

    except Exception as e:  # noqa: BLE001
        msg = f"Failed to initialize MCP servers: {e}"
        await logger.aexception(msg)<|MERGE_RESOLUTION|>--- conflicted
+++ resolved
@@ -388,36 +388,7 @@
                         # Replace the localhost with the WSL IP in the URL
                         sse_url = sse_url.replace(f"http://{host}:{port}", f"http://{wsl_ip}:{port}")
                 except OSError as e:
-<<<<<<< HEAD
                     await logger.awarning("Failed to get WSL IP address: %s. Using default URL.", str(e))
-
-        # Configure args based on the MCP tool
-        oauth_env = None
-        if FEATURE_FLAGS.mcp_composer:
-            args = [mcp_tool, "--sse-url", sse_url]
-
-            # Check for auth settings and add auth parameters
-            if project.auth_settings:
-                from langflow.api.v1.schemas import AuthSettings
-
-                auth_settings = AuthSettings(**project.auth_settings)
-                args.extend(["--auth_type", auth_settings.auth_type])
-
-                oauth_env = {
-                    "OAUTH_HOST": auth_settings.oauth_host,
-                    "OAUTH_PORT": auth_settings.oauth_port,
-                    "OAUTH_SERVER_URL": auth_settings.oauth_server_url,
-                    "OAUTH_CALLBACK_PATH": auth_settings.oauth_callback_path,
-                    "OAUTH_CLIENT_ID": auth_settings.oauth_client_id,
-                    "OAUTH_CLIENT_SECRET": auth_settings.oauth_client_secret,
-                    "OAUTH_AUTH_URL": auth_settings.oauth_auth_url,
-                    "OAUTH_TOKEN_URL": auth_settings.oauth_token_url,
-                    "OAUTH_MCP_SCOPE": auth_settings.oauth_mcp_scope,
-                    "OAUTH_PROVIDER_SCOPE": auth_settings.oauth_provider_scope,
-                }
-=======
-                    logger.warning("Failed to get WSL IP address: %s. Using default URL.", str(e))
->>>>>>> 8af19090
         else:
             args = ["mcp-proxy", sse_url]
 

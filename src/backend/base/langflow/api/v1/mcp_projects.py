--- conflicted
+++ resolved
@@ -515,12 +515,7 @@
 
         # Project server name pattern (must match the logic in install function)
         name = project.name
-<<<<<<< HEAD
-        project_server_name = f"lf-{name.lower().replace(' ', '_')[: (MAX_MCP_SERVER_NAME_LENGTH - 4)]}"
-=======
-        name = NEW_FOLDER_NAME if name == DEFAULT_FOLDER_NAME else name
         project_server_name = f"lf-{sanitize_mcp_name(name)[: (MAX_MCP_SERVER_NAME_LENGTH - 4)]}"
->>>>>>> d2bee306
 
         logger.debug(
             "Checking for installed MCP servers for project: %s (server name: %s)", project.name, project_server_name

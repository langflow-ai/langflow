--- conflicted
+++ resolved
@@ -49,18 +49,10 @@
 from langflow.services.auth.utils import AUTO_LOGIN_WARNING
 from langflow.services.database.models import Flow, Folder
 from langflow.services.database.models.api_key.crud import check_key, create_api_key
-<<<<<<< HEAD
-from langflow.services.database.models.api_key.model import ApiKeyCreate
-from langflow.services.database.models.folder.constants import DEFAULT_FOLDER_NAME
-=======
 from langflow.services.database.models.api_key.model import ApiKey, ApiKeyCreate
 from langflow.services.database.models.user.crud import get_user_by_username
->>>>>>> bb098a50
 from langflow.services.database.models.user.model import User
 from langflow.services.deps import get_service
-
-# Constants
-ALL_INTERFACES_HOST = "0.0.0.0"  # noqa: S104
 
 router = APIRouter(prefix="/mcp/project", tags=["mcp_projects"])
 
@@ -294,7 +286,6 @@
 ):
     """Handle SSE connections for a specific project."""
     # Verify project exists and user has access
-
     async with session_scope() as session:
         project = (
             await session.exec(select(Folder).where(Folder.id == project_id, Folder.user_id == current_user.id))
@@ -547,7 +538,7 @@
         return True
 
     # Check if it's exactly "0.0.0.0" (which binds to all interfaces)
-    if ip_str == ALL_INTERFACES_HOST:
+    if ip_str == "0.0.0.0":  # noqa: S104
         return True
 
     try:
@@ -904,22 +895,6 @@
     """Generate the SSE URL for a project, including WSL handling."""
     # Get settings service to build the SSE URL
     settings_service = get_settings_service()
-<<<<<<< HEAD
-    server_host = getattr(settings_service.settings, "host", "localhost")
-    # Use the actual running port (current_port) if available, otherwise fall back to configured port
-    server_port = getattr(settings_service.settings, "current_port", None) or getattr(
-        settings_service.settings, "port", 7860
-    )
-
-    # For MCP clients, always use localhost instead of 0.0.0.0
-    # 0.0.0.0 is a bind address, not a connect address
-    host = "localhost" if server_host == ALL_INTERFACES_HOST else server_host
-    port = server_port
-
-    base_url = f"http://{host}:{port}".rstrip("/")
-    project_sse_url = f"{base_url}/api/v1/mcp/project/{project_id}/sse"
-=======
->>>>>>> bb098a50
 
     host = settings_service.settings.host or "localhost"
     port = settings_service.settings.port or 7860
@@ -1222,9 +1197,6 @@
 
                     get_project_sse(project.id)
                     get_project_mcp_server(project.id)
-<<<<<<< HEAD
-                    await logger.adebug(f"Initialized MCP server for project: {project.name} ({project.id})")
-=======
 
                     # Only register with MCP Composer if OAuth authentication is configured
                     if get_settings_service().settings.mcp_composer_enabled and project.auth_settings:
@@ -1235,162 +1207,19 @@
                             )
                             await register_project_with_composer(project)
 
->>>>>>> bb098a50
                 except Exception as e:  # noqa: BLE001
                     msg = f"Failed to initialize MCP server for project {project.id}: {e}"
                     await logger.aexception(msg)
                     # Continue to next project even if this one fails
 
-<<<<<<< HEAD
-            # Auto-configure starter projects with MCP server settings if enabled
-            await auto_configure_starter_projects_mcp(session)
-=======
             # Commit any auth settings updates
             await session.commit()
->>>>>>> bb098a50
 
     except Exception as e:  # noqa: BLE001
         msg = f"Failed to initialize MCP servers: {e}"
         await logger.aexception(msg)
 
 
-<<<<<<< HEAD
-async def auto_configure_starter_projects_mcp(session):
-    """Auto-configure MCP servers for starter projects for all users at startup."""
-    from langflow.api.v2.mcp import update_server
-    from langflow.services.auth.mcp_encryption import encrypt_auth_settings
-    from langflow.services.database.models.api_key.crud import create_api_key
-    from langflow.services.database.models.api_key.model import ApiKeyCreate
-    from langflow.services.database.models.user.model import User
-    from langflow.services.deps import get_storage_service
-
-    # Check if auto-add is enabled
-    settings_service = get_settings_service()
-    await logger.ainfo("Starting auto-configure starter projects MCP")
-    if not settings_service.settings.add_projects_to_mcp_servers:
-        await logger.adebug("Auto-add MCP servers disabled, skipping starter project MCP configuration")
-        return
-
-    try:
-        # Get all users in the system
-        users = (await session.exec(select(User))).all()
-        await logger.ainfo(f"Found {len(users)} users in the system")
-        if not users:
-            await logger.adebug("No users found, skipping starter project MCP configuration")
-            return
-
-        # Also debug shared folders to understand the current state
-        shared_folders = (await session.exec(select(Folder).where(Folder.user_id.is_(None)))).all()
-        shared_names = [f"{f.name} ({f.id})" for f in shared_folders]
-        await logger.ainfo(f"Shared folders (user_id=NULL): {shared_names}")
-
-        # Add starter projects to each user's MCP server configuration
-        total_servers_added = 0
-        for user in users:
-            await logger.ainfo(f"Processing user: {user.username} (ID: {user.id})")
-            try:
-                # First, let's see what folders this user has
-                all_user_folders = (await session.exec(select(Folder).where(Folder.user_id == user.id))).all()
-                folder_names = [f.name for f in all_user_folders]
-                await logger.ainfo(f"User {user.username} has folders: {folder_names}")
-
-                # Find THIS USER'S own starter projects folder
-                # Each user has their own "Starter Projects" folder with unique ID
-                user_starter_folder = (
-                    await session.exec(
-                        select(Folder).where(
-                            Folder.name == DEFAULT_FOLDER_NAME,
-                            Folder.user_id == user.id,  # Each user has their own!
-                        )
-                    )
-                ).first()
-                if not user_starter_folder:
-                    await logger.adebug(f"No starter projects folder found for user {user.username}, skipping")
-                    continue
-
-                await logger.adebug(f"Found starter folder for {user.username}: ID={user_starter_folder.id}")
-
-                # Configure MCP settings for flows in THIS USER'S starter folder
-                flows_query = select(Flow).where(
-                    Flow.folder_id == user_starter_folder.id,
-                    Flow.is_component == False,  # noqa: E712
-                )
-                user_starter_flows = (await session.exec(flows_query)).all()
-
-                # Enable MCP for starter flows if not already configured
-                flows_configured = 0
-                for flow in user_starter_flows:
-                    if flow.mcp_enabled is None:
-                        flow.mcp_enabled = True
-                        if not flow.action_name:
-                            flow.action_name = sanitize_mcp_name(flow.name)
-                        if not flow.action_description:
-                            flow.action_description = flow.description or f"Starter project: {flow.name}"
-                        flow.updated_at = datetime.now(timezone.utc)
-                        session.add(flow)
-                        flows_configured += 1
-
-                if flows_configured > 0:
-                    await logger.adebug(f"Enabled MCP for {flows_configured} starter flows for user {user.username}")
-
-                # Set up THIS USER'S starter folder authentication (same as new projects)
-                if not user_starter_folder.auth_settings:
-                    user_starter_folder.auth_settings = encrypt_auth_settings({"auth_type": "apikey"})
-                    session.add(user_starter_folder)
-                    await logger.adebug(f"Set up auth settings for user {user.username}'s starter folder")
-
-                # Create API key for this user to access their own starter projects
-                api_key_name = f"MCP Project {DEFAULT_FOLDER_NAME} - {user.username}"
-                unmasked_api_key = await create_api_key(session, ApiKeyCreate(name=api_key_name), user.id)
-
-                # Build SSE URL for THIS USER'S starter folder (unique ID per user)
-                sse_url = await get_project_sse_url(user_starter_folder.id)
-
-                # Prepare server config (similar to new project creation)
-                command = "uvx"
-                args = [
-                    "mcp-proxy",
-                    "--headers",
-                    "x-api-key",
-                    unmasked_api_key.api_key,
-                    sse_url,
-                ]
-                server_config = {"command": command, "args": args}
-
-                # Create unique server name for starter projects
-                server_name = f"lf-{sanitize_mcp_name(DEFAULT_FOLDER_NAME)[: (MAX_MCP_SERVER_NAME_LENGTH - 4)]}"
-
-                # Add to user's MCP servers configuration
-                await logger.adebug(f"Adding MCP server '{server_name}' for user {user.username}")
-                await update_server(
-                    server_name,
-                    server_config,
-                    user,
-                    session,
-                    get_storage_service(),
-                    settings_service,
-                )
-
-                total_servers_added += 1
-                await logger.adebug(f"Added starter projects MCP server for user: {user.username}")
-
-            except Exception as e:  # noqa: BLE001
-                # If server already exists or other issues, just log and continue
-                await logger.aerror(f"Could not add starter projects MCP server for user {user.username}: {e}")
-                continue
-
-        # Commit all changes at the end
-        await session.commit()
-
-        if total_servers_added > 0:
-            await logger.adebug(f"Added starter projects MCP servers for {total_servers_added} users")
-        else:
-            await logger.adebug("No new starter project MCP servers were added")
-
-    except Exception as e:  # noqa: BLE001
-        await logger.aerror(f"Failed to auto-configure starter projects MCP servers: {e}")
-        # Don't raise the exception to avoid breaking startup
-=======
 async def verify_project_access(project_id: UUID, current_user: CurrentActiveMCPUser) -> Folder:
     """Verify project exists and user has access."""
     async with session_scope() as session:
@@ -1434,5 +1263,4 @@
         error_msg = f"Auth config is required to start MCP Composer for project {project_name}"
         raise MCPComposerConfigError(error_msg, str(project_id))
 
-    await mcp_composer_service.start_project_composer(str(project_id), sse_url, auth_config)
->>>>>>> bb098a50
+    await mcp_composer_service.start_project_composer(str(project_id), sse_url, auth_config)
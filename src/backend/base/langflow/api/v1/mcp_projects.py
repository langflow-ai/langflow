--- conflicted
+++ resolved
@@ -29,23 +29,14 @@
     handle_mcp_errors,
     handle_read_resource,
 )
-<<<<<<< HEAD
 from langflow.api.v1.schemas import (
     MCPInstallRequest,
     MCPProjectResponse,
     MCPProjectUpdateRequest,
     MCPSettings,
-    SimplifiedAPIRequest,
 )
-from langflow.base.mcp.constants import MAX_MCP_SERVER_NAME_LENGTH, MAX_MCP_TOOL_NAME_LENGTH
-from langflow.base.mcp.util import get_flow_snake_case, get_unique_name, sanitize_mcp_name
-from langflow.helpers.flow import json_schema_from_flow
-from langflow.schema.message import Message
-=======
-from langflow.api.v1.schemas import MCPInstallRequest, MCPSettings
 from langflow.base.mcp.constants import MAX_MCP_SERVER_NAME_LENGTH
 from langflow.base.mcp.util import sanitize_mcp_name
->>>>>>> e20ae03c
 from langflow.services.database.models import Flow, Folder
 from langflow.services.deps import get_settings_service, session_scope
 

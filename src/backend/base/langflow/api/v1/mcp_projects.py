import asyncio
import json
import os
import platform
from asyncio.subprocess import create_subprocess_exec
from contextvars import ContextVar
from datetime import datetime, timezone
from ipaddress import ip_address
from pathlib import Path
from subprocess import CalledProcessError
from typing import Annotated, Any, cast
from uuid import UUID

from anyio import BrokenResourceError
from fastapi import APIRouter, Depends, HTTPException, Request, Response, status
from fastapi.responses import HTMLResponse
from lfx.base.mcp.constants import MAX_MCP_SERVER_NAME_LENGTH
from lfx.base.mcp.util import sanitize_mcp_name
from lfx.log import logger
from lfx.services.deps import get_settings_service, session_scope
from lfx.services.mcp_composer.service import MCPComposerError, MCPComposerService
from lfx.services.schema import ServiceType
from mcp import types
from mcp.server import NotificationOptions, Server
from mcp.server.sse import SseServerTransport
from sqlalchemy.orm import selectinload
from sqlmodel import select
from sqlmodel.ext.asyncio.session import AsyncSession

from langflow.api.utils import CurrentActiveMCPUser, extract_global_variables_from_headers
from langflow.api.utils.mcp import auto_configure_starter_projects_mcp, get_project_sse_url, get_url_by_os
from langflow.api.v1.auth_helpers import handle_auth_settings_update
from langflow.api.v1.mcp_utils import (
    current_request_variables_ctx,
    current_user_ctx,
    handle_call_tool,
    handle_list_resources,
    handle_list_tools,
    handle_mcp_errors,
    handle_read_resource,
)
from langflow.api.v1.schemas import (
    AuthSettings,
    MCPInstallRequest,
    MCPProjectResponse,
    MCPProjectUpdateRequest,
    MCPSettings,
)
from langflow.services.auth.mcp_encryption import decrypt_auth_settings, encrypt_auth_settings
from langflow.services.auth.utils import AUTO_LOGIN_WARNING
from langflow.services.database.models import Flow, Folder
from langflow.services.database.models.api_key.crud import check_key, create_api_key
from langflow.services.database.models.api_key.model import ApiKey, ApiKeyCreate
from langflow.services.database.models.user.crud import get_user_by_username
from langflow.services.database.models.user.model import User
from langflow.services.deps import get_service

# Constants
ALL_INTERFACES_HOST = "0.0.0.0"  # noqa: S104

router = APIRouter(prefix="/mcp/project", tags=["mcp_projects"])


async def verify_project_auth(
    db: AsyncSession,
    project_id: UUID,
    query_param: str,
    header_param: str,
) -> User:
    """MCP-specific user authentication that allows fallback to username lookup when not using API key auth.

    This function provides authentication for MCP endpoints when using MCP Composer and no API key is provided,
    or checks if the API key is valid.
    """
    settings_service = get_settings_service()
    result: ApiKey | User | None

    project = (await db.exec(select(Folder).where(Folder.id == project_id))).first()

    if not project:
        raise HTTPException(status_code=404, detail="Project not found")

    auth_settings: AuthSettings | None = None
    # Check if this project requires API key only authentication
    if project.auth_settings:
        auth_settings = AuthSettings(**project.auth_settings)

    if (not auth_settings and not settings_service.auth_settings.AUTO_LOGIN) or (
        auth_settings and auth_settings.auth_type == "apikey"
    ):
        api_key = query_param or header_param
        if not api_key:
            raise HTTPException(
                status_code=401,
                detail="API key required for this project. Provide x-api-key header or query parameter.",
            )

        # Validate the API key
        user = await check_key(db, api_key)
        if not user:
            raise HTTPException(status_code=401, detail="Invalid API key")

        # Verify user has access to the project
        project_access = (
            await db.exec(select(Folder).where(Folder.id == project_id, Folder.user_id == user.id))
        ).first()

        if not project_access:
            raise HTTPException(status_code=404, detail="Project not found")

        return user

    # Get the first user
    if not settings_service.auth_settings.SUPERUSER:
        raise HTTPException(
            status_code=status.HTTP_400_BAD_REQUEST,
            detail="Missing superuser username in auth settings",
        )
    # For MCP endpoints, always fall back to username lookup when no API key is provided
    result = await get_user_by_username(db, settings_service.auth_settings.SUPERUSER)
    if result:
        await logger.awarning(AUTO_LOGIN_WARNING)
        return result
    raise HTTPException(
        status_code=status.HTTP_403_FORBIDDEN,
        detail="Invalid user",
    )


# Smart authentication dependency that chooses method based on project settings
async def verify_project_auth_conditional(
    project_id: UUID,
    request: Request,
) -> User:
    """Choose authentication method based on project settings.

    - MCP Composer enabled + API key auth: Only allow API keys
    - All other cases: Use standard MCP auth (JWT + API keys)
    """
    async with session_scope() as session:
        # Get project to check auth settings
        project = (await session.exec(select(Folder).where(Folder.id == project_id))).first()

        if not project:
            raise HTTPException(status_code=404, detail="Project not found")

        # Extract token
        token: str | None = None
        auth_header = request.headers.get("authorization")
        if auth_header and auth_header.startswith("Bearer "):
            token = auth_header[7:]

        # Extract API keys
        api_key_query_value = request.query_params.get("x-api-key")
        api_key_header_value = request.headers.get("x-api-key")

        # Check if this project requires API key only authentication
        if get_settings_service().settings.mcp_composer_enabled:
            return await verify_project_auth(session, project_id, api_key_query_value, api_key_header_value)

        # For all other cases, use standard MCP authentication (allows JWT + API keys)
        # Call the MCP auth function directly
        from langflow.services.auth.utils import get_current_user_mcp

        user = await get_current_user_mcp(
            token=token or "", query_param=api_key_query_value, header_param=api_key_header_value, db=session
        )

        # Verify project access
        project_access = (
            await session.exec(select(Folder).where(Folder.id == project_id, Folder.user_id == user.id))
        ).first()

        if not project_access:
            raise HTTPException(status_code=404, detail="Project not found")

        return user


# Create project-specific context variable
current_project_ctx: ContextVar[UUID | None] = ContextVar("current_project_ctx", default=None)

# Create a mapping of project-specific SSE transports
project_sse_transports = {}


def get_project_sse(project_id: UUID | None) -> SseServerTransport:
    """Get or create an SSE transport for a specific project."""
    if not project_id:
        raise HTTPException(status_code=400, detail="Project ID is required to start MCP server")

    project_id_str = str(project_id)
    if project_id_str not in project_sse_transports:
        project_sse_transports[project_id_str] = SseServerTransport(f"/api/v1/mcp/project/{project_id_str}/")
    return project_sse_transports[project_id_str]


@router.get("/{project_id}")
async def list_project_tools(
    project_id: UUID,
    current_user: CurrentActiveMCPUser,
    *,
    mcp_enabled: bool = True,
) -> MCPProjectResponse | None:
    """List all tools in a project that are enabled for MCP."""
    tools: list[MCPSettings] = []
    try:
        async with session_scope() as session:
            # Fetch the project first to verify it exists and belongs to the current user
            project = (
                await session.exec(
                    select(Folder)
                    .options(selectinload(Folder.flows))
                    .where(Folder.id == project_id, Folder.user_id == current_user.id)
                )
            ).first()

            if not project:
                raise HTTPException(status_code=404, detail="Project not found")

            # Query flows in the project
            flows_query = select(Flow).where(Flow.folder_id == project_id, Flow.is_component == False)  # noqa: E712

            # Optionally filter for MCP-enabled flows only
            if mcp_enabled:
                flows_query = flows_query.where(Flow.mcp_enabled == True)  # noqa: E712

            flows = (await session.exec(flows_query)).all()

            for flow in flows:
                if flow.user_id is None:
                    continue

                # Format the flow name according to MCP conventions (snake_case)
                flow_name = sanitize_mcp_name(flow.name)

                # Use action_name and action_description if available, otherwise use defaults
                name = sanitize_mcp_name(flow.action_name) if flow.action_name else flow_name
                description = flow.action_description or (
                    flow.description if flow.description else f"Tool generated from flow: {flow_name}"
                )
                try:
                    tool = MCPSettings(
                        id=flow.id,
                        action_name=name,
                        action_description=description,
                        mcp_enabled=flow.mcp_enabled,
                        # inputSchema=json_schema_from_flow(flow),
                        name=flow.name,
                        description=flow.description,
                    )
                    tools.append(tool)
                except Exception as e:  # noqa: BLE001
                    msg = f"Error in listing project tools: {e!s} from flow: {name}"
                    await logger.awarning(msg)
                    continue

            # Get project-level auth settings but mask sensitive fields for security
            auth_settings = None
            if project.auth_settings:
                # Decrypt to get the settings structure
                decrypted_settings = decrypt_auth_settings(project.auth_settings)
                if decrypted_settings:
                    # Mask sensitive fields before sending to frontend
                    masked_settings = decrypted_settings.copy()
                    if masked_settings.get("oauth_client_secret"):
                        masked_settings["oauth_client_secret"] = "*******"  # noqa: S105
                    if masked_settings.get("api_key"):
                        masked_settings["api_key"] = "*******"
                    auth_settings = AuthSettings(**masked_settings)

    except Exception as e:
        msg = f"Error listing project tools: {e!s}"
        await logger.aexception(msg)
        raise HTTPException(status_code=500, detail=str(e)) from e

    return MCPProjectResponse(tools=tools, auth_settings=auth_settings)


@router.head("/{project_id}/sse", response_class=HTMLResponse, include_in_schema=False)
async def im_alive(project_id: str):  # noqa: ARG001
    return Response()


@router.get("/{project_id}/sse", response_class=HTMLResponse)
async def handle_project_sse(
    project_id: UUID,
    request: Request,
    current_user: Annotated[User, Depends(verify_project_auth_conditional)],
):
    """Handle SSE connections for a specific project."""
    # Verify project exists and user has access

    async with session_scope() as session:
        project = (
            await session.exec(select(Folder).where(Folder.id == project_id, Folder.user_id == current_user.id))
        ).first()

    if not project:
        raise HTTPException(status_code=404, detail="Project not found")

    # Get project-specific SSE transport and MCP server
    sse = get_project_sse(project_id)
    project_server = get_project_mcp_server(project_id)
    await logger.adebug("Project MCP server name: %s", project_server.server.name)

    # Set context variables
    user_token = current_user_ctx.set(current_user)
    project_token = current_project_ctx.set(project_id)
    # Extract request-level variables from headers with prefix X-LANGFLOW-GLOBAL-VAR-*
    variables = extract_global_variables_from_headers(request.headers)
    req_vars_token = current_request_variables_ctx.set(variables or None)

    try:
        async with sse.connect_sse(request.scope, request.receive, request._send) as streams:  # noqa: SLF001
            try:
                await logger.adebug("Starting SSE connection for project %s", project_id)

                notification_options = NotificationOptions(
                    prompts_changed=True, resources_changed=True, tools_changed=True
                )
                init_options = project_server.server.create_initialization_options(notification_options)

                try:
                    await project_server.server.run(streams[0], streams[1], init_options)
                except Exception:  # noqa: BLE001
                    await logger.aexception("Error in project MCP")
            except BrokenResourceError:
                await logger.ainfo("Client disconnected from project SSE connection")
            except asyncio.CancelledError:
                await logger.ainfo("Project SSE connection was cancelled")
                raise
            except Exception:
                await logger.aexception("Error in project MCP")
                raise
    finally:
        current_user_ctx.reset(user_token)
        current_project_ctx.reset(project_token)
        current_request_variables_ctx.reset(req_vars_token)

    return Response(status_code=200)


@router.post("/{project_id}")
async def handle_project_messages(
    project_id: UUID,
    request: Request,
    current_user: Annotated[User, Depends(verify_project_auth_conditional)],
):
    """Handle POST messages for a project-specific MCP server."""
    # Set context variables
    user_token = current_user_ctx.set(current_user)
    project_token = current_project_ctx.set(project_id)
    # Extract request-level variables from headers with prefix X-LANGFLOW-GLOBAL-VAR-*
    variables = extract_global_variables_from_headers(request.headers)
    req_vars_token = current_request_variables_ctx.set(variables or None)

    try:
        sse = get_project_sse(project_id)
        await sse.handle_post_message(request.scope, request.receive, request._send)  # noqa: SLF001
    except BrokenResourceError as e:
        await logger.ainfo("Project MCP Server disconnected for project %s", project_id)
        raise HTTPException(status_code=404, detail=f"Project MCP Server disconnected, error: {e}") from e
    finally:
        current_user_ctx.reset(user_token)
        current_project_ctx.reset(project_token)
        current_request_variables_ctx.reset(req_vars_token)


@router.post("/{project_id}/")
async def handle_project_messages_with_slash(
    project_id: UUID,
    request: Request,
    current_user: Annotated[User, Depends(verify_project_auth_conditional)],
):
    """Handle POST messages for a project-specific MCP server with trailing slash."""
    # Call the original handler
    return await handle_project_messages(project_id, request, current_user)


@router.patch("/{project_id}", status_code=200)
async def update_project_mcp_settings(
    project_id: UUID,
    request: MCPProjectUpdateRequest,
    current_user: CurrentActiveMCPUser,
):
    """Update the MCP settings of all flows in a project and project-level auth settings.

    On MCP Composer failure, this endpoint should return with a 200 status code and an error message in
    the body of the response to display to the user.
    """
    try:
        async with session_scope() as session:
            # Fetch the project first to verify it exists and belongs to the current user
            project = (
                await session.exec(
                    select(Folder)
                    .options(selectinload(Folder.flows))
                    .where(Folder.id == project_id, Folder.user_id == current_user.id)
                )
            ).first()

            if not project:
                raise HTTPException(status_code=404, detail="Project not found")

            # Track if MCP Composer needs to be started or stopped
            should_handle_mcp_composer = False
            should_start_composer = False
            should_stop_composer = False

            # Store original auth settings in case we need to rollback
            original_auth_settings = project.auth_settings

            # Update project-level auth settings with encryption
            if "auth_settings" in request.model_fields_set and request.auth_settings is not None:
                auth_result = handle_auth_settings_update(
                    existing_project=project,
                    new_auth_settings=request.auth_settings,
                )

                should_handle_mcp_composer = auth_result["should_handle_composer"]
                should_start_composer = auth_result["should_start_composer"]
                should_stop_composer = auth_result["should_stop_composer"]

            # Query flows in the project
            flows = (await session.exec(select(Flow).where(Flow.folder_id == project_id))).all()
            flows_to_update = {x.id: x for x in request.settings}

            updated_flows = []
            for flow in flows:
                if flow.user_id is None or flow.user_id != current_user.id:
                    continue

                if flow.id in flows_to_update:
                    settings_to_update = flows_to_update[flow.id]
                    flow.mcp_enabled = settings_to_update.mcp_enabled
                    flow.action_name = settings_to_update.action_name
                    flow.action_description = settings_to_update.action_description
                    flow.updated_at = datetime.now(timezone.utc)
                    session.add(flow)
                    updated_flows.append(flow)

<<<<<<< HEAD
            await session.flush()

=======
>>>>>>> 86891d5f
            response: dict[str, Any] = {
                "message": f"Updated MCP settings for {len(updated_flows)} flows and project auth settings"
            }

            # Handle MCP Composer start/stop before committing auth settings
            if should_handle_mcp_composer:
                # Get MCP Composer service once for all branches
                mcp_composer_service: MCPComposerService = cast(
                    MCPComposerService, get_service(ServiceType.MCP_COMPOSER_SERVICE)
                )

                if should_start_composer:
                    await logger.adebug(
                        f"Auth settings changed to OAuth for project {project.name} ({project_id}), "
                        "starting MCP Composer"
                    )

                    if should_use_mcp_composer(project):
                        try:
                            auth_config = await _get_mcp_composer_auth_config(project)
                            await get_or_start_mcp_composer(auth_config, project.name, project_id)
                            composer_sse_url = await get_composer_sse_url(project)
                            # Clear any previous error on success
                            mcp_composer_service.clear_last_error(str(project_id))
                            response["result"] = {
                                "project_id": str(project_id),
                                "sse_url": composer_sse_url,
                                "uses_composer": True,
                            }
                        except MCPComposerError as e:
                            # Don't rollback auth settings - persist them so UI can show the error
                            await logger.awarning(f"MCP Composer failed to start for project {project_id}: {e.message}")
                            # Store the error message so it can be retrieved via composer-url endpoint
                            mcp_composer_service.set_last_error(str(project_id), e.message)
                            response["result"] = {
                                "project_id": str(project_id),
                                "uses_composer": True,
                                "error_message": e.message,
                            }
                        except Exception as e:
                            # Rollback auth settings on unexpected errors
                            await logger.aerror(
                                f"Unexpected error starting MCP Composer for project {project_id}, "
                                f"rolling back auth settings: {e}"
                            )
                            project.auth_settings = original_auth_settings
                            raise HTTPException(status_code=500, detail=str(e)) from e
                    else:
                        # OAuth is set but MCP Composer is disabled - save settings but return error
                        # Don't rollback - keep the auth settings so they can be used when composer is enabled
                        await logger.aerror(
                            f"PATCH: OAuth set but MCP Composer is disabled in settings for project {project_id}"
                        )
                        response["result"] = {
                            "project_id": str(project_id),
                            "uses_composer": False,
                            "error_message": "OAuth authentication is set but MCP Composer is disabled in settings",
                        }
                elif should_stop_composer:
                    await logger.adebug(
                        f"Auth settings changed from OAuth for project {project.name} ({project_id}), "
                        "stopping MCP Composer"
                    )
                    await mcp_composer_service.stop_project_composer(str(project_id))
                    # Clear any error when user explicitly disables OAuth
                    mcp_composer_service.clear_last_error(str(project_id))

                    # Provide the direct SSE URL since we're no longer using composer
                    sse_url = await get_project_sse_url(project_id)
                    if not sse_url:
                        raise HTTPException(status_code=500, detail="Failed to get direct SSE URL")

                    response["result"] = {
                        "project_id": str(project_id),
                        "sse_url": sse_url,
                        "uses_composer": False,
                    }

            # Only commit if composer started successfully (or wasn't needed)
            session.add(project)
            await session.commit()

            return response

    except Exception as e:
        msg = f"Error updating project MCP settings: {e!s}"
        await logger.aexception(msg)
        raise HTTPException(status_code=500, detail=str(e)) from e


def is_local_ip(ip_str: str) -> bool:
    """Check if an IP address is a loopback address (same machine).

    Args:
        ip_str: String representation of an IP address

    Returns:
        bool: True if the IP is a loopback address, False otherwise
    """
    # Check if it's exactly "localhost"
    if ip_str == "localhost":
        return True

    # Check if it's exactly "0.0.0.0" (which binds to all interfaces)
    if ip_str == ALL_INTERFACES_HOST:
        return True

    try:
        # Convert string to IP address object
        ip = ip_address(ip_str)

        # Check if it's a loopback address (127.0.0.0/8 for IPv4, ::1 for IPv6)
        return bool(ip.is_loopback)
    except ValueError:
        # If the IP address is invalid, default to False
        return False


def get_client_ip(request: Request) -> str:
    """Extract the client IP address from a FastAPI request.

    Args:
        request: FastAPI Request object

    Returns:
        str: The client's IP address
    """
    # Check for X-Forwarded-For header (common when behind proxies)
    forwarded_for = request.headers.get("X-Forwarded-For")
    if forwarded_for:
        # The client IP is the first one in the list
        return forwarded_for.split(",")[0].strip()

    # If no proxy headers, use the client's direct IP
    if request.client:
        return request.client.host

    # Fallback if we can't determine the IP - use a non-local IP
    return "255.255.255.255"  # Non-routable IP that will never be local


@router.post("/{project_id}/install")
async def install_mcp_config(
    project_id: UUID,
    body: MCPInstallRequest,
    request: Request,
    current_user: CurrentActiveMCPUser,
):
    """Install MCP server configuration for Cursor, Windsurf, or Claude."""
    # Check if the request is coming from a local IP address
    client_ip = get_client_ip(request)
    if not is_local_ip(client_ip):
        raise HTTPException(status_code=500, detail="MCP configuration can only be installed from a local connection")

    removed_servers: list[str] = []  # Track removed servers for reinstallation
    try:
        project = await verify_project_access(project_id, current_user)

        # Check if project requires API key authentication and generate if needed
        generated_api_key = None

        # Determine if we need to generate an API key
        should_generate_api_key = False
        if not get_settings_service().settings.mcp_composer_enabled:
            # When MCP_COMPOSER is disabled, check auth settings or fallback to auto_login setting
            settings_service = get_settings_service()
            if project.auth_settings:
                # Project has auth settings - check if it requires API key
                if project.auth_settings.get("auth_type") == "apikey":
                    should_generate_api_key = True
            elif not settings_service.auth_settings.AUTO_LOGIN:
                # No project auth settings but auto_login is disabled - generate API key
                should_generate_api_key = True
        elif project.auth_settings:
            # When MCP_COMPOSER is enabled, only generate if auth_type is "apikey"
            if project.auth_settings.get("auth_type") == "apikey":
                should_generate_api_key = True

        # Get settings service to build the SSE URL
        settings_service = get_settings_service()
        settings = settings_service.settings
        host = settings.host or None
        port = settings.port or None
        if not host or not port:
            raise HTTPException(status_code=500, detail="Host and port are not set in settings")

        # Determine command and args based on operating system
        os_type = platform.system()

        use_mcp_composer = should_use_mcp_composer(project)

        if use_mcp_composer:
            try:
                auth_config = await _get_mcp_composer_auth_config(project)
                await get_or_start_mcp_composer(auth_config, project.name, project_id)
                sse_url = await get_composer_sse_url(project)
            except MCPComposerError as e:
                await logger.aerror(
                    f"Failed to start MCP Composer for project '{project.name}' ({project_id}): {e.message}"
                )
                raise HTTPException(status_code=500, detail=e.message) from e
            except Exception as e:
                error_msg = f"Failed to start MCP Composer for project '{project.name}' ({project_id}): {e!s}"
                await logger.aerror(error_msg)
                error_detail = "Failed to start MCP Composer. See logs for details."
                raise HTTPException(status_code=500, detail=error_detail) from e

            # For OAuth/MCP Composer, use the special format
            settings = get_settings_service().settings
            command = "uvx"
            args = [
                f"mcp-composer{settings.mcp_composer_version}",
                "--mode",
                "stdio",
                "--sse-url",
                sse_url,
                "--disable-composer-tools",
                "--client_auth_type",
                "oauth",
            ]
        else:
            # For non-OAuth (API key or no auth), use mcp-proxy
            sse_url = await get_project_sse_url(project_id)
            command = "uvx"
            args = ["mcp-proxy"]
            # Check if we need to add Langflow API key headers
            # Necessary only when Project API Key Authentication is enabled

            # Generate a Langflow API key for auto-install if needed
            # Only add API key headers for projects with "apikey" auth type (not "none" or OAuth)

            if should_generate_api_key:
                async with session_scope() as api_key_session:
                    api_key_create = ApiKeyCreate(name=f"MCP Server {project.name}")
                    api_key_response = await create_api_key(api_key_session, api_key_create, current_user.id)
                    langflow_api_key = api_key_response.api_key
                    args.extend(["--headers", "x-api-key", langflow_api_key])

            # Add the SSE URL for mcp-proxy
            args.append(sse_url)

        if os_type == "Windows" and not use_mcp_composer:
            # Only wrap in cmd for Windows when using mcp-proxy
            command = "cmd"
            args = ["/c", "uvx", *args]
            await logger.adebug("Windows detected, using cmd command")

        name = project.name
        server_name = f"lf-{sanitize_mcp_name(name)[: (MAX_MCP_SERVER_NAME_LENGTH - 4)]}"

        # Create the MCP configuration
        server_config: dict[str, Any] = {
            "command": command,
            "args": args,
        }

        mcp_config = {"mcpServers": {server_name: server_config}}

        await logger.adebug("Installing MCP config for project: %s (server name: %s)", project.name, server_name)

        # Get the config file path and check if client is available
        try:
            config_path = await get_config_path(body.client.lower())
        except ValueError as e:
            raise HTTPException(status_code=400, detail=str(e)) from e

        # Check if the client application is available (config directory exists)
        if not config_path.parent.exists():
            raise HTTPException(
                status_code=400,
                detail=f"{body.client.capitalize()} is not installed on this system. "
                f"Please install {body.client.capitalize()} first.",
            )

        # Create parent directories if they don't exist
        config_path.parent.mkdir(parents=True, exist_ok=True)

        # Read existing config if it exists
        existing_config = {}
        if config_path.exists():
            try:
                with config_path.open("r") as f:
                    existing_config = json.load(f)
            except json.JSONDecodeError:
                # If file exists but is invalid JSON, start fresh
                existing_config = {"mcpServers": {}}

        # Ensure mcpServers section exists
        if "mcpServers" not in existing_config:
            existing_config["mcpServers"] = {}

        existing_config, removed_servers = remove_server_by_sse_url(existing_config, sse_url)

        if removed_servers:
            await logger.adebug("Removed existing MCP servers with same SSE URL for reinstall: %s", removed_servers)

        # Merge new config with existing config
        existing_config["mcpServers"].update(mcp_config["mcpServers"])

        # Write the updated config
        with config_path.open("w") as f:
            json.dump(existing_config, f, indent=2)

    except HTTPException:
        raise
    except Exception as e:
        msg = f"Error installing MCP configuration: {e!s}"
        await logger.aexception(msg)
        raise HTTPException(status_code=500, detail=str(e)) from e
    else:
        action = "reinstalled" if removed_servers else "installed"
        message = f"Successfully {action} MCP configuration for {body.client}"
        if removed_servers:
            message += f" (replaced existing servers: {', '.join(removed_servers)})"
        if generated_api_key:
            auth_type = "API key" if get_settings_service().settings.mcp_composer_enabled else "legacy API key"
            message += f" with {auth_type} authentication (key name: 'MCP Project {project.name} - {body.client}')"
        await logger.adebug(message)
        return {"message": message}


@router.get("/{project_id}/composer-url")
async def get_project_composer_url(
    project_id: UUID,
    current_user: CurrentActiveMCPUser,
):
    """Get the MCP Composer URL for a specific project.

    On failure, this endpoint should return with a 200 status code and an error message in
    the body of the response to display to the user.
    """
    try:
        project = await verify_project_access(project_id, current_user)
        mcp_composer_service: MCPComposerService = cast(
            MCPComposerService, get_service(ServiceType.MCP_COMPOSER_SERVICE)
        )

        if not should_use_mcp_composer(project):
            # Check if there's a recent error from a failed OAuth attempt
            last_error = mcp_composer_service.get_last_error(str(project_id))

            # If there's a recent error, return it even though OAuth is not currently active
            # This happens when OAuth was attempted but rolled back due to an error
            if last_error:
                return {
                    "project_id": str(project_id),
                    "uses_composer": False,
                    "error_message": last_error,
                }
            return {
                "project_id": str(project_id),
                "uses_composer": False,
                "error_message": (
                    "MCP Composer is only available for projects with MCP Composer enabled and OAuth authentication"
                ),
            }

        auth_config = await _get_mcp_composer_auth_config(project)

        try:
            await get_or_start_mcp_composer(auth_config, project.name, project_id)
            composer_sse_url = await get_composer_sse_url(project)
            # Clear any previous error on success
            mcp_composer_service.clear_last_error(str(project_id))
            return {"project_id": str(project_id), "sse_url": composer_sse_url, "uses_composer": True}
        except MCPComposerError as e:
            return {"project_id": str(project_id), "uses_composer": True, "error_message": e.message}
        except Exception as e:  # noqa: BLE001
            await logger.aerror(f"Unexpected error getting composer URL: {e}")
            return {
                "project_id": str(project_id),
                "uses_composer": True,
                "error_message": "Failed to start MCP Composer. See logs for details.",
            }

    except Exception as e:  # noqa: BLE001
        msg = f"Error getting composer URL for project {project_id}: {e!s}"
        await logger.aerror(msg)
        return {
            "project_id": str(project_id),
            "uses_composer": True,
            "error_message": "Failed to get MCP Composer URL. See logs for details.",
        }


@router.get("/{project_id}/installed")
async def check_installed_mcp_servers(
    project_id: UUID,
    current_user: CurrentActiveMCPUser,
):
    """Check if MCP server configuration is installed for this project in Cursor, Windsurf, or Claude."""
    try:
        # Verify project exists and user has access
        async with session_scope() as session:
            project = (
                await session.exec(select(Folder).where(Folder.id == project_id, Folder.user_id == current_user.id))
            ).first()

            if not project:
                raise HTTPException(status_code=404, detail="Project not found")

        project = await verify_project_access(project_id, current_user)
        if should_use_mcp_composer(project):
            project_sse_url = await get_composer_sse_url(project)
        else:
            project_sse_url = await get_project_sse_url(project_id)

        await logger.adebug(
            "Checking for installed MCP servers for project: %s (SSE URL: %s)", project.name, project_sse_url
        )

        # Define supported clients
        clients = ["cursor", "windsurf", "claude"]
        results = []

        for client_name in clients:
            try:
                # Get config path for this client
                config_path = await get_config_path(client_name)
                available = config_path.parent.exists()
                installed = False

                await logger.adebug("Checking %s config at: %s (exists: %s)", client_name, config_path, available)

                # If config file exists, check if project is installed
                if available:
                    try:
                        with config_path.open("r") as f:
                            config_data = json.load(f)
                            if config_contains_sse_url(config_data, project_sse_url):
                                await logger.adebug(
                                    "Found %s config with matching SSE URL: %s", client_name, project_sse_url
                                )
                                installed = True
                            else:
                                await logger.adebug(
                                    "%s config exists but no server with SSE URL: %s (available servers: %s)",
                                    client_name,
                                    project_sse_url,
                                    list(config_data.get("mcpServers", {}).keys()),
                                )
                    except json.JSONDecodeError:
                        await logger.awarning("Failed to parse %s config JSON at: %s", client_name, config_path)
                        # available is True but installed remains False due to parse error
                else:
                    await logger.adebug("%s config path not found or doesn't exist: %s", client_name, config_path)

                # Add result for this client
                results.append({"name": client_name, "installed": installed, "available": available})

            except Exception as e:  # noqa: BLE001
                # If there's an error getting config path or checking the client,
                # mark it as not available and not installed
                await logger.awarning("Error checking %s configuration: %s", client_name, str(e))
                results.append({"name": client_name, "installed": False, "available": False})

    except Exception as e:
        msg = f"Error checking MCP configuration: {e!s}"
        await logger.aexception(msg)
        raise HTTPException(status_code=500, detail=str(e)) from e
    return results


def config_contains_sse_url(config_data: dict, sse_url: str) -> bool:
    """Check if any MCP server in the config uses the specified SSE URL."""
    mcp_servers = config_data.get("mcpServers", {})
    for server_name, server_config in mcp_servers.items():
        args = server_config.get("args", [])
        # The SSE URL is typically the last argument in mcp-proxy configurations
        if args and sse_url in args:
            logger.debug("Found matching SSE URL in server: %s", server_name)
            return True
    return False


async def get_composer_sse_url(project: Folder) -> str:
    """Get the SSE URL for a project using MCP Composer."""
    auth_config = await _get_mcp_composer_auth_config(project)
    composer_host = auth_config.get("oauth_host")
    composer_port = auth_config.get("oauth_port")
    if not composer_host or not composer_port:
        error_msg = "OAuth host and port are required to get the SSE URL for MCP Composer"
        raise ValueError(error_msg)

    composer_sse_url = f"http://{composer_host}:{composer_port}/sse"
    return await get_url_by_os(composer_host, composer_port, composer_sse_url)


async def get_config_path(client: str) -> Path:
    """Get the configuration file path for a given client and operating system."""
    os_type = platform.system()
    is_wsl = os_type == "Linux" and "microsoft" in platform.uname().release.lower()

    if client.lower() == "cursor":
        return Path.home() / ".cursor" / "mcp.json"
    if client.lower() == "windsurf":
        return Path.home() / ".codeium" / "windsurf" / "mcp_config.json"
    if client.lower() == "claude":
        if os_type == "Darwin":  # macOS
            return Path.home() / "Library" / "Application Support" / "Claude" / "claude_desktop_config.json"
        if os_type == "Windows" or is_wsl:  # Windows or WSL (Claude runs on Windows host)
            if is_wsl:
                # In WSL, we need to access the Windows APPDATA directory
                try:
                    # First try to get the Windows username
                    proc = await create_subprocess_exec(
                        "/mnt/c/Windows/System32/cmd.exe",
                        "/c",
                        "echo %USERNAME%",
                        stdout=asyncio.subprocess.PIPE,
                        stderr=asyncio.subprocess.PIPE,
                    )
                    stdout, _stderr = await proc.communicate()

                    if proc.returncode == 0 and stdout.strip():
                        windows_username = stdout.decode().strip()
                        return Path(
                            f"/mnt/c/Users/{windows_username}/AppData/Roaming/Claude/claude_desktop_config.json"
                        )

                    # Fallback: try to find the Windows user directory
                    users_dir = Path("/mnt/c/Users")
                    if users_dir.exists():
                        # Get the first non-system user directory
                        user_dirs = [
                            d
                            for d in users_dir.iterdir()
                            if d.is_dir() and not d.name.startswith(("Default", "Public", "All Users"))
                        ]
                        if user_dirs:
                            return user_dirs[0] / "AppData" / "Roaming" / "Claude" / "claude_desktop_config.json"

                    if not Path("/mnt/c").exists():
                        msg = "Windows C: drive not mounted at /mnt/c in WSL"
                        raise ValueError(msg)

                    msg = "Could not find valid Windows user directory in WSL"
                    raise ValueError(msg)
                except (OSError, CalledProcessError) as e:
                    await logger.awarning("Failed to determine Windows user path in WSL: %s", str(e))
                    msg = f"Could not determine Windows Claude config path in WSL: {e!s}"
                    raise ValueError(msg) from e
            # Regular Windows
            return Path(os.environ["APPDATA"]) / "Claude" / "claude_desktop_config.json"

        msg = "Unsupported operating system for Claude configuration"
        raise ValueError(msg)

    msg = "Unsupported client"
    raise ValueError(msg)


def remove_server_by_sse_url(config_data: dict, sse_url: str) -> tuple[dict, list[str]]:
    """Remove any MCP servers that use the specified SSE URL from config data.

    Returns:
        tuple: (updated_config, list_of_removed_server_names)
    """
    if "mcpServers" not in config_data:
        return config_data, []

    removed_servers: list[str] = []
    servers_to_remove: list[str] = []

    # Find servers to remove
    for server_name, server_config in config_data["mcpServers"].items():
        args = server_config.get("args", [])
        if args and args[-1] == sse_url:
            servers_to_remove.append(server_name)

    # Remove the servers
    for server_name in servers_to_remove:
        del config_data["mcpServers"][server_name]
        removed_servers.append(server_name)
        logger.debug("Removed existing server with matching SSE URL: %s", server_name)

    return config_data, removed_servers


async def _get_mcp_composer_auth_config(project) -> dict:
    """Get MCP Composer authentication configuration from project settings.

    Args:
        project: The project object containing auth_settings

    Returns:
        dict: The decrypted authentication configuration

    Raises:
        HTTPException: If MCP Composer is not enabled or auth config is missing
    """
    auth_config = None
    if project.auth_settings:
        decrypted_settings = decrypt_auth_settings(project.auth_settings)
        if decrypted_settings:
            auth_config = decrypted_settings

    if not auth_config:
        error_message = "Auth config is missing. Please check your settings and try again."
        raise ValueError(error_message)

    return auth_config


# Project-specific MCP server instance for handling project-specific tools
class ProjectMCPServer:
    def __init__(self, project_id: UUID):
        self.project_id = project_id
        self.server = Server(f"langflow-mcp-project-{project_id}")

        # Register handlers that filter by project
        @self.server.list_tools()
        @handle_mcp_errors
        async def handle_list_project_tools():
            """Handle listing tools for this specific project."""
            return await handle_list_tools(project_id=self.project_id, mcp_enabled_only=True)

        @self.server.list_prompts()
        async def handle_list_prompts():
            return []

        @self.server.list_resources()
        async def handle_list_project_resources():
            """Handle listing resources for this specific project."""
            return await handle_list_resources(project_id=self.project_id)

        @self.server.read_resource()
        async def handle_read_project_resource(uri: str) -> bytes:
            """Handle resource read requests for this specific project."""
            return await handle_read_resource(uri=uri)

        @self.server.call_tool()
        @handle_mcp_errors
        async def handle_call_project_tool(name: str, arguments: dict) -> list[types.TextContent]:
            """Handle tool execution requests for this specific project."""
            return await handle_call_tool(
                name=name,
                arguments=arguments,
                server=self.server,
                project_id=self.project_id,
                is_action=True,
            )


# Cache of project MCP servers
project_mcp_servers = {}


def get_project_mcp_server(project_id: UUID | None) -> ProjectMCPServer:
    """Get or create an MCP server for a specific project."""
    if project_id is None:
        error_message = "Project ID cannot be None when getting project MCP server"
        raise ValueError(error_message)

    project_id_str = str(project_id)
    if project_id_str not in project_mcp_servers:
        project_mcp_servers[project_id_str] = ProjectMCPServer(project_id)
    return project_mcp_servers[project_id_str]


async def register_project_with_composer(project: Folder):
    """Register a project with MCP Composer by starting a dedicated composer instance."""
    try:
        mcp_composer_service: MCPComposerService = cast(
            "MCPComposerService", get_service(ServiceType.MCP_COMPOSER_SERVICE)
        )

        settings = get_settings_service().settings
        if not settings.host or not settings.port:
            error_msg = "Langflow host and port must be set in settings to register project with MCP Composer"
            raise ValueError(error_msg)

        if not project.id:
            error_msg = "Project must have an ID to register with MCP Composer"
            raise ValueError(error_msg)

        sse_url = await get_project_sse_url(project.id)
        auth_config = await _get_mcp_composer_auth_config(project)

        error_message = await mcp_composer_service.start_project_composer(
            project_id=str(project.id),
            sse_url=sse_url,
            auth_config=auth_config,
        )
        if error_message is not None:
            raise RuntimeError(error_message)

        await logger.adebug(f"Registered project {project.name} ({project.id}) with MCP Composer")

    except Exception as e:  # noqa: BLE001
        await logger.awarning(f"Failed to register project {project.id} with MCP Composer: {e}")


async def init_mcp_servers():
    """Initialize MCP servers for all projects."""
    try:
        settings_service = get_settings_service()

        async with session_scope() as session:
            projects = (await session.exec(select(Folder))).all()

            for project in projects:
                try:
                    # Auto-enable API key auth for projects without auth settings or with "none" auth
                    # when AUTO_LOGIN is false
                    if not settings_service.auth_settings.AUTO_LOGIN:
                        should_update_to_apikey = False

                        if not project.auth_settings:
                            # No auth settings at all
                            should_update_to_apikey = True
                        # Check if existing auth settings have auth_type "none"
                        elif project.auth_settings.get("auth_type") == "none":
                            should_update_to_apikey = True

                        if should_update_to_apikey:
                            default_auth = {"auth_type": "apikey"}
                            project.auth_settings = encrypt_auth_settings(default_auth)
                            session.add(project)
                            await logger.ainfo(
                                f"Auto-enabled API key authentication for existing project {project.name} "
                                f"({project.id}) due to AUTO_LOGIN=false"
                            )

                    # WARN: If oauth projects exist in the database and the MCP Composer is disabled,
                    # these projects will be reset to "apikey" or "none" authentication, erasing all oauth settings.
                    if (
                        not settings_service.settings.mcp_composer_enabled
                        and project.auth_settings
                        and project.auth_settings.get("auth_type") == "oauth"
                    ):
                        # Reset OAuth projects to appropriate auth type based on AUTO_LOGIN setting
                        fallback_auth_type = "apikey" if not settings_service.auth_settings.AUTO_LOGIN else "none"
                        clean_auth = AuthSettings(auth_type=fallback_auth_type)
                        project.auth_settings = clean_auth.model_dump(exclude_none=True)
                        session.add(project)
                        await logger.adebug(
                            f"Updated OAuth project {project.name} ({project.id}) to use {fallback_auth_type} "
                            f"authentication because MCP Composer is disabled"
                        )

                    get_project_sse(project.id)
                    get_project_mcp_server(project.id)
                    await logger.adebug(f"Initialized MCP server for project: {project.name} ({project.id})")

                    # Only register with MCP Composer if OAuth authentication is configured
                    if get_settings_service().settings.mcp_composer_enabled and project.auth_settings:
                        auth_type = project.auth_settings.get("auth_type")
                        if auth_type == "oauth":
                            await logger.adebug(
                                f"Starting MCP Composer for OAuth project {project.name} ({project.id}) on startup"
                            )
                            await register_project_with_composer(project)

                except Exception as e:  # noqa: BLE001
                    msg = f"Failed to initialize MCP server for project {project.id}: {e}"
                    await logger.aexception(msg)
                    # Continue to next project even if this one fails

            # Auto-configure starter projects with MCP server settings if enabled
            await auto_configure_starter_projects_mcp(session)

    except Exception as e:  # noqa: BLE001
        msg = f"Failed to initialize MCP servers: {e}"
        await logger.aexception(msg)


async def verify_project_access(project_id: UUID, current_user: CurrentActiveMCPUser) -> Folder:
    """Verify project exists and user has access."""
    async with session_scope() as session:
        project = (
            await session.exec(select(Folder).where(Folder.id == project_id, Folder.user_id == current_user.id))
        ).first()

        if not project:
            raise HTTPException(status_code=404, detail="Project not found")

        return project


def should_use_mcp_composer(project: Folder) -> bool:
    """Check if project uses OAuth authentication and MCP Composer is enabled."""
    # If MCP Composer is disabled globally, never use it regardless of project settings
    if not get_settings_service().settings.mcp_composer_enabled:
        return False

    return project.auth_settings is not None and project.auth_settings.get("auth_type", "") == "oauth"


async def get_or_start_mcp_composer(auth_config: dict, project_name: str, project_id: UUID) -> None:
    """Get MCP Composer or start it if not running.

    Raises:
        MCPComposerError: If MCP Composer fails to start
    """
    from lfx.services.mcp_composer.service import MCPComposerConfigError

    mcp_composer_service: MCPComposerService = cast("MCPComposerService", get_service(ServiceType.MCP_COMPOSER_SERVICE))

    # Prepare current auth config for comparison
    settings = get_settings_service().settings
    if not settings.host or not settings.port:
        error_msg = "Langflow host and port must be set in settings to register project with MCP Composer"
        raise ValueError(error_msg)

    sse_url = await get_project_sse_url(project_id)
    if not auth_config:
        error_msg = f"Auth config is required to start MCP Composer for project {project_name}"
        raise MCPComposerConfigError(error_msg, str(project_id))

    await mcp_composer_service.start_project_composer(str(project_id), sse_url, auth_config)<|MERGE_RESOLUTION|>--- conflicted
+++ resolved
@@ -440,11 +440,8 @@
                     session.add(flow)
                     updated_flows.append(flow)
 
-<<<<<<< HEAD
             await session.flush()
 
-=======
->>>>>>> 86891d5f
             response: dict[str, Any] = {
                 "message": f"Updated MCP settings for {len(updated_flows)} flows and project auth settings"
             }

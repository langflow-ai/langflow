import asyncio
import json
import os
import platform
from asyncio.subprocess import create_subprocess_exec
from contextvars import ContextVar
from datetime import datetime, timezone
from ipaddress import ip_address
from pathlib import Path
from subprocess import CalledProcessError
from typing import Any
from uuid import UUID

from anyio import BrokenResourceError
from fastapi import APIRouter, HTTPException, Request, Response
from fastapi.responses import HTMLResponse
from mcp import types
from mcp.server import NotificationOptions, Server
from mcp.server.sse import SseServerTransport
from sqlalchemy.orm import selectinload
from sqlmodel import select

from langflow.api.utils import CurrentActiveMCPUser
from langflow.api.v1.mcp_utils import (
    current_user_ctx,
    handle_call_tool,
    handle_list_resources,
    handle_list_tools,
    handle_mcp_errors,
    handle_read_resource,
)
from langflow.api.v1.schemas import MCPInstallRequest, MCPProjectResponse, MCPProjectUpdateRequest, MCPSettings
from langflow.base.mcp.constants import MAX_MCP_SERVER_NAME_LENGTH
from langflow.base.mcp.util import sanitize_mcp_name
<<<<<<< HEAD
from langflow.services.auth.mcp_encryption import decrypt_auth_settings, encrypt_auth_settings
=======
from langflow.logging import logger
>>>>>>> a1629a75
from langflow.services.database.models import Flow, Folder
from langflow.services.deps import get_settings_service, session_scope

router = APIRouter(prefix="/mcp/project", tags=["mcp_projects"])

# Create project-specific context variable
current_project_ctx: ContextVar[UUID | None] = ContextVar("current_project_ctx", default=None)

# Create a mapping of project-specific SSE transports
project_sse_transports = {}


def get_project_sse(project_id: UUID) -> SseServerTransport:
    """Get or create an SSE transport for a specific project."""
    project_id_str = str(project_id)
    if project_id_str not in project_sse_transports:
        project_sse_transports[project_id_str] = SseServerTransport(f"/api/v1/mcp/project/{project_id_str}/")
    return project_sse_transports[project_id_str]


@router.get("/{project_id}")
async def list_project_tools(
    project_id: UUID,
    current_user: CurrentActiveMCPUser,
    *,
    mcp_enabled: bool = True,
) -> MCPProjectResponse:
    """List all tools in a project that are enabled for MCP."""
    tools: list[MCPSettings] = []
    try:
        async with session_scope() as session:
            # Fetch the project first to verify it exists and belongs to the current user
            project = (
                await session.exec(
                    select(Folder)
                    .options(selectinload(Folder.flows))
                    .where(Folder.id == project_id, Folder.user_id == current_user.id)
                )
            ).first()

            if not project:
                raise HTTPException(status_code=404, detail="Project not found")

            # Query flows in the project
            flows_query = select(Flow).where(Flow.folder_id == project_id, Flow.is_component == False)  # noqa: E712

            # Optionally filter for MCP-enabled flows only
            if mcp_enabled:
                flows_query = flows_query.where(Flow.mcp_enabled == True)  # noqa: E712

            flows = (await session.exec(flows_query)).all()

            for flow in flows:
                if flow.user_id is None:
                    continue

                # Format the flow name according to MCP conventions (snake_case)
                flow_name = sanitize_mcp_name(flow.name)

                # Use action_name and action_description if available, otherwise use defaults
                name = sanitize_mcp_name(flow.action_name) if flow.action_name else flow_name
                description = flow.action_description or (
                    flow.description if flow.description else f"Tool generated from flow: {flow_name}"
                )
                try:
                    tool = MCPSettings(
                        id=str(flow.id),
                        action_name=name,
                        action_description=description,
                        mcp_enabled=flow.mcp_enabled,
                        # inputSchema=json_schema_from_flow(flow),
                        name=flow.name,
                        description=flow.description,
                    )
                    tools.append(tool)
                except Exception as e:  # noqa: BLE001
                    msg = f"Error in listing project tools: {e!s} from flow: {name}"
                    await logger.awarning(msg)
                    continue

            # Get project-level auth settings and decrypt sensitive fields
            auth_settings = None
            if project.auth_settings:
                from langflow.api.v1.schemas import AuthSettings

                # Decrypt sensitive fields before returning
                decrypted_settings = decrypt_auth_settings(project.auth_settings)
                auth_settings = AuthSettings(**decrypted_settings) if decrypted_settings else None

    except Exception as e:
        msg = f"Error listing project tools: {e!s}"
        await logger.aexception(msg)
        raise HTTPException(status_code=500, detail=str(e)) from e

    return MCPProjectResponse(tools=tools, auth_settings=auth_settings)


@router.head("/{project_id}/sse", response_class=HTMLResponse, include_in_schema=False)
async def im_alive(project_id: str):  # noqa: ARG001
    return Response()


@router.get("/{project_id}/sse", response_class=HTMLResponse)
async def handle_project_sse(
    project_id: UUID,
    request: Request,
    current_user: CurrentActiveMCPUser,
):
    """Handle SSE connections for a specific project."""
    # Verify project exists and user has access
    async with session_scope() as session:
        project = (
            await session.exec(select(Folder).where(Folder.id == project_id, Folder.user_id == current_user.id))
        ).first()

        if not project:
            raise HTTPException(status_code=404, detail="Project not found")

    # Get project-specific SSE transport and MCP server
    sse = get_project_sse(project_id)
    project_server = get_project_mcp_server(project_id)
    await logger.adebug("Project MCP server name: %s", project_server.server.name)

    # Set context variables
    user_token = current_user_ctx.set(current_user)
    project_token = current_project_ctx.set(project_id)

    try:
        async with sse.connect_sse(request.scope, request.receive, request._send) as streams:
            try:
                await logger.adebug("Starting SSE connection for project %s", project_id)

                notification_options = NotificationOptions(
                    prompts_changed=True, resources_changed=True, tools_changed=True
                )
                init_options = project_server.server.create_initialization_options(notification_options)

                try:
                    await project_server.server.run(streams[0], streams[1], init_options)
                except Exception:  # noqa: BLE001
                    await logger.aexception("Error in project MCP")
            except BrokenResourceError:
                await logger.ainfo("Client disconnected from project SSE connection")
            except asyncio.CancelledError:
                await logger.ainfo("Project SSE connection was cancelled")
                raise
            except Exception:
                await logger.aexception("Error in project MCP")
                raise
    finally:
        current_user_ctx.reset(user_token)
        current_project_ctx.reset(project_token)

    return Response(status_code=200)


@router.post("/{project_id}")
async def handle_project_messages(project_id: UUID, request: Request, current_user: CurrentActiveMCPUser):
    """Handle POST messages for a project-specific MCP server."""
    # Verify project exists and user has access
    async with session_scope() as session:
        project = (
            await session.exec(select(Folder).where(Folder.id == project_id, Folder.user_id == current_user.id))
        ).first()

        if not project:
            raise HTTPException(status_code=404, detail="Project not found")

    # Set context variables
    user_token = current_user_ctx.set(current_user)
    project_token = current_project_ctx.set(project_id)

    try:
        sse = get_project_sse(project_id)
        await sse.handle_post_message(request.scope, request.receive, request._send)
    except BrokenResourceError as e:
        await logger.ainfo("Project MCP Server disconnected for project %s", project_id)
        raise HTTPException(status_code=404, detail=f"Project MCP Server disconnected, error: {e}") from e
    finally:
        current_user_ctx.reset(user_token)
        current_project_ctx.reset(project_token)


@router.post("/{project_id}/")
async def handle_project_messages_with_slash(project_id: UUID, request: Request, current_user: CurrentActiveMCPUser):
    """Handle POST messages for a project-specific MCP server with trailing slash."""
    # Call the original handler
    return await handle_project_messages(project_id, request, current_user)


@router.patch("/{project_id}", status_code=200)
async def update_project_mcp_settings(
    project_id: UUID,
    request: MCPProjectUpdateRequest,
    current_user: CurrentActiveMCPUser,
):
    """Update the MCP settings of all flows in a project and project-level auth settings."""
    try:
        async with session_scope() as session:
            # Fetch the project first to verify it exists and belongs to the current user
            project = (
                await session.exec(
                    select(Folder)
                    .options(selectinload(Folder.flows))
                    .where(Folder.id == project_id, Folder.user_id == current_user.id)
                )
            ).first()

            if not project:
                raise HTTPException(status_code=404, detail="Project not found")

            # Update project-level auth settings with encryption
            if "auth_settings" in request.model_fields_set:
                if request.auth_settings is None:
                    # Explicitly set to None - clear auth settings
                    project.auth_settings = None
                else:
                    # Use python mode to get raw values without SecretStr masking
                    auth_model = request.auth_settings
                    auth_dict = auth_model.model_dump(mode="python", exclude_none=True)

                    # Extract actual secret values before encryption
                    from pydantic import SecretStr

                    # Handle api_key if it's a SecretStr
                    api_key_val = getattr(auth_model, "api_key", None)
                    if isinstance(api_key_val, SecretStr):
                        auth_dict["api_key"] = api_key_val.get_secret_value()

                    # Handle oauth_client_secret if it's a SecretStr
                    client_secret_val = getattr(auth_model, "oauth_client_secret", None)
                    if isinstance(client_secret_val, SecretStr):
                        auth_dict["oauth_client_secret"] = client_secret_val.get_secret_value()

                    # Encrypt and store
                    encrypted_settings = encrypt_auth_settings(auth_dict)
                    project.auth_settings = encrypted_settings

            session.add(project)

            # Query flows in the project
            flows = (await session.exec(select(Flow).where(Flow.folder_id == project_id))).all()
            flows_to_update = {x.id: x for x in request.settings}

            updated_flows = []
            for flow in flows:
                if flow.user_id is None or flow.user_id != current_user.id:
                    continue

                if flow.id in flows_to_update:
                    settings_to_update = flows_to_update[flow.id]
                    flow.mcp_enabled = settings_to_update.mcp_enabled
                    flow.action_name = settings_to_update.action_name
                    flow.action_description = settings_to_update.action_description
                    flow.updated_at = datetime.now(timezone.utc)
                    session.add(flow)
                    updated_flows.append(flow)

            await session.commit()

            return {"message": f"Updated MCP settings for {len(updated_flows)} flows and project auth settings"}

    except Exception as e:
        msg = f"Error updating project MCP settings: {e!s}"
        await logger.aexception(msg)
        raise HTTPException(status_code=500, detail=str(e)) from e


def is_local_ip(ip_str: str) -> bool:
    """Check if an IP address is a loopback address (same machine).

    Args:
        ip_str: String representation of an IP address

    Returns:
        bool: True if the IP is a loopback address, False otherwise
    """
    # Check if it's exactly "localhost"
    if ip_str == "localhost":
        return True

    # Check if it's exactly "0.0.0.0" (which binds to all interfaces)
    if ip_str == "0.0.0.0":  # noqa: S104
        return True

    try:
        # Convert string to IP address object
        ip = ip_address(ip_str)

        # Check if it's a loopback address (127.0.0.0/8 for IPv4, ::1 for IPv6)
        return bool(ip.is_loopback)
    except ValueError:
        # If the IP address is invalid, default to False
        return False


def get_client_ip(request: Request) -> str:
    """Extract the client IP address from a FastAPI request.

    Args:
        request: FastAPI Request object

    Returns:
        str: The client's IP address
    """
    # Check for X-Forwarded-For header (common when behind proxies)
    forwarded_for = request.headers.get("X-Forwarded-For")
    if forwarded_for:
        # The client IP is the first one in the list
        return forwarded_for.split(",")[0].strip()

    # If no proxy headers, use the client's direct IP
    if request.client:
        return request.client.host

    # Fallback if we can't determine the IP - use a non-local IP
    return "255.255.255.255"  # Non-routable IP that will never be local


@router.post("/{project_id}/install")
async def install_mcp_config(
    project_id: UUID,
    body: MCPInstallRequest,
    request: Request,
    current_user: CurrentActiveMCPUser,
):
    """Install MCP server configuration for Cursor, Windsurf, or Claude."""
    # Check if the request is coming from a local IP address
    client_ip = get_client_ip(request)
    if not is_local_ip(client_ip):
        raise HTTPException(status_code=500, detail="MCP configuration can only be installed from a local connection")

    try:
        # Verify project exists and user has access
        async with session_scope() as session:
            project = (
                await session.exec(select(Folder).where(Folder.id == project_id, Folder.user_id == current_user.id))
            ).first()

            if not project:
                raise HTTPException(status_code=404, detail="Project not found")

        # Get settings service to build the SSE URL
        settings_service = get_settings_service()
        host = getattr(settings_service.settings, "host", "localhost")
        port = getattr(settings_service.settings, "port", 3000)
        base_url = f"http://{host}:{port}".rstrip("/")
        sse_url = f"{base_url}/api/v1/mcp/project/{project_id}/sse"

        # Determine command and args based on operating system
        os_type = platform.system()
        command = "uvx"

        # Check if running on WSL (will appear as Linux but with Microsoft in release info)
        is_wsl = os_type == "Linux" and "microsoft" in platform.uname().release.lower()

        if is_wsl:
            await logger.adebug("WSL detected, using Windows-specific configuration")

            # If we're in WSL and the host is localhost, we might need to adjust the URL
            # so Windows applications can reach the WSL service
            if host in {"localhost", "127.0.0.1"}:
                try:
                    # Try to get the WSL IP address for host.docker.internal or similar access

                    # This might vary depending on WSL version and configuration
                    proc = await create_subprocess_exec(
                        "/usr/bin/hostname",
                        "-I",
                        stdout=asyncio.subprocess.PIPE,
                        stderr=asyncio.subprocess.PIPE,
                    )
                    stdout, _ = await proc.communicate()

                    if proc.returncode == 0 and stdout.strip():
                        wsl_ip = stdout.decode().strip().split()[0]  # Get first IP address
                        await logger.adebug("Using WSL IP for external access: %s", wsl_ip)
                        # Replace the localhost with the WSL IP in the URL
                        sse_url = sse_url.replace(f"http://{host}:{port}", f"http://{wsl_ip}:{port}")
                except OSError as e:
<<<<<<< HEAD
                    logger.warning("Failed to get WSL IP address: %s. Using default URL.", str(e))

        # Initialize args list
        args = ["mcp-composer", "--sse-url", sse_url]

        oauth_env = None
        if project.auth_settings:
            from langflow.api.v1.schemas import AuthSettings

            # Decrypt sensitive fields before using them
            decrypted_settings = decrypt_auth_settings(project.auth_settings)
            auth_settings = AuthSettings(**decrypted_settings) if decrypted_settings else AuthSettings()
            args.extend(["--auth_type", auth_settings.auth_type])

            oauth_env = {
                "OAUTH_HOST": str(auth_settings.oauth_host or ""),
                "OAUTH_PORT": str(auth_settings.oauth_port or ""),
                "OAUTH_SERVER_URL": auth_settings.oauth_server_url or "",
                "OAUTH_CALLBACK_PATH": auth_settings.oauth_callback_path or "",
                "OAUTH_CLIENT_ID": auth_settings.oauth_client_id or "",
                "OAUTH_CLIENT_SECRET": auth_settings.oauth_client_secret or "",  # omit for PKCE
                "OAUTH_AUTH_URL": auth_settings.oauth_auth_url or "",
                "OAUTH_TOKEN_URL": auth_settings.oauth_token_url or "",
                "OAUTH_MCP_SCOPE": auth_settings.oauth_mcp_scope or "",
                "OAUTH_PROVIDER_SCOPE": auth_settings.oauth_provider_scope or "",
            }
=======
                    await logger.awarning("Failed to get WSL IP address: %s. Using default URL.", str(e))
        else:
            args = ["mcp-proxy", sse_url]
>>>>>>> a1629a75

        if os_type == "Windows":
            command = "cmd"
            args = ["/c", "uvx", *args]
            await logger.adebug("Windows detected, using cmd command")

        name = project.name

        # Create the MCP configuration
        server_config: dict[str, Any] = {
            "command": command,
            "args": args,
        }
        if oauth_env:
            server_config["env"] = {k: v for k, v in oauth_env.items() if v is not None}

        mcp_config = {
            "mcpServers": {f"lf-{sanitize_mcp_name(name)[: (MAX_MCP_SERVER_NAME_LENGTH - 4)]}": server_config}
        }

        server_name = f"lf-{sanitize_mcp_name(name)[: (MAX_MCP_SERVER_NAME_LENGTH - 4)]}"
        await logger.adebug("Installing MCP config for project: %s (server name: %s)", project.name, server_name)

        # Determine the config file path based on the client and OS
        if body.client.lower() == "cursor":
            config_path = Path.home() / ".cursor" / "mcp.json"
        elif body.client.lower() == "windsurf":
            config_path = Path.home() / ".codeium" / "windsurf" / "mcp_config.json"
        elif body.client.lower() == "claude":
            if os_type == "Darwin":  # macOS
                config_path = Path.home() / "Library" / "Application Support" / "Claude" / "claude_desktop_config.json"
            elif os_type == "Windows" or is_wsl:  # Windows or WSL (Claude runs on Windows host)
                if is_wsl:
                    # In WSL, we need to access the Windows APPDATA directory
                    try:
                        # First try to get the Windows username
                        proc = await create_subprocess_exec(
                            "/mnt/c/Windows/System32/cmd.exe",
                            "/c",
                            "echo %USERNAME%",
                            stdout=asyncio.subprocess.PIPE,
                            stderr=asyncio.subprocess.PIPE,
                        )
                        stdout, stderr = await proc.communicate()

                        if proc.returncode == 0 and stdout.strip():
                            windows_username = stdout.decode().strip()
                            config_path = Path(
                                f"/mnt/c/Users/{windows_username}/AppData/Roaming/Claude/claude_desktop_config.json"
                            )
                        else:
                            # Fallback: try to find the Windows user directory
                            users_dir = Path("/mnt/c/Users")
                            if users_dir.exists():
                                # Get the first non-system user directory
                                user_dirs = [
                                    d
                                    for d in users_dir.iterdir()
                                    if d.is_dir() and not d.name.startswith(("Default", "Public", "All Users"))
                                ]
                                if user_dirs:
                                    config_path = (
                                        user_dirs[0] / "AppData" / "Roaming" / "Claude" / "claude_desktop_config.json"
                                    )
                                else:
                                    raise HTTPException(
                                        status_code=400, detail="Could not find Windows user directory in WSL"
                                    )
                            else:
                                raise HTTPException(
                                    status_code=400, detail="Windows C: drive not mounted at /mnt/c in WSL"
                                )
                    except (OSError, CalledProcessError) as e:
                        await logger.awarning("Failed to determine Windows user path in WSL: %s", str(e))
                        raise HTTPException(
                            status_code=400, detail=f"Could not determine Windows Claude config path in WSL: {e!s}"
                        ) from e
                else:
                    # Regular Windows
                    config_path = Path(os.environ["APPDATA"]) / "Claude" / "claude_desktop_config.json"
            else:
                raise HTTPException(status_code=400, detail="Unsupported operating system for Claude configuration")
        else:
            raise HTTPException(status_code=400, detail="Unsupported client")

        # Create parent directories if they don't exist
        config_path.parent.mkdir(parents=True, exist_ok=True)

        # Read existing config if it exists
        existing_config = {}
        if config_path.exists():
            try:
                with config_path.open("r") as f:
                    existing_config = json.load(f)
            except json.JSONDecodeError:
                # If file exists but is invalid JSON, start fresh
                existing_config = {"mcpServers": {}}

        # Merge new config with existing config
        if "mcpServers" not in existing_config:
            existing_config["mcpServers"] = {}
        existing_config["mcpServers"].update(mcp_config["mcpServers"])

        # Write the updated config
        with config_path.open("w") as f:
            json.dump(existing_config, f, indent=2)

    except Exception as e:
        msg = f"Error installing MCP configuration: {e!s}"
        await logger.aexception(msg)
        raise HTTPException(status_code=500, detail=str(e)) from e
    else:
        message = f"Successfully installed MCP configuration for {body.client}"
        await logger.ainfo(message)
        return {"message": message}


@router.get("/{project_id}/installed")
async def check_installed_mcp_servers(
    project_id: UUID,
    current_user: CurrentActiveMCPUser,
):
    """Check if MCP server configuration is installed for this project in Cursor, Windsurf, or Claude."""
    try:
        # Verify project exists and user has access
        async with session_scope() as session:
            project = (
                await session.exec(select(Folder).where(Folder.id == project_id, Folder.user_id == current_user.id))
            ).first()

            if not project:
                raise HTTPException(status_code=404, detail="Project not found")

        # Project server name pattern (must match the logic in install function)
        name = project.name
        project_server_name = f"lf-{sanitize_mcp_name(name)[: (MAX_MCP_SERVER_NAME_LENGTH - 4)]}"

        await logger.adebug(
            "Checking for installed MCP servers for project: %s (server name: %s)", project.name, project_server_name
        )

        # Check configurations for different clients
        results = []

        # Check Cursor configuration
        cursor_config_path = Path.home() / ".cursor" / "mcp.json"
        await logger.adebug(
            "Checking Cursor config at: %s (exists: %s)", cursor_config_path, cursor_config_path.exists()
        )
        if cursor_config_path.exists():
            try:
                with cursor_config_path.open("r") as f:
                    cursor_config = json.load(f)
                    if "mcpServers" in cursor_config and project_server_name in cursor_config["mcpServers"]:
                        await logger.adebug("Found Cursor config for project server: %s", project_server_name)
                        results.append("cursor")
                    else:
                        await logger.adebug(
                            "Cursor config exists but no entry for server: %s (available servers: %s)",
                            project_server_name,
                            list(cursor_config.get("mcpServers", {}).keys()),
                        )
            except json.JSONDecodeError:
                await logger.awarning("Failed to parse Cursor config JSON at: %s", cursor_config_path)

        # Check Windsurf configuration
        windsurf_config_path = Path.home() / ".codeium" / "windsurf" / "mcp_config.json"
        await logger.adebug(
            "Checking Windsurf config at: %s (exists: %s)", windsurf_config_path, windsurf_config_path.exists()
        )
        if windsurf_config_path.exists():
            try:
                with windsurf_config_path.open("r") as f:
                    windsurf_config = json.load(f)
                    if "mcpServers" in windsurf_config and project_server_name in windsurf_config["mcpServers"]:
                        await logger.adebug("Found Windsurf config for project server: %s", project_server_name)
                        results.append("windsurf")
                    else:
                        await logger.adebug(
                            "Windsurf config exists but no entry for server: %s (available servers: %s)",
                            project_server_name,
                            list(windsurf_config.get("mcpServers", {}).keys()),
                        )
            except json.JSONDecodeError:
                await logger.awarning("Failed to parse Windsurf config JSON at: %s", windsurf_config_path)

        # Check Claude configuration
        claude_config_path = None
        os_type = platform.system()
        is_wsl = os_type == "Linux" and "microsoft" in platform.uname().release.lower()

        if os_type == "Darwin":  # macOS
            claude_config_path = (
                Path.home() / "Library" / "Application Support" / "Claude" / "claude_desktop_config.json"
            )
        elif os_type == "Windows" or is_wsl:  # Windows or WSL (Claude runs on Windows host)
            if is_wsl:
                # In WSL, we need to access the Windows APPDATA directory
                try:
                    # First try to get the Windows username
                    proc = await create_subprocess_exec(
                        "/mnt/c/Windows/System32/cmd.exe",
                        "/c",
                        "echo %USERNAME%",
                        stdout=asyncio.subprocess.PIPE,
                        stderr=asyncio.subprocess.PIPE,
                    )
                    stdout, stderr = await proc.communicate()

                    if proc.returncode == 0 and stdout.strip():
                        windows_username = stdout.decode().strip()
                        claude_config_path = Path(
                            f"/mnt/c/Users/{windows_username}/AppData/Roaming/Claude/claude_desktop_config.json"
                        )
                    else:
                        # Fallback: try to find the Windows user directory
                        users_dir = Path("/mnt/c/Users")
                        if users_dir.exists():
                            # Get the first non-system user directory
                            user_dirs = [
                                d
                                for d in users_dir.iterdir()
                                if d.is_dir() and not d.name.startswith(("Default", "Public", "All Users"))
                            ]
                            if user_dirs:
                                claude_config_path = (
                                    user_dirs[0] / "AppData" / "Roaming" / "Claude" / "claude_desktop_config.json"
                                )
                except (OSError, CalledProcessError) as e:
                    await logger.awarning(
                        "Failed to determine Windows user path in WSL for checking Claude config: %s", str(e)
                    )
                    # Don't set claude_config_path, so it will be skipped
            else:
                # Regular Windows
                claude_config_path = Path(os.environ["APPDATA"]) / "Claude" / "claude_desktop_config.json"

        if claude_config_path and claude_config_path.exists():
            await logger.adebug("Checking Claude config at: %s", claude_config_path)
            try:
                with claude_config_path.open("r") as f:
                    claude_config = json.load(f)
                    if "mcpServers" in claude_config and project_server_name in claude_config["mcpServers"]:
                        await logger.adebug("Found Claude config for project server: %s", project_server_name)
                        results.append("claude")
                    else:
                        await logger.adebug(
                            "Claude config exists but no entry for server: %s (available servers: %s)",
                            project_server_name,
                            list(claude_config.get("mcpServers", {}).keys()),
                        )
            except json.JSONDecodeError:
                await logger.awarning("Failed to parse Claude config JSON at: %s", claude_config_path)
        else:
            await logger.adebug("Claude config path not found or doesn't exist: %s", claude_config_path)

    except Exception as e:
        msg = f"Error checking MCP configuration: {e!s}"
        await logger.aexception(msg)
        raise HTTPException(status_code=500, detail=str(e)) from e
    return results


# Project-specific MCP server instance for handling project-specific tools
class ProjectMCPServer:
    def __init__(self, project_id: UUID):
        self.project_id = project_id
        self.server = Server(f"langflow-mcp-project-{project_id}")

        # Register handlers that filter by project
        @self.server.list_tools()
        @handle_mcp_errors
        async def handle_list_project_tools():
            """Handle listing tools for this specific project."""
            return await handle_list_tools(project_id=self.project_id, mcp_enabled_only=True)

        @self.server.list_prompts()
        async def handle_list_prompts():
            return []

        @self.server.list_resources()
        async def handle_list_project_resources():
            """Handle listing resources for this specific project."""
            return await handle_list_resources(project_id=self.project_id)

        @self.server.read_resource()
        async def handle_read_project_resource(uri: str) -> bytes:
            """Handle resource read requests for this specific project."""
            return await handle_read_resource(uri=uri)

        @self.server.call_tool()
        @handle_mcp_errors
        async def handle_call_project_tool(name: str, arguments: dict) -> list[types.TextContent]:
            """Handle tool execution requests for this specific project."""
            return await handle_call_tool(
                name=name,
                arguments=arguments,
                server=self.server,
                project_id=self.project_id,
                is_action=True,
            )


# Cache of project MCP servers
project_mcp_servers = {}


def get_project_mcp_server(project_id: UUID) -> ProjectMCPServer:
    """Get or create an MCP server for a specific project."""
    project_id_str = str(project_id)
    if project_id_str not in project_mcp_servers:
        project_mcp_servers[project_id_str] = ProjectMCPServer(project_id)
    return project_mcp_servers[project_id_str]


async def init_mcp_servers():
    """Initialize MCP servers for all projects."""
    try:
        async with session_scope() as session:
            projects = (await session.exec(select(Folder))).all()

            for project in projects:
                try:
                    get_project_sse(project.id)
                    get_project_mcp_server(project.id)
                except Exception as e:  # noqa: BLE001
                    msg = f"Failed to initialize MCP server for project {project.id}: {e}"
                    await logger.aexception(msg)
                    # Continue to next project even if this one fails

    except Exception as e:  # noqa: BLE001
        msg = f"Failed to initialize MCP servers: {e}"
        await logger.aexception(msg)<|MERGE_RESOLUTION|>--- conflicted
+++ resolved
@@ -32,11 +32,8 @@
 from langflow.api.v1.schemas import MCPInstallRequest, MCPProjectResponse, MCPProjectUpdateRequest, MCPSettings
 from langflow.base.mcp.constants import MAX_MCP_SERVER_NAME_LENGTH
 from langflow.base.mcp.util import sanitize_mcp_name
-<<<<<<< HEAD
-from langflow.services.auth.mcp_encryption import decrypt_auth_settings, encrypt_auth_settings
-=======
-from langflow.logging import logger
->>>>>>> a1629a75
+=from langflow.services.auth.mcp_encryption import decrypt_auth_settings, encrypt_auth_settings
+=from langflow.logging import logger
 from langflow.services.database.models import Flow, Folder
 from langflow.services.deps import get_settings_service, session_scope
 
@@ -417,8 +414,8 @@
                         # Replace the localhost with the WSL IP in the URL
                         sse_url = sse_url.replace(f"http://{host}:{port}", f"http://{wsl_ip}:{port}")
                 except OSError as e:
-<<<<<<< HEAD
-                    logger.warning("Failed to get WSL IP address: %s. Using default URL.", str(e))
+                    await logger.awarning("Failed to get WSL IP address: %s. Using default URL.", str(e))
+
 
         # Initialize args list
         args = ["mcp-composer", "--sse-url", sse_url]
@@ -444,11 +441,6 @@
                 "OAUTH_MCP_SCOPE": auth_settings.oauth_mcp_scope or "",
                 "OAUTH_PROVIDER_SCOPE": auth_settings.oauth_provider_scope or "",
             }
-=======
-                    await logger.awarning("Failed to get WSL IP address: %s. Using default URL.", str(e))
-        else:
-            args = ["mcp-proxy", sse_url]
->>>>>>> a1629a75
 
         if os_type == "Windows":
             command = "cmd"

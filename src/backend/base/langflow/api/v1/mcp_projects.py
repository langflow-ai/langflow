import asyncio
import json
import os
import platform
from asyncio.subprocess import create_subprocess_exec
from contextvars import ContextVar
from datetime import datetime, timezone
from ipaddress import ip_address
from pathlib import Path
from subprocess import CalledProcessError
from typing import Annotated, Any
from uuid import UUID

from anyio import BrokenResourceError
from fastapi import APIRouter, Depends, HTTPException, Request, Response
from fastapi.responses import HTMLResponse
from lfx.base.mcp.constants import MAX_MCP_SERVER_NAME_LENGTH
from lfx.base.mcp.util import sanitize_mcp_name
from lfx.services.deps import get_settings_service, session_scope
from mcp import types
from mcp.server import NotificationOptions, Server
from mcp.server.sse import SseServerTransport
from sqlalchemy.orm import selectinload
from sqlmodel import select

from langflow.api.utils import CurrentActiveMCPUser
from langflow.api.v1.mcp_utils import (
    current_user_ctx,
    handle_call_tool,
    handle_list_resources,
    handle_list_tools,
    handle_mcp_errors,
    handle_read_resource,
)
<<<<<<< HEAD
from langflow.api.v1.schemas import MCPInstallRequest, MCPProjectResponse, MCPProjectUpdateRequest, MCPSettings
from langflow.services.database.models import Flow, Folder

logger = logging.getLogger(__name__)
=======
from langflow.api.v1.schemas import (
    AuthSettings,
    MCPInstallRequest,
    MCPProjectResponse,
    MCPProjectUpdateRequest,
    MCPSettings,
)
from langflow.base.mcp.constants import MAX_MCP_SERVER_NAME_LENGTH
from langflow.base.mcp.util import sanitize_mcp_name
from langflow.logging import logger
from langflow.services.auth.mcp_encryption import decrypt_auth_settings, encrypt_auth_settings
from langflow.services.database.models import Flow, Folder
from langflow.services.database.models.api_key.crud import check_key, create_api_key
from langflow.services.database.models.api_key.model import ApiKeyCreate
from langflow.services.database.models.user.model import User
from langflow.services.deps import get_settings_service, session_scope
from langflow.services.settings.feature_flags import FEATURE_FLAGS
>>>>>>> 0191d1a5

router = APIRouter(prefix="/mcp/project", tags=["mcp_projects"])


async def verify_project_auth(
    project_id: UUID,
    query_param: str | None = None,
    header_param: str | None = None,
) -> User:
    """Custom authentication for MCP project endpoints when API key is required.

    This is only used when MCP composer is enabled and project requires API key auth.
    """
    async with session_scope() as session:
        # First, get the project to check its auth settings
        project = (await session.exec(select(Folder).where(Folder.id == project_id))).first()

        if not project:
            raise HTTPException(status_code=404, detail="Project not found")

        # For MCP composer enabled, only use API key
        api_key = query_param or header_param
        if not api_key:
            raise HTTPException(
                status_code=401,
                detail="API key required for this project. Provide x-api-key header or query parameter.",
            )

        # Validate the API key
        user = await check_key(session, api_key)
        if not user:
            raise HTTPException(status_code=401, detail="Invalid API key")

        # Verify user has access to the project
        project_access = (
            await session.exec(select(Folder).where(Folder.id == project_id, Folder.user_id == user.id))
        ).first()

        if not project_access:
            raise HTTPException(status_code=403, detail="Access denied to this project")

        return user


# Smart authentication dependency that chooses method based on project settings
async def verify_project_auth_conditional(
    project_id: UUID,
    request: Request,
) -> User:
    """Choose authentication method based on project settings.

    - MCP Composer enabled + API key auth: Only allow API keys
    - All other cases: Use standard MCP auth (JWT + API keys)
    """
    async with session_scope() as session:
        # Get project to check auth settings
        project = (await session.exec(select(Folder).where(Folder.id == project_id))).first()

        if not project:
            raise HTTPException(status_code=404, detail="Project not found")

        # Check if this project requires API key only authentication
        if FEATURE_FLAGS.mcp_composer and project.auth_settings:
            auth_settings = AuthSettings(**project.auth_settings)
            if auth_settings.auth_type == "apikey":
                # For MCP composer projects with API key auth, use custom API key validation
                api_key_header_value = request.headers.get("x-api-key")
                api_key_query_value = request.query_params.get("x-api-key")
                return await verify_project_auth(project_id, api_key_query_value, api_key_header_value)

        # For all other cases, use standard MCP authentication (allows JWT + API keys)
        # Extract token
        token: str | None = None
        auth_header = request.headers.get("authorization")
        if auth_header and auth_header.startswith("Bearer "):
            token = auth_header[7:]

        # Extract API keys
        api_key_query_value = request.query_params.get("x-api-key")
        api_key_header_value = request.headers.get("x-api-key")

        # Call the MCP auth function directly
        from langflow.services.auth.utils import get_current_user_mcp

        user = await get_current_user_mcp(
            token=token or "", query_param=api_key_query_value, header_param=api_key_header_value, db=session
        )

        # Verify project access
        project_access = (
            await session.exec(select(Folder).where(Folder.id == project_id, Folder.user_id == user.id))
        ).first()

        if not project_access:
            raise HTTPException(status_code=404, detail="Project not found")

        return user


# Create project-specific context variable
current_project_ctx: ContextVar[UUID | None] = ContextVar("current_project_ctx", default=None)

# Create a mapping of project-specific SSE transports
project_sse_transports = {}


def get_project_sse(project_id: UUID) -> SseServerTransport:
    """Get or create an SSE transport for a specific project."""
    project_id_str = str(project_id)
    if project_id_str not in project_sse_transports:
        project_sse_transports[project_id_str] = SseServerTransport(f"/api/v1/mcp/project/{project_id_str}/")
    return project_sse_transports[project_id_str]


@router.get("/{project_id}")
async def list_project_tools(
    project_id: UUID,
    current_user: CurrentActiveMCPUser,
    *,
    mcp_enabled: bool = True,
) -> MCPProjectResponse:
    """List all tools in a project that are enabled for MCP."""
    tools: list[MCPSettings] = []
    try:
        async with session_scope() as session:
            # Fetch the project first to verify it exists and belongs to the current user
            project = (
                await session.exec(
                    select(Folder)
                    .options(selectinload(Folder.flows))
                    .where(Folder.id == project_id, Folder.user_id == current_user.id)
                )
            ).first()

            if not project:
                raise HTTPException(status_code=404, detail="Project not found")

            # Query flows in the project
            flows_query = select(Flow).where(Flow.folder_id == project_id, Flow.is_component == False)  # noqa: E712

            # Optionally filter for MCP-enabled flows only
            if mcp_enabled:
                flows_query = flows_query.where(Flow.mcp_enabled == True)  # noqa: E712

            flows = (await session.exec(flows_query)).all()

            for flow in flows:
                if flow.user_id is None:
                    continue

                # Format the flow name according to MCP conventions (snake_case)
                flow_name = sanitize_mcp_name(flow.name)

                # Use action_name and action_description if available, otherwise use defaults
                name = sanitize_mcp_name(flow.action_name) if flow.action_name else flow_name
                description = flow.action_description or (
                    flow.description if flow.description else f"Tool generated from flow: {flow_name}"
                )
                try:
                    tool = MCPSettings(
                        id=flow.id,
                        action_name=name,
                        action_description=description,
                        mcp_enabled=flow.mcp_enabled,
                        # inputSchema=json_schema_from_flow(flow),
                        name=flow.name,
                        description=flow.description,
                    )
                    tools.append(tool)
                except Exception as e:  # noqa: BLE001
                    msg = f"Error in listing project tools: {e!s} from flow: {name}"
                    await logger.awarning(msg)
                    continue

            # Get project-level auth settings and decrypt sensitive fields
            auth_settings = None
            if project.auth_settings:
                from langflow.api.v1.schemas import AuthSettings

                # Decrypt sensitive fields before returning
                decrypted_settings = decrypt_auth_settings(project.auth_settings)
                auth_settings = AuthSettings(**decrypted_settings) if decrypted_settings else None

    except Exception as e:
        msg = f"Error listing project tools: {e!s}"
        await logger.aexception(msg)
        raise HTTPException(status_code=500, detail=str(e)) from e

    return MCPProjectResponse(tools=tools, auth_settings=auth_settings)


@router.head("/{project_id}/sse", response_class=HTMLResponse, include_in_schema=False)
async def im_alive(project_id: str):  # noqa: ARG001
    return Response()


@router.get("/{project_id}/sse", response_class=HTMLResponse)
async def handle_project_sse(
    project_id: UUID,
    request: Request,
    current_user: Annotated[User, Depends(verify_project_auth_conditional)],
):
    """Handle SSE connections for a specific project."""
<<<<<<< HEAD
    # Verify project exists and user has access
    async with session_scope() as session:
        project = (
            await session.exec(select(Folder).where(Folder.id == project_id, Folder.user_id == current_user.id))
        ).first()

    if not project:
        raise HTTPException(status_code=404, detail="Project not found")

=======
>>>>>>> 0191d1a5
    # Get project-specific SSE transport and MCP server
    sse = get_project_sse(project_id)
    project_server = get_project_mcp_server(project_id)
    await logger.adebug("Project MCP server name: %s", project_server.server.name)

    # Set context variables
    user_token = current_user_ctx.set(current_user)
    project_token = current_project_ctx.set(project_id)

    try:
        async with sse.connect_sse(request.scope, request.receive, request._send) as streams:
            try:
                await logger.adebug("Starting SSE connection for project %s", project_id)

                notification_options = NotificationOptions(
                    prompts_changed=True, resources_changed=True, tools_changed=True
                )
                init_options = project_server.server.create_initialization_options(notification_options)

                try:
                    await project_server.server.run(streams[0], streams[1], init_options)
                except Exception:  # noqa: BLE001
                    await logger.aexception("Error in project MCP")
            except BrokenResourceError:
                await logger.ainfo("Client disconnected from project SSE connection")
            except asyncio.CancelledError:
                await logger.ainfo("Project SSE connection was cancelled")
                raise
            except Exception:
                await logger.aexception("Error in project MCP")
                raise
    finally:
        current_user_ctx.reset(user_token)
        current_project_ctx.reset(project_token)

    return Response(status_code=200)


@router.post("/{project_id}")
async def handle_project_messages(
    project_id: UUID,
    request: Request,
    current_user: Annotated[User, Depends(verify_project_auth_conditional)],
):
    """Handle POST messages for a project-specific MCP server."""
    # Set context variables
    user_token = current_user_ctx.set(current_user)
    project_token = current_project_ctx.set(project_id)

    try:
        sse = get_project_sse(project_id)
        await sse.handle_post_message(request.scope, request.receive, request._send)
    except BrokenResourceError as e:
        await logger.ainfo("Project MCP Server disconnected for project %s", project_id)
        raise HTTPException(status_code=404, detail=f"Project MCP Server disconnected, error: {e}") from e
    finally:
        current_user_ctx.reset(user_token)
        current_project_ctx.reset(project_token)


@router.post("/{project_id}/")
async def handle_project_messages_with_slash(
    project_id: UUID,
    request: Request,
    current_user: Annotated[User, Depends(verify_project_auth_conditional)],
):
    """Handle POST messages for a project-specific MCP server with trailing slash."""
    # Call the original handler
    return await handle_project_messages(project_id, request, current_user)


@router.patch("/{project_id}", status_code=200)
async def update_project_mcp_settings(
    project_id: UUID,
    request: MCPProjectUpdateRequest,
    current_user: CurrentActiveMCPUser,
):
    """Update the MCP settings of all flows in a project and project-level auth settings."""
    try:
        async with session_scope() as session:
            # Fetch the project first to verify it exists and belongs to the current user
            project = (
                await session.exec(
                    select(Folder)
                    .options(selectinload(Folder.flows))
                    .where(Folder.id == project_id, Folder.user_id == current_user.id)
                )
            ).first()

            if not project:
                raise HTTPException(status_code=404, detail="Project not found")

            # Update project-level auth settings with encryption
            if "auth_settings" in request.model_fields_set:
                if request.auth_settings is None:
                    # Explicitly set to None - clear auth settings
                    project.auth_settings = None
                else:
                    # Use python mode to get raw values without SecretStr masking
                    auth_model = request.auth_settings
                    auth_dict = auth_model.model_dump(mode="python", exclude_none=True)

                    # Extract actual secret values before encryption
                    from pydantic import SecretStr

                    # Handle api_key if it's a SecretStr
                    api_key_val = getattr(auth_model, "api_key", None)
                    if isinstance(api_key_val, SecretStr):
                        auth_dict["api_key"] = api_key_val.get_secret_value()

                    # Handle oauth_client_secret if it's a SecretStr
                    client_secret_val = getattr(auth_model, "oauth_client_secret", None)
                    if isinstance(client_secret_val, SecretStr):
                        auth_dict["oauth_client_secret"] = client_secret_val.get_secret_value()

                    # Encrypt and store
                    encrypted_settings = encrypt_auth_settings(auth_dict)
                    project.auth_settings = encrypted_settings

            session.add(project)

            # Query flows in the project
            flows = (await session.exec(select(Flow).where(Flow.folder_id == project_id))).all()
            flows_to_update = {x.id: x for x in request.settings}

            updated_flows = []
            for flow in flows:
                if flow.user_id is None or flow.user_id != current_user.id:
                    continue

                if flow.id in flows_to_update:
                    settings_to_update = flows_to_update[flow.id]
                    flow.mcp_enabled = settings_to_update.mcp_enabled
                    flow.action_name = settings_to_update.action_name
                    flow.action_description = settings_to_update.action_description
                    flow.updated_at = datetime.now(timezone.utc)
                    session.add(flow)
                    updated_flows.append(flow)

            await session.commit()

            return {"message": f"Updated MCP settings for {len(updated_flows)} flows and project auth settings"}

    except Exception as e:
        msg = f"Error updating project MCP settings: {e!s}"
        await logger.aexception(msg)
        raise HTTPException(status_code=500, detail=str(e)) from e


def is_local_ip(ip_str: str) -> bool:
    """Check if an IP address is a loopback address (same machine).

    Args:
        ip_str: String representation of an IP address

    Returns:
        bool: True if the IP is a loopback address, False otherwise
    """
    # Check if it's exactly "localhost"
    if ip_str == "localhost":
        return True

    # Check if it's exactly "0.0.0.0" (which binds to all interfaces)
    if ip_str == "0.0.0.0":  # noqa: S104
        return True

    try:
        # Convert string to IP address object
        ip = ip_address(ip_str)

        # Check if it's a loopback address (127.0.0.0/8 for IPv4, ::1 for IPv6)
        return bool(ip.is_loopback)
    except ValueError:
        # If the IP address is invalid, default to False
        return False


def get_client_ip(request: Request) -> str:
    """Extract the client IP address from a FastAPI request.

    Args:
        request: FastAPI Request object

    Returns:
        str: The client's IP address
    """
    # Check for X-Forwarded-For header (common when behind proxies)
    forwarded_for = request.headers.get("X-Forwarded-For")
    if forwarded_for:
        # The client IP is the first one in the list
        return forwarded_for.split(",")[0].strip()

    # If no proxy headers, use the client's direct IP
    if request.client:
        return request.client.host

    # Fallback if we can't determine the IP - use a non-local IP
    return "255.255.255.255"  # Non-routable IP that will never be local


@router.post("/{project_id}/install")
async def install_mcp_config(
    project_id: UUID,
    body: MCPInstallRequest,
    request: Request,
    current_user: CurrentActiveMCPUser,
):
    """Install MCP server configuration for Cursor, Windsurf, or Claude."""
    # Check if the request is coming from a local IP address
    client_ip = get_client_ip(request)
    if not is_local_ip(client_ip):
        raise HTTPException(status_code=500, detail="MCP configuration can only be installed from a local connection")

    removed_servers: list[str] = []  # Track removed servers for reinstallation
    try:
        # Verify project exists and user has access
        async with session_scope() as session:
            project = (
                await session.exec(select(Folder).where(Folder.id == project_id, Folder.user_id == current_user.id))
            ).first()

            if not project:
                raise HTTPException(status_code=404, detail="Project not found")

            # Check if project requires API key authentication and generate if needed
            generated_api_key = None

            # Determine if we need to generate an API key based on feature flag
            should_generate_api_key = False
            if not FEATURE_FLAGS.mcp_composer:
                # When MCP_COMPOSER is disabled, only generate API key if autologin is disabled
                # (matches frontend !isAutoLogin check)
                settings_service = get_settings_service()
                should_generate_api_key = not settings_service.auth_settings.AUTO_LOGIN
            elif project.auth_settings:
                # When MCP_COMPOSER is enabled, only generate if auth_type is "apikey"
                auth_settings = AuthSettings(**project.auth_settings) if project.auth_settings else AuthSettings()
                should_generate_api_key = auth_settings.auth_type == "apikey"

            if should_generate_api_key:
                # Generate API key with specific name format
                api_key_name = f"MCP Project {project.name} - {body.client}"
                api_key_create = ApiKeyCreate(name=api_key_name)
                unmasked_api_key = await create_api_key(session, api_key_create, current_user.id)
                generated_api_key = unmasked_api_key.api_key

        # Get settings service to build the SSE URL
        settings_service = get_settings_service()
        host = getattr(settings_service.settings, "host", "localhost")
        port = getattr(settings_service.settings, "port", 3000)
        base_url = f"http://{host}:{port}".rstrip("/")
        sse_url = f"{base_url}/api/v1/mcp/project/{project_id}/sse"

        # Determine command and args based on operating system
        os_type = platform.system()
        command = "uvx"

        # Check if running on WSL (will appear as Linux but with Microsoft in release info)
        is_wsl = os_type == "Linux" and "microsoft" in platform.uname().release.lower()

        if is_wsl:
            await logger.adebug("WSL detected, using Windows-specific configuration")

            # If we're in WSL and the host is localhost, we might need to adjust the URL
            # so Windows applications can reach the WSL service
            if host in {"localhost", "127.0.0.1"}:
                try:
                    # Try to get the WSL IP address for host.docker.internal or similar access

                    # This might vary depending on WSL version and configuration
                    proc = await create_subprocess_exec(
                        "/usr/bin/hostname",
                        "-I",
                        stdout=asyncio.subprocess.PIPE,
                        stderr=asyncio.subprocess.PIPE,
                    )
                    stdout, _ = await proc.communicate()

                    if proc.returncode == 0 and stdout.strip():
                        wsl_ip = stdout.decode().strip().split()[0]  # Get first IP address
                        await logger.adebug("Using WSL IP for external access: %s", wsl_ip)
                        # Replace the localhost with the WSL IP in the URL
                        sse_url = sse_url.replace(f"http://{host}:{port}", f"http://{wsl_ip}:{port}")
                except OSError as e:
                    await logger.awarning("Failed to get WSL IP address: %s. Using default URL.", str(e))

        # Base args
        args = ["mcp-composer"] if FEATURE_FLAGS.mcp_composer else ["mcp-proxy"]

        # Add authentication args based on MCP_COMPOSER feature flag and auth settings
        if not FEATURE_FLAGS.mcp_composer:
            # When MCP_COMPOSER is disabled, only use headers format if API key was generated
            # (when autologin is disabled)
            if generated_api_key:
                args.extend(["--headers", "x-api-key", generated_api_key])
        elif project.auth_settings:
            # Decrypt sensitive fields before using them
            decrypted_settings = decrypt_auth_settings(project.auth_settings)
            auth_settings = AuthSettings(**decrypted_settings) if decrypted_settings else AuthSettings()
            args.extend(["--auth_type", auth_settings.auth_type])

            # When MCP_COMPOSER is enabled, only add headers if auth_type is "apikey"
            auth_settings = AuthSettings(**project.auth_settings)
            if auth_settings.auth_type == "apikey" and generated_api_key:
                args.extend(["--headers", "x-api-key", generated_api_key])
            # If no auth_settings or auth_type is "none", don't add any auth headers

        # Add the SSE URL
        if FEATURE_FLAGS.mcp_composer:
            args.extend(["--sse-url", sse_url])
        else:
            args.append(sse_url)

        if os_type == "Windows":
            command = "cmd"
            args = ["/c", "uvx", *args]
            await logger.adebug("Windows detected, using cmd command")

        name = project.name

        # Create the MCP configuration
        server_config: dict[str, Any] = {
            "command": command,
            "args": args,
        }

        mcp_config = {
            "mcpServers": {f"lf-{sanitize_mcp_name(name)[: (MAX_MCP_SERVER_NAME_LENGTH - 4)]}": server_config}
        }

        server_name = f"lf-{sanitize_mcp_name(name)[: (MAX_MCP_SERVER_NAME_LENGTH - 4)]}"
        await logger.adebug("Installing MCP config for project: %s (server name: %s)", project.name, server_name)

        # Determine the config file path based on the client and OS
        if body.client.lower() == "cursor":
            config_path = Path.home() / ".cursor" / "mcp.json"
        elif body.client.lower() == "windsurf":
            config_path = Path.home() / ".codeium" / "windsurf" / "mcp_config.json"
        elif body.client.lower() == "claude":
            if os_type == "Darwin":  # macOS
                config_path = Path.home() / "Library" / "Application Support" / "Claude" / "claude_desktop_config.json"
            elif os_type == "Windows" or is_wsl:  # Windows or WSL (Claude runs on Windows host)
                if is_wsl:
                    # In WSL, we need to access the Windows APPDATA directory
                    try:
                        # First try to get the Windows username
                        proc = await create_subprocess_exec(
                            "/mnt/c/Windows/System32/cmd.exe",
                            "/c",
                            "echo %USERNAME%",
                            stdout=asyncio.subprocess.PIPE,
                            stderr=asyncio.subprocess.PIPE,
                        )
                        stdout, stderr = await proc.communicate()

                        if proc.returncode == 0 and stdout.strip():
                            windows_username = stdout.decode().strip()
                            config_path = Path(
                                f"/mnt/c/Users/{windows_username}/AppData/Roaming/Claude/claude_desktop_config.json"
                            )
                        else:
                            # Fallback: try to find the Windows user directory
                            users_dir = Path("/mnt/c/Users")
                            if users_dir.exists():
                                # Get the first non-system user directory
                                user_dirs = [
                                    d
                                    for d in users_dir.iterdir()
                                    if d.is_dir() and not d.name.startswith(("Default", "Public", "All Users"))
                                ]
                                if user_dirs:
                                    config_path = (
                                        user_dirs[0] / "AppData" / "Roaming" / "Claude" / "claude_desktop_config.json"
                                    )
                                else:
                                    raise HTTPException(
                                        status_code=400, detail="Could not find Windows user directory in WSL"
                                    )
                            else:
                                raise HTTPException(
                                    status_code=400, detail="Windows C: drive not mounted at /mnt/c in WSL"
                                )
                    except (OSError, CalledProcessError) as e:
                        await logger.awarning("Failed to determine Windows user path in WSL: %s", str(e))
                        raise HTTPException(
                            status_code=400, detail=f"Could not determine Windows Claude config path in WSL: {e!s}"
                        ) from e
                else:
                    # Regular Windows
                    config_path = Path(os.environ["APPDATA"]) / "Claude" / "claude_desktop_config.json"
            else:
                raise HTTPException(status_code=400, detail="Unsupported operating system for Claude configuration")
        else:
            raise HTTPException(status_code=400, detail="Unsupported client")

        # Create parent directories if they don't exist
        config_path.parent.mkdir(parents=True, exist_ok=True)

        # Read existing config if it exists
        existing_config = {}
        if config_path.exists():
            try:
                with config_path.open("r") as f:
                    existing_config = json.load(f)
            except json.JSONDecodeError:
                # If file exists but is invalid JSON, start fresh
                existing_config = {"mcpServers": {}}

        # Ensure mcpServers section exists
        if "mcpServers" not in existing_config:
            existing_config["mcpServers"] = {}

        # Remove any existing servers with the same SSE URL (for reinstalling)
        project_sse_url = await get_project_sse_url(project_id)
        existing_config, removed_servers = remove_server_by_sse_url(existing_config, project_sse_url)

        if removed_servers:
            logger.info("Removed existing MCP servers with same SSE URL for reinstall: %s", removed_servers)

        # Merge new config with existing config
        existing_config["mcpServers"].update(mcp_config["mcpServers"])

        # Write the updated config
        with config_path.open("w") as f:
            json.dump(existing_config, f, indent=2)

    except Exception as e:
        msg = f"Error installing MCP configuration: {e!s}"
        await logger.aexception(msg)
        raise HTTPException(status_code=500, detail=str(e)) from e
    else:
        action = "reinstalled" if removed_servers else "installed"
        message = f"Successfully {action} MCP configuration for {body.client}"
        if removed_servers:
            message += f" (replaced existing servers: {', '.join(removed_servers)})"
        if generated_api_key:
            auth_type = "API key" if FEATURE_FLAGS.mcp_composer else "legacy API key"
            message += f" with {auth_type} authentication (key name: 'MCP Project {project.name} - {body.client}')"
        await logger.ainfo(message)
        return {"message": message}


@router.get("/{project_id}/installed")
async def check_installed_mcp_servers(
    project_id: UUID,
    current_user: CurrentActiveMCPUser,
):
    """Check if MCP server configuration is installed for this project in Cursor, Windsurf, or Claude."""
    try:
        # Verify project exists and user has access
        async with session_scope() as session:
            project = (
                await session.exec(select(Folder).where(Folder.id == project_id, Folder.user_id == current_user.id))
            ).first()

            if not project:
                raise HTTPException(status_code=404, detail="Project not found")

        # Generate the SSE URL for this project
        project_sse_url = await get_project_sse_url(project_id)

        await logger.adebug(
            "Checking for installed MCP servers for project: %s (SSE URL: %s)", project.name, project_sse_url
        )

        # Check configurations for different clients
        results = []

        # Check Cursor configuration
        cursor_config_path = Path.home() / ".cursor" / "mcp.json"
        await logger.adebug(
            "Checking Cursor config at: %s (exists: %s)", cursor_config_path, cursor_config_path.exists()
        )
        if cursor_config_path.exists():
            try:
                with cursor_config_path.open("r") as f:
                    cursor_config = json.load(f)
                    if config_contains_sse_url(cursor_config, project_sse_url):
                        await logger.adebug("Found Cursor config with matching SSE URL: %s", project_sse_url)
                        results.append("cursor")
                    else:
                        await logger.adebug(
                            "Cursor config exists but no server with SSE URL: %s (available servers: %s)",
                            project_sse_url,
                            list(cursor_config.get("mcpServers", {}).keys()),
                        )
            except json.JSONDecodeError:
                await logger.awarning("Failed to parse Cursor config JSON at: %s", cursor_config_path)

        # Check Windsurf configuration
        windsurf_config_path = Path.home() / ".codeium" / "windsurf" / "mcp_config.json"
        await logger.adebug(
            "Checking Windsurf config at: %s (exists: %s)", windsurf_config_path, windsurf_config_path.exists()
        )
        if windsurf_config_path.exists():
            try:
                with windsurf_config_path.open("r") as f:
                    windsurf_config = json.load(f)
                    if config_contains_sse_url(windsurf_config, project_sse_url):
                        await logger.adebug("Found Windsurf config with matching SSE URL: %s", project_sse_url)
                        results.append("windsurf")
                    else:
                        await logger.adebug(
                            "Windsurf config exists but no server with SSE URL: %s (available servers: %s)",
                            project_sse_url,
                            list(windsurf_config.get("mcpServers", {}).keys()),
                        )
            except json.JSONDecodeError:
                await logger.awarning("Failed to parse Windsurf config JSON at: %s", windsurf_config_path)

        # Check Claude configuration
        claude_config_path = None
        os_type = platform.system()
        is_wsl = os_type == "Linux" and "microsoft" in platform.uname().release.lower()

        if os_type == "Darwin":  # macOS
            claude_config_path = (
                Path.home() / "Library" / "Application Support" / "Claude" / "claude_desktop_config.json"
            )
        elif os_type == "Windows" or is_wsl:  # Windows or WSL (Claude runs on Windows host)
            if is_wsl:
                # In WSL, we need to access the Windows APPDATA directory
                try:
                    # First try to get the Windows username
                    proc = await create_subprocess_exec(
                        "/mnt/c/Windows/System32/cmd.exe",
                        "/c",
                        "echo %USERNAME%",
                        stdout=asyncio.subprocess.PIPE,
                        stderr=asyncio.subprocess.PIPE,
                    )
                    stdout, stderr = await proc.communicate()

                    if proc.returncode == 0 and stdout.strip():
                        windows_username = stdout.decode().strip()
                        claude_config_path = Path(
                            f"/mnt/c/Users/{windows_username}/AppData/Roaming/Claude/claude_desktop_config.json"
                        )
                    else:
                        # Fallback: try to find the Windows user directory
                        users_dir = Path("/mnt/c/Users")
                        if users_dir.exists():
                            # Get the first non-system user directory
                            user_dirs = [
                                d
                                for d in users_dir.iterdir()
                                if d.is_dir() and not d.name.startswith(("Default", "Public", "All Users"))
                            ]
                            if user_dirs:
                                claude_config_path = (
                                    user_dirs[0] / "AppData" / "Roaming" / "Claude" / "claude_desktop_config.json"
                                )
                except (OSError, CalledProcessError) as e:
                    await logger.awarning(
                        "Failed to determine Windows user path in WSL for checking Claude config: %s", str(e)
                    )
                    # Don't set claude_config_path, so it will be skipped
            else:
                # Regular Windows
                claude_config_path = Path(os.environ["APPDATA"]) / "Claude" / "claude_desktop_config.json"

        if claude_config_path and claude_config_path.exists():
            await logger.adebug("Checking Claude config at: %s", claude_config_path)
            try:
                with claude_config_path.open("r") as f:
                    claude_config = json.load(f)
                    if config_contains_sse_url(claude_config, project_sse_url):
                        await logger.adebug("Found Claude config with matching SSE URL: %s", project_sse_url)
                        results.append("claude")
                    else:
                        await logger.adebug(
                            "Claude config exists but no server with SSE URL: %s (available servers: %s)",
                            project_sse_url,
                            list(claude_config.get("mcpServers", {}).keys()),
                        )
            except json.JSONDecodeError:
                await logger.awarning("Failed to parse Claude config JSON at: %s", claude_config_path)
        else:
            await logger.adebug("Claude config path not found or doesn't exist: %s", claude_config_path)

    except Exception as e:
        msg = f"Error checking MCP configuration: {e!s}"
        await logger.aexception(msg)
        raise HTTPException(status_code=500, detail=str(e)) from e
    return results


def config_contains_sse_url(config_data: dict, sse_url: str) -> bool:
    """Check if any MCP server in the config uses the specified SSE URL."""
    mcp_servers = config_data.get("mcpServers", {})
    for server_name, server_config in mcp_servers.items():
        args = server_config.get("args", [])
        # The SSE URL is typically the last argument in mcp-proxy configurations
        if args and args[-1] == sse_url:
            logger.debug("Found matching SSE URL in server: %s", server_name)
            return True
    return False


async def get_project_sse_url(project_id: UUID) -> str:
    """Generate the SSE URL for a project, including WSL handling."""
    # Get settings service to build the SSE URL
    settings_service = get_settings_service()
    host = getattr(settings_service.settings, "host", "localhost")
    port = getattr(settings_service.settings, "port", 3000)
    base_url = f"http://{host}:{port}".rstrip("/")
    project_sse_url = f"{base_url}/api/v1/mcp/project/{project_id}/sse"

    # Handle WSL case - must match the logic in install function
    os_type = platform.system()
    is_wsl = os_type == "Linux" and "microsoft" in platform.uname().release.lower()

    if is_wsl and host in {"localhost", "127.0.0.1"}:
        try:
            proc = await create_subprocess_exec(
                "/usr/bin/hostname",
                "-I",
                stdout=asyncio.subprocess.PIPE,
                stderr=asyncio.subprocess.PIPE,
            )
            stdout, stderr = await proc.communicate()

            if proc.returncode == 0 and stdout.strip():
                wsl_ip = stdout.decode().strip().split()[0]  # Get first IP address
                logger.debug("Using WSL IP for external access: %s", wsl_ip)
                # Replace the localhost with the WSL IP in the URL
                project_sse_url = project_sse_url.replace(f"http://{host}:{port}", f"http://{wsl_ip}:{port}")
        except OSError as e:
            logger.warning("Failed to get WSL IP address: %s. Using default URL.", str(e))

    return project_sse_url


async def get_config_path(client: str) -> Path:
    """Get the configuration file path for a given client and operating system."""
    os_type = platform.system()
    is_wsl = os_type == "Linux" and "microsoft" in platform.uname().release.lower()

    if client.lower() == "cursor":
        return Path.home() / ".cursor" / "mcp.json"
    if client.lower() == "windsurf":
        return Path.home() / ".codeium" / "windsurf" / "mcp_config.json"
    if client.lower() == "claude":
        if os_type == "Darwin":  # macOS
            return Path.home() / "Library" / "Application Support" / "Claude" / "claude_desktop_config.json"
        if os_type == "Windows" or is_wsl:  # Windows or WSL (Claude runs on Windows host)
            if is_wsl:
                # In WSL, we need to access the Windows APPDATA directory
                try:
                    # First try to get the Windows username
                    proc = await create_subprocess_exec(
                        "/mnt/c/Windows/System32/cmd.exe",
                        "/c",
                        "echo %USERNAME%",
                        stdout=asyncio.subprocess.PIPE,
                        stderr=asyncio.subprocess.PIPE,
                    )
                    stdout, stderr = await proc.communicate()

                    if proc.returncode == 0 and stdout.strip():
                        windows_username = stdout.decode().strip()
                        return Path(
                            f"/mnt/c/Users/{windows_username}/AppData/Roaming/Claude/claude_desktop_config.json"
                        )

                    # Fallback: try to find the Windows user directory
                    users_dir = Path("/mnt/c/Users")
                    if users_dir.exists():
                        # Get the first non-system user directory
                        user_dirs = [
                            d
                            for d in users_dir.iterdir()
                            if d.is_dir() and not d.name.startswith(("Default", "Public", "All Users"))
                        ]
                        if user_dirs:
                            return user_dirs[0] / "AppData" / "Roaming" / "Claude" / "claude_desktop_config.json"

                    if not Path("/mnt/c").exists():
                        msg = "Windows C: drive not mounted at /mnt/c in WSL"
                        raise ValueError(msg)

                    msg = "Could not find valid Windows user directory in WSL"
                    raise ValueError(msg)
                except (OSError, CalledProcessError) as e:
                    logger.warning("Failed to determine Windows user path in WSL: %s", str(e))
                    msg = f"Could not determine Windows Claude config path in WSL: {e!s}"
                    raise ValueError(msg) from e
            # Regular Windows
            return Path(os.environ["APPDATA"]) / "Claude" / "claude_desktop_config.json"

        msg = "Unsupported operating system for Claude configuration"
        raise ValueError(msg)

    msg = "Unsupported client"
    raise ValueError(msg)


def remove_server_by_sse_url(config_data: dict, sse_url: str) -> tuple[dict, list[str]]:
    """Remove any MCP servers that use the specified SSE URL from config data.

    Returns:
        tuple: (updated_config, list_of_removed_server_names)
    """
    if "mcpServers" not in config_data:
        return config_data, []

    removed_servers: list[str] = []
    servers_to_remove: list[str] = []

    # Find servers to remove
    for server_name, server_config in config_data["mcpServers"].items():
        args = server_config.get("args", [])
        if args and args[-1] == sse_url:
            servers_to_remove.append(server_name)

    # Remove the servers
    for server_name in servers_to_remove:
        del config_data["mcpServers"][server_name]
        removed_servers.append(server_name)
        logger.debug("Removed existing server with matching SSE URL: %s", server_name)

    return config_data, removed_servers


# Project-specific MCP server instance for handling project-specific tools
class ProjectMCPServer:
    def __init__(self, project_id: UUID):
        self.project_id = project_id
        self.server = Server(f"langflow-mcp-project-{project_id}")

        # Register handlers that filter by project
        @self.server.list_tools()
        @handle_mcp_errors
        async def handle_list_project_tools():
            """Handle listing tools for this specific project."""
            return await handle_list_tools(project_id=self.project_id, mcp_enabled_only=True)

        @self.server.list_prompts()
        async def handle_list_prompts():
            return []

        @self.server.list_resources()
        async def handle_list_project_resources():
            """Handle listing resources for this specific project."""
            return await handle_list_resources(project_id=self.project_id)

        @self.server.read_resource()
        async def handle_read_project_resource(uri: str) -> bytes:
            """Handle resource read requests for this specific project."""
            return await handle_read_resource(uri=uri)

        @self.server.call_tool()
        @handle_mcp_errors
        async def handle_call_project_tool(name: str, arguments: dict) -> list[types.TextContent]:
            """Handle tool execution requests for this specific project."""
            return await handle_call_tool(
                name=name,
                arguments=arguments,
                server=self.server,
                project_id=self.project_id,
                is_action=True,
            )


# Cache of project MCP servers
project_mcp_servers = {}


def get_project_mcp_server(project_id: UUID) -> ProjectMCPServer:
    """Get or create an MCP server for a specific project."""
    project_id_str = str(project_id)
    if project_id_str not in project_mcp_servers:
        project_mcp_servers[project_id_str] = ProjectMCPServer(project_id)
    return project_mcp_servers[project_id_str]


async def init_mcp_servers():
    """Initialize MCP servers for all projects."""
    try:
        async with session_scope() as session:
            projects = (await session.exec(select(Folder))).all()

            for project in projects:
                try:
                    get_project_sse(project.id)
                    get_project_mcp_server(project.id)
                except Exception as e:  # noqa: BLE001
                    msg = f"Failed to initialize MCP server for project {project.id}: {e}"
                    await logger.aexception(msg)
                    # Continue to next project even if this one fails

    except Exception as e:  # noqa: BLE001
        msg = f"Failed to initialize MCP servers: {e}"
        await logger.aexception(msg)<|MERGE_RESOLUTION|>--- conflicted
+++ resolved
@@ -16,6 +16,7 @@
 from fastapi.responses import HTMLResponse
 from lfx.base.mcp.constants import MAX_MCP_SERVER_NAME_LENGTH
 from lfx.base.mcp.util import sanitize_mcp_name
+from lfx.lfx_logging import logger
 from lfx.services.deps import get_settings_service, session_scope
 from mcp import types
 from mcp.server import NotificationOptions, Server
@@ -32,12 +33,6 @@
     handle_mcp_errors,
     handle_read_resource,
 )
-<<<<<<< HEAD
-from langflow.api.v1.schemas import MCPInstallRequest, MCPProjectResponse, MCPProjectUpdateRequest, MCPSettings
-from langflow.services.database.models import Flow, Folder
-
-logger = logging.getLogger(__name__)
-=======
 from langflow.api.v1.schemas import (
     AuthSettings,
     MCPInstallRequest,
@@ -47,7 +42,6 @@
 )
 from langflow.base.mcp.constants import MAX_MCP_SERVER_NAME_LENGTH
 from langflow.base.mcp.util import sanitize_mcp_name
-from langflow.logging import logger
 from langflow.services.auth.mcp_encryption import decrypt_auth_settings, encrypt_auth_settings
 from langflow.services.database.models import Flow, Folder
 from langflow.services.database.models.api_key.crud import check_key, create_api_key
@@ -55,7 +49,6 @@
 from langflow.services.database.models.user.model import User
 from langflow.services.deps import get_settings_service, session_scope
 from langflow.services.settings.feature_flags import FEATURE_FLAGS
->>>>>>> 0191d1a5
 
 router = APIRouter(prefix="/mcp/project", tags=["mcp_projects"])
 
@@ -259,7 +252,6 @@
     current_user: Annotated[User, Depends(verify_project_auth_conditional)],
 ):
     """Handle SSE connections for a specific project."""
-<<<<<<< HEAD
     # Verify project exists and user has access
     async with session_scope() as session:
         project = (
@@ -269,8 +261,6 @@
     if not project:
         raise HTTPException(status_code=404, detail="Project not found")
 
-=======
->>>>>>> 0191d1a5
     # Get project-specific SSE transport and MCP server
     sse = get_project_sse(project_id)
     project_server = get_project_mcp_server(project_id)

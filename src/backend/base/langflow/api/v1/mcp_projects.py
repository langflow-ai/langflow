--- conflicted
+++ resolved
@@ -3,12 +3,7 @@
 import os
 import platform
 from asyncio.subprocess import create_subprocess_exec
-<<<<<<< HEAD
-from collections.abc import Sequence
-from contextlib import AsyncExitStack
-=======
 from collections.abc import Awaitable, Sequence
->>>>>>> 49db8c5c
 from contextvars import ContextVar
 from datetime import datetime, timezone
 from ipaddress import ip_address
@@ -300,24 +295,11 @@
 @router.get("/{project_id}")
 async def list_project_tools(
     project_id: UUID,
-<<<<<<< HEAD
-    request: Request,
-=======
->>>>>>> 49db8c5c
     current_user: CurrentActiveMCPUser,
     *,
     mcp_enabled: bool = True,
 ) -> Response:
     """List project MCP tools, or open a Streamable HTTP stream when requested."""
-<<<<<<< HEAD
-    accept_header = (request.headers.get("accept") or "").lower()
-
-    if "text/event-stream" in accept_header:
-        auth_user = await verify_project_auth_conditional(project_id, request)
-        return await _dispatch_project_streamable_http(project_id, request, auth_user)
-
-=======
->>>>>>> 49db8c5c
     metadata = await _build_project_tools_response(project_id, current_user, mcp_enabled=mcp_enabled)
     return JSONResponse(content=metadata.model_dump(mode="json"))
 
@@ -447,29 +429,10 @@
 @router.api_route("/{project_id}", methods=project_messages_methods)
 @router.api_route("/{project_id}/", methods=project_messages_methods)
 async def handle_project_messages(
-<<<<<<< HEAD
-=======
     project_id: UUID,
     request: Request,
     current_user: Annotated[User, Depends(verify_project_auth_conditional)],
 ):
-    """Handle POST/DELETE messages for a project-specific MCP server."""
-    return await _handle_project_sse_messages(project_id, request, current_user)
-
-
-# Streamable HTTP transport
-streamable_http_methods = ["GET", "POST", "DELETE"]
-
-
-@router.api_route("/{project_id}/streamable", methods=streamable_http_methods)
-@router.api_route("/{project_id}/streamable/", methods=streamable_http_methods)
-async def handle_project_streamable_http(
->>>>>>> 49db8c5c
-    project_id: UUID,
-    request: Request,
-    current_user: Annotated[User, Depends(verify_project_auth_conditional)],
-):
-<<<<<<< HEAD
     """Handle POST/DELETE messages for a project-specific MCP server."""
     return await _handle_project_sse_messages(project_id, request, current_user)
 
@@ -485,8 +448,6 @@
     request: Request,
     current_user: Annotated[User, Depends(verify_project_auth_conditional)],
 ):
-=======
->>>>>>> 49db8c5c
     """Handle Streamable HTTP connections for a specific project."""
     return await _dispatch_project_streamable_http(project_id, request, current_user)
 
@@ -1232,14 +1193,6 @@
     def __init__(self, project_id: UUID):
         self.project_id = project_id
         self.server = Server(f"langflow-mcp-project-{project_id}")
-<<<<<<< HEAD
-        # _configure_server_notification_defaults(self.server)
-
-        self.session_manager = StreamableHTTPSessionManager(self.server)
-        self._manager_lock = asyncio.Lock()
-        self._manager_stack: AsyncExitStack | None = None
-        self._manager_started = False
-=======
         # TODO: implement an environment variable to enable/disable stateless mode
         self.session_manager = StreamableHTTPSessionManager(self.server, stateless=True)
         # since we lazily initialize the session manager's
@@ -1250,7 +1203,6 @@
         self._runner_task: asyncio.Task | None = None  # session manager run()
         self._shutdown_event: asyncio.Event | None = None  # session manager run ended
         self._started_event: asyncio.Event | None = None  # session manager run started
->>>>>>> 49db8c5c
 
         # Register handlers that filter by project
         @self.server.list_tools()
@@ -1294,24 +1246,6 @@
             if self._manager_started:
                 return
 
-<<<<<<< HEAD
-            self._manager_stack = AsyncExitStack()
-            await self._manager_stack.enter_async_context(self.session_manager.run())
-            self._manager_started = True
-            await logger.adebug("Streamable HTTP manager started for project %s", self.project_id)
-
-    async def stop_session_manager(self) -> None:
-        """Stop the project's Streamable HTTP manager if it is running."""
-        async with self._manager_lock:
-            if not self._manager_started or self._manager_stack is None:
-                return
-
-            await self._manager_stack.aclose()
-            self._manager_stack = None
-            self._manager_started = False
-            await logger.adebug("Streamable HTTP manager stopped for project %s", self.project_id)
-
-=======
             self._shutdown_event = asyncio.Event()
             self._started_event = asyncio.Event()
             tg = get_project_task_group_tg()
@@ -1343,7 +1277,6 @@
         if self._shutdown_event and not self._shutdown_event.is_set():
             self._shutdown_event.set()
 
->>>>>>> 49db8c5c
 
 # Cache of project MCP servers
 project_mcp_servers: dict[str, ProjectMCPServer] = {}

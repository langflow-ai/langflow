--- conflicted
+++ resolved
@@ -80,22 +80,14 @@
 # --- Helper Functions ---
 
 
-<<<<<<< HEAD
 async def authenticate_and_get_openai_key(session: DbSession, user: User, websocket : WebSocket):
-=======
-async def authenticate_and_get_openai_key(session: DbSession, user: User, safe_send_json):
->>>>>>> 7c0beedc
     """Authenticate the user using a token or API key and retrieve the OpenAI API key.
 
     Returns a tuple: (current_user, openai_key). If authentication fails, sends an error
     message to the client and returns (None, None).
     """
     if user is None:
-<<<<<<< HEAD
         await websocket.send_json(
-=======
-        await safe_send_json(
->>>>>>> 7c0beedc
             {
                 "type": "error",
                 "code": "langflow_auth",
@@ -110,11 +102,7 @@
         )
         openai_key = openai_key_value if openai_key_value is not None else os.getenv("OPENAI_API_KEY", "")
         if not openai_key or openai_key == "dummy":
-<<<<<<< HEAD
             await websocket.send_json(
-=======
-            await safe_send_json(
->>>>>>> 7c0beedc
                 {
                     "type": "error",
                     "code": "api_key_missing",
@@ -158,22 +146,6 @@
     if buffer:
         yield buffer + " "
 
-<<<<<<< HEAD
-=======
-
-def common_response_create(session_id, original: dict | None = None) -> dict:
-    msg = {}
-    if original is not None:
-        msg = original
-    msg["type"] = "response.create"
-    voice_config = get_voice_config(session_id)
-    if voice_config.use_elevenlabs:
-        response = msg.setdefault("response", {})
-        response["modalities"] = ["text"]
-    return msg
-
-
->>>>>>> 7c0beedc
 class VoiceConfig:
     def __init__(self, session_id: str):
         self.session_id = session_id
@@ -785,11 +757,7 @@
             state["last_event_type"] = event_type
             state["event_count"] = 0
             if event_type == "response.created":
-<<<<<<< HEAD
-                response_id = event.get("response").get("id")
-=======
                 response_id = event.get("response", {}).get("id")
->>>>>>> 7c0beedc
                 logger.debug(f"response_id: {response_id}")
             if "error" in event_type:
                 logger.debug(f"Error {event}")
@@ -829,68 +797,13 @@
     try:
         await client_websocket.accept()
 
-<<<<<<< HEAD
         log_event = create_event_logger(session_id)
 
-=======
-        openai_send_q: asyncio.Queue[str] = asyncio.Queue()
-        client_send_q: asyncio.Queue[str] = asyncio.Queue()
-
-        async def openai_writer():
-            while True:
-                msg = await openai_send_q.get()
-                if msg is None:
-                    break
-                await openai_ws.send(msg)
-
-        async def client_writer():
-            while True:
-                msg = await client_send_q.get()
-                if msg is None:
-                    break
-                await client_websocket.send_text(msg)
-
-        log_event = create_event_logger(session_id)
-
-        response_q: asyncio.Queue = asyncio.Queue()
-        await response_q.put(None)
-
-        async def openai_send(payload):
-            log_event(payload, DIRECTION_TO_OPENAI)
-            logger.trace(f"Sending text {DIRECTION_TO_OPENAI}: {payload['type']}")
-            if payload.get("type") == "response.create":
-                await response_q.get()
-            openai_send_q.put_nowait(json.dumps(payload))
-            logger.trace("JSON sent.")
-
-        def client_send(payload):
-            log_event(payload, DIRECTION_TO_CLIENT)
-            logger.trace(f"Sending JSON {DIRECTION_TO_CLIENT}: {payload.get('type', 'None')}")
-            if payload.get("type") == "response.done":
-                try:
-                    response_q.put_nowait(None)
-                except asyncio.QueueFull:
-                    logger.warning("Queue is full, skipping put_nowait")
-            client_send_q.put_nowait(json.dumps(payload))
-            logger.trace("JSON sent.")
-
-        async def close():
-            openai_send_q.put_nowait(None)
-            client_send_q.put_nowait(None)
-            await openai_writer_task
-            await client_writer_task
-            await client_websocket.close()
-            await openai_ws.close()
->>>>>>> 7c0beedc
 
         vad_task = None
         voice_config = get_voice_config(session_id)
         current_user: User = await get_current_user_for_websocket(client_websocket, session)
-<<<<<<< HEAD
         current_user, openai_key = await authenticate_and_get_openai_key(session, current_user, client_websocket)
-=======
-        current_user, openai_key = await authenticate_and_get_openai_key(session, current_user, client_send)
->>>>>>> 7c0beedc
         if current_user is None or openai_key is None:
             return
         try:
@@ -906,12 +819,8 @@
                 },
             }
         except Exception as e:  # noqa: BLE001
-<<<<<<< HEAD
             errMsg = {"error": f"Failed to load flow: {e!s}"}
             await client_websocket.send_json(errMsg)
-=======
-            client_send({"error": f"Failed to load flow: {e!s}"})
->>>>>>> 7c0beedc
             logger.error(f"Failed to load flow: {e}")
             return
 
@@ -931,16 +840,8 @@
             
             openai_realtime_session = init_session_dict()
 
-<<<<<<< HEAD
             session_update = {"type": "session.update", "session": openai_realtime_session}
             msgHdlr.openai_send(session_update)
-=======
-            openai_writer_task = asyncio.create_task(openai_writer())
-            client_writer_task = asyncio.create_task(client_writer())
-
-            session_update = {"type": "session.update", "session": openai_realtime_session}
-            await openai_send(session_update)
->>>>>>> 7c0beedc
 
             # Setup for VAD processing.
             vad_queue: asyncio.Queue = asyncio.Queue()
@@ -966,11 +867,7 @@
                                 has_speech = True
                                 logger.trace("!", end="")
                                 if bot_speaking_flag[0]:
-<<<<<<< HEAD
                                     msgHdlr.openai_send({"type": "response.cancel"})
-=======
-                                    await openai_send({"type": "response.cancel"})
->>>>>>> 7c0beedc
                                     bot_speaking_flag[0] = False
                         except Exception as e:  # noqa: BLE001
                             logger.error(f"[ERROR] VAD processing failed (ValueError): {e}")
@@ -984,11 +881,7 @@
                             logger.trace("_", end="")
 
             def client_send_event_from_thread(event, loop) -> None:
-<<<<<<< HEAD
                 return loop.call_soon_threadsafe(msgHdlr.client_send, event)
-=======
-                return loop.call_soon_threadsafe(client_send, event)
->>>>>>> 7c0beedc
 
             def pass_through(from_dict, to_dict, keys):
                 for key in keys:
@@ -1038,19 +931,11 @@
                         use_elevenlabs = False
                     self.response_id = response_id
                     if use_elevenlabs:
-<<<<<<< HEAD
-                        self.text_delta_queue = asyncio.Queue()
-                        self.text_delta_task = asyncio.create_task(process_text_deltas(self))
-
-            responses = {}
-
-=======
                         self.text_delta_queue: asyncio.Queue = asyncio.Queue()
                         self.text_delta_task = asyncio.create_task(process_text_deltas(self))
 
             responses = {}
 
->>>>>>> 7c0beedc
             async def process_text_deltas(rsp: Response):
                 """Transfer text deltas from the async queue to a synchronous queue.
 
@@ -1128,7 +1013,6 @@
                             # Ensure we're adding to an integer
                             num_audio_samples += len(base64_data)
                             event = {"type": "input_audio_buffer.append", "audio": base64_data}
-<<<<<<< HEAD
                             msgHdlr.openai_send(event)
                             if voice_config.barge_in_enabled:
                                 await vad_queue.put(base64_data)
@@ -1137,16 +1021,6 @@
                         elif msg.get("type") == "input_audio_buffer.commit":
                             if num_audio_samples > AUDIO_SAMPLE_THRESHOLD:
                                 msgHdlr.openai_send(msg)
-=======
-                            await openai_send(event)
-                            if voice_config.barge_in_enabled:
-                                await vad_queue.put(base64_data)
-                        elif msg.get("type") == "response.create":
-                            await openai_send(common_response_create(session_id, msg))
-                        elif msg.get("type") == "input_audio_buffer.commit":
-                            if num_audio_samples > AUDIO_SAMPLE_THRESHOLD:
-                                await openai_send(msg)
->>>>>>> 7c0beedc
                                 num_audio_samples = 0
                         elif msg.get("type") == "langflow.voice_mode.config":
                             logger.info(f"langflow.voice_mode.config {msg}")
@@ -1160,7 +1034,6 @@
                             modalities = ["text"] if voice_config.use_elevenlabs else ["audio", "text"]
                             openai_realtime_session["modalities"] = modalities
                             session_update = {"type": "session.update", "session": openai_realtime_session}
-<<<<<<< HEAD
                             msgHdlr.openai_send(session_update)
                         elif msg.get("type") == "session.update":
                             openai_realtime_session = update_global_session(msg["session"])
@@ -1168,15 +1041,6 @@
                             msgHdlr.openai_send(session_update)
                         else:
                             msgHdlr.openai_send(msg)
-=======
-                            await openai_send(session_update)
-                        elif msg.get("type") == "session.update":
-                            openai_realtime_session = update_global_session(msg["session"])
-                            session_update = {"type": "session.update", "session": openai_realtime_session}
-                            await openai_send(session_update)
-                        else:
-                            await openai_send(msg)
->>>>>>> 7c0beedc
                 except (WebSocketDisconnect, websockets.ConnectionClosedOK, websockets.ConnectionClosedError):
                     pass
 
@@ -1200,11 +1064,7 @@
 
                         response_id = None
                         if do_forward:
-<<<<<<< HEAD
                             msgHdlr.client_send(event)
-=======
-                            client_send(event)
->>>>>>> 7c0beedc
                         if event_type == "response.created":
                             response_id = event["response"]["id"]
                             responses[response_id] = Response(response_id, voice_config.use_elevenlabs)
@@ -1217,11 +1077,7 @@
                         elif event_type == "response.text.done":
                             if voice_config.use_elevenlabs:
                                 response_id = event["response_id"]
-<<<<<<< HEAD
                                 rsp: Response = responses[response_id]
-=======
-                                rsp = responses[response_id]
->>>>>>> 7c0beedc
                                 await rsp.text_delta_queue.put(None)
                                 if rsp.text_delta_task and not rsp.text_delta_task.done():
                                     await rsp.text_delta_task
@@ -1274,12 +1130,7 @@
                                         conversation_id,
                                         session_id,
                                         voice_config,
-<<<<<<< HEAD
                                         msgHdlr,
-=======
-                                        client_send,
-                                        openai_send,
->>>>>>> 7c0beedc
                                     )
                                 )
                                 # Store the task reference to prevent garbage collection
@@ -1314,7 +1165,6 @@
                 vad_task = asyncio.create_task(process_vad_audio())
 
             try:
-<<<<<<< HEAD
                 # TaskGroup handles cancellation & error propagation for you
                 async with asyncio.TaskGroup() as tg:
                     tg.create_task(forward_to_openai())
@@ -1331,18 +1181,6 @@
                     await msgHdlr.close()
                     await client_websocket.close()
                     await openai_ws.close()
-=======
-                # Create tasks and gather them for concurrent execution
-                task1 = asyncio.create_task(forward_to_openai())
-                task2 = asyncio.create_task(forward_to_client())
-                await asyncio.gather(task1, task2)
-            except Exception as exc:  # noqa: BLE001
-                # handle any exceptions from any task
-                logger.error("WS loop failed:", exc_info=exc)
-                logger.error(traceback.format_exc())
-            finally:
-                # shared cleanup for writers & sockets
->>>>>>> 7c0beedc
                 await close()
     except Exception as e:  # noqa: BLE001
         logger.error(f"Unexpected error: {e}")
@@ -1382,37 +1220,36 @@
     try:
         await client_websocket.accept()
 
-<<<<<<< HEAD
-        openai_send_q: asyncio.Queue[dict] = asyncio.Queue()
-        client_send_q: asyncio.Queue[dict] = asyncio.Queue()
-
-        log_event = create_event_logger(session_id)
-        
+        openai_send_q: asyncio.Queue[str] = asyncio.Queue()
+        client_send_q: asyncio.Queue[str] = asyncio.Queue()
+
         async def openai_writer():
             while True:
-                msg = openai_send_q.get()
+                msg = await openai_send_q.get()
                 if msg is None:
                     break
-                logger.trace(f"Sending text {DIRECTION_TO_OPENAI}: {msg['type']}")
-                await openai_ws.send(json.dumps(msg))
-                logger.trace("JSON sent.")
-                log_event(msg, DIRECTION_TO_OPENAI)
+                await openai_ws.send(msg)
 
         async def client_writer():
             while True:
                 msg = await client_send_q.get()
                 if msg is None:
                     break
-                logger.trace(f"Sending JSON {DIRECTION_TO_CLIENT}: {msg['type']}")
-                await client_websocket.send_text(json.dumps(msg))
-                logger.trace("JSON sent.")
-                log_event(msg, DIRECTION_TO_CLIENT)
+                await client_websocket.send_text(msg)
+
+        log_event = create_event_logger(session_id)
 
         def openai_send(payload):
-            openai_send_q.put_nowait(payload)
+            log_event(payload, DIRECTION_TO_OPENAI)
+            logger.trace(f"Sending text {DIRECTION_TO_OPENAI}: {payload['type']}")
+            openai_send_q.put_nowait(json.dumps(payload))
+            logger.trace("JSON sent.")
 
         def client_send(payload):
-            client_send_q.put_nowait(payload)
+            log_event(payload, DIRECTION_TO_CLIENT)
+            logger.trace(f"Sending JSON {DIRECTION_TO_CLIENT}: {payload['type']}")
+            client_send_q.put_nowait(json.dumps(payload))
+            logger.trace("JSON sent.")
 
         async def close():
             openai_send_q.put_nowait(None)
@@ -1422,48 +1259,7 @@
             await client_websocket.close()
             await openai_ws.close()
 
-=======
-        openai_send_q: asyncio.Queue[str] = asyncio.Queue()
-        client_send_q: asyncio.Queue[str] = asyncio.Queue()
-
-        async def openai_writer():
-            while True:
-                msg = await openai_send_q.get()
-                if msg is None:
-                    break
-                await openai_ws.send(msg)
-
-        async def client_writer():
-            while True:
-                msg = await client_send_q.get()
-                if msg is None:
-                    break
-                await client_websocket.send_text(msg)
-
         log_event = create_event_logger(session_id)
-
-        def openai_send(payload):
-            log_event(payload, DIRECTION_TO_OPENAI)
-            logger.trace(f"Sending text {DIRECTION_TO_OPENAI}: {payload['type']}")
-            openai_send_q.put_nowait(json.dumps(payload))
-            logger.trace("JSON sent.")
-
-        def client_send(payload):
-            log_event(payload, DIRECTION_TO_CLIENT)
-            logger.trace(f"Sending JSON {DIRECTION_TO_CLIENT}: {payload['type']}")
-            client_send_q.put_nowait(json.dumps(payload))
-            logger.trace("JSON sent.")
-
-        async def close():
-            openai_send_q.put_nowait(None)
-            client_send_q.put_nowait(None)
-            await openai_writer_task
-            await client_writer_task
-            await client_websocket.close()
-            await openai_ws.close()
-
-        log_event = create_event_logger(session_id)
->>>>>>> 7c0beedc
         current_user: User = await get_current_user_for_websocket(client_websocket, session)
         current_user, openai_key = await authenticate_and_get_openai_key(session, current_user, client_send)
         url = "wss://api.openai.com/v1/realtime?intent=transcription"
@@ -1578,17 +1374,6 @@
                     logger.error(f"Error in WebSocket communication: {e}")
 
             try:
-<<<<<<< HEAD
-                # TaskGroup handles cancellation & error propagation for you
-                async with asyncio.TaskGroup() as tg:
-                    tg.create_task(forward_to_openai())
-                    tg.create_task(forward_to_client())
-                # if both finish normally, TaskGroup exits cleanly here
-            except* Exception as excs:  # noqa: BLE001
-                # handle any exceptions from any task
-                for exc in excs.exceptions:
-                    logger.error("WS loop failed:", exc_info=exc)
-=======
                 # Create tasks and gather them for concurrent execution
                 task1 = asyncio.create_task(forward_to_openai())
                 task2 = asyncio.create_task(forward_to_client())
@@ -1596,7 +1381,6 @@
             except Exception as exc:  # noqa: BLE001
                 # handle any exceptions from any task
                 logger.error("WS loop failed:", exc_info=exc)
->>>>>>> 7c0beedc
             finally:
                 # shared cleanup for writers & sockets
                 await close()

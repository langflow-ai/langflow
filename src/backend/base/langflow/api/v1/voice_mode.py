--- conflicted
+++ resolved
@@ -1249,11 +1249,8 @@
         openai_send_q: asyncio.Queue[str] = asyncio.Queue()
         client_send_q: asyncio.Queue[str] = asyncio.Queue()
 
-<<<<<<< HEAD
-=======
         log_event = create_event_logger(session_id)
 
->>>>>>> 07b12708
         async def openai_writer():
             while True:
                 msg = await openai_send_q.get()

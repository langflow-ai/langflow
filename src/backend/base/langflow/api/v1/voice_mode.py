import asyncio
import base64
import json
import os
import queue
import threading
import time
import traceback
import uuid
from collections import defaultdict
from datetime import datetime, timezone
from typing import Any
from uuid import UUID, uuid4

import numpy as np
import requests
import sqlalchemy
import webrtcvad
import websockets
from cryptography.fernet import InvalidToken
from elevenlabs import ElevenLabs
from fastapi import APIRouter, BackgroundTasks
from openai import OpenAI
from sqlalchemy import select
from starlette.websockets import WebSocket, WebSocketDisconnect

from langflow.api.utils import CurrentActiveUser, DbSession
from langflow.api.v1.chat import build_flow_and_stream
from langflow.api.v1.schemas import InputValueRequest
from langflow.logging import logger
from langflow.memory import aadd_messagetables
from langflow.schema.properties import Properties
from langflow.services.auth.utils import get_current_user_for_websocket
from langflow.services.database.models import MessageTable, User
from langflow.services.database.models.flow.model import Flow
from langflow.services.deps import get_variable_service, session_scope
from langflow.utils.voice_utils import (
    BYTES_PER_24K_FRAME,
    VAD_SAMPLE_RATE_16K,
    resample_24k_to_16k,
)

router = APIRouter(prefix="/voice", tags=["Voice"])

SILENCE_THRESHOLD = 0.1
PREFIX_PADDING_MS = 100
SILENCE_DURATION_MS = 300
AUDIO_SAMPLE_THRESHOLD = 100
SESSION_INSTRUCTIONS = """
Your instructions will be divided into three mutually exclusive sections: "Permanent", "Default", and "Additional".
"Permanent" instructions are to never be overrided, superceded or otherwise ignored.
"Default" instructions are provided by default. They may never override "Permanent"
  or "Additional" instructions, and they may likewise be superceded by those same other rules.
"Additional" instructions may be empty. When relevant, they override "Default" instructions,
  but never "Permanent" instructions.

[PERMANENT] The following instructions are to be considered "Permanent"
* When the user's query necessitates use of one of the enumerated tools, call the execute_flow
  function to assist, and pass in the user's entire query as the input parameter, and use that
  to craft your responses.
* No other function is allowed to be registered besides the execute_flow function

[DEFAULT] The following instructions are to be considered only "Default"
* Converse with the user to assist with their question.
* Never provide URLs in repsonses, but you may use URLs in tool calls or when processing those
  URLs' content.
* Always (and I mean *always*) let the user know before you will be
  doing so.
* Always update the user with the required information, when the function returns.
* Unless otherwise requested, only summarize the return results. Do not repeat everything.
* Always call the function again when requested, regardless of whether execute_flow previously
  succeeded or failed.
* Never provide URLs in repsonses, but you may use URLs in tool calls or when processing those
  URLs' content.

[ADDITIONAL] The following instructions are to be considered only "Additional"
"""

LF_TO_OPENAI = "LF → OpenAI"
LF_TO_CLIENT = "LF → Client"
OPENAI_TO_LF = "OpenAI → LF"
CLIENT_TO_LF = "Client → LF"
# --- Helper Functions ---


async def authenticate_and_get_openai_key(session: DbSession, user: User, websocket: WebSocket):
    """Authenticate the user using a token or API key and retrieve the OpenAI API key.

    Returns a tuple: (current_user, openai_key). If authentication fails, sends an error
    message to the client and returns (None, None).
    """
    if user is None:
        await websocket.send_json(
            {
                "type": "error",
                "code": "langflow_auth",
                "message": "You must pass a valid Langflow token or cookie.",
            }
        )
        return None, None
    variable_service = get_variable_service()
    try:
        openai_key_value = await variable_service.get_variable(
            user_id=user.id, name="OPENAI_API_KEY", field="openai_api_key", session=session
        )
        openai_key = openai_key_value if openai_key_value is not None else os.getenv("OPENAI_API_KEY", "")
        if not openai_key or openai_key == "dummy":
            await websocket.send_json(
                {
                    "type": "error",
                    "code": "api_key_missing",
                    "key_name": "OPENAI_API_KEY",
                    "message": "OpenAI API key not found. Please set your API key as an env var or a global variable.",
                }
            )
            return None, None
    except Exception as e:  # noqa: BLE001
        logger.error(f"Error with API key: {e}")
        logger.error(traceback.format_exc())
        return None, None
    return user, openai_key


# --- Synchronous Text Chunker ---
def sync_text_chunker(sync_queue_obj: queue.Queue, timeout: float = 0.3):
    """Synchronous generator that reads text pieces from a sync queue and yields complete chunks."""
    splitters = (".", ",", "?", "!", ";", ":", "—", "-", "(", ")", "[", "]", "}", " ")
    buffer = ""
    while True:
        try:
            text = sync_queue_obj.get(timeout=timeout)
        except queue.Empty:
            if buffer:
                yield buffer + " "
                buffer = ""
            continue
        if text is None:
            if buffer:
                yield buffer + " "
            break
        if buffer and buffer[-1] in splitters:
            yield buffer + " "
            buffer = text
        elif text and text[0] in splitters:
            yield buffer + text[0] + " "
            buffer = text[1:]
        else:
            buffer += text
    if buffer:
        yield buffer + " "


class VoiceConfig:
    def __init__(self, session_id: str):
        self.session_id = session_id
        self.use_elevenlabs = False
        self.elevenlabs_voice = "JBFqnCBsd6RMkjVDRZzb"
        self.elevenlabs_model = "eleven_multilingual_v2"
        self.elevenlabs_client = None
        self.elevenlabs_key = None
        self.barge_in_enabled = False
        self.progress_enabled = True

        self.default_openai_realtime_session = {
            "modalities": ["text", "audio"],
            "instructions": SESSION_INSTRUCTIONS,
            "voice": "echo",
            "temperature": 0.8,
            "input_audio_format": "pcm16",
            "output_audio_format": "pcm16",
            "turn_detection": {
                "type": "server_vad",
                "threshold": SILENCE_THRESHOLD,
                "prefix_padding_ms": PREFIX_PADDING_MS,
                "silence_duration_ms": SILENCE_DURATION_MS,
            },
            "input_audio_transcription": {"model": "whisper-1"},
            "tools": [],
            "tool_choice": "auto",
        }
        self.openai_realtime_session: dict[str, Any] = {}

    def get_session_dict(self):
        return dict(self.default_openai_realtime_session)


class ElevenLabsClientManager:
    _instance = None
    _api_key = None

    @classmethod
    async def get_client(cls, user_id=None, session=None):
        """Get or create an ElevenLabs client with the API key."""
        if cls._instance is None:
            if cls._api_key is None and user_id and session:
                variable_service = get_variable_service()
                try:
                    cls._api_key = await variable_service.get_variable(
                        user_id=user_id,
                        name="ELEVENLABS_API_KEY",
                        field="elevenlabs_api_key",
                        session=session,
                    )
                except (InvalidToken, ValueError) as e:
                    logger.error(f"Error with ElevenLabs API key: {e}")
                    cls._api_key = os.getenv("ELEVENLABS_API_KEY", "")
                    if not cls._api_key:
                        logger.error("ElevenLabs API key not found")
                        return None
                except (KeyError, AttributeError, sqlalchemy.exc.SQLAlchemyError) as e:
                    logger.error(f"Exception getting ElevenLabs API key: {e}")
                    return None

            if cls._api_key:
                cls._instance = ElevenLabs(api_key=cls._api_key)

        return cls._instance


def get_voice_config(session_id: str) -> VoiceConfig:
    if session_id is None:
        msg = "session_id cannot be None"
        raise ValueError(msg)
    if session_id not in voice_config_cache:
        voice_config_cache[session_id] = VoiceConfig(session_id)
    return voice_config_cache[session_id]


class TTSConfig:
    def __init__(self, session_id: str, openai_key: str):
        self.session_id = session_id
        self.use_elevenlabs = False
        self.elevenlabs_voice = "JBFqnCBsd6RMkjVDRZzb"
        self.elevenlabs_model = "eleven_multilingual_v2"
        self.elevenlabs_client = None
        self.default_tts_session = {
            "type": "transcription_session.update",
            "session": {
                "input_audio_format": "pcm16",
                "input_audio_transcription": {
                    "model": "gpt-4o-transcribe",
                    "language": "en",
                },
                "turn_detection": {
                    "type": "server_vad",
                    "threshold": SILENCE_THRESHOLD,
                    "prefix_padding_ms": PREFIX_PADDING_MS,
                    "silence_duration_ms": SILENCE_DURATION_MS,
                },
                "input_audio_noise_reduction": {"type": "near_field"},
                "include": [],
            },
        }
        self.tts_session: dict[str, Any] = {}
        self.oai_client = OpenAI(api_key=openai_key)
        self.openai_voice = "echo"

    def get_session_dict(self):
        return dict(self.default_tts_session)

    def get_openai_client(self):
        return self.oai_client

    def get_openai_voice(self):
        return self.openai_voice


def get_tts_config(session_id: str, openai_key: str) -> TTSConfig:
    if session_id is None:
        msg = "session_id cannot be None"
        raise ValueError(msg)
    if session_id not in tts_config_cache:
        tts_config_cache[session_id] = TTSConfig(session_id, openai_key)
    return tts_config_cache[session_id]


async def add_message_to_db(message, session, flow_id, session_id, sender, sender_name):
    """Enforce alternating sequence by checking the last sender.

    If two consecutive messages come from the same party (e.g. AI/AI), wait briefly.
    """
    queue_key = f"{flow_id}:{session_id}"

    # If the incoming sender is the same as the last recorded sender,
    # wait for a change (with a timeout as a fallback).
    if last_sender_by_session[queue_key] == sender:
        await wait_for_sender_change(queue_key, sender, timeout=5)
    last_sender_by_session[queue_key] = sender

    # Now proceed to create the message
    message_obj = MessageTable(
        text=message,
        sender=sender,
        sender_name=sender_name,
        session_id=session_id,
        files=[],
        flow_id=uuid.UUID(flow_id) if isinstance(flow_id, str) else flow_id,
        properties=Properties().model_dump(),
        content_blocks=[],
        category="message",
    )

    await message_queues[queue_key].put(message_obj)
    # Update last sender for this session

    if queue_key not in message_tasks or message_tasks[queue_key].done():
        message_tasks[queue_key] = asyncio.create_task(process_message_queue(queue_key, session))


async def wait_for_sender_change(queue_key, current_sender, timeout=5):
    """Wait until the last sender for this session is not the same as current_sender.

    or until the timeout expires.
    """
    waited = 0
    interval = 0.05
    while last_sender_by_session[queue_key] == current_sender and waited < timeout:
        await asyncio.sleep(interval)
        waited += interval


async def process_message_queue(queue_key, session):
    """Process messages from the queue one by one."""
    try:
        while True:
            message = await message_queues[queue_key].get()

            try:
                await aadd_messagetables([message], session)
                logger.debug(f"Added message to DB: {message.text[:30]}...")
            except ValueError as e:
                logger.error(f"Error saving message to database (ValueError): {e}")
                logger.error(traceback.format_exc())
            except sqlalchemy.exc.SQLAlchemyError as e:
                logger.error(f"Error saving message to database (SQLAlchemyError): {e}")
                logger.error(traceback.format_exc())
            except (KeyError, AttributeError, TypeError) as e:
                # More specific exceptions instead of blind Exception
                logger.error(f"Error saving message to database: {e}")
                logger.error(traceback.format_exc())
            finally:
                message_queues[queue_key].task_done()

            if message_queues[queue_key].empty():
                break
    except Exception as e:  # noqa: BLE001
        logger.debug(f"Message queue processor for {queue_key} was cancelled: {e}")
        logger.error(traceback.format_exc())


class SendQueues:
    def __init__(self, openai_ws: websockets.WebSocketClientProtocol, client_ws: WebSocket, log_event):
        self.openai_ws: websockets.WebSocketClientProtocol = openai_ws
        self.openai_send_q: asyncio.Queue[tuple] = asyncio.Queue()
        self.openai_writer_task: asyncio.Task = asyncio.create_task(self.__openai_writer())

        self.block: asyncio.Event = asyncio.Event()
        self.block.set()

        self.client_ws: WebSocket = client_ws
        self.client_send_q: asyncio.Queue[dict] = asyncio.Queue()
        self.client_writer_task: asyncio.Task = asyncio.create_task(self.__client_writer())
        self.log_event = log_event

    def openai_send(self, payload, *, is_blocking=False):
        try:
            self.openai_send_q.put_nowait([payload, is_blocking])
        except Exception:  # noqa: BLE001
            logger.error(traceback.format_exc())

    def openai_unblock(self):
        logger.trace("OPENAI UNBLOCKING")
        self.block.set()

    async def __openai_writer(self):
        try:
            while True:
                msg, is_blocking = await self.openai_send_q.get()
                if msg is None:
                    break
                await self.block.wait()
                await self.openai_ws.send(json.dumps(msg))
                self.log_event(msg, LF_TO_OPENAI)
                if is_blocking:
                    self.block.clear()
                    logger.trace("OPENAI BLOCKING")
                # log_event(msg, DIRECTION_TO_OPENAI)
        except Exception:  # noqa: BLE001
            logger.error(traceback.format_exc())

    def client_send(self, payload):
        try:
            self.client_send_q.put_nowait(payload)
            self.log_event(payload, LF_TO_OPENAI)
        except Exception:  # noqa: BLE001
            logger.error(traceback.format_exc())

    async def __client_writer(self):
        try:
            while True:
                msg = await self.client_send_q.get()
                if msg is None:
                    break
                self.log_event(msg, LF_TO_CLIENT)
                await self.client_ws.send_text(json.dumps(msg))
        except Exception:  # noqa: BLE001
            logger.error(traceback.format_exc())

    async def close(self):
        self.openai_send_q.put_nowait(None)
        self.client_send_q.put_nowait(None)
        await self.openai_writer_task
        await self.client_writer_task


def get_create_response(send_handler: SendQueues, session_id):
    def create_response(original: dict | None = None):
        msg = {}
        if original is not None:
            msg = original
        msg["type"] = "response.create"
        voice_config = get_voice_config(session_id)
        if voice_config.use_elevenlabs:
            response = msg.setdefault("response", {})
            response["modalities"] = ["text"]
        send_handler.openai_send(payload=msg, is_blocking=True)

    return create_response


async def handle_function_call(
    function_call: dict,
    function_call_args: str,
    flow_id: str,
    background_tasks: BackgroundTasks,
    current_user: CurrentActiveUser,
    conversation_id: str,
    session_id: str,
    voice_config: VoiceConfig,
    msg_handler: SendQueues,
):
    create_response = get_create_response(msg_handler, session_id)
    """Handle function calls from the OpenAI API."""
    try:
        # trigger response that tool was called
        if voice_config.progress_enabled:
            msg_handler.openai_send(
                {
                    "type": "conversation.item.create",
                    "item": {
                        "type": "message",
                        "role": "system",
                        "content": [
                            {
                                "type": "input_text",
                                "text": "Tell the user you are now looking into or solving "
                                "a request that will be explained later. Do not repeat "
                                "the prompt exactly, summarize what's being requested."
                                "Keep it very short."
                                f"\n\nThe request: {function_call_args}",
                            }
                        ],
                    },
                }
            )
            logger.trace("Sent progress update conversation item.")
            create_response()
            logger.trace("Sent progress update response create.")
        args = json.loads(function_call_args) if function_call_args else {}
        input_request = InputValueRequest(
            input_value=args.get("input"), components=[], type="chat", session=conversation_id
        )
        response = await build_flow_and_stream(
            flow_id=UUID(flow_id),
            inputs=input_request,
            background_tasks=background_tasks,
            current_user=current_user,
        )
        result = ""
        async for line in response.body_iterator:
            if not line:
                continue
            event_data = json.loads(line)
            msg_handler.client_send({"type": "flow.build.progress", "data": event_data})
            if event_data.get("event") == "end_vertex":
                text_part = (
                    event_data.get("data", {})
                    .get("build_data", "")
                    .get("data", {})
                    .get("results", {})
                    .get("message", {})
                    .get("text", "")
                )
                result += text_part
        function_output = {
            "type": "conversation.item.create",
            "item": {
                "type": "function_call_output",
                "call_id": function_call.get("call_id"),
                "output": str(result),
            },
        }
        msg_handler.openai_send(function_output)
        create_response()
    except json.JSONDecodeError as e:
        trace = traceback.format_exc()
        logger.error(f"JSON decode error: {e!s}\ntrace: {trace}")
        function_output = {
            "type": "conversation.item.create",
            "item": {
                "type": "function_call_output",
                "call_id": function_call.get("call_id"),
                "output": f"Error parsing arguments: {e!s}",
            },
        }
        msg_handler.openai_send(function_output)
    except ValueError as e:
        trace = traceback.format_exc()
        logger.error(f"Value error: {e!s}\ntrace: {trace}")
        function_output = {
            "type": "conversation.item.create",
            "item": {
                "type": "function_call_output",
                "call_id": function_call.get("call_id"),
                "output": f"Error with input values: {e!s}",
            },
        }
        msg_handler.openai_send(function_output)
    except (ConnectionError, websockets.exceptions.WebSocketException) as e:
        trace = traceback.format_exc()
        logger.error(f"Connection error: {e!s}\ntrace: {trace}")
        function_output = {
            "type": "conversation.item.create",
            "item": {
                "type": "function_call_output",
                "call_id": function_call.get("call_id"),
                "output": f"Connection error: {e!s}",
            },
        }
        msg_handler.openai_send(function_output)
    except (KeyError, AttributeError, TypeError) as e:
        logger.error(f"Error executing flow: {e}")
        logger.error(traceback.format_exc())
        function_output = {
            "type": "conversation.item.create",
            "item": {
                "type": "function_call_output",
                "call_id": function_call.get("call_id"),
                "output": f"Error executing flow: {e}",
            },
        }
        msg_handler.openai_send(function_output)


voice_config_cache: dict[str, VoiceConfig] = {}
tts_config_cache: dict[str, TTSConfig] = {}


async def handle_function_call(
    function_call: dict,
    function_call_args: str,
    flow_id: str,
    background_tasks: BackgroundTasks,
    current_user: CurrentActiveUser,
    conversation_id: str,
    session_id: str,
    voice_config: VoiceConfig,
    client_safe_send_json,
    openai_send,
):
    """Handle function calls from the OpenAI API."""
    try:
        # trigger response that tool was called
        if voice_config.progress_enabled:
            await openai_send(
                {
                    "type": "conversation.item.create",
                    "item": {
                        "type": "message",
                        "role": "system",
                        "content": [
                            {
                                "type": "input_text",
                                "text": "Tell the user you are now looking into or solving "
                                "a request that will be explained later. Do not repeat "
                                "the prompt exactly, summarize what's being requested."
                                "Keep it very short."
                                f"\n\nThe request: {function_call_args}",
                            }
                        ],
                    },
                }
            )
            await openai_send(common_response_create(session_id))
        args = json.loads(function_call_args) if function_call_args else {}
        input_request = InputValueRequest(
            input_value=args.get("input"), components=[], type="chat", session=conversation_id
        )
        response = await build_flow_and_stream(
            flow_id=UUID(flow_id),
            inputs=input_request,
            background_tasks=background_tasks,
            current_user=current_user,
        )
        result = ""
        async for line in response.body_iterator:
            if not line:
                continue
            event_data = json.loads(line)
            client_safe_send_json({"type": "flow.build.progress", "data": event_data})
            if event_data.get("event") == "end_vertex":
                text_part = (
                    event_data.get("data", {})
                    .get("build_data", "")
                    .get("data", {})
                    .get("results", {})
                    .get("message", {})
                    .get("text", "")
                )
                result += text_part
        function_output = {
            "type": "conversation.item.create",
            "item": {
                "type": "function_call_output",
                "call_id": function_call.get("call_id"),
                "output": str(result),
            },
        }
        await openai_send(function_output)
        await openai_send(common_response_create(session_id))
    except json.JSONDecodeError as e:
        trace = traceback.format_exc()
        logger.error(f"JSON decode error: {e!s}\ntrace: {trace}")
        function_output = {
            "type": "conversation.item.create",
            "item": {
                "type": "function_call_output",
                "call_id": function_call.get("call_id"),
                "output": f"Error parsing arguments: {e!s}",
            },
        }
        await openai_send(function_output)
    except ValueError as e:
        trace = traceback.format_exc()
        logger.error(f"Value error: {e!s}\ntrace: {trace}")
        function_output = {
            "type": "conversation.item.create",
            "item": {
                "type": "function_call_output",
                "call_id": function_call.get("call_id"),
                "output": f"Error with input values: {e!s}",
            },
        }
        await openai_send(function_output)
    except (ConnectionError, websockets.exceptions.WebSocketException) as e:
        trace = traceback.format_exc()
        logger.error(f"Connection error: {e!s}\ntrace: {trace}")
        function_output = {
            "type": "conversation.item.create",
            "item": {
                "type": "function_call_output",
                "call_id": function_call.get("call_id"),
                "output": f"Connection error: {e!s}",
            },
        }
        await openai_send(function_output)
    except (KeyError, AttributeError, TypeError) as e:
        logger.error(f"Error executing flow: {e}")
        logger.error(traceback.format_exc())
        function_output = {
            "type": "conversation.item.create",
            "item": {
                "type": "function_call_output",
                "call_id": function_call.get("call_id"),
                "output": f"Error executing flow: {e}",
            },
        }
        await openai_send(function_output)


voice_config_cache: dict[str, VoiceConfig] = {}
tts_config_cache: dict[str, TTSConfig] = {}


# --- Global Queues and Message Processing ---

message_queues: dict[str, asyncio.Queue] = defaultdict(asyncio.Queue)
message_tasks: dict[str, asyncio.Task] = {}
last_sender_by_session: defaultdict[str, str | None] = defaultdict(lambda: None)


async def get_flow_desc_from_db(flow_id: str) -> Flow:
    async with session_scope() as session:
        stmt = select(Flow).where(Flow.id == UUID(flow_id))
        result = await session.exec(stmt)
        flow = result.scalar_one_or_none()
        if not flow:
            msg = f"Flow with id {flow_id} not found"
            raise ValueError(msg)
        return flow.description


async def get_or_create_elevenlabs_client(user_id=None, session=None):
    """Get or create an ElevenLabs client with the API key."""
    return await ElevenLabsClientManager.get_client(user_id, session)


def pcm16_to_float_array(pcm_data):
    values = np.frombuffer(pcm_data, dtype=np.int16).astype(np.float32)
    return values / 32768.0


async def text_chunker_with_timeout(chunks, timeout=0.3):
    splitters = (".", ",", "?", "!", ";", ":", "—", "-", "(", ")", "[", "]", "}", " ")
    buffer = ""
    ait = chunks.__aiter__()
    while True:
        try:
            text = await asyncio.wait_for(ait.__anext__(), timeout=timeout)
        except asyncio.TimeoutError:
            if buffer:
                yield buffer + " "
                buffer = ""
            continue
        except StopAsyncIteration:
            break
        if text is None:
            if buffer:
                yield buffer + " "
            break
        if buffer and buffer[-1] in splitters:
            yield buffer + " "
            buffer = text
        elif text and text[0] in splitters:
            yield buffer + text[0] + " "
            buffer = text[1:]
        else:
            buffer += text
    if buffer:
        yield buffer + " "


async def queue_generator(queue: asyncio.Queue):
    while True:
        item = await queue.get()
        if item is None:
            break
        yield item


def create_event_logger():
    state = {"last_event_type": None, "event_count": 0}

    def log_event(event: dict, provenance: str) -> None:
        event_type = event.get("type", "None")
        response_id = event.get("response_id", "None")
        if event_type != state["last_event_type"]:
            logger.debug(f"Event (response_id - {response_id}): {provenance} {event_type}")
            state["last_event_type"] = event_type
            state["event_count"] = 0
            if event_type == "response.created":
                response_id = event.get("response", {}).get("id")
                logger.debug(f"response_id: {response_id}")
            if "error" in event_type:
                logger.debug(f"Error {event}")
        current_count = 0 if state["event_count"] is None else state["event_count"]
        state["event_count"] = current_count + 1

    return log_event


TTL_SECONDS = 60
_completed: dict[str, float] = {}


def mark_response_done(response_id: str):
    logger.debug(f"Marking response {response_id} as done")
    _completed[response_id] = time.time()


# Don't let this grow unbounded
def is_response_done(response_id: str) -> bool:
    now = time.time()
    # prune old entries
    for k, ts in list(_completed.items()):
        if now - ts > TTL_SECONDS:
            del _completed[k]
    completed = response_id in _completed
    if completed:
        logger.debug(f"Response {response_id} is done: {completed}")
    return completed


# --- WebSocket Endpoints for Flow-as-Tool ---
@router.websocket("/ws/flow_as_tool/{flow_id}")
async def flow_as_tool_websocket_no_session(
    client_websocket: WebSocket,
    flow_id: str,
    background_tasks: BackgroundTasks,
    session: DbSession,
):
    session_id = str(uuid4())
    await flow_as_tool_websocket(
        client_websocket=client_websocket,
        flow_id=flow_id,
        background_tasks=background_tasks,
        session=session,
        session_id=session_id,
    )


@router.websocket("/ws/flow_as_tool/{flow_id}/{session_id}")
async def flow_as_tool_websocket(
    client_websocket: WebSocket,
    flow_id: str,
    background_tasks: BackgroundTasks,
    session: DbSession,
    session_id: str,
):
    """WebSocket endpoint registering the flow as a tool for real-time interaction."""
    try:
        await client_websocket.accept()

        log_event = create_event_logger()

        vad_task = None
        voice_config = get_voice_config(session_id)
        current_user: User = await get_current_user_for_websocket(client_websocket, session)
        current_user, openai_key = await authenticate_and_get_openai_key(session, current_user, client_websocket)
        if current_user is None or openai_key is None:
            return
        try:
            flow_description = await get_flow_desc_from_db(flow_id)
            flow_tool = {
                "name": "execute_flow",
                "type": "function",
                "description": flow_description or "Execute the flow with the given input",
                "parameters": {
                    "type": "object",
                    "properties": {"input": {"type": "string", "description": "The input to send to the flow"}},
                    "required": ["input"],
                },
            }
        except Exception as e:  # noqa: BLE001
            err_msg = {"error": f"Failed to load flow: {e!s}"}
            await client_websocket.send_json(err_msg)
            logger.error(f"Failed to load flow: {e}")
            return

        url = "wss://api.openai.com/v1/realtime?model=gpt-4o-mini-realtime-preview"
        headers = {
            "Authorization": f"Bearer {openai_key}",
            "OpenAI-Beta": "realtime=v1",
        }

        def init_session_dict():
            session_dict = voice_config.get_session_dict()
            session_dict["tools"] = [flow_tool]
            return session_dict

        async with websockets.connect(url, extra_headers=headers) as openai_ws:
            msg_handler = SendQueues(openai_ws, client_websocket, log_event)

            openai_realtime_session = init_session_dict()

            session_update = {"type": "session.update", "session": openai_realtime_session}
            msg_handler.openai_send(session_update)

            # Setup for VAD processing.
            vad_queue: asyncio.Queue = asyncio.Queue()
            vad_audio_buffer = bytearray()
            bot_speaking_flag = [False]
            vad = webrtcvad.Vad(mode=3)

            async def process_vad_audio() -> None:
                nonlocal vad_audio_buffer
                last_speech_time = datetime.now(tz=timezone.utc)
                while True:
                    base64_data = await vad_queue.get()
                    raw_chunk_24k = base64.b64decode(base64_data)
                    vad_audio_buffer.extend(raw_chunk_24k)
                    has_speech = False
                    while len(vad_audio_buffer) >= BYTES_PER_24K_FRAME:
                        frame_24k = vad_audio_buffer[:BYTES_PER_24K_FRAME]
                        del vad_audio_buffer[:BYTES_PER_24K_FRAME]
                        try:
                            frame_16k = resample_24k_to_16k(frame_24k)
                            is_speech = vad.is_speech(frame_16k, VAD_SAMPLE_RATE_16K)
                            if is_speech:
                                has_speech = True
                                logger.trace("!", end="")
                                if bot_speaking_flag[0]:
                                    msg_handler.openai_send({"type": "response.cancel"})
                                    bot_speaking_flag[0] = False
                        except Exception as e:  # noqa: BLE001
                            logger.error(f"[ERROR] VAD processing failed (ValueError): {e}")
                            continue
                    if has_speech:
                        last_speech_time = datetime.now(tz=timezone.utc)
                        logger.trace(".", end="")
                    else:
                        time_since_speech = (datetime.now(tz=timezone.utc) - last_speech_time).total_seconds()
                        if time_since_speech >= 1.0:
                            logger.trace("_", end="")

            def client_send_event_from_thread(event, loop) -> None:
                return loop.call_soon_threadsafe(msg_handler.client_send, event)

            def pass_through(from_dict, to_dict, keys):
                for key in keys:
                    if key in from_dict:
                        to_dict[key] = from_dict[key]

            def merge(from_dict, to_dict, keys):
                for key in keys:
                    if key in from_dict:
                        if not isinstance(from_dict[key], str):
                            msg = f"Only string values are supported for merge. Issue with key: {key}"
                            raise ValueError(msg)
                        new_value = from_dict[key]

                        if key not in to_dict:
                            to_dict[key] = new_value
                        else:
                            if not isinstance(to_dict[key], str):
                                msg = f"Only string values are supported for merge. Issue with key: {key}"
                                raise ValueError(msg)
                            old_value = to_dict[key]

                            to_dict[key] = f"{old_value}\n{new_value}"

            def warn_if_present(config_dict, keys):
                for key in keys:
                    if key in config_dict:
                        logger.warning(f"Removing key {key} from session.update.")

            def update_global_session(from_session):
                # Create a new session dict instead of modifying global
                new_session = init_session_dict()
                pass_through(
                    from_session,
                    new_session,
                    ["voice", "temperature", "turn_detection", "input_audio_transcription"],
                )
                merge(from_session, new_session, ["instructions"])
                warn_if_present(
                    from_session, ["modalities", "tools", "tool_choice", "input_audio_format", "output_audio_format"]
                )
                return new_session

            class Response:
                def __init__(self, response_id: str, use_elevenlabs: bool | None = None):
                    if use_elevenlabs is None:
                        use_elevenlabs = False
                    self.response_id = response_id
                    if use_elevenlabs:
                        self.text_delta_queue: asyncio.Queue = asyncio.Queue()
                        self.text_delta_task = asyncio.create_task(process_text_deltas(self))

            responses = {}

            async def process_text_deltas(rsp: Response):
                """Transfer text deltas from the async queue to a synchronous queue.

                then run the ElevenLabs TTS call (which expects a sync generator) in a separate thread.
                """
                sync_q: queue.Queue = queue.Queue()

                async def transfer_text_deltas():
                    while True:
                        item = await rsp.text_delta_queue.get()
                        sync_q.put(item)
                        if item is None:
                            break

                # Schedule the transfer task in the main event loop.
                transfer_task = asyncio.create_task(transfer_text_deltas())

                # Create the synchronous generator from the sync queue.
                sync_gen = sync_text_chunker(sync_q, timeout=0.3)
                elevenlabs_client = await get_or_create_elevenlabs_client(current_user.id, session)
                if elevenlabs_client is None:
                    transfer_task.cancel()
                    return
                # Capture the current event loop to schedule send operations.
                main_loop = asyncio.get_running_loop()

                def tts_thread():
                    # Create a new event loop for this thread.
                    new_loop = asyncio.new_event_loop()
                    asyncio.set_event_loop(new_loop)

                    async def run_tts():
                        try:
                            audio_stream = elevenlabs_client.generate(
                                voice=voice_config.elevenlabs_voice,
                                output_format="pcm_24000",
                                text=sync_gen,  # synchronous generator expected by ElevenLabs
                                model=voice_config.elevenlabs_model,
                                voice_settings=None,
                                stream=True,
                            )
                            for chunk in audio_stream:
                                base64_audio = base64.b64encode(chunk).decode("utf-8")
                                # Schedule sending the audio chunk in the main event loop.
                                event = {
                                    "type": "response.audio.delta",
                                    "delta": base64_audio,
                                    "response_id": rsp.response_id,
                                }
                                client_send_event_from_thread(event, main_loop)

                            event = {"type": "response.done", "response": {"id": rsp.response_id}}
                            client_send_event_from_thread(event, main_loop)
                        except Exception as e:  # noqa: BLE001
                            logger.error(f"Error in TTS processing (ValueError): {e}")

                    new_loop.run_until_complete(run_tts())
                    new_loop.close()

                threading.Thread(target=tts_thread, daemon=True).start()

            async def forward_to_openai() -> None:
                nonlocal openai_realtime_session
                create_response = get_create_response(msg_handler, session_id)
                try:
                    num_audio_samples = 0  # Initialize as an integer instead of None
                    while True:
                        message_text = await client_websocket.receive_text()
                        msg = json.loads(message_text)
                        log_event(msg, CLIENT_TO_LF)
                        if msg.get("type") == "input_audio_buffer.append":
                            logger.trace(f"buffer_id {msg.get('buffer_id', '')}")
                            base64_data = msg.get("audio", "")
                            if not base64_data:
                                continue
                            # Ensure we're adding to an integer
                            num_audio_samples += len(base64_data)
                            event = {"type": "input_audio_buffer.append", "audio": base64_data}
                            msg_handler.openai_send(event)
                            if voice_config.barge_in_enabled:
                                await vad_queue.put(base64_data)
                        elif msg.get("type") == "response.create":
                            create_response(msg)
                        elif msg.get("type") == "input_audio_buffer.commit":
                            if num_audio_samples > AUDIO_SAMPLE_THRESHOLD:
                                msg_handler.openai_send(msg)
                                num_audio_samples = 0
                        elif msg.get("type") == "langflow.voice_mode.config":
                            logger.info(f"langflow.voice_mode.config {msg}")
                            voice_config.progress_enabled = msg.get("progress_enabled", True)
                        elif msg.get("type") == "langflow.elevenlabs.config":
                            logger.info(f"langflow.elevenlabs.config {msg}")
                            voice_config.use_elevenlabs = msg["enabled"]
                            voice_config.elevenlabs_voice = msg.get("voice_id", voice_config.elevenlabs_voice)

                            # Update modalities based on TTS choice
                            modalities = ["text"] if voice_config.use_elevenlabs else ["audio", "text"]
                            openai_realtime_session["modalities"] = modalities
                            session_update = {"type": "session.update", "session": openai_realtime_session}
                            msg_handler.openai_send(session_update)
                        elif msg.get("type") == "session.update":
                            openai_realtime_session = update_global_session(msg["session"])
                            session_update = {"type": "session.update", "session": openai_realtime_session}
                            msg_handler.openai_send(session_update)
                        else:
                            msg_handler.openai_send(msg)
                except (WebSocketDisconnect, websockets.ConnectionClosedOK, websockets.ConnectionClosedError):
                    pass

            async def forward_to_client() -> None:
                nonlocal bot_speaking_flag, responses
                function_call = None
                function_call_args = ""
                conversation_id = str(uuid4())
                # Store function call tasks to prevent garbage collection
                function_call_tasks = []

                try:
                    while True:
                        data = await openai_ws.recv()
                        event = json.loads(data)
                        log_event(event, OPENAI_TO_LF)
                        event_type = event.get("type")
                        response_id = event.get("response_id", None) or event.get("response", {}).get("id", None)
                        if is_response_done(response_id):
                            logger.debug(f"Skipping event {event_type} for completed response {response_id}")
                            continue

                        do_forward = True
                        do_forward = do_forward and not (event_type == "response.done" and voice_config.use_elevenlabs)
                        do_forward = do_forward and event_type.find("flow.") != 0

                        if do_forward:
                            msg_handler.client_send(event)
                        if event_type == "response.created":
                            response_id = event["response"]["id"]
                            responses[response_id] = Response(response_id, voice_config.use_elevenlabs)
                        elif event_type == "response.text.delta":
                            if voice_config.use_elevenlabs:
                                response_id = event["response_id"]
                                delta = event.get("delta", "")
                                rsp: Response = responses[response_id]
                                await rsp.text_delta_queue.put(delta)
                        elif event_type == "response.text.done":
                            if voice_config.use_elevenlabs:
                                response_id = event["response_id"]
                                rsp: Response = responses[response_id]
                                await rsp.text_delta_queue.put(None)
                                if rsp.text_delta_task and not rsp.text_delta_task.done():
                                    await rsp.text_delta_task
                                responses.pop(response_id)

                                try:
                                    message_text = event.get("text", "")
                                    await add_message_to_db(message_text, session, flow_id, session_id, "Machine", "AI")
                                except ValueError as e:
                                    logger.error(f"Error saving message to database (ValueError): {e}")
                                    logger.error(traceback.format_exc())
                                except (KeyError, AttributeError, TypeError) as e:
                                    # Replace blind Exception with specific exceptions
                                    logger.error(f"Error saving message to database: {e}")
                                    logger.error(traceback.format_exc())

                        elif event_type == "response.output_item.added":
                            bot_speaking_flag[0] = True
                            item = event.get("item", {})
                            if item.get("type") == "function_call":
                                function_call = item
                                function_call_args = ""
                        elif event_type == "response.output_item.done":
                            try:
                                transcript = extract_transcript(event)
                                if transcript and transcript.strip():
                                    await add_message_to_db(transcript, session, flow_id, session_id, "Machine", "AI")
                            except ValueError as e:
                                logger.error(f"Error saving message to database (ValueError): {e}")
                                logger.error(traceback.format_exc())
                            except (KeyError, AttributeError, TypeError) as e:
                                # Replace blind Exception with specific exceptions
                                logger.error(f"Error saving message to database: {e}")
                                logger.error(traceback.format_exc())
                            bot_speaking_flag[0] = False
                        elif event_type == "response.done":
                            mark_response_done(event["response"]["id"])
                            msg_handler.openai_unblock()
                        elif event_type == "response.function_call_arguments.delta":
                            function_call_args += event.get("delta", "")
                        elif event_type == "response.function_call_arguments.done":
                            if function_call:
                                # Create and store reference to the task
                                function_call_task = asyncio.create_task(
                                    handle_function_call(
                                        function_call,
                                        function_call_args,
                                        flow_id,
                                        background_tasks,
                                        current_user,
                                        conversation_id,
                                        session_id,
                                        voice_config,
                                        msg_handler,
                                    )
                                )
                                # Store the task reference to prevent garbage collection
                                function_call_tasks.append(function_call_task)
                                # Clean up completed tasks periodically
                                function_call_tasks = [t for t in function_call_tasks if not t.done()]
                                function_call = None
                                function_call_args = ""
                        elif event_type == "response.audio.delta":
                            # there are no audio deltas from OpenAI if ElevenLabs is used (because modality = ["text"]).
                            event.get("delta", "")
                        elif event_type == "conversation.item.input_audio_transcription.completed":
                            try:
                                message_text = event.get("transcript", "")
                                if message_text and message_text.strip():
                                    await add_message_to_db(message_text, session, flow_id, session_id, "User", "User")
                            except ValueError as e:
                                logger.error(f"Error saving message to database (ValueError): {e}")
                                logger.error(traceback.format_exc())
                            except (KeyError, AttributeError, TypeError) as e:
                                # Replace blind Exception with specific exceptions
                                logger.error(f"Error saving message to database: {e}")
                                logger.error(traceback.format_exc())
                        elif event_type == "error":
                            pass

                except (WebSocketDisconnect, websockets.ConnectionClosedOK, websockets.ConnectionClosedError):
                    pass

            if voice_config.barge_in_enabled:
                # Store the task reference to prevent it from being garbage collected
                vad_task = asyncio.create_task(process_vad_audio())

            try:
                # TaskGroup handles cancellation & error propagation for you
                async with asyncio.TaskGroup() as tg:
                    tg.create_task(forward_to_openai())
                    tg.create_task(forward_to_client())
                # if both finish normally, TaskGroup exits cleanly here
            except* Exception as excs:  # noqa: BLE001
                # handle any exceptions from any task
                for exc in excs.exceptions:
                    logger.error("WS loop failed:", exc_info=exc)
                logger.error(traceback.format_exc())
            finally:
                # shared cleanup for writers & sockets
                async def close():
                    await msg_handler.close()
                    await client_websocket.close()
                    await openai_ws.close()

                await close()
    except Exception as e:  # noqa: BLE001
        logger.error(f"Unexpected error: {e}")
        logger.error(traceback.format_exc())
    finally:
        # Make sure to clean up the task
        if vad_task and not vad_task.done():
            vad_task.cancel()


@router.websocket("/ws/flow_tts/{flow_id}")
async def flow_tts_websocket_no_session(
    client_websocket: WebSocket,
    flow_id: str,
    background_tasks: BackgroundTasks,
    session: DbSession,
):
    session_id = str(uuid4())
    await flow_tts_websocket(
        client_websocket=client_websocket,
        flow_id=flow_id,
        background_tasks=background_tasks,
        session=session,
        session_id=session_id,
    )


@router.websocket("/ws/flow_tts/{flow_id}/{session_id}")
async def flow_tts_websocket(
    client_websocket: WebSocket,
    flow_id: str,
    background_tasks: BackgroundTasks,
    session: DbSession,
    session_id: str,
):
    """WebSocket endpoint for direct flow text-to-speech interaction."""
    try:
        await client_websocket.accept()

        openai_send_q: asyncio.Queue[str] = asyncio.Queue()
        client_send_q: asyncio.Queue[str] = asyncio.Queue()

        log_event = create_event_logger()

        async def openai_writer():
            while True:
                msg = await openai_send_q.get()
                if msg is None:
                    break
<<<<<<< HEAD
                await openai_ws.send(msg)
=======
                logger.trace(f"Sending text {LF_TO_OPENAI}: {msg['type']}")
                await openai_ws.send(json.dumps(msg))
                logger.trace("JSON sent.")
                log_event(msg, LF_TO_OPENAI)
>>>>>>> de36d9bf

        async def client_writer():
            while True:
                msg = await client_send_q.get()
                if msg is None:
                    break
<<<<<<< HEAD
                await client_websocket.send_text(msg)

        log_event = create_event_logger(session_id)
=======
                logger.trace(f"Sending JSON {LF_TO_CLIENT}: {msg['type']}")
                await client_websocket.send_text(json.dumps(msg))
                logger.trace("JSON sent.")
                log_event(msg, LF_TO_CLIENT)
>>>>>>> de36d9bf

        def openai_send(payload):
            log_event(payload, DIRECTION_TO_OPENAI)
            logger.trace(f"Sending text {DIRECTION_TO_OPENAI}: {payload['type']}")
            openai_send_q.put_nowait(json.dumps(payload))
            logger.trace("JSON sent.")

        def client_send(payload):
            log_event(payload, DIRECTION_TO_CLIENT)
            logger.trace(f"Sending JSON {DIRECTION_TO_CLIENT}: {payload['type']}")
            client_send_q.put_nowait(json.dumps(payload))
            logger.trace("JSON sent.")

        async def close():
            openai_send_q.put_nowait(None)
            client_send_q.put_nowait(None)
            await openai_writer_task
            await client_writer_task
            await client_websocket.close()
            await openai_ws.close()

        log_event = create_event_logger(session_id)
        current_user: User = await get_current_user_for_websocket(client_websocket, session)
        current_user, openai_key = await authenticate_and_get_openai_key(session, current_user, client_send)
        url = "wss://api.openai.com/v1/realtime?intent=transcription"
        headers = {
            "Authorization": f"Bearer {openai_key}",
            "OpenAI-Beta": "realtime=v1",
        }

        tts_config = get_tts_config(session_id, openai_key)
        async with websockets.connect(url, extra_headers=headers) as openai_ws:
            openai_writer_task = asyncio.create_task(openai_writer())
            client_writer_task = asyncio.create_task(client_writer())

            tts_realtime_session = tts_config.get_session_dict()

            openai_send(tts_realtime_session)

            async def forward_to_openai() -> None:
                try:
                    while True:
                        message_text = await client_websocket.receive_text()
                        event = json.loads(message_text)
                        if event.get("type") == "input_audio_buffer.append":
                            base64_data = event.get("audio", "")
                            if not base64_data:
                                continue
                            out_event = {"type": "input_audio_buffer.append", "audio": base64_data}
                            openai_send(out_event)
                        elif event.get("type") == "input_audio_buffer.commit":
                            openai_send(event)
                        elif event.get("type") == "langflow.elevenlabs.config":
                            logger.info(f"langflow.elevenlabs.config {event}")
                            tts_config.use_elevenlabs = event["enabled"]
                            tts_config.elevenlabs_voice = event.get("voice_id", tts_config.elevenlabs_voice)
                        elif event.get("type") == "voice.settings":
                            # Store the voice setting
                            if event.get("voice"):
                                tts_config.openai_voice = event.get("voice")
                                logger.info(f"Updated OpenAI voice to: {tts_config.openai_voice}")
                except Exception as e:  # noqa: BLE001
                    logger.error(f"Error in WebSocket communication: {e}")

            async def forward_to_client() -> None:
                try:
                    while True:
                        data = await openai_ws.recv()
                        event = json.loads(data)
                        client_send(event)
                        if event.get("type") == "conversation.item.input_audio_transcription.completed":
                            transcript = event.get("transcript")
                            if transcript is not None and transcript != "":
                                input_request = InputValueRequest(
                                    input_value=transcript, components=[], type="chat", session=session_id
                                )
                                response = await build_flow_and_stream(
                                    flow_id=UUID(flow_id),
                                    inputs=input_request,
                                    background_tasks=background_tasks,
                                    current_user=current_user,
                                )
                                result = ""
                                async for line in response.body_iterator:
                                    if not line:
                                        continue
                                    event_data = json.loads(line)
                                    client_send({"type": "flow.build.progress", "data": event_data})
                                    if event_data.get("event") == "end_vertex":
                                        text = (
                                            event_data.get("data", {})
                                            .get("build_data", "")
                                            .get("data", {})
                                            .get("results", {})
                                            .get("message", {})
                                            .get("text", "")
                                        )
                                        if text:
                                            result = text
                                if result != "":
                                    if tts_config.use_elevenlabs:
                                        elevenlabs_client = await get_or_create_elevenlabs_client(
                                            current_user.id, session
                                        )
                                        if elevenlabs_client is None:
                                            return
                                        audio_stream = elevenlabs_client.generate(
                                            voice=tts_config.elevenlabs_voice,
                                            output_format="pcm_24000",
                                            text=result,
                                            model=tts_config.elevenlabs_model,
                                            voice_settings=None,
                                            stream=True,
                                        )
                                        for chunk in audio_stream:
                                            base64_audio = base64.b64encode(chunk).decode("utf-8")
                                            audio_event = {"type": "response.audio.delta", "delta": base64_audio}
                                            client_send(audio_event)
                                    else:
                                        oai_client = tts_config.get_openai_client()
                                        voice = tts_config.get_openai_voice()
                                        response = oai_client.audio.speech.create(
                                            model="gpt-4o-mini-tts",
                                            voice=voice,
                                            input=result,  # Use result instead of undefined input variable
                                            instructions="be cheerful",
                                            response_format="pcm",
                                        )

                                        base64_audio = base64.b64encode(response.content).decode("utf-8")
                                        audio_event = {"type": "response.audio.delta", "delta": base64_audio}
                                        client_send(audio_event)
                except Exception as e:  # noqa: BLE001
                    logger.error(f"Error in WebSocket communication: {e}")

            try:
                # Create tasks and gather them for concurrent execution
                task1 = asyncio.create_task(forward_to_openai())
                task2 = asyncio.create_task(forward_to_client())
                await asyncio.gather(task1, task2)
            except Exception as exc:  # noqa: BLE001
                # handle any exceptions from any task
                logger.error("WS loop failed:", exc_info=exc)
            finally:
                # shared cleanup for writers & sockets
                await close()
    except Exception as e:  # noqa: BLE001
        logger.error(f"Unexpected error: {e}")
        logger.error(traceback.format_exc())


def extract_transcript(json_data):
    try:
        content_list = json_data.get("item", {}).get("content", [])
        for content_item in content_list:
            if content_item.get("type") == "audio":
                return content_item.get("transcript", "")
    except (KeyError, TypeError, AttributeError) as e:
        logger.debug(f"Error extracting transcript: {e}")
        return ""
    else:
        return ""


@router.get("/elevenlabs/voice_ids")
async def get_elevenlabs_voice_ids(
    current_user: CurrentActiveUser,
    session: DbSession,
):
    """Get available voice IDs from ElevenLabs API."""
    try:
        # Get or create the ElevenLabs client
        elevenlabs_client = await get_or_create_elevenlabs_client(current_user.id, session)
        if elevenlabs_client is None:
            return {"error": "ElevenLabs API key not found or invalid"}

        voices_response = elevenlabs_client.voices.get_all()
        voices = voices_response.voices

        # Fix for PERF401: Use list comprehension
        return [
            {
                "voice_id": voice.voice_id,
                "name": voice.name,
            }
            for voice in voices
        ]
    except ValueError as e:
        logger.error(f"Error fetching ElevenLabs voices (ValueError): {e}")
        return {"error": str(e)}
    except requests.RequestException as e:
        logger.error(f"Error fetching ElevenLabs voices (RequestException): {e}")
        return {"error": str(e)}
    except (KeyError, AttributeError, TypeError) as e:
        # More specific exceptions instead of blind Exception
        logger.error(f"Error fetching ElevenLabs voices: {e}")
        logger.error(traceback.format_exc())
        return {"error": str(e)}<|MERGE_RESOLUTION|>--- conflicted
+++ resolved
@@ -1260,30 +1260,20 @@
                 msg = await openai_send_q.get()
                 if msg is None:
                     break
-<<<<<<< HEAD
-                await openai_ws.send(msg)
-=======
                 logger.trace(f"Sending text {LF_TO_OPENAI}: {msg['type']}")
                 await openai_ws.send(json.dumps(msg))
                 logger.trace("JSON sent.")
                 log_event(msg, LF_TO_OPENAI)
->>>>>>> de36d9bf
 
         async def client_writer():
             while True:
                 msg = await client_send_q.get()
                 if msg is None:
                     break
-<<<<<<< HEAD
-                await client_websocket.send_text(msg)
-
-        log_event = create_event_logger(session_id)
-=======
                 logger.trace(f"Sending JSON {LF_TO_CLIENT}: {msg['type']}")
                 await client_websocket.send_text(json.dumps(msg))
                 logger.trace("JSON sent.")
                 log_event(msg, LF_TO_CLIENT)
->>>>>>> de36d9bf
 
         def openai_send(payload):
             log_event(payload, DIRECTION_TO_OPENAI)

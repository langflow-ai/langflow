from __future__ import annotations

import io
import json
import re
import zipfile
from datetime import datetime, timezone
from typing import Annotated
from uuid import UUID

import orjson
from fastapi import APIRouter, Depends, File, HTTPException, UploadFile
from fastapi.encoders import jsonable_encoder
from fastapi.responses import StreamingResponse
from fastapi_pagination import Page, Params, add_pagination
from fastapi_pagination.ext.sqlalchemy import paginate
from loguru import logger
from sqlmodel import Session, and_, col, select

from langflow.api.utils import cascade_delete_flow, remove_api_keys, validate_is_component
from langflow.api.v1.schemas import FlowListCreate
from langflow.initial_setup.setup import STARTER_FOLDER_NAME
from langflow.services.auth.utils import get_current_active_user
from langflow.services.database.models.flow import Flow, FlowCreate, FlowRead, FlowUpdate
from langflow.services.database.models.flow.model import FlowHeader
from langflow.services.database.models.flow.utils import get_webhook_component_in_flow
from langflow.services.database.models.folder.constants import DEFAULT_FOLDER_NAME
from langflow.services.database.models.folder.model import Folder
from langflow.services.database.models.transactions.crud import get_transactions_by_flow_id
from langflow.services.database.models.user.model import User
from langflow.services.database.models.vertex_builds.crud import get_vertex_builds_by_flow_id
from langflow.services.deps import get_session, get_settings_service
from langflow.services.settings.service import SettingsService

# build router
router = APIRouter(prefix="/flows", tags=["Flows"])


@router.post("/", response_model=FlowRead, status_code=201)
def create_flow(
    *,
    session: Session = Depends(get_session),
    flow: FlowCreate,
    current_user: User = Depends(get_current_active_user),
):
    try:
        """Create a new flow."""
        if flow.user_id is None:
            flow.user_id = current_user.id

        # First check if the flow.name is unique
        # there might be flows with name like: "MyFlow", "MyFlow (1)", "MyFlow (2)"
        # so we need to check if the name is unique with `like` operator
        # if we find a flow with the same name, we add a number to the end of the name
        # based on the highest number found
        if session.exec(select(Flow).where(Flow.name == flow.name).where(Flow.user_id == current_user.id)).first():
            flows = session.exec(
                select(Flow).where(Flow.name.like(f"{flow.name} (%")).where(Flow.user_id == current_user.id)  # type: ignore[attr-defined]
            ).all()
            if flows:
                extract_number = re.compile(r"\((\d+)\)$")
                numbers = []
                for _flow in flows:
                    result = extract_number.search(_flow.name)
                    if result:
                        numbers.append(int(result.groups(1)[0]))
                if numbers:
                    flow.name = f"{flow.name} ({max(numbers) + 1})"
            else:
                flow.name = f"{flow.name} (1)"
        # Now check if the endpoint is unique
        if (
            flow.endpoint_name
            and session.exec(
                select(Flow).where(Flow.endpoint_name == flow.endpoint_name).where(Flow.user_id == current_user.id)
            ).first()
        ):
            flows = session.exec(
                select(Flow)
                .where(Flow.endpoint_name.like(f"{flow.endpoint_name}-%"))  # type: ignore[union-attr]
                .where(Flow.user_id == current_user.id)
            ).all()
            if flows:
                # The endpoitn name is like "my-endpoint","my-endpoint-1", "my-endpoint-2"
                # so we need to get the highest number and add 1
                # we need to get the last part of the endpoint name
                numbers = [int(flow.endpoint_name.split("-")[-1]) for flow in flows]
                flow.endpoint_name = f"{flow.endpoint_name}-{max(numbers) + 1}"
            else:
                flow.endpoint_name = f"{flow.endpoint_name}-1"

        db_flow = Flow.model_validate(flow, from_attributes=True)
        db_flow.updated_at = datetime.now(timezone.utc)

        if db_flow.folder_id is None:
            # Make sure flows always have a folder
            default_folder = session.exec(
                select(Folder).where(Folder.name == DEFAULT_FOLDER_NAME, Folder.user_id == current_user.id)
            ).first()
            if default_folder:
                db_flow.folder_id = default_folder.id

        session.add(db_flow)
        session.commit()
        session.refresh(db_flow)
        return db_flow
    except Exception as e:
        # If it is a validation error, return the error message
        if hasattr(e, "errors"):
            raise HTTPException(status_code=400, detail=str(e)) from e
        if "UNIQUE constraint failed" in str(e):
            # Get the name of the column that failed
            columns = str(e).split("UNIQUE constraint failed: ")[1].split(".")[1].split("\n")[0]
            # UNIQUE constraint failed: flow.user_id, flow.name
            # or UNIQUE constraint failed: flow.name
            # if the column has id in it, we want the other column
            column = columns.split(",")[1] if "id" in columns.split(",")[0] else columns.split(",")[0]

            raise HTTPException(
                status_code=400, detail=f"{column.capitalize().replace('_', ' ')} must be unique"
            ) from e
        if isinstance(e, HTTPException):
            raise e
        raise HTTPException(status_code=500, detail=str(e)) from e


@router.get("/", response_model=list[FlowRead] | Page[FlowRead] | list[FlowHeader], status_code=200)
def read_flows(
    *,
    current_user: User = Depends(get_current_active_user),
    session: Session = Depends(get_session),
    settings_service: SettingsService = Depends(get_settings_service),
    remove_example_flows: bool = False,
    components_only: bool = False,
    get_all: bool = False,
    folder_id: UUID | None = None,
    params: Params = Depends(),
    header_flows: bool = False,
):
    """
    Retrieve a list of flows with pagination support.

    Args:
        current_user (User): The current authenticated user.
        session (Session): The database session.
        settings_service (SettingsService): The settings service.
        components_only (bool, optional): Whether to return only components. Defaults to False.
        get_all (bool, optional): Whether to return all flows without pagination. Defaults to False.
        folder_id (UUID, optional): The folder ID. Defaults to None.
        params (Params): Pagination parameters.
        remove_example_flows (bool, optional): Whether to remove example flows. Defaults to False.
    Returns:
        Union[list[FlowRead], Page[FlowRead]]: A list of flows or a paginated response containing the list of flows.
    """

    try:
        auth_settings = settings_service.auth_settings

        default_folder = session.exec(select(Folder).where(Folder.name == DEFAULT_FOLDER_NAME)).first()
        default_folder_id = default_folder.id if default_folder else None

        starter_folder = session.exec(select(Folder).where(Folder.name == STARTER_FOLDER_NAME)).first()
        starter_folder_id = starter_folder.id if starter_folder else None

        if not folder_id:
            folder_id = default_folder_id

        if auth_settings.AUTO_LOGIN:
            stmt = select(Flow).where(
                (Flow.user_id == None) | (Flow.user_id == current_user.id)  # noqa: E711
            )
<<<<<<< HEAD
=======
            if components_only:
                stmt = stmt.where(Flow.is_component == True)  # noqa: E712
            flows = session.exec(stmt).all()

>>>>>>> 04fa6351
        else:
            stmt = select(Flow).where(Flow.user_id == current_user.id)

        if remove_example_flows:
            stmt = stmt.where(Flow.folder_id != starter_folder_id)

<<<<<<< HEAD
        if components_only:
            stmt = stmt.where(Flow.is_component == True)  # noqa
=======
        flows = validate_is_component(flows)
        if components_only:
            flows = [flow for flow in flows if flow.is_component]
        flow_ids = [flow.id for flow in flows]
        # with the session get the flows that DO NOT have a user_id
        folder = session.exec(select(Folder).where(Folder.name == STARTER_FOLDER_NAME)).first()

        if not remove_example_flows and not components_only:
            try:
                example_flows = folder.flows if folder else []
                for example_flow in example_flows:
                    if example_flow.id not in flow_ids:
                        flows.append(example_flow)
            except Exception as e:
                logger.exception(e)
>>>>>>> 04fa6351

        if not get_all:
            stmt = stmt.where(Flow.folder_id == folder_id)

        if get_all:
            flows = session.exec(stmt).all()
            flows = validate_is_component(flows)  # type: ignore
            if components_only:
                flows = [flow for flow in flows if flow.is_component]
            if remove_example_flows and starter_folder_id:
                flows = [flow for flow in flows if flow.folder_id != starter_folder_id]
            if header_flows:
                return [
                    {"id": flow.id, "name": flow.name, "folder_id": flow.folder_id, "is_component": flow.is_component}
                    for flow in flows
                ]  # type: ignore
            return flows
        return paginate(session, stmt, params=params)

    except Exception as e:
        raise HTTPException(status_code=500, detail=str(e)) from e


@router.get("/{flow_id}", response_model=FlowRead, status_code=200)
def read_flow(
    *,
    session: Session = Depends(get_session),
    flow_id: UUID,
    current_user: User = Depends(get_current_active_user),
    settings_service: SettingsService = Depends(get_settings_service),
):
    """Read a flow."""
    auth_settings = settings_service.auth_settings
    stmt = select(Flow).where(Flow.id == flow_id)
    if auth_settings.AUTO_LOGIN:
        # If auto login is enable user_id can be current_user.id or None
        # so write an OR
        stmt = stmt.where(
            (Flow.user_id == current_user.id) | (Flow.user_id == None)  # noqa: E711
        )
    if user_flow := session.exec(stmt).first():
        return user_flow
    raise HTTPException(status_code=404, detail="Flow not found")


@router.patch("/{flow_id}", response_model=FlowRead, status_code=200)
def update_flow(
    *,
    session: Session = Depends(get_session),
    flow_id: UUID,
    flow: FlowUpdate,
    current_user: User = Depends(get_current_active_user),
    settings_service=Depends(get_settings_service),
):
    """Update a flow."""
    try:
        db_flow = read_flow(
            session=session,
            flow_id=flow_id,
            current_user=current_user,
            settings_service=settings_service,
        )
        if not db_flow:
            raise HTTPException(status_code=404, detail="Flow not found")
        flow_data = flow.model_dump(exclude_unset=True)
        if settings_service.settings.remove_api_keys:
            flow_data = remove_api_keys(flow_data)
        for key, value in flow_data.items():
            setattr(db_flow, key, value)
        webhook_component = get_webhook_component_in_flow(db_flow.data)
        db_flow.webhook = webhook_component is not None
        db_flow.updated_at = datetime.now(timezone.utc)

        if db_flow.folder_id is None:
            default_folder = session.exec(select(Folder).where(Folder.name == DEFAULT_FOLDER_NAME)).first()
            if default_folder:
                db_flow.folder_id = default_folder.id
        session.add(db_flow)
        session.commit()
        session.refresh(db_flow)
        return db_flow
    except Exception as e:
        # If it is a validation error, return the error message
        if hasattr(e, "errors"):
            raise HTTPException(status_code=400, detail=str(e)) from e
        if "UNIQUE constraint failed" in str(e):
            # Get the name of the column that failed
            columns = str(e).split("UNIQUE constraint failed: ")[1].split(".")[1].split("\n")[0]
            # UNIQUE constraint failed: flow.user_id, flow.name
            # or UNIQUE constraint failed: flow.name
            # if the column has id in it, we want the other column
            column = columns.split(",")[1] if "id" in columns.split(",")[0] else columns.split(",")[0]

            raise HTTPException(
                status_code=400, detail=f"{column.capitalize().replace('_', ' ')} must be unique"
            ) from e
        if isinstance(e, HTTPException):
            raise e
        raise HTTPException(status_code=500, detail=str(e)) from e


@router.delete("/{flow_id}", status_code=200)
async def delete_flow(
    *,
    session: Session = Depends(get_session),
    flow_id: UUID,
    current_user: User = Depends(get_current_active_user),
    settings_service=Depends(get_settings_service),
):
    """Delete a flow."""
    flow = read_flow(
        session=session,
        flow_id=flow_id,
        current_user=current_user,
        settings_service=settings_service,
    )
    if not flow:
        raise HTTPException(status_code=404, detail="Flow not found")
    await cascade_delete_flow(session, flow)
    session.commit()
    return {"message": "Flow deleted successfully"}


@router.post("/batch/", response_model=list[FlowRead], status_code=201)
def create_flows(
    *,
    session: Session = Depends(get_session),
    flow_list: FlowListCreate,
    current_user: User = Depends(get_current_active_user),
):
    """Create multiple new flows."""
    db_flows = []
    for flow in flow_list.flows:
        flow.user_id = current_user.id
        db_flow = Flow.model_validate(flow, from_attributes=True)
        session.add(db_flow)
        db_flows.append(db_flow)
    session.commit()
    for db_flow in db_flows:
        session.refresh(db_flow)
    return db_flows


@router.post("/upload/", response_model=list[FlowRead], status_code=201)
async def upload_file(
    *,
    session: Session = Depends(get_session),
    file: UploadFile = File(...),
    current_user: User = Depends(get_current_active_user),
    folder_id: UUID | None = None,
):
    """Upload flows from a file."""
    contents = await file.read()
    data = orjson.loads(contents)
    response_list = []
    flow_list = FlowListCreate(**data) if "flows" in data else FlowListCreate(flows=[FlowCreate(**data)])
    # Now we set the user_id for all flows
    for flow in flow_list.flows:
        flow.user_id = current_user.id
        if folder_id:
            flow.folder_id = folder_id
        response = create_flow(session=session, flow=flow, current_user=current_user)
        response_list.append(response)

    return response_list


@router.delete("/")
async def delete_multiple_flows(
    flow_ids: list[UUID],
    user: Annotated[User, Depends(get_current_active_user)],
    db: Annotated[Session, Depends(get_session)],
):
    """
    Delete multiple flows by their IDs.

    Args:
        flow_ids (List[str]): The list of flow IDs to delete.
        user (User, optional): The user making the request. Defaults to the current active user.

    Returns:
        dict: A dictionary containing the number of flows deleted.

    """
    try:
        flows_to_delete = db.exec(select(Flow).where(col(Flow.id).in_(flow_ids)).where(Flow.user_id == user.id)).all()
        for flow in flows_to_delete:
            transactions_to_delete = get_transactions_by_flow_id(db, flow.id)
            for transaction in transactions_to_delete:
                db.delete(transaction)

            builds_to_delete = get_vertex_builds_by_flow_id(db, flow.id)
            for build in builds_to_delete:
                db.delete(build)

            db.delete(flow)

        db.commit()
        return {"deleted": len(flows_to_delete)}
    except Exception as exc:
        logger.exception(exc)
        raise HTTPException(status_code=500, detail=str(exc)) from exc


@router.post("/download/", status_code=200)
async def download_multiple_file(
    flow_ids: list[UUID],
    user: Annotated[User, Depends(get_current_active_user)],
    db: Annotated[Session, Depends(get_session)],
):
    """Download all flows as a zip file."""
    flows = db.exec(select(Flow).where(and_(Flow.user_id == user.id, Flow.id.in_(flow_ids)))).all()  # type: ignore[attr-defined]

    if not flows:
        raise HTTPException(status_code=404, detail="No flows found.")

    flows_without_api_keys = [remove_api_keys(flow.model_dump()) for flow in flows]

    if len(flows_without_api_keys) > 1:
        # Create a byte stream to hold the ZIP file
        zip_stream = io.BytesIO()

        # Create a ZIP file
        with zipfile.ZipFile(zip_stream, "w") as zip_file:
            for flow in flows_without_api_keys:
                # Convert the flow object to JSON
                flow_json = json.dumps(jsonable_encoder(flow))

                # Write the JSON to the ZIP file
                zip_file.writestr(f"{flow['name']}.json", flow_json)

        # Seek to the beginning of the byte stream
        zip_stream.seek(0)

        # Generate the filename with the current datetime
        current_time = datetime.now(tz=timezone.utc).astimezone().strftime("%Y%m%d_%H%M%S")
        filename = f"{current_time}_langflow_flows.zip"

        return StreamingResponse(
            zip_stream,
            media_type="application/x-zip-compressed",
            headers={"Content-Disposition": f"attachment; filename={filename}"},
        )
    return flows_without_api_keys[0]


@router.get("/basic_examples/", response_model=list[FlowRead], status_code=200)
def read_basic_examples(
    *,
    session: Session = Depends(get_session),
):
    """
    Retrieve a list of basic example flows.

    Args:
        session (Session): The database session.

    Returns:
        list[FlowRead]: A list of basic example flows.
    """

    try:
        # Get the starter folder
        starter_folder = session.exec(select(Folder).where(Folder.name == STARTER_FOLDER_NAME)).first()

        if not starter_folder:
            return []

        # Get all flows in the starter folder
        return session.exec(select(Flow).where(Flow.folder_id == starter_folder.id)).all()

    except Exception as e:
        raise HTTPException(status_code=500, detail=str(e)) from e


add_pagination(router)<|MERGE_RESOLUTION|>--- conflicted
+++ resolved
@@ -169,46 +169,21 @@
             stmt = select(Flow).where(
                 (Flow.user_id == None) | (Flow.user_id == current_user.id)  # noqa: E711
             )
-<<<<<<< HEAD
-=======
-            if components_only:
-                stmt = stmt.where(Flow.is_component == True)  # noqa: E712
-            flows = session.exec(stmt).all()
-
->>>>>>> 04fa6351
         else:
             stmt = select(Flow).where(Flow.user_id == current_user.id)
 
         if remove_example_flows:
             stmt = stmt.where(Flow.folder_id != starter_folder_id)
 
-<<<<<<< HEAD
         if components_only:
-            stmt = stmt.where(Flow.is_component == True)  # noqa
-=======
-        flows = validate_is_component(flows)
-        if components_only:
-            flows = [flow for flow in flows if flow.is_component]
-        flow_ids = [flow.id for flow in flows]
-        # with the session get the flows that DO NOT have a user_id
-        folder = session.exec(select(Folder).where(Folder.name == STARTER_FOLDER_NAME)).first()
-
-        if not remove_example_flows and not components_only:
-            try:
-                example_flows = folder.flows if folder else []
-                for example_flow in example_flows:
-                    if example_flow.id not in flow_ids:
-                        flows.append(example_flow)
-            except Exception as e:
-                logger.exception(e)
->>>>>>> 04fa6351
+            stmt = stmt.where(Flow.is_component == True)  # noqa: E712
 
         if not get_all:
             stmt = stmt.where(Flow.folder_id == folder_id)
 
         if get_all:
             flows = session.exec(stmt).all()
-            flows = validate_is_component(flows)  # type: ignore
+            flows = validate_is_component(flows)
             if components_only:
                 flows = [flow for flow in flows if flow.is_component]
             if remove_example_flows and starter_folder_id:
@@ -217,7 +192,7 @@
                 return [
                     {"id": flow.id, "name": flow.name, "folder_id": flow.folder_id, "is_component": flow.is_component}
                     for flow in flows
-                ]  # type: ignore
+                ]
             return flows
         return paginate(session, stmt, params=params)
 

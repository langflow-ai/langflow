from __future__ import annotations

import io
import json
import re
import zipfile
from datetime import datetime, timezone
from typing import Annotated
from uuid import UUID

import orjson
from aiofile import async_open
from anyio import Path
from fastapi import APIRouter, Depends, File, HTTPException, UploadFile
from fastapi.encoders import jsonable_encoder
from fastapi.responses import StreamingResponse
from fastapi_pagination import Page, Params
from fastapi_pagination.ext.sqlalchemy import paginate
from sqlmodel import and_, col, select
from sqlmodel.ext.asyncio.session import AsyncSession

from langflow.api.utils import CurrentActiveUser, DbSession, cascade_delete_flow, remove_api_keys, validate_is_component
from langflow.api.v1.schemas import FlowListCreate
from langflow.helpers.user import get_user_by_flow_id_or_endpoint_name
from langflow.initial_setup.constants import STARTER_FOLDER_NAME
from langflow.logging import logger
from langflow.services.database.models.flow import Flow, FlowCreate, FlowRead, FlowUpdate
from langflow.services.database.models.flow.model import AccessTypeEnum, FlowHeader
from langflow.services.database.models.flow.utils import get_webhook_component_in_flow
from langflow.services.database.models.folder.constants import DEFAULT_FOLDER_NAME
from langflow.services.database.models.folder.model import Folder
from langflow.services.deps import get_settings_service
from langflow.services.settings.service import SettingsService
from langflow.utils.compression import compress_response

# build router
router = APIRouter(prefix="/flows", tags=["Flows"])


async def _verify_fs_path(path: str | None) -> None:
    if path:
        path_ = Path(path)
        if not await path_.exists():
            await path_.touch()


async def _save_flow_to_fs(flow: Flow) -> None:
    if flow.fs_path:
        async with async_open(flow.fs_path, "w") as f:
            try:
                await f.write(flow.model_dump_json())
            except OSError:
                logger.exception("Failed to write flow %s to path %s", flow.name, flow.fs_path)


async def _new_flow(
    *,
    session: AsyncSession,
    flow: FlowCreate,
    user_id: UUID,
):
    try:
        await _verify_fs_path(flow.fs_path)

        """Create a new flow."""
        if flow.user_id is None:
            flow.user_id = user_id

        # First check if the flow.name is unique
        # there might be flows with name like: "MyFlow", "MyFlow (1)", "MyFlow (2)"
        # so we need to check if the name is unique with `like` operator
        # if we find a flow with the same name, we add a number to the end of the name
        # based on the highest number found
        if (await session.exec(select(Flow).where(Flow.name == flow.name).where(Flow.user_id == user_id))).first():
            flows = (
                await session.exec(
                    select(Flow).where(Flow.name.like(f"{flow.name} (%")).where(Flow.user_id == user_id)  # type: ignore[attr-defined]
                )
            ).all()
            if flows:
                extract_number = re.compile(r"\((\d+)\)$")
                numbers = []
                for _flow in flows:
                    result = extract_number.search(_flow.name)
                    if result:
                        numbers.append(int(result.groups(1)[0]))
                if numbers:
                    flow.name = f"{flow.name} ({max(numbers) + 1})"
            else:
                flow.name = f"{flow.name} (1)"
        # Now check if the endpoint is unique
        if (
            flow.endpoint_name
            and (
                await session.exec(
                    select(Flow).where(Flow.endpoint_name == flow.endpoint_name).where(Flow.user_id == user_id)
                )
            ).first()
        ):
            flows = (
                await session.exec(
                    select(Flow)
                    .where(Flow.endpoint_name.like(f"{flow.endpoint_name}-%"))  # type: ignore[union-attr]
                    .where(Flow.user_id == user_id)
                )
            ).all()
            if flows:
                # The endpoint name is like "my-endpoint","my-endpoint-1", "my-endpoint-2"
                # so we need to get the highest number and add 1
                # we need to get the last part of the endpoint name
                numbers = [int(flow.endpoint_name.split("-")[-1]) for flow in flows]
                flow.endpoint_name = f"{flow.endpoint_name}-{max(numbers) + 1}"
            else:
                flow.endpoint_name = f"{flow.endpoint_name}-1"

        db_flow = Flow.model_validate(flow, from_attributes=True)
        db_flow.updated_at = datetime.now(timezone.utc)

        if db_flow.folder_id is None:
            # Make sure flows always have a folder
            default_folder = (
                await session.exec(select(Folder).where(Folder.name == DEFAULT_FOLDER_NAME, Folder.user_id == user_id))
            ).first()
            if default_folder:
                db_flow.folder_id = default_folder.id

        session.add(db_flow)
    except Exception as e:
        # If it is a validation error, return the error message
        if hasattr(e, "errors"):
            raise HTTPException(status_code=400, detail=str(e)) from e
        if isinstance(e, HTTPException):
            raise
        raise HTTPException(status_code=500, detail=str(e)) from e

    return db_flow


@router.post("/", response_model=FlowRead, status_code=201)
async def create_flow(
    *,
    session: DbSession,
    flow: FlowCreate,
    current_user: CurrentActiveUser,
):
    try:
        db_flow = await _new_flow(session=session, flow=flow, user_id=current_user.id)
        await session.commit()
        await session.refresh(db_flow)

        await _save_flow_to_fs(db_flow)

    except Exception as e:
        if "UNIQUE constraint failed" in str(e):
            # Get the name of the column that failed
            columns = str(e).split("UNIQUE constraint failed: ")[1].split(".")[1].split("\n")[0]
            # UNIQUE constraint failed: flow.user_id, flow.name
            # or UNIQUE constraint failed: flow.name
            # if the column has id in it, we want the other column
            column = columns.split(",")[1] if "id" in columns.split(",")[0] else columns.split(",")[0]

            raise HTTPException(
                status_code=400, detail=f"{column.capitalize().replace('_', ' ')} must be unique"
            ) from e
        if isinstance(e, HTTPException):
            raise
        raise HTTPException(status_code=500, detail=str(e)) from e
    return db_flow


@router.get("/", response_model=list[FlowRead] | Page[FlowRead] | list[FlowHeader], status_code=200)
async def read_flows(
    *,
    current_user: CurrentActiveUser,
    session: DbSession,
    remove_example_flows: bool = False,
    components_only: bool = False,
    get_all: bool = True,
    folder_id: UUID | None = None,
    params: Annotated[Params, Depends()],
    header_flows: bool = False,
):
    """Retrieve a list of flows with pagination support.

    Args:
        current_user (User): The current authenticated user.
        session (Session): The database session.
        settings_service (SettingsService): The settings service.
        components_only (bool, optional): Whether to return only components. Defaults to False.

        get_all (bool, optional): Whether to return all flows without pagination. Defaults to True.
        **This field must be True because of backward compatibility with the frontend - Release: 1.0.20**

        folder_id (UUID, optional): The folder ID. Defaults to None.
        params (Params): Pagination parameters.
        remove_example_flows (bool, optional): Whether to remove example flows. Defaults to False.
        header_flows (bool, optional): Whether to return only specific headers of the flows. Defaults to False.

    Returns:
        list[FlowRead] | Page[FlowRead] | list[FlowHeader]
        A list of flows or a paginated response containing the list of flows or a list of flow headers.
    """
    try:
        auth_settings = get_settings_service().auth_settings

        default_folder = (await session.exec(select(Folder).where(Folder.name == DEFAULT_FOLDER_NAME))).first()
        default_folder_id = default_folder.id if default_folder else None

        starter_folder = (await session.exec(select(Folder).where(Folder.name == STARTER_FOLDER_NAME))).first()
        starter_folder_id = starter_folder.id if starter_folder else None

        if not starter_folder and not default_folder:
            raise HTTPException(
                status_code=404,
                detail="Starter folder and default folder not found. Please create a folder and add flows to it.",
            )

        if not folder_id:
            folder_id = default_folder_id

        if auth_settings.AUTO_LOGIN:
            stmt = select(Flow).where(
                (Flow.user_id == None) | (Flow.user_id == current_user.id)  # noqa: E711
            )
        else:
            stmt = select(Flow).where(Flow.user_id == current_user.id)

        if remove_example_flows:
            stmt = stmt.where(Flow.folder_id != starter_folder_id)

        if components_only:
            stmt = stmt.where(Flow.is_component == True)  # noqa: E712

        if get_all:
            flows = (await session.exec(stmt)).all()
            flows = validate_is_component(flows)
            if components_only:
                flows = [flow for flow in flows if flow.is_component]
            if remove_example_flows and starter_folder_id:
                flows = [flow for flow in flows if flow.folder_id != starter_folder_id]
            if header_flows:
                # Convert to FlowHeader objects and compress the response
                flow_headers = [FlowHeader.model_validate(flow, from_attributes=True) for flow in flows]
                return compress_response(flow_headers)

            # Compress the full flows response
            return compress_response(flows)

        stmt = stmt.where(Flow.folder_id == folder_id)
        return await paginate(session, stmt, params=params)

    except Exception as e:
        raise HTTPException(status_code=500, detail=str(e)) from e


async def _read_flow(
    session: AsyncSession,
    flow_id: UUID,
    user_id: UUID,
    settings_service: SettingsService,
):
    """Read a flow."""
    auth_settings = settings_service.auth_settings
    stmt = select(Flow).where(Flow.id == flow_id)
    if auth_settings.AUTO_LOGIN:
        # If auto login is enable user_id can be current_user.id or None
        # so write an OR
        stmt = stmt.where(
            (Flow.user_id == user_id) | (Flow.user_id == None)  # noqa: E711
        )
    return (await session.exec(stmt)).first()


@router.get("/{flow_id}", response_model=FlowRead, status_code=200)
async def read_flow(
    *,
    session: DbSession,
    flow_id: UUID,
    current_user: CurrentActiveUser,
):
    """Read a flow."""
    if user_flow := await _read_flow(session, flow_id, current_user.id, get_settings_service()):
        return user_flow
    raise HTTPException(status_code=404, detail="Flow not found")


@router.get("/public_flow/{flow_id}", response_model=FlowRead, status_code=200)
async def read_public_flow(
    *,
    session: DbSession,
    flow_id: UUID,
):
    """Read a public flow."""
    access_type = (await session.exec(select(Flow.access_type).where(Flow.id == flow_id))).first()
    if access_type is not AccessTypeEnum.PUBLIC:
        raise HTTPException(status_code=403, detail="Flow is not public")

    current_user = await get_user_by_flow_id_or_endpoint_name(str(flow_id))
    return await read_flow(session=session, flow_id=flow_id, current_user=current_user)


@router.patch("/{flow_id}", response_model=FlowRead, status_code=200)
async def update_flow(
    *,
    session: DbSession,
    flow_id: UUID,
    flow: FlowUpdate,
    current_user: CurrentActiveUser,
):
    """Update a flow."""
    settings_service = get_settings_service()
    try:
        db_flow = await _read_flow(
            session=session,
            flow_id=flow_id,
            user_id=current_user.id,
            settings_service=settings_service,
        )

        if not db_flow:
            raise HTTPException(status_code=404, detail="Flow not found")

        update_data = flow.model_dump(exclude_unset=True, exclude_none=True)

        if settings_service.settings.remove_api_keys:
            update_data = remove_api_keys(update_data)

        for key, value in update_data.items():
            setattr(db_flow, key, value)

        await _verify_fs_path(db_flow.fs_path)

        webhook_component = get_webhook_component_in_flow(db_flow.data)
        db_flow.webhook = webhook_component is not None
        db_flow.updated_at = datetime.now(timezone.utc)

        if db_flow.folder_id is None:
            default_folder = (await session.exec(select(Folder).where(Folder.name == DEFAULT_FOLDER_NAME))).first()
            if default_folder:
                db_flow.folder_id = default_folder.id

        session.add(db_flow)
        await session.commit()
        await session.refresh(db_flow)

        await _save_flow_to_fs(db_flow)

    except Exception as e:
        if "UNIQUE constraint failed" in str(e):
            # Get the name of the column that failed
            columns = str(e).split("UNIQUE constraint failed: ")[1].split(".")[1].split("\n")[0]
            # UNIQUE constraint failed: flow.user_id, flow.name
            # or UNIQUE constraint failed: flow.name
            # if the column has id in it, we want the other column
            column = columns.split(",")[1] if "id" in columns.split(",")[0] else columns.split(",")[0]
            raise HTTPException(
                status_code=400, detail=f"{column.capitalize().replace('_', ' ')} must be unique"
            ) from e

        if hasattr(e, "status_code"):
            raise HTTPException(status_code=e.status_code, detail=str(e)) from e
        raise HTTPException(status_code=500, detail=str(e)) from e

    return db_flow


@router.delete("/{flow_id}", status_code=200)
async def delete_flow(
    *,
    session: DbSession,
    flow_id: UUID,
    current_user: CurrentActiveUser,
):
    """Delete a flow."""
    flow = await _read_flow(
        session=session,
        flow_id=flow_id,
        user_id=current_user.id,
        settings_service=get_settings_service(),
    )
    if not flow:
        raise HTTPException(status_code=404, detail="Flow not found")
    await cascade_delete_flow(session, flow.id)
    await session.commit()
    return {"message": "Flow deleted successfully"}


@router.post("/batch/", response_model=list[FlowRead], status_code=201)
async def create_flows(
    *,
    session: DbSession,
    flow_list: FlowListCreate,
    current_user: CurrentActiveUser,
):
    """Create multiple new flows."""
    db_flows = []
    for flow in flow_list.flows:
        flow.user_id = current_user.id
        db_flow = Flow.model_validate(flow, from_attributes=True)
        session.add(db_flow)
        db_flows.append(db_flow)
    await session.commit()
    for db_flow in db_flows:
        await session.refresh(db_flow)
    return db_flows


@router.post("/upload/", response_model=list[FlowRead], status_code=201)
async def upload_file(
    *,
    session: DbSession,
    file: Annotated[UploadFile, File(...)],
    current_user: CurrentActiveUser,
    folder_id: UUID | None = None,
):
    """Upload flows from a file."""
    contents = await file.read()
    data = orjson.loads(contents)
    response_list = []
    flow_list = FlowListCreate(**data) if "flows" in data else FlowListCreate(flows=[FlowCreate(**data)])
    # Now we set the user_id for all flows
    for flow in flow_list.flows:
        flow.user_id = current_user.id
        if folder_id:
            flow.folder_id = folder_id
        response = await _new_flow(session=session, flow=flow, user_id=current_user.id)
        response_list.append(response)

    try:
        await session.commit()
        for db_flow in response_list:
            await session.refresh(db_flow)
            await _save_flow_to_fs(db_flow)
    except Exception as e:
        if "UNIQUE constraint failed" in str(e):
            # Get the name of the column that failed
            columns = str(e).split("UNIQUE constraint failed: ")[1].split(".")[1].split("\n")[0]
            # UNIQUE constraint failed: flow.user_id, flow.name
            # or UNIQUE constraint failed: flow.name
            # if the column has id in it, we want the other column
            column = columns.split(",")[1] if "id" in columns.split(",")[0] else columns.split(",")[0]

            raise HTTPException(
                status_code=400, detail=f"{column.capitalize().replace('_', ' ')} must be unique"
            ) from e
        if isinstance(e, HTTPException):
            raise
        raise HTTPException(status_code=500, detail=str(e)) from e

    return response_list


@router.delete("/")
async def delete_multiple_flows(
    flow_ids: list[UUID],
    user: CurrentActiveUser,
    db: DbSession,
):
    """Delete multiple flows by their IDs.

    Args:
        flow_ids (List[str]): The list of flow IDs to delete.
        user (User, optional): The user making the request. Defaults to the current active user.
        db (Session, optional): The database session.

    Returns:
        dict: A dictionary containing the number of flows deleted.

    """
    try:
        flows_to_delete = (
            await db.exec(select(Flow).where(col(Flow.id).in_(flow_ids)).where(Flow.user_id == user.id))
        ).all()
        for flow in flows_to_delete:
            await cascade_delete_flow(db, flow.id)

        await db.commit()
        return {"deleted": len(flows_to_delete)}
    except Exception as exc:
        raise HTTPException(status_code=500, detail=str(exc)) from exc


@router.post("/download/", status_code=200)
async def download_multiple_file(
    flow_ids: list[UUID],
    user: CurrentActiveUser,
    db: DbSession,
):
    """Download all flows as a zip file."""
    flows = (await db.exec(select(Flow).where(and_(Flow.user_id == user.id, Flow.id.in_(flow_ids))))).all()  # type: ignore[attr-defined]

    if not flows:
        raise HTTPException(status_code=404, detail="No flows found.")

    flows_without_api_keys = [remove_api_keys(flow.model_dump()) for flow in flows]

    if len(flows_without_api_keys) > 1:
        # Create a byte stream to hold the ZIP file
        zip_stream = io.BytesIO()

        # Create a ZIP file
        with zipfile.ZipFile(zip_stream, "w") as zip_file:
            for flow in flows_without_api_keys:
                # Convert the flow object to JSON
                flow_json = json.dumps(jsonable_encoder(flow))

                # Write the JSON to the ZIP file
                zip_file.writestr(f"{flow['name']}.json", flow_json)

        # Seek to the beginning of the byte stream
        zip_stream.seek(0)

        # Generate the filename with the current datetime
        current_time = datetime.now(tz=timezone.utc).astimezone().strftime("%Y%m%d_%H%M%S")
        filename = f"{current_time}_langflow_flows.zip"

        return StreamingResponse(
            zip_stream,
            media_type="application/x-zip-compressed",
            headers={"Content-Disposition": f"attachment; filename={filename}"},
        )
    return flows_without_api_keys[0]


all_starter_folder_flows: list[FlowRead] = []


@router.get("/basic_examples/", response_model=list[FlowRead], status_code=200)
async def read_basic_examples(
    *,
    session: DbSession,
):
    """Retrieve a list of basic example flows.

    Args:
        session (Session): The database session.

    Returns:
        list[FlowRead]: A list of basic example flows.
    """
    try:
        global all_starter_folder_flows  # noqa: PLW0603

        if all_starter_folder_flows:
            return all_starter_folder_flows
        # Get the starter folder
        starter_folder = (await session.exec(select(Folder).where(Folder.name == STARTER_FOLDER_NAME))).first()

        if not starter_folder:
            return []

        # Get all flows in the starter folder
<<<<<<< HEAD
        all_starter_folder_flows = (await session.exec(select(Flow).where(Flow.folder_id == starter_folder.id))).all()
        return all_starter_folder_flows  # noqa: TRY300
=======
        flows = (await session.exec(select(Flow).where(Flow.folder_id == starter_folder.id))).all()

        # Return compressed response using our utility function
        return compress_response(flows)
>>>>>>> 097c64d6

    except Exception as e:
        raise HTTPException(status_code=500, detail=str(e)) from e<|MERGE_RESOLUTION|>--- conflicted
+++ resolved
@@ -550,15 +550,10 @@
             return []
 
         # Get all flows in the starter folder
-<<<<<<< HEAD
-        all_starter_folder_flows = (await session.exec(select(Flow).where(Flow.folder_id == starter_folder.id))).all()
-        return all_starter_folder_flows  # noqa: TRY300
-=======
         flows = (await session.exec(select(Flow).where(Flow.folder_id == starter_folder.id))).all()
 
         # Return compressed response using our utility function
         return compress_response(flows)
->>>>>>> 097c64d6
 
     except Exception as e:
         raise HTTPException(status_code=500, detail=str(e)) from e
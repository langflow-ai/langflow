import asyncio
import time
import uuid
from collections.abc import AsyncGenerator
from typing import Annotated

from fastapi import APIRouter, BackgroundTasks, Depends, HTTPException
from fastapi.responses import StreamingResponse
from loguru import logger

from langflow.api.v1.schemas import SimplifiedAPIRequest
from langflow.events.event_manager import create_stream_tokens_event_manager
from langflow.helpers.flow import get_flow_by_id_or_endpoint_name
from langflow.schema.openai_responses_schemas import (
    OpenAIErrorResponse,
    OpenAIResponsesRequest,
    OpenAIResponsesResponse,
    OpenAIResponsesStreamChunk,
    create_openai_error,
)
from langflow.services.auth.utils import api_key_security
from langflow.services.database.models.flow.model import FlowRead
from langflow.services.database.models.user.model import UserRead
from langflow.services.deps import get_telemetry_service
from langflow.services.telemetry.schema import RunPayload

from .endpoints import consume_and_yield, run_flow_generator, simple_run_flow

router = APIRouter(tags=["OpenAI Responses API"])


def has_chat_input(flow_data: dict | None) -> bool:
    """Check if the flow has a chat input component."""
    if not flow_data or "nodes" not in flow_data:
        return False

    return any(node.get("data", {}).get("type") in ["ChatInput", "Chat Input"] for node in flow_data["nodes"])


async def run_flow_for_openai_responses(
    flow: FlowRead,
    request: OpenAIResponsesRequest,
    api_key_user: UserRead,
    *,
    stream: bool = False,
) -> OpenAIResponsesResponse | StreamingResponse:
    """Run a flow for OpenAI Responses API compatibility."""
    # Check if flow has chat input
    if not has_chat_input(flow.data):
        msg = "Flow must have a ChatInput component to be compatible with OpenAI Responses API"
        raise ValueError(msg)

    # Use previous_response_id as session_id for conversation continuity
    # If no previous_response_id, create a new session_id
    session_id = request.previous_response_id or str(uuid.uuid4())

    # Convert OpenAI request to SimplifiedAPIRequest
    simplified_request = SimplifiedAPIRequest(
        input_value=request.input,
        input_type="chat",  # Use chat input type for better compatibility
        output_type="chat",  # Use chat output type for better compatibility
        tweaks={},
        session_id=session_id,
    )

    # Use session_id as response_id for OpenAI compatibility
    response_id = session_id
    created_timestamp = int(time.time())

    if stream:
        # Handle streaming response
        asyncio_queue: asyncio.Queue = asyncio.Queue()
        asyncio_queue_client_consumed: asyncio.Queue = asyncio.Queue()
        event_manager = create_stream_tokens_event_manager(queue=asyncio_queue)

        async def openai_stream_generator() -> AsyncGenerator[str, None]:
            """Convert Langflow events to OpenAI Responses API streaming format."""
            main_task = asyncio.create_task(
                run_flow_generator(
                    flow=flow,
                    input_request=simplified_request,
                    api_key_user=api_key_user,
                    event_manager=event_manager,
                    client_consumed_queue=asyncio_queue_client_consumed,
                )
            )

            try:
                # Send initial chunk to establish connection
                initial_chunk = OpenAIResponsesStreamChunk(
                    id=response_id,
                    created=created_timestamp,
                    model=request.model,
                    delta={"content": ""},
                )
                yield f"data: {initial_chunk.model_dump_json()}\n\n"

                tool_call_counter = 0
                processed_tools = set()  # Track processed tool calls to avoid duplicates

                async for event_data in consume_and_yield(asyncio_queue, asyncio_queue_client_consumed):
                    if event_data is None:
                        break

                    content = ""

                    # Parse byte string events as JSON
                    if isinstance(event_data, bytes):
                        try:
                            import json

                            event_str = event_data.decode("utf-8")
                            parsed_event = json.loads(event_str)

                            if isinstance(parsed_event, dict):
                                event_type = parsed_event.get("event")
                                data = parsed_event.get("data", {})

                                # Handle add_message events
                                if event_type == "add_message":
                                    sender_name = data.get("sender_name", "")
                                    text = data.get("text", "")
                                    sender = data.get("sender", "")
                                    content_blocks = data.get("content_blocks", [])

                                    # Look for Agent Steps in content_blocks
                                    for block in content_blocks:
                                        if block.get("title") == "Agent Steps":
                                            contents = block.get("contents", [])
                                            for step in contents:
                                                # Look for tool_use type items
                                                if step.get("type") == "tool_use":
                                                    tool_name = step.get("name", "")
                                                    tool_input = step.get("tool_input", {})
                                                    tool_output = step.get("output")

                                                    # Only emit tool calls with explicit tool names and
                                                    # meaningful arguments
                                                    if tool_name and tool_input and len(tool_input) > 0:
                                                        # Create unique identifier for this tool call
                                                        tool_signature = (
                                                            f"{tool_name}:{hash(str(sorted(tool_input.items())))}"
                                                        )

                                                        # Skip if we've already processed this tool call
                                                        if tool_signature in processed_tools:
                                                            continue

                                                        processed_tools.add(tool_signature)
                                                        tool_call_counter += 1
                                                        call_id = f"call_{tool_call_counter}"
<<<<<<< HEAD
                                                        tool_id = f"fc_{tool_call_counter}"
                                                        
                                                        # Send tool call added event (matching OpenAI format)
=======
                                                        tool_id = f"tc_{tool_call_counter}"

                                                        # Send tool call added event
>>>>>>> b2a8c442
                                                        tool_call_event = {
                                                            "type": "response.output_item.added",
                                                            "item": {
                                                                "id": tool_id,
<<<<<<< HEAD
                                                                "type": "function_call",  # OpenAI uses "function_call"
                                                                "status": "in_progress",   # OpenAI includes status
                                                                "name": tool_name,
                                                                "arguments": "",           # Start with empty, build via deltas
                                                                "call_id": call_id
                                                            }
                                                        }
                                                        yield f"event: response.output_item.added\ndata: {json.dumps(tool_call_event)}\n\n"
                                                        
                                                        # Send function call arguments as delta events (like OpenAI)
                                                        arguments_str = json.dumps(tool_input)
                                                        for char in arguments_str:
                                                            arg_delta_event = {
                                                                "type": "response.function_call_arguments.delta",
                                                                "delta": char,
                                                                "item_id": tool_id,
                                                                "output_index": 0
                                                            }
                                                            yield f"event: response.function_call_arguments.delta\ndata: {json.dumps(arg_delta_event)}\n\n"
                                                        
                                                        # Send function call arguments done event
                                                        arg_done_event = {
                                                            "type": "response.function_call_arguments.done",
                                                            "arguments": arguments_str,
                                                            "item_id": tool_id,
                                                            "output_index": 0
                                                        }
                                                        yield f"event: response.function_call_arguments.done\ndata: {json.dumps(arg_done_event)}\n\n"
                                                        
=======
                                                                "type": "tool_call",
                                                                "name": tool_name,
                                                                "arguments": tool_input,
                                                                "call_id": call_id,
                                                            },
                                                        }
                                                        yield (
                                                            f"event: response.output_item.added\n"
                                                            f"data: {json.dumps(tool_call_event)}\n\n"
                                                        )

>>>>>>> b2a8c442
                                                        # If there's output, send completion event
                                                        if tool_output is not None:
                                                            tool_done_event = {
                                                                "type": "response.output_item.done",
                                                                "item": {
                                                                    "id": tool_id,
                                                                    "type": "function_call",    # Match OpenAI format
                                                                    "status": "completed",
<<<<<<< HEAD
                                                                    "arguments": arguments_str,  # Include final arguments
                                                                    "call_id": call_id,
                                                                    "name": tool_name
                                                                }
=======
                                                                    "content": [
                                                                        {"type": "text", "text": str(tool_output)}
                                                                    ],
                                                                    "call_id": call_id,
                                                                },
>>>>>>> b2a8c442
                                                            }
                                                            yield (
                                                                f"event: response.output_item.done\n"
                                                                f"data: {json.dumps(tool_done_event)}\n\n"
                                                            )

                                    # Extract text content for streaming (only AI responses)
                                    if (
                                        sender in ["Machine", "AI", "Agent"]
                                        and text != request.input
                                        and sender_name == "Agent"
                                    ):
                                        content = text

                        except (json.JSONDecodeError, UnicodeDecodeError):
                            continue

                    # Only send chunks with actual content
                    if content:
                        chunk = OpenAIResponsesStreamChunk(
                            id=response_id,
                            created=created_timestamp,
                            model=request.model,
                            delta={"content": content},
                        )
                        yield f"data: {chunk.model_dump_json()}\n\n"

                # Send final completion chunk
                final_chunk = OpenAIResponsesStreamChunk(
                    id=response_id,
                    created=created_timestamp,
                    model=request.model,
                    delta={},
                    status="completed",
                )
                yield f"data: {final_chunk.model_dump_json()}\n\n"
                yield "data: [DONE]\n\n"

            except Exception as e:  # noqa: BLE001
                logger.error(f"Error in stream generator: {e}")
                error_response = create_openai_error(
                    message=str(e),
                    type_="processing_error",
                )
                yield f"data: {error_response}\n\n"
            finally:
                if not main_task.done():
                    main_task.cancel()

        return StreamingResponse(
            openai_stream_generator(),
            media_type="text/event-stream",
            headers={
                "Cache-Control": "no-cache",
                "Connection": "keep-alive",
                "Access-Control-Allow-Origin": "*",
            },
        )

    # Handle non-streaming response
    result = await simple_run_flow(
        flow=flow,
        input_request=simplified_request,
        stream=False,
        api_key_user=api_key_user,
    )

    # Extract output text from result following MCP pattern
    output_text = ""
    if result.outputs:
        for run_output in result.outputs:
            if run_output and run_output.outputs:
                for component_output in run_output.outputs:
                    if component_output:
                        # Handle messages (final chat outputs)
                        if hasattr(component_output, "messages") and component_output.messages:
                            for msg in component_output.messages:
                                if hasattr(msg, "message"):
                                    output_text = msg.message
                                    break
                        # Handle results
                        if not output_text and hasattr(component_output, "results") and component_output.results:
                            for value in component_output.results.values():
                                if hasattr(value, "get_text"):
                                    output_text = value.get_text()
                                    break
                                if isinstance(value, str):
                                    output_text = value
                                    break
                    if output_text:
                        break
            if output_text:
                break

    # Create output in the correct format
    output_message = {
        "type": "message",
        "id": f"msg_{response_id}",
        "status": "completed",
        "role": "assistant",
        "content": [{"type": "output_text", "text": output_text, "annotations": []}],
    }

    return OpenAIResponsesResponse(
        id=response_id,
        created_at=created_timestamp,
        model=request.model,
        output=[output_message],
        previous_response_id=request.previous_response_id,
    )


@router.post("/responses", response_model=None)
async def create_response(
    request: OpenAIResponsesRequest,
    background_tasks: BackgroundTasks,
    api_key_user: Annotated[UserRead, Depends(api_key_security)],
) -> OpenAIResponsesResponse | StreamingResponse | OpenAIErrorResponse:
    """Create a response using OpenAI Responses API format.

    This endpoint accepts a flow_id in the model parameter and processes
    the input through the specified Langflow flow.

    Args:
        request: OpenAI Responses API request with model (flow_id) and input
        background_tasks: FastAPI background task manager
        api_key_user: Authenticated user from API key

    Returns:
        OpenAI-compatible response or streaming response

    Raises:
        HTTPException: For validation errors or flow execution issues
    """
    telemetry_service = get_telemetry_service()
    start_time = time.perf_counter()

    # Validate tools parameter - error out if tools are provided
    if request.tools is not None:
        error_response = create_openai_error(
            message="Tools are not supported yet",
            type_="invalid_request_error",
            code="tools_not_supported",
        )
        return OpenAIErrorResponse(error=error_response["error"])

    # Get flow using the model field (which contains flow_id)
    try:
        flow = await get_flow_by_id_or_endpoint_name(request.model, str(api_key_user.id))
    except HTTPException:
        flow = None

    if flow is None:
        error_response = create_openai_error(
            message=f"Flow with id '{request.model}' not found",
            type_="invalid_request_error",
            code="flow_not_found",
        )
        return OpenAIErrorResponse(error=error_response["error"])

    try:
        # Process the request
        result = await run_flow_for_openai_responses(
            flow=flow,
            request=request,
            api_key_user=api_key_user,
            stream=request.stream,
        )

        # Log telemetry for successful completion
        if not request.stream:  # Only log for non-streaming responses
            end_time = time.perf_counter()
            background_tasks.add_task(
                telemetry_service.log_package_run,
                RunPayload(
                    run_is_webhook=False,
                    run_seconds=int(end_time - start_time),
                    run_success=True,
                    run_error_message="",
                ),
            )

    except Exception as exc:  # noqa: BLE001
        logger.error(f"Error processing OpenAI Responses request: {exc}")

        # Log telemetry for failed completion
        background_tasks.add_task(
            telemetry_service.log_package_run,
            RunPayload(
                run_is_webhook=False,
                run_seconds=int(time.perf_counter() - start_time),
                run_success=False,
                run_error_message=str(exc),
            ),
        )

        # Return OpenAI-compatible error
        error_response = create_openai_error(
            message=str(exc),
            type_="processing_error",
        )
        return OpenAIErrorResponse(error=error_response["error"])
    return result<|MERGE_RESOLUTION|>--- conflicted
+++ resolved
@@ -149,20 +149,11 @@
                                                         processed_tools.add(tool_signature)
                                                         tool_call_counter += 1
                                                         call_id = f"call_{tool_call_counter}"
-<<<<<<< HEAD
                                                         tool_id = f"fc_{tool_call_counter}"
-                                                        
-                                                        # Send tool call added event (matching OpenAI format)
-=======
-                                                        tool_id = f"tc_{tool_call_counter}"
-
-                                                        # Send tool call added event
->>>>>>> b2a8c442
                                                         tool_call_event = {
                                                             "type": "response.output_item.added",
                                                             "item": {
                                                                 "id": tool_id,
-<<<<<<< HEAD
                                                                 "type": "function_call",  # OpenAI uses "function_call"
                                                                 "status": "in_progress",   # OpenAI includes status
                                                                 "name": tool_name,
@@ -170,7 +161,11 @@
                                                                 "call_id": call_id
                                                             }
                                                         }
-                                                        yield f"event: response.output_item.added\ndata: {json.dumps(tool_call_event)}\n\n"
+                                                        yield (
+                                                            f"event: response.output_item.added\n"
+                                                            f"data: {json.dumps(tool_call_event)}\n\n"
+                                                        )
+
                                                         
                                                         # Send function call arguments as delta events (like OpenAI)
                                                         arguments_str = json.dumps(tool_input)
@@ -192,19 +187,6 @@
                                                         }
                                                         yield f"event: response.function_call_arguments.done\ndata: {json.dumps(arg_done_event)}\n\n"
                                                         
-=======
-                                                                "type": "tool_call",
-                                                                "name": tool_name,
-                                                                "arguments": tool_input,
-                                                                "call_id": call_id,
-                                                            },
-                                                        }
-                                                        yield (
-                                                            f"event: response.output_item.added\n"
-                                                            f"data: {json.dumps(tool_call_event)}\n\n"
-                                                        )
-
->>>>>>> b2a8c442
                                                         # If there's output, send completion event
                                                         if tool_output is not None:
                                                             tool_done_event = {
@@ -213,18 +195,10 @@
                                                                     "id": tool_id,
                                                                     "type": "function_call",    # Match OpenAI format
                                                                     "status": "completed",
-<<<<<<< HEAD
                                                                     "arguments": arguments_str,  # Include final arguments
                                                                     "call_id": call_id,
                                                                     "name": tool_name
                                                                 }
-=======
-                                                                    "content": [
-                                                                        {"type": "text", "text": str(tool_output)}
-                                                                    ],
-                                                                    "call_id": call_id,
-                                                                },
->>>>>>> b2a8c442
                                                             }
                                                             yield (
                                                                 f"event: response.output_item.done\n"

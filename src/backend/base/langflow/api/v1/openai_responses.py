--- conflicted
+++ resolved
@@ -166,10 +166,6 @@
                                                             f"data: {json.dumps(tool_call_event)}\n\n"
                                                         )
 
-<<<<<<< HEAD
-
-=======
->>>>>>> eff9ca70
                                                         # Send function call arguments as delta events (like OpenAI)
                                                         arguments_str = json.dumps(tool_input)
                                                         for char in arguments_str:

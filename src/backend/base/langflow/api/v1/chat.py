--- conflicted
+++ resolved
@@ -289,22 +289,14 @@
         if isinstance(cache, CacheMiss):
             # If there's no cache
             await logger.awarning(f"No cache found for {flow_id_str}. Building graph starting at {vertex_id}")
-<<<<<<< HEAD
             async with session_scope() as session:
                 graph = await build_graph_from_db(
                     flow_id=flow_id,
                     session=session,
                     chat_service=chat_service,
                 )
-=======
-            graph = await build_graph_from_db(
-                flow_id=flow_id,
-                session=await anext(get_session()),
-                chat_service=chat_service,
-            )
             run_id = str(uuid.uuid4())
             graph.set_run_id(run_id)
->>>>>>> 1cb5d1ca
         else:
             graph = cache.get("result")
             await graph.initialize_run()

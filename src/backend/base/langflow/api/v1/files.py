import hashlib
from datetime import datetime, timezone
from http import HTTPStatus
from io import BytesIO
from pathlib import Path
from typing import Annotated
from uuid import UUID

import anyio
from fastapi import APIRouter, Depends, HTTPException, UploadFile
from fastapi.responses import StreamingResponse
from lfx.services.settings.service import SettingsService
from lfx.utils.helpers import build_content_type_from_extension

from langflow.api.utils import CurrentActiveUser, DbSession
from langflow.api.v1.schemas import UploadFileResponse
from langflow.services.database.models.flow.model import Flow
from langflow.services.deps import get_settings_service, get_storage_service
from langflow.services.storage.service import StorageService

router = APIRouter(tags=["Files"], prefix="/files")


# Create dep that gets the flow_id from the request
# then finds it in the database and returns it while
# using the current user as the owner
async def get_flow(
    flow_id: UUID,
    current_user: CurrentActiveUser,
    session: DbSession,
):
    # AttributeError: 'SelectOfScalar' object has no attribute 'first'
    flow = await session.get(Flow, flow_id)
    if not flow:
        raise HTTPException(status_code=404, detail="Flow not found")
    if flow.user_id != current_user.id:
        raise HTTPException(status_code=403, detail="You don't have access to this flow")
    return flow


@router.post("/upload/{flow_id}", status_code=HTTPStatus.CREATED)
async def upload_file(
    *,
    file: UploadFile,
    flow: Annotated[Flow, Depends(get_flow)],
    current_user: CurrentActiveUser,
    storage_service: Annotated[StorageService, Depends(get_storage_service)],
    settings_service: Annotated[SettingsService, Depends(get_settings_service)],
) -> UploadFileResponse:
    try:
        max_file_size_upload = settings_service.settings.max_file_size_upload
    except Exception as e:
        raise HTTPException(status_code=500, detail=str(e)) from e

    if file.size > max_file_size_upload * 1024 * 1024:
        raise HTTPException(
            status_code=413, detail=f"File size is larger than the maximum file size {max_file_size_upload}MB."
        )

    if flow.user_id != current_user.id:
        raise HTTPException(status_code=403, detail="You don't have access to this flow")

    try:
        file_content = await file.read()
        timestamp = datetime.now(tz=timezone.utc).astimezone().strftime("%Y-%m-%d_%H-%M-%S")
        file_name = file.filename or hashlib.sha256(file_content).hexdigest()
        full_file_name = f"{timestamp}_{file_name}"
        folder = str(flow.id)
        await storage_service.save_file(flow_id=folder, file_name=full_file_name, data=file_content)
        return UploadFileResponse(flow_id=str(flow.id), file_path=f"{folder}/{full_file_name}")
    except Exception as e:
        raise HTTPException(status_code=500, detail=str(e)) from e


@router.get("/download/{flow_id}/{file_name}")
async def download_file(
    file_name: str, flow_id: UUID, storage_service: Annotated[StorageService, Depends(get_storage_service)]
):
    flow_id_str = str(flow_id)
    extension = file_name.split(".")[-1]

    if not extension:
        raise HTTPException(status_code=500, detail=f"Extension not found for file {file_name}")
    try:
        content_type = build_content_type_from_extension(extension)
    except Exception as e:
        raise HTTPException(status_code=500, detail=str(e)) from e

    if not content_type:
        raise HTTPException(status_code=500, detail=f"Content type not found for extension {extension}")

    try:
        file_content = await storage_service.get_file(flow_id=flow_id_str, file_name=file_name)
        headers = {
            "Content-Disposition": f"attachment; filename={file_name} filename*=UTF-8''{file_name}",
            "Content-Type": "application/octet-stream",
            "Content-Length": str(len(file_content)),
        }
        return StreamingResponse(BytesIO(file_content), media_type=content_type, headers=headers)
    except Exception as e:
        raise HTTPException(status_code=500, detail=str(e)) from e


@router.get("/images/{flow_id}/{file_name}")
async def download_image(file_name: str, flow_id: UUID):
    storage_service = get_storage_service()
    extension = file_name.split(".")[-1]
    flow_id_str = str(flow_id)

    if not extension:
        raise HTTPException(status_code=500, detail=f"Extension not found for file {file_name}")
    try:
        content_type = build_content_type_from_extension(extension)
    except Exception as e:
        raise HTTPException(status_code=500, detail=str(e)) from e

    if not content_type:
        raise HTTPException(status_code=500, detail=f"Content type not found for extension {extension}")
    if not content_type.startswith("image"):
        raise HTTPException(status_code=500, detail=f"Content type {content_type} is not an image")

    try:
        file_content = await storage_service.get_file(flow_id=flow_id_str, file_name=file_name)
        return StreamingResponse(BytesIO(file_content), media_type=content_type)
    except Exception as e:
        raise HTTPException(status_code=500, detail=str(e)) from e


@router.get("/profile_pictures/{folder_name}/{file_name}")
async def download_profile_picture(
    folder_name: str,
    file_name: str,
    settings_service: Annotated[SettingsService, Depends(get_settings_service)],
):
<<<<<<< HEAD
    """Download a profile picture.
    Profile pictures are system files bundled with the package, served from the installation directory.
    """
    try:
        # Profile pictures are in the package installation directory
        package_dir = Path(__file__).parent.parent.parent / "initial_setup" / "profile_pictures"
        file_path = package_dir / folder_name / file_name

        if not file_path.exists():
            raise HTTPException(status_code=404, detail="Profile picture not found")

        extension = file_name.split(".")[-1]
        content_type = build_content_type_from_extension(extension)
        file_content = file_path.read_bytes()
=======
    """Download profile picture from local filesystem.

    Profile pictures are always stored locally in config_dir/profile_pictures/,
    regardless of the storage_type setting (local, s3, etc.).
    """
    try:
        extension = file_name.split(".")[-1]
        config_dir = settings_service.settings.config_dir
        config_path = Path(config_dir)  # type: ignore[arg-type]
        file_path = config_path / "profile_pictures" / folder_name / file_name

        if not file_path.exists():
            raise HTTPException(status_code=404, detail=f"Profile picture {folder_name}/{file_name} not found")

        content_type = build_content_type_from_extension(extension)
        # Read file directly from local filesystem using async file operations
        file_content = await anyio.Path(file_path).read_bytes()
>>>>>>> 8e834368
        return StreamingResponse(BytesIO(file_content), media_type=content_type)

    except HTTPException:
        raise
    except Exception as e:
        raise HTTPException(status_code=500, detail=str(e)) from e


@router.get("/profile_pictures/list")
<<<<<<< HEAD
async def list_profile_pictures():
    """List available profile pictures.
    Profile pictures are system files bundled with the package, served from the installation directory.
    """
    try:
        # Profile pictures are in the package installation directory
        package_dir = Path(__file__).parent.parent.parent / "initial_setup" / "profile_pictures"

        people_path = package_dir / "People"
        space_path = package_dir / "Space"
=======
async def list_profile_pictures(
    settings_service: Annotated[SettingsService, Depends(get_settings_service)],
):
    """List profile pictures from local filesystem.

    Profile pictures are always stored locally in config_dir/profile_pictures/,
    regardless of the storage_type setting (local, s3, etc.).
    """
    try:
        config_dir = settings_service.settings.config_dir
        config_path = Path(config_dir)  # type: ignore[arg-type]

        people_path = config_path / "profile_pictures" / "People"
        space_path = config_path / "profile_pictures" / "Space"

        # List files directly from local filesystem
        people = [f.name for f in people_path.iterdir() if f.is_file()] if people_path.exists() else []
        space = [f.name for f in space_path.iterdir() if f.is_file()] if space_path.exists() else []
>>>>>>> 8e834368

        # List files from package directory - these are bundled with the container
        people = [f.name for f in people_path.iterdir() if f.is_file()] if people_path.exists() else []
        space = [f.name for f in space_path.iterdir() if f.is_file()] if space_path.exists() else []
    except Exception as e:
        raise HTTPException(status_code=500, detail=str(e)) from e

    files = [f"People/{i}" for i in people]
    files += [f"Space/{i}" for i in space]

    return {"files": files}


@router.get("/list/{flow_id}")
async def list_files(
    flow: Annotated[Flow, Depends(get_flow)],
    storage_service: Annotated[StorageService, Depends(get_storage_service)],
):
    try:
        files = await storage_service.list_files(flow_id=str(flow.id))
    except Exception as e:
        raise HTTPException(status_code=500, detail=str(e)) from e

    return {"files": files}


@router.delete("/delete/{flow_id}/{file_name}")
async def delete_file(
    file_name: str,
    flow: Annotated[Flow, Depends(get_flow)],
    storage_service: Annotated[StorageService, Depends(get_storage_service)],
):
    try:
        await storage_service.delete_file(flow_id=str(flow.id), file_name=file_name)
    except Exception as e:
        raise HTTPException(status_code=500, detail=str(e)) from e

    return {"message": f"File {file_name} deleted successfully"}<|MERGE_RESOLUTION|>--- conflicted
+++ resolved
@@ -132,22 +132,6 @@
     file_name: str,
     settings_service: Annotated[SettingsService, Depends(get_settings_service)],
 ):
-<<<<<<< HEAD
-    """Download a profile picture.
-    Profile pictures are system files bundled with the package, served from the installation directory.
-    """
-    try:
-        # Profile pictures are in the package installation directory
-        package_dir = Path(__file__).parent.parent.parent / "initial_setup" / "profile_pictures"
-        file_path = package_dir / folder_name / file_name
-
-        if not file_path.exists():
-            raise HTTPException(status_code=404, detail="Profile picture not found")
-
-        extension = file_name.split(".")[-1]
-        content_type = build_content_type_from_extension(extension)
-        file_content = file_path.read_bytes()
-=======
     """Download profile picture from local filesystem.
 
     Profile pictures are always stored locally in config_dir/profile_pictures/,
@@ -165,7 +149,6 @@
         content_type = build_content_type_from_extension(extension)
         # Read file directly from local filesystem using async file operations
         file_content = await anyio.Path(file_path).read_bytes()
->>>>>>> 8e834368
         return StreamingResponse(BytesIO(file_content), media_type=content_type)
 
     except HTTPException:
@@ -175,18 +158,6 @@
 
 
 @router.get("/profile_pictures/list")
-<<<<<<< HEAD
-async def list_profile_pictures():
-    """List available profile pictures.
-    Profile pictures are system files bundled with the package, served from the installation directory.
-    """
-    try:
-        # Profile pictures are in the package installation directory
-        package_dir = Path(__file__).parent.parent.parent / "initial_setup" / "profile_pictures"
-
-        people_path = package_dir / "People"
-        space_path = package_dir / "Space"
-=======
 async def list_profile_pictures(
     settings_service: Annotated[SettingsService, Depends(get_settings_service)],
 ):
@@ -202,12 +173,7 @@
         people_path = config_path / "profile_pictures" / "People"
         space_path = config_path / "profile_pictures" / "Space"
 
-        # List files directly from local filesystem
-        people = [f.name for f in people_path.iterdir() if f.is_file()] if people_path.exists() else []
-        space = [f.name for f in space_path.iterdir() if f.is_file()] if space_path.exists() else []
->>>>>>> 8e834368
-
-        # List files from package directory - these are bundled with the container
+        # List files directly from local filesystem - bundled with the container
         people = [f.name for f in people_path.iterdir() if f.is_file()] if people_path.exists() else []
         space = [f.name for f in space_path.iterdir() if f.is_file()] if space_path.exists() else []
     except Exception as e:

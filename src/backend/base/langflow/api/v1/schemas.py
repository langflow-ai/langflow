--- conflicted
+++ resolved
@@ -20,7 +20,11 @@
 from langflow.schema.dotdict import dotdict
 from langflow.schema.graph import Tweaks
 from langflow.schema.schema import InputType, OutputType, OutputValue
-from langflow.serialization.serialization import get_max_items_length, get_max_text_length, serialize
+from langflow.serialization.serialization import (
+    get_max_items_length,
+    get_max_text_length,
+    serialize,
+)
 from langflow.services.database.models.api_key.model import ApiKeyRead
 from langflow.services.database.models.base import orjson_dumps
 from langflow.services.database.models.flow.model import FlowCreate, FlowRead
@@ -187,7 +191,9 @@
     data: dict
 
     def __str__(self) -> str:
-        return f"event: {self.event}\ndata: {orjson_dumps(self.data, indent_2=False)}\n\n"
+        return (
+            f"event: {self.event}\ndata: {orjson_dumps(self.data, indent_2=False)}\n\n"
+        )
 
 
 class CustomComponentRequest(BaseModel):
@@ -282,7 +288,9 @@
             The serialized representation of the input value, truncated according to configured
             maximum text length and item count.
         """
-        return serialize(v, max_length=get_max_text_length(), max_items=get_max_items_length())
+        return serialize(
+            v, max_length=get_max_text_length(), max_items=get_max_items_length()
+        )
 
     @model_serializer(mode="plain")
     def serialize_model(self) -> dict:
@@ -294,10 +302,26 @@
         """
         return {
             "results": self.serialize_results(self.results),
-            "outputs": serialize(self.outputs, max_length=get_max_text_length(), max_items=get_max_items_length()),
-            "logs": serialize(self.logs, max_length=get_max_text_length(), max_items=get_max_items_length()),
-            "message": serialize(self.message, max_length=get_max_text_length(), max_items=get_max_items_length()),
-            "artifacts": serialize(self.artifacts, max_length=get_max_text_length(), max_items=get_max_items_length()),
+            "outputs": serialize(
+                self.outputs,
+                max_length=get_max_text_length(),
+                max_items=get_max_items_length(),
+            ),
+            "logs": serialize(
+                self.logs,
+                max_length=get_max_text_length(),
+                max_items=get_max_items_length(),
+            ),
+            "message": serialize(
+                self.message,
+                max_length=get_max_text_length(),
+                max_items=get_max_items_length(),
+            ),
+            "artifacts": serialize(
+                self.artifacts,
+                max_length=get_max_text_length(),
+                max_items=get_max_items_length(),
+            ),
             "timedelta": self.timedelta,
             "duration": self.duration,
             "used_frozen_result": self.used_frozen_result,
@@ -314,7 +338,9 @@
     """JSON string of the params."""
     data: ResultDataResponse
     """Mapping of vertex ids to result dict containing the param name and result value."""
-    timestamp: datetime | None = Field(default_factory=lambda: datetime.now(timezone.utc))
+    timestamp: datetime | None = Field(
+        default_factory=lambda: datetime.now(timezone.utc)
+    )
     """Timestamp of the build."""
 
     @field_serializer("data")
@@ -328,7 +354,9 @@
             dict: The serialized representation of the data with truncation applied.
         """
         # return serialize(data, max_length=get_max_text_length())  TODO: Safe?
-        return serialize(data, max_length=get_max_text_length(), max_items=get_max_items_length())
+        return serialize(
+            data, max_length=get_max_text_length(), max_items=get_max_items_length()
+        )
 
 
 class VerticesBuiltResponse(BaseModel):
@@ -338,7 +366,9 @@
 class SimplifiedAPIRequest(BaseModel):
     input_value: str | None = Field(default=None, description="The input value")
     input_type: InputType | None = Field(default="chat", description="The input type")
-    output_type: OutputType | None = Field(default="chat", description="The output type")
+    output_type: OutputType | None = Field(
+        default="chat", description="The output type"
+    )
     output_component: str | None = Field(
         default="",
         description="If there are multiple output components, you can specify the component to get the output from.",
@@ -372,11 +402,7 @@
     public_flow_cleanup_interval: int
     public_flow_expiration: int
     event_delivery: Literal["polling", "streaming", "direct"]
-<<<<<<< HEAD
-    webhook_auth_enable: bool
-=======
     voice_mode_available: bool
->>>>>>> 9d04d569
 
     @classmethod
     def from_settings(cls, settings: Settings, auth_settings) -> "ConfigResponse":
@@ -402,11 +428,7 @@
             public_flow_cleanup_interval=settings.public_flow_cleanup_interval,
             public_flow_expiration=settings.public_flow_expiration,
             event_delivery=settings.event_delivery,
-<<<<<<< HEAD
-            webhook_auth_enable=auth_settings.WEBHOOK_AUTH_ENABLE,
-=======
             voice_mode_available=settings.voice_mode_available,
->>>>>>> 9d04d569
         )
 
 

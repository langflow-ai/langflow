from datetime import datetime, timezone
from enum import Enum
from pathlib import Path
from typing import Any, Literal
from uuid import UUID

from lfx.graph.schema import RunOutputs
from lfx.services.settings.base import Settings
from lfx.services.settings.feature_flags import FEATURE_FLAGS, FeatureFlags
from pydantic import (
    BaseModel,
    ConfigDict,
    Field,
    SecretStr,
    field_serializer,
    field_validator,
    model_serializer,
)

from langflow.schema.dotdict import dotdict
from langflow.schema.graph import Tweaks
from langflow.schema.schema import InputType, OutputType, OutputValue
from langflow.serialization.serialization import get_max_items_length, get_max_text_length, serialize
from langflow.services.database.models.api_key.model import ApiKeyRead
from langflow.services.database.models.base import orjson_dumps
from langflow.services.database.models.flow.model import FlowCreate, FlowRead
from langflow.services.database.models.user.model import UserRead
from langflow.services.tracing.schema import Log


class BuildStatus(Enum):
    """Status of the build."""

    SUCCESS = "success"
    FAILURE = "failure"
    STARTED = "started"
    IN_PROGRESS = "in_progress"


class TweaksRequest(BaseModel):
    tweaks: dict[str, dict[str, Any]] | None = Field(default_factory=dict)


class UpdateTemplateRequest(BaseModel):
    template: dict


class TaskResponse(BaseModel):
    """Task response schema."""

    id: str | None = Field(None)
    href: str | None = Field(None)


class ProcessResponse(BaseModel):
    """Process response schema."""

    result: Any
    status: str | None = None
    task: TaskResponse | None = None
    session_id: str | None = None
    backend: str | None = None


class RunResponse(BaseModel):
    """Run response schema."""

    outputs: list[RunOutputs] | None = []
    session_id: str | None = None

    @model_serializer(mode="plain")
    def serialize(self):
        # Serialize all the outputs if they are base models
        serialized = {"session_id": self.session_id, "outputs": []}
        if self.outputs:
            serialized_outputs = []
            for output in self.outputs:
                if isinstance(output, BaseModel) and not isinstance(output, RunOutputs):
                    serialized_outputs.append(output.model_dump(exclude_none=True))
                else:
                    serialized_outputs.append(output)
            serialized["outputs"] = serialized_outputs
        return serialized


class PreloadResponse(BaseModel):
    """Preload response schema."""

    session_id: str | None = None
    is_clear: bool | None = None


class TaskStatusResponse(BaseModel):
    """Task status response schema."""

    status: str
    result: Any | None = None


class ChatMessage(BaseModel):
    """Chat message schema."""

    is_bot: bool = False
    message: str | None | dict = None
    chat_key: str | None = Field(None, serialization_alias="chatKey")
    type: str = "human"


class ChatResponse(ChatMessage):
    """Chat response schema."""

    intermediate_steps: str

    type: str
    is_bot: bool = True
    files: list = []

    @field_validator("type")
    @classmethod
    def validate_message_type(cls, v):
        if v not in {"start", "stream", "end", "error", "info", "file"}:
            msg = "type must be start, stream, end, error, info, or file"
            raise ValueError(msg)
        return v


class PromptResponse(ChatMessage):
    """Prompt response schema."""

    prompt: str
    type: str = "prompt"
    is_bot: bool = True


class FileResponse(ChatMessage):
    """File response schema."""

    data: Any = None
    data_type: str
    type: str = "file"
    is_bot: bool = True

    @field_validator("data_type")
    @classmethod
    def validate_data_type(cls, v):
        if v not in {"image", "csv"}:
            msg = "data_type must be image or csv"
            raise ValueError(msg)
        return v


class FlowListCreate(BaseModel):
    flows: list[FlowCreate]


class FlowListIds(BaseModel):
    flow_ids: list[str]


class FlowListRead(BaseModel):
    flows: list[FlowRead]


class FlowListReadWithFolderName(BaseModel):
    flows: list[FlowRead]
    folder_name: str
    description: str


class InitResponse(BaseModel):
    flow_id: str = Field(serialization_alias="flowId")


class BuiltResponse(BaseModel):
    built: bool


class UploadFileResponse(BaseModel):
    """Upload file response schema."""

    flow_id: str = Field(serialization_alias="flowId")
    file_path: Path


class StreamData(BaseModel):
    event: str
    data: dict

    def __str__(self) -> str:
        return f"event: {self.event}\ndata: {orjson_dumps(self.data, indent_2=False)}\n\n"


class CustomComponentRequest(BaseModel):
    model_config = ConfigDict(arbitrary_types_allowed=True)
    code: str
    frontend_node: dict | None = None


class CustomComponentResponse(BaseModel):
    data: dict
    type: str


class UpdateCustomComponentRequest(CustomComponentRequest):
    field: str
    field_value: str | int | float | bool | dict | list | None = None
    template: dict
    tool_mode: bool = False

    def get_template(self):
        return dotdict(self.template)


class CustomComponentResponseError(BaseModel):
    detail: str
    traceback: str


class ComponentListCreate(BaseModel):
    flows: list[FlowCreate]


class ComponentListRead(BaseModel):
    flows: list[FlowRead]


class UsersResponse(BaseModel):
    total_count: int
    users: list[UserRead]


class ApiKeyResponse(BaseModel):
    id: str
    api_key: str
    name: str
    created_at: str
    last_used_at: str


class ApiKeysResponse(BaseModel):
    total_count: int
    user_id: UUID
    api_keys: list[ApiKeyRead]


class CreateApiKeyRequest(BaseModel):
    name: str


class Token(BaseModel):
    access_token: str
    refresh_token: str
    token_type: str


class ApiKeyCreateRequest(BaseModel):
    api_key: str


class VerticesOrderResponse(BaseModel):
    ids: list[str]
    run_id: UUID
    vertices_to_run: list[str]


class ResultDataResponse(BaseModel):
    results: Any | None = Field(default_factory=dict)
    outputs: dict[str, OutputValue] = Field(default_factory=dict)
    logs: dict[str, list[Log]] = Field(default_factory=dict)
    message: Any | None = Field(default_factory=dict)
    artifacts: Any | None = Field(default_factory=dict)
    timedelta: float | None = None
    duration: str | None = None
    used_frozen_result: bool | None = False

    @field_serializer("results")
    @classmethod
    def serialize_results(cls, v):
        """Serializes the results value with custom handling for special types and applies truncation limits.

        Returns:
            The serialized representation of the input value, truncated according to configured
            maximum text length and item count.
        """
        return serialize(v, max_length=get_max_text_length(), max_items=get_max_items_length())

    @model_serializer(mode="plain")
    def serialize_model(self) -> dict:
        """Serialize the entire model into a dictionary with truncation applied to large fields.

        Returns:
            dict: A dictionary representation of the model with serialized and truncated
            results, outputs, logs, message, and artifacts.
        """
        return {
            "results": self.serialize_results(self.results),
            "outputs": serialize(self.outputs, max_length=get_max_text_length(), max_items=get_max_items_length()),
            "logs": serialize(self.logs, max_length=get_max_text_length(), max_items=get_max_items_length()),
            "message": serialize(self.message, max_length=get_max_text_length(), max_items=get_max_items_length()),
            "artifacts": serialize(self.artifacts, max_length=get_max_text_length(), max_items=get_max_items_length()),
            "timedelta": self.timedelta,
            "duration": self.duration,
            "used_frozen_result": self.used_frozen_result,
        }


class VertexBuildResponse(BaseModel):
    id: str | None = None
    inactivated_vertices: list[str] | None = None
    next_vertices_ids: list[str] | None = None
    top_level_vertices: list[str] | None = None
    valid: bool
    params: Any | None = Field(default_factory=dict)
    """JSON string of the params."""
    data: ResultDataResponse
    """Mapping of vertex ids to result dict containing the param name and result value."""
    timestamp: datetime | None = Field(default_factory=lambda: datetime.now(timezone.utc))
    """Timestamp of the build."""

    @field_serializer("data")
    def serialize_data(self, data: ResultDataResponse) -> dict:
        """Serialize a ResultDataResponse object into a dictionary with enforced maximum text and item lengths.

        Parameters:
            data (ResultDataResponse): The data object to serialize.

        Returns:
            dict: The serialized representation of the data with truncation applied.
        """
        # return serialize(data, max_length=get_max_text_length())  TODO: Safe?
        return serialize(data, max_length=get_max_text_length(), max_items=get_max_items_length())


class VerticesBuiltResponse(BaseModel):
    vertices: list[VertexBuildResponse]


class SimplifiedAPIRequest(BaseModel):
    input_value: str | None = Field(default=None, description="The input value")
    input_type: InputType | None = Field(default="chat", description="The input type")
    output_type: OutputType | None = Field(default="chat", description="The output type")
    output_component: str | None = Field(
        default="",
        description="If there are multiple output components, you can specify the component to get the output from.",
    )
    tweaks: Tweaks | None = Field(default=None, description="The tweaks")
    session_id: str | None = Field(default=None, description="The session id")


# (alias) type ReactFlowJsonObject<NodeData = any, EdgeData = any> = {
#     nodes: Node<NodeData>[];
#     edges: Edge<EdgeData>[];
#     viewport: Viewport;
# }
# import ReactFlowJsonObject
class FlowDataRequest(BaseModel):
    nodes: list[dict]
    edges: list[dict]
    viewport: dict | None = None


class ConfigResponse(BaseModel):
    feature_flags: FeatureFlags
    serialization_max_items_length: int
    serialization_max_text_length: int
    frontend_timeout: int
    auto_saving: bool
    auto_saving_interval: int
    health_check_max_retries: int
    max_file_size_upload: int
    webhook_polling_interval: int
    public_flow_cleanup_interval: int
    public_flow_expiration: int
    event_delivery: Literal["polling", "streaming", "direct"]
<<<<<<< HEAD
    sandbox_enabled: bool
    sandbox_lock_components: bool
=======
    webhook_auth_enable: bool
    voice_mode_available: bool
>>>>>>> a892fe4d

    @classmethod
    def from_settings(cls, settings: Settings, auth_settings) -> "ConfigResponse":
        """Create a ConfigResponse instance using values from a Settings object and AuthSettings.

        Parameters:
            settings (Settings): The Settings object containing configuration values.
            auth_settings: The AuthSettings object containing authentication configuration values.

        Returns:
            ConfigResponse: An instance populated with configuration and feature flag values.
        """
        # Get sandbox status
        from langflow.services.deps import get_sandbox_service
        sandbox_service = get_sandbox_service()
        sandbox_enabled = sandbox_service.enabled if sandbox_service else False
        sandbox_lock_components = False

        if sandbox_enabled and sandbox_service:
            try:
                sandbox_lock_components = sandbox_service.manager.security_policy.is_lock_mode_enabled()
            except Exception:
                sandbox_lock_components = False

        return cls(
            feature_flags=FEATURE_FLAGS,
            serialization_max_items_length=settings.max_items_length,
            serialization_max_text_length=settings.max_text_length,
            frontend_timeout=settings.frontend_timeout,
            auto_saving=settings.auto_saving,
            auto_saving_interval=settings.auto_saving_interval,
            health_check_max_retries=settings.health_check_max_retries,
            max_file_size_upload=settings.max_file_size_upload,
            webhook_polling_interval=settings.webhook_polling_interval,
            public_flow_cleanup_interval=settings.public_flow_cleanup_interval,
            public_flow_expiration=settings.public_flow_expiration,
            event_delivery=settings.event_delivery,
<<<<<<< HEAD
            sandbox_enabled=sandbox_enabled,
            sandbox_lock_components=sandbox_lock_components,
=======
            voice_mode_available=settings.voice_mode_available,
            webhook_auth_enable=auth_settings.WEBHOOK_AUTH_ENABLE,
>>>>>>> a892fe4d
        )


class CancelFlowResponse(BaseModel):
    """Response model for flow build cancellation."""

    success: bool
    message: str


class AuthSettings(BaseModel):
    """Model representing authentication settings for MCP."""

    auth_type: Literal["none", "apikey", "oauth"] = "none"
    oauth_host: str | None = None
    oauth_port: str | None = None
    oauth_server_url: str | None = None
    oauth_callback_path: str | None = None
    oauth_client_id: str | None = None
    oauth_client_secret: SecretStr | None = None
    oauth_auth_url: str | None = None
    oauth_token_url: str | None = None
    oauth_mcp_scope: str | None = None
    oauth_provider_scope: str | None = None


class MCPSettings(BaseModel):
    """Model representing MCP settings for a flow."""

    id: UUID
    mcp_enabled: bool | None = None
    action_name: str | None = None
    action_description: str | None = None
    name: str | None = None
    description: str | None = None


class MCPProjectUpdateRequest(BaseModel):
    """Request model for updating MCP project settings including auth."""

    settings: list[MCPSettings]
    auth_settings: AuthSettings | None = None


class MCPProjectResponse(BaseModel):
    """Response model for MCP project tools with auth settings."""

    tools: list[MCPSettings]
    auth_settings: AuthSettings | None = None


class MCPInstallRequest(BaseModel):
    client: str<|MERGE_RESOLUTION|>--- conflicted
+++ resolved
@@ -372,13 +372,10 @@
     public_flow_cleanup_interval: int
     public_flow_expiration: int
     event_delivery: Literal["polling", "streaming", "direct"]
-<<<<<<< HEAD
+    webhook_auth_enable: bool
+    voice_mode_available: bool
     sandbox_enabled: bool
     sandbox_lock_components: bool
-=======
-    webhook_auth_enable: bool
-    voice_mode_available: bool
->>>>>>> a892fe4d
 
     @classmethod
     def from_settings(cls, settings: Settings, auth_settings) -> "ConfigResponse":
@@ -416,13 +413,10 @@
             public_flow_cleanup_interval=settings.public_flow_cleanup_interval,
             public_flow_expiration=settings.public_flow_expiration,
             event_delivery=settings.event_delivery,
-<<<<<<< HEAD
+            voice_mode_available=settings.voice_mode_available,
+            webhook_auth_enable=auth_settings.WEBHOOK_AUTH_ENABLE,
             sandbox_enabled=sandbox_enabled,
             sandbox_lock_components=sandbox_lock_components,
-=======
-            voice_mode_available=settings.voice_mode_available,
-            webhook_auth_enable=auth_settings.WEBHOOK_AUTH_ENABLE,
->>>>>>> a892fe4d
         )
 
 

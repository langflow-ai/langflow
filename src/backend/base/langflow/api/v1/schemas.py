--- conflicted
+++ resolved
@@ -389,11 +389,7 @@
     webhook_polling_interval: int
     public_flow_cleanup_interval: int
     public_flow_expiration: int
-<<<<<<< HEAD
-    event_delivery: Literal["polling", "streaming"]
-=======
     event_delivery: Literal["polling", "streaming", "direct"]
->>>>>>> 24a052f7
 
 
 class CancelFlowResponse(BaseModel):

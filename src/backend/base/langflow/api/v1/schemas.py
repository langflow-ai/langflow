--- conflicted
+++ resolved
@@ -252,11 +252,7 @@
 class ResultDataResponse(BaseModel):
     results: Optional[Any] = Field(default_factory=dict)
     outputs: dict[str, OutputValue] = Field(default_factory=dict)
-<<<<<<< HEAD
-    logs: dict[str, Log] = Field(default_factory=dict)
-=======
     logs: dict[str, list[Log]] = Field(default_factory=dict)
->>>>>>> 6ef0d0c1
     message: Optional[Any] = Field(default_factory=dict)
     artifacts: Optional[Any] = Field(default_factory=dict)
     timedelta: Optional[float] = None

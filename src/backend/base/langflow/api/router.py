--- conflicted
+++ resolved
@@ -1,10 +1,6 @@
 # Router for base api
 from fastapi import APIRouter
 
-<<<<<<< HEAD
-from langflow.api.v1 import router as router_v1
-from langflow.api.v2 import router as router_v2
-=======
 from langflow.api.v1 import (
     api_key_router,
     chat_router,
@@ -26,14 +22,11 @@
 )
 from langflow.api.v2 import files_router as files_router_v2
 from langflow.api.v2 import mcp_router as mcp_router_v2
->>>>>>> 60ccdb50
 
 router = APIRouter(
     prefix="/api",
 )
 
-<<<<<<< HEAD
-=======
 router_v1 = APIRouter(
     prefix="/v1",
 )
@@ -63,6 +56,5 @@
 router_v2.include_router(files_router_v2)
 router_v2.include_router(mcp_router_v2)
 
->>>>>>> 60ccdb50
 router.include_router(router_v1)
 router.include_router(router_v2)
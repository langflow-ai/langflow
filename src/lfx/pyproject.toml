--- conflicted
+++ resolved
@@ -39,12 +39,9 @@
     "loguru>=0.7.3,<1.0.0",
     "langchain~=0.3.23",
     "validators>=0.34.0,<1.0.0",
-<<<<<<< HEAD
     "langchain-experimental>=0.3.0,<1.0.0",
     "langchain-community>=0.3.0,<1.0.0",
-=======
     "filelock>=3.20.0",
->>>>>>> 8e834368
 ]
 
 [project.scripts]

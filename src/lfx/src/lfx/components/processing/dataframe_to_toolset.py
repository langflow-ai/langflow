--- conflicted
+++ resolved
@@ -14,12 +14,9 @@
 from pydantic import BaseModel, create_model
 
 from lfx.base.langchain_utilities.model import LCToolComponent
-<<<<<<< HEAD
-=======
 
 if TYPE_CHECKING:
     from lfx.field_typing import Tool
->>>>>>> 6db261da
 from lfx.io import HandleInput, Output, StrInput
 from lfx.schema.data import Data
 from lfx.schema.dataframe import DataFrame

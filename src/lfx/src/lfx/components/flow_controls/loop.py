--- conflicted
+++ resolved
@@ -1,4 +1,3 @@
-<<<<<<< HEAD
 from lfx.base.flow_controls.loop_utils import (
     execute_loop_body,
     extract_loop_output,
@@ -7,9 +6,7 @@
     get_loop_body_vertices,
     validate_data_input,
 )
-=======
 from lfx.components.processing.converter import convert_to_data
->>>>>>> 1bb048a4
 from lfx.custom.custom_component.component import Component
 from lfx.inputs.inputs import HandleInput
 from lfx.schema.data import Data
@@ -72,7 +69,6 @@
         return convert_to_data(message, auto_parse=False)
 
     def _validate_data(self, data):
-<<<<<<< HEAD
         """Validate and return a list of Data objects."""
         return validate_data_input(data)
 
@@ -95,34 +91,6 @@
             graph=self.graph,
             get_incoming_edge_by_target_param_fn=self.get_incoming_edge_by_target_param,
         )
-=======
-        """Validate and return a list of Data objects. Message objects are auto-converted to Data."""
-        if isinstance(data, DataFrame):
-            return data.to_data_list()
-        if isinstance(data, Data):
-            return [data]
-        if isinstance(data, Message):
-            # Auto-convert Message to Data
-            converted_data = self._convert_message_to_data(data)
-            return [converted_data]
-        if isinstance(data, list) and all(isinstance(item, (Data, Message)) for item in data):
-            # Convert any Message objects in the list to Data objects
-            converted_list = []
-            for item in data:
-                if isinstance(item, Message):
-                    converted_list.append(self._convert_message_to_data(item))
-                else:
-                    converted_list.append(item)
-            return converted_list
-        msg = "The 'data' input must be a DataFrame, a list of Data/Message objects, or a single Data/Message object."
-        raise TypeError(msg)
-
-    def evaluate_stop_loop(self) -> bool:
-        """Evaluate whether to stop item or done output."""
-        current_index = self.ctx.get(f"{self._id}_index", 0)
-        data_length = len(self.ctx.get(f"{self._id}_data", []))
-        return current_index > data_length
->>>>>>> 1bb048a4
 
     def _get_loop_body_start_vertex(self) -> str | None:
         """Get the first vertex in the loop body (connected to loop's item output).
@@ -195,21 +163,13 @@
         2. Executes the loop body as an isolated subgraph for each item
         3. Returns the aggregated results
 
-<<<<<<< HEAD
         Args:
             event_manager: Optional event manager for UI event emission
-=======
-    def aggregated_output(self) -> list[Data]:
-        """Return the aggregated list once all items are processed.
-
-        Returns Data or Message objects depending on loop input types.
->>>>>>> 1bb048a4
         """
         self.initialize_data()
 
         # Get data list
         data_list = self.ctx.get(f"{self._id}_data", [])
-<<<<<<< HEAD
 
         if not data_list:
             return DataFrame([])
@@ -223,17 +183,4 @@
             from lfx.log.logger import logger
 
             await logger.aerror(f"Error executing loop body: {e}")
-            raise
-=======
-        aggregated = self.ctx.get(f"{self._id}_aggregated", [])
-        loop_input = self.item
-
-        # Append the current loop input to aggregated if it's not already included
-        if loop_input is not None and not isinstance(loop_input, str) and len(aggregated) <= len(data_list):
-            # If the loop input is a Message, convert it to Data for consistency
-            if isinstance(loop_input, Message):
-                loop_input = self._convert_message_to_data(loop_input)
-            aggregated.append(loop_input)
-            self.update_ctx({f"{self._id}_aggregated": aggregated})
-        return aggregated
->>>>>>> 1bb048a4
+            raise
from __future__ import annotations

import copy
import json
import time
import uuid
from concurrent.futures import ThreadPoolExecutor, as_completed
from typing import Any

from opensearchpy import OpenSearch, helpers
from opensearchpy.exceptions import OpenSearchException, RequestError

from lfx.base.vectorstores.model import LCVectorStoreComponent, check_cached_vector_store
from lfx.base.vectorstores.vector_store_connection_decorator import vector_store_connection
from lfx.inputs.inputs import DictInput
from lfx.io import (
    BoolInput,
    DropdownInput,
    HandleInput,
    IntInput,
    MultilineInput,
    Output,
    SecretStrInput,
    StrInput,
    TableInput,
)
from lfx.log import logger
from lfx.schema.data import Data


def normalize_model_name(model_name: str) -> str:
    """Normalize embedding model name for use as field suffix.

    Converts model names to valid OpenSearch field names by replacing
    special characters and ensuring alphanumeric format.

    Args:
        model_name: Original embedding model name (e.g., "text-embedding-3-small")

    Returns:
        Normalized field suffix (e.g., "text_embedding_3_small")
    """
    normalized = model_name.lower()
    # Replace common separators with underscores
    normalized = normalized.replace("-", "_").replace(":", "_").replace("/", "_").replace(".", "_")
    # Remove any non-alphanumeric characters except underscores
    normalized = "".join(c if c.isalnum() or c == "_" else "_" for c in normalized)
    # Remove duplicate underscores
    while "__" in normalized:
        normalized = normalized.replace("__", "_")
    return normalized.strip("_")


def get_embedding_field_name(model_name: str) -> str:
    """Get the dynamic embedding field name for a model.

    Args:
        model_name: Embedding model name

    Returns:
        Field name in format: chunk_embedding_{normalized_model_name}
    """
    logger.info(f"chunk_embedding_{normalize_model_name(model_name)}")
    return f"chunk_embedding_{normalize_model_name(model_name)}"


@vector_store_connection
class OpenSearchVectorStoreComponentMultimodalMultiEmbedding(LCVectorStoreComponent):
    """OpenSearch Vector Store Component with Multi-Model Hybrid Search Capabilities.

    This component provides vector storage and retrieval using OpenSearch, combining semantic
    similarity search (KNN) with keyword-based search for optimal results. It supports:
    - Multiple embedding models per index with dynamic field names
    - Automatic detection and querying of all available embedding models
    - Parallel embedding generation for multi-model search
    - Document ingestion with model tracking
    - Advanced filtering and aggregations
    - Flexible authentication options

    Features:
    - Multi-model vector storage with dynamic fields (chunk_embedding_{model_name})
    - Hybrid search combining multiple KNN queries (dis_max) + keyword matching
    - Auto-detection of available models in the index
    - Parallel query embedding generation for all detected models
    - Vector storage with configurable engines (jvector, nmslib, faiss, lucene)
    - Flexible authentication (Basic auth, JWT tokens)

    Model Name Resolution:
    - Priority: deployment > model > model_name attributes
    - This ensures correct matching between embedding objects and index fields
    - When multiple embeddings are provided, specify embedding_model_name to select which one to use
    - During search, each detected model in the index is matched to its corresponding embedding object
    """

    display_name: str = "OpenSearch (Multi-Model Multi-Embedding)"
    icon: str = "OpenSearch"
    description: str = (
        "Store and search documents using OpenSearch with multi-model hybrid semantic and keyword search."
    )

    # Keys we consider baseline
    default_keys: list[str] = [
        "opensearch_url",
        "index_name",
        *[i.name for i in LCVectorStoreComponent.inputs],  # search_query, add_documents, etc.
        "embedding",
        "embedding_model_name",
        "vector_field",
        "number_of_results",
        "auth_mode",
        "username",
        "password",
        "jwt_token",
        "jwt_header",
        "bearer_prefix",
        "use_ssl",
        "verify_certs",
        "filter_expression",
        "engine",
        "space_type",
        "ef_construction",
        "m",
        "num_candidates",
        "docs_metadata",
    ]

    inputs = [
        TableInput(
            name="docs_metadata",
            display_name="Document Metadata",
            info=(
                "Additional metadata key-value pairs to be added to all ingested documents. "
                "Useful for tagging documents with source information, categories, or other custom attributes."
            ),
            table_schema=[
                {
                    "name": "key",
                    "display_name": "Key",
                    "type": "str",
                    "description": "Key name",
                },
                {
                    "name": "value",
                    "display_name": "Value",
                    "type": "str",
                    "description": "Value of the metadata",
                },
            ],
            value=[],
            input_types=["Data"],
        ),
        StrInput(
            name="opensearch_url",
            display_name="OpenSearch URL",
            value="http://localhost:9200",
            info=(
                "The connection URL for your OpenSearch cluster "
                "(e.g., http://localhost:9200 for local development or your cloud endpoint)."
            ),
        ),
        StrInput(
            name="index_name",
            display_name="Index Name",
            value="langflow",
            info=(
                "The OpenSearch index name where documents will be stored and searched. "
                "Will be created automatically if it doesn't exist."
            ),
        ),
        DropdownInput(
            name="engine",
            display_name="Vector Engine",
            options=["jvector", "nmslib", "faiss", "lucene"],
            value="jvector",
            info=(
                "Vector search engine for similarity calculations. 'jvector' is recommended for most use cases. "
                "Note: Amazon OpenSearch Serverless only supports 'nmslib' or 'faiss'."
            ),
            advanced=True,
        ),
        DropdownInput(
            name="space_type",
            display_name="Distance Metric",
            options=["l2", "l1", "cosinesimil", "linf", "innerproduct"],
            value="l2",
            info=(
                "Distance metric for calculating vector similarity. 'l2' (Euclidean) is most common, "
                "'cosinesimil' for cosine similarity, 'innerproduct' for dot product."
            ),
            advanced=True,
        ),
        IntInput(
            name="ef_construction",
            display_name="EF Construction",
            value=512,
            info=(
                "Size of the dynamic candidate list during index construction. "
                "Higher values improve recall but increase indexing time and memory usage."
            ),
            advanced=True,
        ),
        IntInput(
            name="m",
            display_name="M Parameter",
            value=16,
            info=(
                "Number of bidirectional connections for each vector in the HNSW graph. "
                "Higher values improve search quality but increase memory usage and indexing time."
            ),
            advanced=True,
        ),
        IntInput(
            name="num_candidates",
            display_name="Candidate Pool Size",
            value=1000,
            info=(
                "Number of approximate neighbors to consider for each KNN query. "
                "Some OpenSearch deployments do not support this parameter; set to 0 to disable."
            ),
            advanced=True,
        ),
        *LCVectorStoreComponent.inputs,  # includes search_query, add_documents, etc.
        HandleInput(name="embedding", display_name="Embedding", input_types=["Embeddings"], is_list=True),
        StrInput(
            name="embedding_model_name",
            display_name="Embedding Model Name",
            value="",
            info=(
                "Name of the embedding model to use for ingestion. This selects which embedding from the list "
                "will be used to embed documents. Matches on deployment, model, model_id, or model_name. "
                "For duplicate deployments, use combined format: 'deployment:model' "
                "(e.g., 'text-embedding-ada-002:text-embedding-3-large'). "
                "Leave empty to use the first embedding. Error message will show all available identifiers."
            ),
            advanced=False,
        ),
        StrInput(
            name="vector_field",
            display_name="Legacy Vector Field Name",
            value="chunk_embedding",
            advanced=True,
            info=(
                "Legacy field name for backward compatibility. New documents use dynamic fields "
                "(chunk_embedding_{model_name}) based on the embedding_model_name."
            ),
        ),
        IntInput(
            name="number_of_results",
            display_name="Default Result Limit",
            value=10,
            advanced=True,
            info=(
                "Default maximum number of search results to return when no limit is "
                "specified in the filter expression."
            ),
        ),
        MultilineInput(
            name="filter_expression",
            display_name="Search Filters (JSON)",
            value="",
            info=(
                "Optional JSON configuration for search filtering, result limits, and score thresholds.\n\n"
                "Format 1 - Explicit filters:\n"
                '{"filter": [{"term": {"filename":"doc.pdf"}}, '
                '{"terms":{"owner":["user1","user2"]}}], "limit": 10, "score_threshold": 1.6}\n\n'
                "Format 2 - Context-style mapping:\n"
                '{"data_sources":["file.pdf"], "document_types":["application/pdf"], "owners":["user123"]}\n\n'
                "Use __IMPOSSIBLE_VALUE__ as placeholder to ignore specific filters."
            ),
        ),
        # ----- Auth controls (dynamic) -----
        DropdownInput(
            name="auth_mode",
            display_name="Authentication Mode",
            value="basic",
            options=["basic", "jwt"],
            info=(
                "Authentication method: 'basic' for username/password authentication, "
                "or 'jwt' for JSON Web Token (Bearer) authentication."
            ),
            real_time_refresh=True,
            advanced=False,
        ),
        StrInput(
            name="username",
            display_name="Username",
            value="admin",
            show=True,
        ),
        SecretStrInput(
            name="password",
            display_name="OpenSearch Password",
            value="admin",
            show=True,
        ),
        SecretStrInput(
            name="jwt_token",
            display_name="JWT Token",
            value="JWT",
            load_from_db=False,
            show=False,
            info=(
                "Valid JSON Web Token for authentication. "
                "Will be sent in the Authorization header (with optional 'Bearer ' prefix)."
            ),
        ),
        StrInput(
            name="jwt_header",
            display_name="JWT Header Name",
            value="Authorization",
            show=False,
            advanced=True,
        ),
        BoolInput(
            name="bearer_prefix",
            display_name="Prefix 'Bearer '",
            value=True,
            show=False,
            advanced=True,
        ),
        # ----- TLS -----
        BoolInput(
            name="use_ssl",
            display_name="Use SSL/TLS",
            value=True,
            advanced=True,
            info="Enable SSL/TLS encryption for secure connections to OpenSearch.",
        ),
        BoolInput(
            name="verify_certs",
            display_name="Verify SSL Certificates",
            value=False,
            advanced=True,
            info=(
                "Verify SSL certificates when connecting. "
                "Disable for self-signed certificates in development environments."
            ),
        ),
<<<<<<< HEAD
        # DictInput(name="query", display_name="Query", input_types=["Data"], is_list=False,tool_mode=True),
=======
        DictInput(name="query", display_name="Query", input_types=["Data"], is_list=False, tool_mode=True),
>>>>>>> a2a25288
    ]
    outputs = [
        Output(
            display_name="Search Results",
            name="search_results",
            method="search_documents",
        ),
        Output(display_name="DataFrame", name="dataframe", method="as_dataframe"),
        Output(display_name="Raw Search", name="raw_search", method="raw_search"),
    ]

    def raw_search(self, query: str | None = None) -> Data:
        """Execute a raw OpenSearch query against the target index.

        Args:
            query (dict[str, Any]): The OpenSearch query DSL dictionary.

        Returns:
            Data: Search results as a Data object.

        Raises:
            ValueError: If 'query' is not a valid OpenSearch query (must be a non-empty dict).
        """
        if isinstance(query, str):
            query = json.loads(query)
        client = self.build_client()
        resp = client.search(
            index=self.index_name,
            body=query,
            params={"terminate_after": 0},
        )
        return Data(**resp)

    def _get_embedding_model_name(self, embedding_obj=None) -> str:
        """Get the embedding model name from component config or embedding object.

        Priority: deployment > model > model_id > model_name
        This ensures we use the actual model being deployed, not just the configured model.
        Supports multiple embedding providers (OpenAI, Watsonx, Cohere, etc.)

        Args:
            embedding_obj: Specific embedding object to get name from (optional)

        Returns:
            Embedding model name

        Raises:
            ValueError: If embedding model name cannot be determined
        """
        # First try explicit embedding_model_name input
        if hasattr(self, "embedding_model_name") and self.embedding_model_name:
            return self.embedding_model_name.strip()

        # Try to get from provided embedding object
        if embedding_obj:
            # Priority: deployment > model > model_id > model_name
            if hasattr(embedding_obj, "deployment") and embedding_obj.deployment:
                return str(embedding_obj.deployment)
            if hasattr(embedding_obj, "model") and embedding_obj.model:
                return str(embedding_obj.model)
            if hasattr(embedding_obj, "model_id") and embedding_obj.model_id:
                return str(embedding_obj.model_id)
            if hasattr(embedding_obj, "model_name") and embedding_obj.model_name:
                return str(embedding_obj.model_name)

        # Try to get from embedding component (legacy single embedding)
        if hasattr(self, "embedding") and self.embedding:
            # Handle list of embeddings
            if isinstance(self.embedding, list) and len(self.embedding) > 0:
                first_emb = self.embedding[0]
                if hasattr(first_emb, "deployment") and first_emb.deployment:
                    return str(first_emb.deployment)
                if hasattr(first_emb, "model") and first_emb.model:
                    return str(first_emb.model)
                if hasattr(first_emb, "model_id") and first_emb.model_id:
                    return str(first_emb.model_id)
                if hasattr(first_emb, "model_name") and first_emb.model_name:
                    return str(first_emb.model_name)
            # Handle single embedding
            elif not isinstance(self.embedding, list):
                if hasattr(self.embedding, "deployment") and self.embedding.deployment:
                    return str(self.embedding.deployment)
                if hasattr(self.embedding, "model") and self.embedding.model:
                    return str(self.embedding.model)
                if hasattr(self.embedding, "model_id") and self.embedding.model_id:
                    return str(self.embedding.model_id)
                if hasattr(self.embedding, "model_name") and self.embedding.model_name:
                    return str(self.embedding.model_name)

        msg = (
            "Could not determine embedding model name. "
            "Please set the 'embedding_model_name' field or ensure the embedding component "
            "has a 'deployment', 'model', 'model_id', or 'model_name' attribute."
        )
        raise ValueError(msg)

    # ---------- helper functions for index management ----------
    def _default_text_mapping(
        self,
        dim: int,
        engine: str = "jvector",
        space_type: str = "l2",
        ef_search: int = 512,
        ef_construction: int = 100,
        m: int = 16,
        vector_field: str = "vector_field",
    ) -> dict[str, Any]:
        """Create the default OpenSearch index mapping for vector search.

        This method generates the index configuration with k-NN settings optimized
        for approximate nearest neighbor search using the specified vector engine.
        Includes the embedding_model keyword field for tracking which model was used.

        Args:
            dim: Dimensionality of the vector embeddings
            engine: Vector search engine (jvector, nmslib, faiss, lucene)
            space_type: Distance metric for similarity calculation
            ef_search: Size of dynamic list used during search
            ef_construction: Size of dynamic list used during index construction
            m: Number of bidirectional links for each vector
            vector_field: Name of the field storing vector embeddings

        Returns:
            Dictionary containing OpenSearch index mapping configuration
        """
        return {
            "settings": {"index": {"knn": True, "knn.algo_param.ef_search": ef_search}},
            "mappings": {
                "properties": {
                    vector_field: {
                        "type": "knn_vector",
                        "dimension": dim,
                        "method": {
                            "name": "disk_ann",
                            "space_type": space_type,
                            "engine": engine,
                            "parameters": {"ef_construction": ef_construction, "m": m},
                        },
                    },
                    "embedding_model": {"type": "keyword"},  # Track which model was used
                    "embedding_dimensions": {"type": "integer"},
                }
            },
        }

    def _ensure_embedding_field_mapping(
        self,
        client: OpenSearch,
        index_name: str,
        field_name: str,
        dim: int,
        engine: str,
        space_type: str,
        ef_construction: int,
        m: int,
    ) -> None:
        """Lazily add a dynamic embedding field to the index if it doesn't exist.

        This allows adding new embedding models without recreating the entire index.
        Also ensures the embedding_model tracking field exists.

        Args:
            client: OpenSearch client instance
            index_name: Target index name
            field_name: Dynamic field name for this embedding model
            dim: Vector dimensionality
            engine: Vector search engine
            space_type: Distance metric
            ef_construction: Construction parameter
            m: HNSW parameter
        """
        try:
            mapping = {
                "properties": {
                    field_name: {
                        "type": "knn_vector",
                        "dimension": dim,
                        "method": {
                            "name": "disk_ann",
                            "space_type": space_type,
                            "engine": engine,
                            "parameters": {"ef_construction": ef_construction, "m": m},
                        },
                    },
                    # Also ensure the embedding_model tracking field exists as keyword
                    "embedding_model": {"type": "keyword"},
                    "embedding_dimensions": {"type": "integer"},
                }
            }
            client.indices.put_mapping(index=index_name, body=mapping)
            logger.info(f"Added/updated embedding field mapping: {field_name}")
        except Exception as e:
            logger.warning(f"Could not add embedding field mapping for {field_name}: {e}")
            raise

        properties = self._get_index_properties(client)
        if not self._is_knn_vector_field(properties, field_name):
            msg = f"Field '{field_name}' is not mapped as knn_vector. Current mapping: {properties.get(field_name)}"
            logger.aerror(msg)
            raise ValueError(msg)

    def _validate_aoss_with_engines(self, *, is_aoss: bool, engine: str) -> None:
        """Validate engine compatibility with Amazon OpenSearch Serverless (AOSS).

        Amazon OpenSearch Serverless has restrictions on which vector engines
        can be used. This method ensures the selected engine is compatible.

        Args:
            is_aoss: Whether the connection is to Amazon OpenSearch Serverless
            engine: The selected vector search engine

        Raises:
            ValueError: If AOSS is used with an incompatible engine
        """
        if is_aoss and engine not in {"nmslib", "faiss"}:
            msg = "Amazon OpenSearch Service Serverless only supports `nmslib` or `faiss` engines"
            raise ValueError(msg)

    def _is_aoss_enabled(self, http_auth: Any) -> bool:
        """Determine if Amazon OpenSearch Serverless (AOSS) is being used.

        Args:
            http_auth: The HTTP authentication object

        Returns:
            True if AOSS is enabled, False otherwise
        """
        return http_auth is not None and hasattr(http_auth, "service") and http_auth.service == "aoss"

    def _bulk_ingest_embeddings(
        self,
        client: OpenSearch,
        index_name: str,
        embeddings: list[list[float]],
        texts: list[str],
        metadatas: list[dict] | None = None,
        ids: list[str] | None = None,
        vector_field: str = "vector_field",
        text_field: str = "text",
        embedding_model: str = "unknown",
        mapping: dict | None = None,
        max_chunk_bytes: int | None = 1 * 1024 * 1024,
        *,
        is_aoss: bool = False,
    ) -> list[str]:
        """Efficiently ingest multiple documents with embeddings into OpenSearch.

        This method uses bulk operations to insert documents with their vector
        embeddings and metadata into the specified OpenSearch index. Each document
        is tagged with the embedding_model name for tracking.

        Args:
            client: OpenSearch client instance
            index_name: Target index for document storage
            embeddings: List of vector embeddings for each document
            texts: List of document texts
            metadatas: Optional metadata dictionaries for each document
            ids: Optional document IDs (UUIDs generated if not provided)
            vector_field: Field name for storing vector embeddings
            text_field: Field name for storing document text
            embedding_model: Name of the embedding model used
            mapping: Optional index mapping configuration
            max_chunk_bytes: Maximum size per bulk request chunk
            is_aoss: Whether using Amazon OpenSearch Serverless

        Returns:
            List of document IDs that were successfully ingested
        """
        if not mapping:
            mapping = {}

        requests = []
        return_ids = []
        vector_dimensions = len(embeddings[0]) if embeddings else None

        for i, text in enumerate(texts):
            metadata = metadatas[i] if metadatas else {}
            if vector_dimensions is not None and "embedding_dimensions" not in metadata:
                metadata = {**metadata, "embedding_dimensions": vector_dimensions}
            _id = ids[i] if ids else str(uuid.uuid4())
            request = {
                "_op_type": "index",
                "_index": index_name,
                vector_field: embeddings[i],
                text_field: text,
                "embedding_model": embedding_model,  # Track which model was used
                **metadata,
            }
            if is_aoss:
                request["id"] = _id
            else:
                request["_id"] = _id
            requests.append(request)
            return_ids.append(_id)
        if metadatas:
            self.log(f"Sample metadata: {metadatas[0] if metadatas else {}}")
        helpers.bulk(client, requests, max_chunk_bytes=max_chunk_bytes)
        return return_ids

    # ---------- auth / client ----------
    def _build_auth_kwargs(self) -> dict[str, Any]:
        """Build authentication configuration for OpenSearch client.

        Constructs the appropriate authentication parameters based on the
        selected auth mode (basic username/password or JWT token).

        Returns:
            Dictionary containing authentication configuration

        Raises:
            ValueError: If required authentication parameters are missing
        """
        mode = (self.auth_mode or "basic").strip().lower()
        if mode == "jwt":
            token = (self.jwt_token or "").strip()
            if not token:
                msg = "Auth Mode is 'jwt' but no jwt_token was provided."
                raise ValueError(msg)
            header_name = (self.jwt_header or "Authorization").strip()
            header_value = f"Bearer {token}" if self.bearer_prefix else token
            return {"headers": {header_name: header_value}}
        user = (self.username or "").strip()
        pwd = (self.password or "").strip()
        if not user or not pwd:
            msg = "Auth Mode is 'basic' but username/password are missing."
            raise ValueError(msg)
        return {"http_auth": (user, pwd)}

    def build_client(self) -> OpenSearch:
        """Create and configure an OpenSearch client instance.

        Returns:
            Configured OpenSearch client ready for operations
        """
        auth_kwargs = self._build_auth_kwargs()
        return OpenSearch(
            hosts=[self.opensearch_url],
            use_ssl=self.use_ssl,
            verify_certs=self.verify_certs,
            ssl_assert_hostname=False,
            ssl_show_warn=False,
            **auth_kwargs,
        )

    @check_cached_vector_store
    def build_vector_store(self) -> OpenSearch:
        # Return raw OpenSearch client as our "vector store."
        client = self.build_client()

        # Check if we're in ingestion-only mode (no search query)
        has_search_query = bool((self.search_query or "").strip())
        if not has_search_query:
            logger.debug("Ingestion-only mode activated: search operations will be skipped")
            logger.debug("Starting ingestion mode...")

        logger.warning(f"Embedding: {self.embedding}")
        self._add_documents_to_vector_store(client=client)
        return client

    # ---------- ingest ----------
    def _add_documents_to_vector_store(self, client: OpenSearch) -> None:
        """Process and ingest documents into the OpenSearch vector store.

        This method handles the complete document ingestion pipeline:
        - Prepares document data and metadata
        - Generates vector embeddings using the selected model
        - Creates appropriate index mappings with dynamic field names
        - Bulk inserts documents with vectors and model tracking

        Args:
            client: OpenSearch client for performing operations
        """
        logger.debug("[INGESTION] _add_documents_to_vector_store called")
        # Convert DataFrame to Data if needed using parent's method
        self.ingest_data = self._prepare_ingest_data()

        logger.debug(
            f"[INGESTION] ingest_data type: "
            f"{type(self.ingest_data)}, length: {len(self.ingest_data) if self.ingest_data else 0}"
        )
        logger.debug(
            f"[INGESTION] ingest_data content: "
            f"{self.ingest_data[:2] if self.ingest_data and len(self.ingest_data) > 0 else 'empty'}"
        )

        docs = self.ingest_data or []
        if not docs:
            logger.debug("Ingestion complete: No documents provided")
            return

        if not self.embedding:
            msg = "Embedding handle is required to embed documents."
            raise ValueError(msg)

        # Normalize embedding to list first
        embeddings_list = self.embedding if isinstance(self.embedding, list) else [self.embedding]

        # Filter out None values (fail-safe mode) - do this BEFORE checking if empty
        embeddings_list = [e for e in embeddings_list if e is not None]

        # NOW check if we have any valid embeddings left after filtering
        if not embeddings_list:
            logger.warning("All embeddings returned None (fail-safe mode enabled). Skipping document ingestion.")
            self.log("Embedding returned None (fail-safe mode enabled). Skipping document ingestion.")
            return

        logger.debug(f"[INGESTION] Valid embeddings after filtering: {len(embeddings_list)}")
        self.log(f"Available embedding models: {len(embeddings_list)}")

        # Select the embedding to use for ingestion
        selected_embedding = None
        embedding_model = None

        # If embedding_model_name is specified, find matching embedding
        if hasattr(self, "embedding_model_name") and self.embedding_model_name and self.embedding_model_name.strip():
            target_model_name = self.embedding_model_name.strip()
            self.log(f"Looking for embedding model: {target_model_name}")

            for emb_obj in embeddings_list:
                # Check all possible model identifiers (deployment, model, model_id, model_name)
                # Also check available_models list from EmbeddingsWithModels
                possible_names = []
                deployment = getattr(emb_obj, "deployment", None)
                model = getattr(emb_obj, "model", None)
                model_id = getattr(emb_obj, "model_id", None)
                model_name = getattr(emb_obj, "model_name", None)
                available_models_attr = getattr(emb_obj, "available_models", None)

                if deployment:
                    possible_names.append(str(deployment))
                if model:
                    possible_names.append(str(model))
                if model_id:
                    possible_names.append(str(model_id))
                if model_name:
                    possible_names.append(str(model_name))

                # Also add combined identifier
                if deployment and model and deployment != model:
                    possible_names.append(f"{deployment}:{model}")

                # Add all models from available_models dict
                if available_models_attr and isinstance(available_models_attr, dict):
                    possible_names.extend(
                        str(model_key).strip()
                        for model_key in available_models_attr
                        if model_key and str(model_key).strip()
                    )

                # Match if target matches any of the possible names
                if target_model_name in possible_names:
                    # Check if target is in available_models dict - use dedicated instance
                    if (
                        available_models_attr
                        and isinstance(available_models_attr, dict)
                        and target_model_name in available_models_attr
                    ):
                        # Use the dedicated embedding instance from the dict
                        selected_embedding = available_models_attr[target_model_name]
                        embedding_model = target_model_name
                        self.log(f"Found dedicated embedding instance for '{embedding_model}' in available_models dict")
                    else:
                        # Traditional identifier match
                        selected_embedding = emb_obj
                        embedding_model = self._get_embedding_model_name(emb_obj)
                        self.log(f"Found matching embedding model: {embedding_model} (matched on: {target_model_name})")
                    break

            if not selected_embedding:
                # Build detailed list of available embeddings with all their identifiers
                available_info = []
                for idx, emb in enumerate(embeddings_list):
                    emb_type = type(emb).__name__
                    identifiers = []
                    deployment = getattr(emb, "deployment", None)
                    model = getattr(emb, "model", None)
                    model_id = getattr(emb, "model_id", None)
                    model_name = getattr(emb, "model_name", None)
                    available_models_attr = getattr(emb, "available_models", None)

                    if deployment:
                        identifiers.append(f"deployment='{deployment}'")
                    if model:
                        identifiers.append(f"model='{model}'")
                    if model_id:
                        identifiers.append(f"model_id='{model_id}'")
                    if model_name:
                        identifiers.append(f"model_name='{model_name}'")

                    # Add combined identifier as an option
                    if deployment and model and deployment != model:
                        identifiers.append(f"combined='{deployment}:{model}'")

                    # Add available_models dict if present
                    if available_models_attr and isinstance(available_models_attr, dict):
                        identifiers.append(f"available_models={list(available_models_attr.keys())}")

                    available_info.append(
                        f"  [{idx}] {emb_type}: {', '.join(identifiers) if identifiers else 'No identifiers'}"
                    )

                msg = (
                    f"Embedding model '{target_model_name}' not found in available embeddings.\n\n"
                    f"Available embeddings:\n" + "\n".join(available_info) + "\n\n"
                    "Please set 'embedding_model_name' to one of the identifier values shown above "
                    "(use the value after the '=' sign, without quotes).\n"
                    "For duplicate deployments, use the 'combined' format.\n"
                    "Or leave it empty to use the first embedding."
                )
                raise ValueError(msg)
        else:
            # Use first embedding if no model name specified
            selected_embedding = embeddings_list[0]
            embedding_model = self._get_embedding_model_name(selected_embedding)
            self.log(f"No embedding_model_name specified, using first embedding: {embedding_model}")

        dynamic_field_name = get_embedding_field_name(embedding_model)

        logger.info(f"Selected embedding model for ingestion: '{embedding_model}'")
        self.log(f"Using embedding model for ingestion: {embedding_model}")
        self.log(f"Dynamic vector field: {dynamic_field_name}")

        # Log embedding details for debugging
        if hasattr(selected_embedding, "deployment"):
            logger.info(f"Embedding deployment: {selected_embedding.deployment}")
        if hasattr(selected_embedding, "model"):
            logger.info(f"Embedding model: {selected_embedding.model}")
        if hasattr(selected_embedding, "model_id"):
            logger.info(f"Embedding model_id: {selected_embedding.model_id}")
        if hasattr(selected_embedding, "dimensions"):
            logger.info(f"Embedding dimensions: {selected_embedding.dimensions}")
        if hasattr(selected_embedding, "available_models"):
            logger.info(f"Embedding available_models: {selected_embedding.available_models}")

        # No model switching needed - each model in available_models has its own dedicated instance
        # The selected_embedding is already configured correctly for the target model
        logger.info(f"Using embedding instance for '{embedding_model}' - pre-configured and ready to use")

        # Extract texts and metadata from documents
        texts = []
        metadatas = []
        # Process docs_metadata table input into a dict
        additional_metadata = {}
        logger.debug(f"[LF] Docs metadata {self.docs_metadata}")
        if hasattr(self, "docs_metadata") and self.docs_metadata:
            logger.info(f"[LF] Docs metadata {self.docs_metadata}")
            if isinstance(self.docs_metadata[-1], Data):
                logger.info(f"[LF] Docs metadata is a Data object {self.docs_metadata}")
                self.docs_metadata = self.docs_metadata[-1].data
                logger.info(f"[LF] Docs metadata is a Data object {self.docs_metadata}")
                additional_metadata.update(self.docs_metadata)
            else:
                for item in self.docs_metadata:
                    if isinstance(item, dict) and "key" in item and "value" in item:
                        additional_metadata[item["key"]] = item["value"]
        # Replace string "None" values with actual None
        for key, value in additional_metadata.items():
            if value == "None":
                additional_metadata[key] = None
        logger.info(f"[LF] Additional metadata {additional_metadata}")
        for doc_obj in docs:
            data_copy = json.loads(doc_obj.model_dump_json())
            text = data_copy.pop(doc_obj.text_key, doc_obj.default_value)
            texts.append(text)

            # Merge additional metadata from table input
            data_copy.update(additional_metadata)

            metadatas.append(data_copy)
        self.log(metadatas)

        # Generate embeddings (threaded for concurrency) with retries
        def embed_chunk(chunk_text: str) -> list[float]:
            return selected_embedding.embed_documents([chunk_text])[0]

        vectors: list[list[float]] | None = None
        last_exception: Exception | None = None
        delay = 1.0
        attempts = 0
        max_attempts = 3

        while attempts < max_attempts:
            attempts += 1
            try:
                # Restrict concurrency for IBM/Watsonx models to avoid rate limits
                is_ibm = (embedding_model and "ibm" in str(embedding_model).lower()) or (
                    selected_embedding and "watsonx" in type(selected_embedding).__name__.lower()
                )
                logger.debug(f"Is IBM: {is_ibm}")
                max_workers = 1 if is_ibm else min(max(len(texts), 1), 8)

                with ThreadPoolExecutor(max_workers=max_workers) as executor:
                    futures = {executor.submit(embed_chunk, chunk): idx for idx, chunk in enumerate(texts)}
                    vectors = [None] * len(texts)
                    for future in as_completed(futures):
                        idx = futures[future]
                        vectors[idx] = future.result()
                break
            except Exception as exc:
                last_exception = exc
                if attempts >= max_attempts:
                    logger.error(
                        f"Embedding generation failed for model {embedding_model} after retries",
                        error=str(exc),
                    )
                    raise
                logger.warning(
                    "Threaded embedding generation failed for model %s (attempt %s/%s), retrying in %.1fs",
                    embedding_model,
                    attempts,
                    max_attempts,
                    delay,
                )
                time.sleep(delay)
                delay = min(delay * 2, 8.0)

        if vectors is None:
            raise RuntimeError(
                f"Embedding generation failed for {embedding_model}: {last_exception}"
                if last_exception
                else f"Embedding generation failed for {embedding_model}"
            )

        if not vectors:
            self.log(f"No vectors generated from documents for model {embedding_model}.")
            return

        # Get vector dimension for mapping
        dim = len(vectors[0]) if vectors else 768  # default fallback

        # Check for AOSS
        auth_kwargs = self._build_auth_kwargs()
        is_aoss = self._is_aoss_enabled(auth_kwargs.get("http_auth"))

        # Validate engine with AOSS
        engine = getattr(self, "engine", "jvector")
        self._validate_aoss_with_engines(is_aoss=is_aoss, engine=engine)

        # Create mapping with proper KNN settings
        space_type = getattr(self, "space_type", "l2")
        ef_construction = getattr(self, "ef_construction", 512)
        m = getattr(self, "m", 16)

        mapping = self._default_text_mapping(
            dim=dim,
            engine=engine,
            space_type=space_type,
            ef_construction=ef_construction,
            m=m,
            vector_field=dynamic_field_name,  # Use dynamic field name
        )

        # Ensure index exists with baseline mapping
        try:
            if not client.indices.exists(index=self.index_name):
                self.log(f"Creating index '{self.index_name}' with base mapping")
                client.indices.create(index=self.index_name, body=mapping)
        except RequestError as creation_error:
            if creation_error.error != "resource_already_exists_exception":
                logger.warning(f"Failed to create index '{self.index_name}': {creation_error}")

        # Ensure the dynamic field exists in the index
        self._ensure_embedding_field_mapping(
            client=client,
            index_name=self.index_name,
            field_name=dynamic_field_name,
            dim=dim,
            engine=engine,
            space_type=space_type,
            ef_construction=ef_construction,
            m=m,
        )

        self.log(f"Indexing {len(texts)} documents into '{self.index_name}' with model '{embedding_model}'...")
        logger.info(f"Will store embeddings in field: {dynamic_field_name}")
        logger.info(f"Will tag documents with embedding_model: {embedding_model}")

        # Use the bulk ingestion with model tracking
        return_ids = self._bulk_ingest_embeddings(
            client=client,
            index_name=self.index_name,
            embeddings=vectors,
            texts=texts,
            metadatas=metadatas,
            vector_field=dynamic_field_name,  # Use dynamic field name
            text_field="text",
            embedding_model=embedding_model,  # Track the model
            mapping=mapping,
            is_aoss=is_aoss,
        )
        self.log(metadatas)

        logger.info(
            f"Ingestion complete: Successfully indexed {len(return_ids)} documents with model '{embedding_model}'"
        )
        self.log(f"Successfully indexed {len(return_ids)} documents with model {embedding_model}.")

    # ---------- helpers for filters ----------
    def _is_placeholder_term(self, term_obj: dict) -> bool:
        # term_obj like {"filename": "__IMPOSSIBLE_VALUE__"}
        return any(v == "__IMPOSSIBLE_VALUE__" for v in term_obj.values())

    def _coerce_filter_clauses(self, filter_obj: dict | None) -> list[dict]:
        """Convert filter expressions into OpenSearch-compatible filter clauses.

        This method accepts two filter formats and converts them to standardized
        OpenSearch query clauses:

        Format A - Explicit filters:
        {"filter": [{"term": {"field": "value"}}, {"terms": {"field": ["val1", "val2"]}}],
         "limit": 10, "score_threshold": 1.5}

        Format B - Context-style mapping:
        {"data_sources": ["file1.pdf"], "document_types": ["pdf"], "owners": ["user1"]}

        Args:
            filter_obj: Filter configuration dictionary or None

        Returns:
            List of OpenSearch filter clauses (term/terms objects)
            Placeholder values with "__IMPOSSIBLE_VALUE__" are ignored
        """
        if not filter_obj:
            return []

        # If it is a string, try to parse it once
        if isinstance(filter_obj, str):
            try:
                filter_obj = json.loads(filter_obj)
            except json.JSONDecodeError:
                # Not valid JSON - treat as no filters
                return []

        # Case A: already an explicit list/dict under "filter"
        if "filter" in filter_obj:
            raw = filter_obj["filter"]
            if isinstance(raw, dict):
                raw = [raw]
            explicit_clauses: list[dict] = []
            for f in raw or []:
                if "term" in f and isinstance(f["term"], dict) and not self._is_placeholder_term(f["term"]):
                    explicit_clauses.append(f)
                elif "terms" in f and isinstance(f["terms"], dict):
                    field, vals = next(iter(f["terms"].items()))
                    if isinstance(vals, list) and len(vals) > 0:
                        explicit_clauses.append(f)
            return explicit_clauses

        # Case B: convert context-style maps into clauses
        field_mapping = {
            "data_sources": "filename",
            "document_types": "mimetype",
            "owners": "owner",
        }
        context_clauses: list[dict] = []
        for k, values in filter_obj.items():
            if not isinstance(values, list):
                continue
            field = field_mapping.get(k, k)
            if len(values) == 0:
                # Match-nothing placeholder (kept to mirror your tool semantics)
                context_clauses.append({"term": {field: "__IMPOSSIBLE_VALUE__"}})
            elif len(values) == 1:
                if values[0] != "__IMPOSSIBLE_VALUE__":
                    context_clauses.append({"term": {field: values[0]}})
            else:
                context_clauses.append({"terms": {field: values}})
        return context_clauses

    def _detect_available_models(self, client: OpenSearch, filter_clauses: list[dict] | None = None) -> list[str]:
        """Detect which embedding models have documents in the index.

        Uses aggregation to find all unique embedding_model values, optionally
        filtered to only documents matching the user's filter criteria.

        Args:
            client: OpenSearch client instance
            filter_clauses: Optional filter clauses to scope model detection

        Returns:
            List of embedding model names found in the index
        """
        try:
            agg_query = {"size": 0, "aggs": {"embedding_models": {"terms": {"field": "embedding_model", "size": 10}}}}

            # Apply filters to model detection if any exist
            if filter_clauses:
                agg_query["query"] = {"bool": {"filter": filter_clauses}}

            logger.debug(f"Model detection query: {agg_query}")
            result = client.search(
                index=self.index_name,
                body=agg_query,
                params={"terminate_after": 0},
            )
            buckets = result.get("aggregations", {}).get("embedding_models", {}).get("buckets", [])
            models = [b["key"] for b in buckets if b["key"]]

            # Log detailed bucket info for debugging
            logger.info(
                f"Detected embedding models in corpus: {models}"
                + (f" (with {len(filter_clauses)} filters)" if filter_clauses else "")
            )
            if not models:
                total_hits = result.get("hits", {}).get("total", {})
                total_count = total_hits.get("value", 0) if isinstance(total_hits, dict) else total_hits
                logger.warning(
                    f"No embedding_model values found in index '{self.index_name}'. "
                    f"Total docs in index: {total_count}. "
                    f"This may indicate documents were indexed without the embedding_model field."
                )
        except (OpenSearchException, KeyError, ValueError) as e:
            logger.warning(f"Failed to detect embedding models: {e}")
            # Fallback to current model
            fallback_model = self._get_embedding_model_name()
            logger.info(f"Using fallback model: {fallback_model}")
            return [fallback_model]
        else:
            return models

    def _get_index_properties(self, client: OpenSearch) -> dict[str, Any] | None:
        """Retrieve flattened mapping properties for the current index."""
        try:
            mapping = client.indices.get_mapping(index=self.index_name)
        except OpenSearchException as e:
            logger.warning(
                f"Failed to fetch mapping for index '{self.index_name}': {e}. Proceeding without mapping metadata."
            )
            return None

        properties: dict[str, Any] = {}
        for index_data in mapping.values():
            props = index_data.get("mappings", {}).get("properties", {})
            if isinstance(props, dict):
                properties.update(props)
        return properties

    def _is_knn_vector_field(self, properties: dict[str, Any] | None, field_name: str) -> bool:
        """Check whether the field is mapped as a knn_vector."""
        if not field_name:
            return False
        if properties is None:
            logger.warning(f"Mapping metadata unavailable; assuming field '{field_name}' is usable.")
            return True
        field_def = properties.get(field_name)
        if not isinstance(field_def, dict):
            return False
        if field_def.get("type") == "knn_vector":
            return True

        nested_props = field_def.get("properties")
        return bool(isinstance(nested_props, dict) and nested_props.get("type") == "knn_vector")

    def _get_field_dimension(self, properties: dict[str, Any] | None, field_name: str) -> int | None:
        """Get the dimension of a knn_vector field from the index mapping.

        Args:
            properties: Index properties from mapping
            field_name: Name of the vector field

        Returns:
            Dimension of the field, or None if not found
        """
        if not field_name or properties is None:
            return None

        field_def = properties.get(field_name)
        if not isinstance(field_def, dict):
            return None

        # Check direct knn_vector field
        if field_def.get("type") == "knn_vector":
            return field_def.get("dimension")

        # Check nested properties
        nested_props = field_def.get("properties")
        if isinstance(nested_props, dict) and nested_props.get("type") == "knn_vector":
            return nested_props.get("dimension")

        return None

    # ---------- search (multi-model hybrid) ----------
    def search(self, query: str | None = None) -> list[dict[str, Any]]:
        """Perform multi-model hybrid search combining multiple vector similarities and keyword matching.

        This method executes a sophisticated search that:
        1. Auto-detects all embedding models present in the index
        2. Generates query embeddings for ALL detected models in parallel
        3. Combines multiple KNN queries using dis_max (picks best match)
        4. Adds keyword search with fuzzy matching (30% weight)
        5. Applies optional filtering and score thresholds
        6. Returns aggregations for faceted search

        Search weights:
        - Semantic search (dis_max across all models): 70%
        - Keyword search: 30%

        Args:
            query: Search query string (used for both vector embedding and keyword search)

        Returns:
            List of search results with page_content, metadata, and relevance scores

        Raises:
            ValueError: If embedding component is not provided or filter JSON is invalid
        """
        logger.info(self.ingest_data)
        client = self.build_client()
        q = (query or "").strip()

        # Parse optional filter expression
        filter_obj = None
        if getattr(self, "filter_expression", "") and self.filter_expression.strip():
            try:
                filter_obj = json.loads(self.filter_expression)
            except json.JSONDecodeError as e:
                msg = f"Invalid filter_expression JSON: {e}"
                raise ValueError(msg) from e

        if not self.embedding:
            msg = "Embedding is required to run hybrid search (KNN + keyword)."
            raise ValueError(msg)

        # Check if embedding is None (fail-safe mode)
        if self.embedding is None or (isinstance(self.embedding, list) and all(e is None for e in self.embedding)):
            logger.error("Embedding returned None (fail-safe mode enabled). Cannot perform search.")
            return []

        # Build filter clauses first so we can use them in model detection
        filter_clauses = self._coerce_filter_clauses(filter_obj)

        # Detect available embedding models in the index (scoped by filters)
        available_models = self._detect_available_models(client, filter_clauses)

        if not available_models:
            logger.warning("No embedding models found in index, using current model")
            available_models = [self._get_embedding_model_name()]

        # Generate embeddings for ALL detected models
        query_embeddings = {}

        # Normalize embedding to list
        embeddings_list = self.embedding if isinstance(self.embedding, list) else [self.embedding]
        # Filter out None values (fail-safe mode)
        embeddings_list = [e for e in embeddings_list if e is not None]

        if not embeddings_list:
            logger.error(
                "No valid embeddings available after filtering None values (fail-safe mode). Cannot perform search."
            )
            return []

        # Create a comprehensive map of model names to embedding objects
        # Check all possible identifiers (deployment, model, model_id, model_name)
        # Also leverage available_models list from EmbeddingsWithModels
        # Handle duplicate identifiers by creating combined keys
        embedding_by_model = {}
        identifier_conflicts = {}  # Track which identifiers have conflicts

        for idx, emb_obj in enumerate(embeddings_list):
            # Get all possible identifiers for this embedding
            identifiers = []
            deployment = getattr(emb_obj, "deployment", None)
            model = getattr(emb_obj, "model", None)
            model_id = getattr(emb_obj, "model_id", None)
            model_name = getattr(emb_obj, "model_name", None)
            dimensions = getattr(emb_obj, "dimensions", None)
            available_models_attr = getattr(emb_obj, "available_models", None)

            logger.info(
                f"Embedding object {idx}: deployment={deployment}, model={model}, "
                f"model_id={model_id}, model_name={model_name}, dimensions={dimensions}, "
                f"available_models={available_models_attr}"
            )

            # If this embedding has available_models dict, map all models to their dedicated instances
            if available_models_attr and isinstance(available_models_attr, dict):
                logger.info(
                    f"Embedding object {idx} provides {len(available_models_attr)} models via available_models dict"
                )
                for model_name_key, dedicated_embedding in available_models_attr.items():
                    if model_name_key and str(model_name_key).strip():
                        model_str = str(model_name_key).strip()
                        if model_str not in embedding_by_model:
                            # Use the dedicated embedding instance from the dict
                            embedding_by_model[model_str] = dedicated_embedding
                            logger.info(f"Mapped available model '{model_str}' to dedicated embedding instance")
                        else:
                            # Conflict detected - track it
                            if model_str not in identifier_conflicts:
                                identifier_conflicts[model_str] = [embedding_by_model[model_str]]
                            identifier_conflicts[model_str].append(dedicated_embedding)
                            logger.warning(f"Available model '{model_str}' has conflict - used by multiple embeddings")

            # Also map traditional identifiers (for backward compatibility)
            if deployment:
                identifiers.append(str(deployment))
            if model:
                identifiers.append(str(model))
            if model_id:
                identifiers.append(str(model_id))
            if model_name:
                identifiers.append(str(model_name))

            # Map all identifiers to this embedding object
            for identifier in identifiers:
                if identifier not in embedding_by_model:
                    embedding_by_model[identifier] = emb_obj
                    logger.info(f"Mapped identifier '{identifier}' to embedding object {idx}")
                else:
                    # Conflict detected - track it
                    if identifier not in identifier_conflicts:
                        identifier_conflicts[identifier] = [embedding_by_model[identifier]]
                    identifier_conflicts[identifier].append(emb_obj)
                    logger.warning(f"Identifier '{identifier}' has conflict - used by multiple embeddings")

            # For embeddings with model+deployment, create combined identifier
            # This helps when deployment is the same but model differs
            if deployment and model and deployment != model:
                combined_id = f"{deployment}:{model}"
                if combined_id not in embedding_by_model:
                    embedding_by_model[combined_id] = emb_obj
                    logger.info(f"Created combined identifier '{combined_id}' for embedding object {idx}")

        # Log conflicts
        if identifier_conflicts:
            logger.warning(
                f"Found {len(identifier_conflicts)} conflicting identifiers. "
                f"Consider using combined format 'deployment:model' or specifying unique model names."
            )
            for conflict_id, emb_list in identifier_conflicts.items():
                logger.warning(f"  Conflict on '{conflict_id}': {len(emb_list)} embeddings use this identifier")

        logger.info(f"Generating embeddings for {len(available_models)} models in index")
        logger.info(f"Available embedding identifiers: {list(embedding_by_model.keys())}")
        self.log(f"[SEARCH] Models detected in index: {available_models}")
        self.log(f"[SEARCH] Available embedding identifiers: {list(embedding_by_model.keys())}")

        # Track matching status for debugging
        matched_models = []
        unmatched_models = []

        for model_name in available_models:
            try:
                # Check if we have an embedding object for this model
                if model_name in embedding_by_model:
                    # Use the matching embedding object directly
                    emb_obj = embedding_by_model[model_name]
                    emb_deployment = getattr(emb_obj, "deployment", None)
                    emb_model = getattr(emb_obj, "model", None)
                    emb_model_id = getattr(emb_obj, "model_id", None)
                    emb_dimensions = getattr(emb_obj, "dimensions", None)
                    emb_available_models = getattr(emb_obj, "available_models", None)

                    logger.info(
                        f"Using embedding object for model '{model_name}': "
                        f"deployment={emb_deployment}, model={emb_model}, model_id={emb_model_id}, "
                        f"dimensions={emb_dimensions}"
                    )

                    # Check if this is a dedicated instance from available_models dict
                    if emb_available_models and isinstance(emb_available_models, dict):
                        logger.info(
                            f"Model '{model_name}' using dedicated instance from available_models dict "
                            f"(pre-configured with correct model and dimensions)"
                        )

                    # Use the embedding instance directly - no model switching needed!
                    vec = emb_obj.embed_query(q)
                    query_embeddings[model_name] = vec
                    matched_models.append(model_name)
                    logger.info(f"Generated embedding for model: {model_name} (actual dimensions: {len(vec)})")
                    self.log(f"[MATCH] Model '{model_name}' - generated {len(vec)}-dim embedding")
                else:
                    # No matching embedding found for this model
                    unmatched_models.append(model_name)
                    logger.warning(
                        f"No matching embedding found for model '{model_name}'. "
                        f"This model will be skipped. Available identifiers: {list(embedding_by_model.keys())}"
                    )
                    self.log(f"[NO MATCH] Model '{model_name}' - available: {list(embedding_by_model.keys())}")
            except (RuntimeError, ValueError, ConnectionError, TimeoutError, AttributeError, KeyError) as e:
                logger.warning(f"Failed to generate embedding for {model_name}: {e}")
                self.log(f"[ERROR] Embedding generation failed for '{model_name}': {e}")

        # Log summary of model matching
        logger.info(f"Model matching summary: {len(matched_models)} matched, {len(unmatched_models)} unmatched")
        self.log(f"[SUMMARY] Model matching: {len(matched_models)} matched, {len(unmatched_models)} unmatched")
        if unmatched_models:
            self.log(f"[WARN] Unmatched models in index: {unmatched_models}")

        if not query_embeddings:
            msg = (
                f"Failed to generate embeddings for any model. "
                f"Index has models: {available_models}, but no matching embedding objects found. "
                f"Available embedding identifiers: {list(embedding_by_model.keys())}"
            )
            self.log(f"[FAIL] Search failed: {msg}")
            raise ValueError(msg)

        index_properties = self._get_index_properties(client)
        legacy_vector_field = getattr(self, "vector_field", "chunk_embedding")

        # Build KNN queries for each model
        embedding_fields: list[str] = []
        knn_queries_with_candidates = []
        knn_queries_without_candidates = []

        raw_num_candidates = getattr(self, "num_candidates", 1000)
        try:
            num_candidates = int(raw_num_candidates) if raw_num_candidates is not None else 0
        except (TypeError, ValueError):
            num_candidates = 0
        use_num_candidates = num_candidates > 0

        for model_name, embedding_vector in query_embeddings.items():
            field_name = get_embedding_field_name(model_name)
            selected_field = field_name
            vector_dim = len(embedding_vector)

            # Only use the expected dynamic field - no legacy fallback
            # This prevents dimension mismatches between models
            if not self._is_knn_vector_field(index_properties, selected_field):
                logger.warning(
                    f"Skipping model {model_name}: field '{field_name}' is not mapped as knn_vector. "
                    f"Documents must be indexed with this embedding model before querying."
                )
                self.log(f"[SKIP] Field '{selected_field}' not a knn_vector - skipping model '{model_name}'")
                continue

            # Validate vector dimensions match the field dimensions
            field_dim = self._get_field_dimension(index_properties, selected_field)
            if field_dim is not None and field_dim != vector_dim:
                logger.error(
                    f"Dimension mismatch for model '{model_name}': "
                    f"Query vector has {vector_dim} dimensions but field '{selected_field}' expects {field_dim}. "
                    f"Skipping this model to prevent search errors."
                )
                self.log(f"[DIM MISMATCH] Model '{model_name}': query={vector_dim} vs field={field_dim} - skipping")
                continue

            logger.info(
                f"Adding KNN query for model '{model_name}': field='{selected_field}', "
                f"query_dims={vector_dim}, field_dims={field_dim or 'unknown'}"
            )
            embedding_fields.append(selected_field)

            base_query = {
                "knn": {
                    selected_field: {
                        "vector": embedding_vector,
                        "k": 50,
                    }
                }
            }

            if use_num_candidates:
                query_with_candidates = copy.deepcopy(base_query)
                query_with_candidates["knn"][selected_field]["num_candidates"] = num_candidates
            else:
                query_with_candidates = base_query

            knn_queries_with_candidates.append(query_with_candidates)
            knn_queries_without_candidates.append(base_query)

        if not knn_queries_with_candidates:
            # No valid fields found - this can happen when:
            # 1. Index is empty (no documents yet)
            # 2. Embedding model has changed and field doesn't exist yet
            # Return empty results instead of failing
            logger.warning(
                "No valid knn_vector fields found for embedding models. "
                "This may indicate an empty index or missing field mappings. "
                "Returning empty search results."
            )
            self.log(
                f"[WARN] No valid KNN queries could be built. "
                f"Query embeddings generated: {list(query_embeddings.keys())}, "
                f"but no matching knn_vector fields found in index."
            )
            return []

        # Build exists filter - document must have at least one embedding field
        exists_any_embedding = {
            "bool": {"should": [{"exists": {"field": f}} for f in set(embedding_fields)], "minimum_should_match": 1}
        }

        # Combine user filters with exists filter
        all_filters = [*filter_clauses, exists_any_embedding]

        # Get limit and score threshold
        limit = (filter_obj or {}).get("limit", self.number_of_results)
        score_threshold = (filter_obj or {}).get("score_threshold", 0)

        # Build multi-model hybrid query
        body = {
            "query": {
                "bool": {
                    "should": [
                        {
                            "dis_max": {
                                "tie_breaker": 0.0,  # Take only the best match, no blending
                                "boost": 0.7,  # 70% weight for semantic search
                                "queries": knn_queries_with_candidates,
                            }
                        },
                        {
                            "multi_match": {
                                "query": q,
                                "fields": ["text^2", "filename^1.5"],
                                "type": "best_fields",
                                "fuzziness": "AUTO",
                                "boost": 0.3,  # 30% weight for keyword search
                            }
                        },
                    ],
                    "minimum_should_match": 1,
                    "filter": all_filters,
                }
            },
            "aggs": {
                "data_sources": {"terms": {"field": "filename", "size": 20}},
                "document_types": {"terms": {"field": "mimetype", "size": 10}},
                "owners": {"terms": {"field": "owner", "size": 10}},
                "embedding_models": {"terms": {"field": "embedding_model", "size": 10}},
            },
            "_source": [
                "filename",
                "mimetype",
                "page",
                "text",
                "source_url",
                "owner",
                "embedding_model",
                "allowed_users",
                "allowed_groups",
            ],
            "size": limit,
        }

        if isinstance(score_threshold, (int, float)) and score_threshold > 0:
            body["min_score"] = score_threshold

        logger.info(
            f"Executing multi-model hybrid search with {len(knn_queries_with_candidates)} embedding models: "
            f"{list(query_embeddings.keys())}"
        )
        self.log(f"[EXEC] Executing search with {len(knn_queries_with_candidates)} KNN queries, limit={limit}")
        self.log(f"[EXEC] Embedding models used: {list(query_embeddings.keys())}")
        self.log(f"[EXEC] KNN fields being queried: {embedding_fields}")

        try:
            resp = client.search(index=self.index_name, body=body, params={"terminate_after": 0})
        except RequestError as e:
            error_message = str(e)
            lowered = error_message.lower()
            if use_num_candidates and "num_candidates" in lowered:
                logger.warning(
                    "Retrying search without num_candidates parameter due to cluster capabilities",
                    error=error_message,
                )
                fallback_body = copy.deepcopy(body)
                try:
                    fallback_body["query"]["bool"]["should"][0]["dis_max"]["queries"] = knn_queries_without_candidates
                except (KeyError, IndexError, TypeError) as inner_err:
                    raise e from inner_err
                resp = client.search(
                    index=self.index_name,
                    body=fallback_body,
                    params={"terminate_after": 0},
                )
            elif "knn_vector" in lowered or ("field" in lowered and "knn" in lowered):
                fallback_vector = next(iter(query_embeddings.values()), None)
                if fallback_vector is None:
                    raise
                fallback_field = legacy_vector_field or "chunk_embedding"
                logger.warning(
                    "KNN search failed for dynamic fields; falling back to legacy field '%s'.",
                    fallback_field,
                )
                fallback_body = copy.deepcopy(body)
                fallback_body["query"]["bool"]["filter"] = filter_clauses
                knn_fallback = {
                    "knn": {
                        fallback_field: {
                            "vector": fallback_vector,
                            "k": 50,
                        }
                    }
                }
                if use_num_candidates:
                    knn_fallback["knn"][fallback_field]["num_candidates"] = num_candidates
                fallback_body["query"]["bool"]["should"][0]["dis_max"]["queries"] = [knn_fallback]
                resp = client.search(
                    index=self.index_name,
                    body=fallback_body,
                    params={"terminate_after": 0},
                )
            else:
                raise
        hits = resp.get("hits", {}).get("hits", [])

        logger.info(f"Found {len(hits)} results")
        self.log(f"[RESULT] Search complete: {len(hits)} results found")

        if len(hits) == 0:
            self.log(
                f"[EMPTY] Debug info: "
                f"models_in_index={available_models}, "
                f"matched_models={matched_models}, "
                f"knn_fields={embedding_fields}, "
                f"filters={len(filter_clauses)} clauses"
            )

        return [
            {
                "page_content": hit["_source"].get("text", ""),
                "metadata": {k: v for k, v in hit["_source"].items() if k != "text"},
                "score": hit.get("_score"),
            }
            for hit in hits
        ]

    def search_documents(self) -> list[Data]:
        """Search documents and return results as Data objects.

        This is the main interface method that performs the multi-model search using the
        configured search_query and returns results in Langflow's Data format.

        Always builds the vector store (triggering ingestion if needed), then performs
        search only if a query is provided.

        Returns:
            List of Data objects containing search results with text and metadata

        Raises:
            Exception: If search operation fails
        """
        try:
            # Always build/cache the vector store to ensure ingestion happens
            logger.info(f"Search query: {self.search_query}")
            if self._cached_vector_store is None:
                self.build_vector_store()

            # Only perform search if query is provided
            search_query = (self.search_query or "").strip()
            if not search_query:
                self.log("No search query provided - ingestion completed, returning empty results")
                return []

            # Perform search with the provided query
            raw = self.search(search_query)
            return [Data(text=hit["page_content"], **hit["metadata"]) for hit in raw]
        except Exception as e:
            self.log(f"search_documents error: {e}")
            raise

    # -------- dynamic UI handling (auth switch) --------
    async def update_build_config(self, build_config: dict, field_value: str, field_name: str | None = None) -> dict:
        """Dynamically update component configuration based on field changes.

        This method handles real-time UI updates, particularly for authentication
        mode changes that show/hide relevant input fields.

        Args:
            build_config: Current component configuration
            field_value: New value for the changed field
            field_name: Name of the field that changed

        Returns:
            Updated build configuration with appropriate field visibility
        """
        try:
            if field_name == "auth_mode":
                mode = (field_value or "basic").strip().lower()
                is_basic = mode == "basic"
                is_jwt = mode == "jwt"

                build_config["username"]["show"] = is_basic
                build_config["password"]["show"] = is_basic

                build_config["jwt_token"]["show"] = is_jwt
                build_config["jwt_header"]["show"] = is_jwt
                build_config["bearer_prefix"]["show"] = is_jwt

                build_config["username"]["required"] = is_basic
                build_config["password"]["required"] = is_basic

                build_config["jwt_token"]["required"] = is_jwt
                build_config["jwt_header"]["required"] = is_jwt
                build_config["bearer_prefix"]["required"] = False

                return build_config

        except (KeyError, ValueError) as e:
            self.log(f"update_build_config error: {e}")

        return build_config<|MERGE_RESOLUTION|>--- conflicted
+++ resolved
@@ -336,11 +336,7 @@
                 "Disable for self-signed certificates in development environments."
             ),
         ),
-<<<<<<< HEAD
-        # DictInput(name="query", display_name="Query", input_types=["Data"], is_list=False,tool_mode=True),
-=======
-        DictInput(name="query", display_name="Query", input_types=["Data"], is_list=False, tool_mode=True),
->>>>>>> a2a25288
+        # DictInput(name="query", display_name="Query", input_types=["Data"], is_list=False, tool_mode=True),
     ]
     outputs = [
         Output(

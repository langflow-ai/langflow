import json
import re

from langchain_core.tools import StructuredTool, Tool
from pydantic import ValidationError

from lfx.base.agents.agent import LCToolsAgentComponent
from lfx.base.agents.events import ExceptionWithMessageError
from lfx.base.models.model_input_constants import (
    ALL_PROVIDER_FIELDS,
    MODEL_DYNAMIC_UPDATE_FIELDS,
    MODEL_OPTIONS_METADATA,
    MODEL_PROVIDERS_DICT,
    MODEL_PROVIDERS_LIST,
    MODELS_METADATA,
)
from lfx.base.models.model_utils import get_model_name
from lfx.components.helpers.current_date import CurrentDateComponent
from lfx.components.helpers.memory import MemoryComponent
from lfx.components.langchain_utilities.tool_calling import ToolCallingAgentComponent
from lfx.custom.custom_component.component import get_component_toolkit
from lfx.custom.utils import update_component_build_config
from lfx.helpers.base_model import build_model_from_schema
from lfx.inputs.inputs import BoolInput
from lfx.io import DropdownInput, IntInput, MultilineInput, Output, TableInput
from lfx.log.logger import logger
from lfx.schema.data import Data
from lfx.schema.dotdict import dotdict
from lfx.schema.message import Message
from lfx.schema.table import EditMode


def set_advanced_true(component_input):
    component_input.advanced = True
    return component_input


class AgentComponent(ToolCallingAgentComponent):
    display_name: str = "Agent"
    description: str = "Define the agent's instructions, then enter a task to complete using tools."
    documentation: str = "https://docs.langflow.org/agents"
    icon = "bot"
    beta = False
    name = "Agent"

    memory_inputs = [set_advanced_true(component_input) for component_input in MemoryComponent().inputs]

    # Filter out json_mode from OpenAI inputs since we handle structured output differently
    if "OpenAI" in MODEL_PROVIDERS_DICT:
        openai_inputs_filtered = [
            input_field
            for input_field in MODEL_PROVIDERS_DICT["OpenAI"]["inputs"]
            if not (hasattr(input_field, "name") and input_field.name == "json_mode")
        ]
    else:
        openai_inputs_filtered = []

    inputs = [
        DropdownInput(
            name="agent_llm",
            display_name="Model Provider",
            info="The provider of the language model that the agent will use to generate responses.",
            options=[*MODEL_PROVIDERS_LIST],
            value="OpenAI",
            real_time_refresh=True,
            refresh_button=False,
            input_types=[],
<<<<<<< HEAD
            options_metadata=[MODELS_METADATA[key] for key in MODEL_PROVIDERS_LIST if key in MODELS_METADATA],
=======
            options_metadata=[*MODEL_OPTIONS_METADATA, {"icon": "brain"}],
>>>>>>> f0a64395
            external_options={
                "fields": {
                    "data": {
                        "node": {
                            "name": "connect_other_models",
                            "display_name": "Connect other models",
                            "icon": "CornerDownLeft",
                        }
                    }
                },
            },
        ),
        *openai_inputs_filtered,
        MultilineInput(
            name="system_prompt",
            display_name="Agent Instructions",
            info="System Prompt: Initial instructions and context provided to guide the agent's behavior.",
            value="You are a helpful assistant that can use tools to answer questions and perform tasks.",
            advanced=False,
        ),
        IntInput(
            name="n_messages",
            display_name="Number of Chat History Messages",
            value=100,
            info="Number of chat history messages to retrieve.",
            advanced=True,
            show=True,
        ),
        MultilineInput(
            name="format_instructions",
            display_name="Output Format Instructions",
            info="Generic Template for structured output formatting. Valid only with Structured response.",
            value=(
                "You are an AI that extracts structured JSON objects from unstructured text. "
                "Use a predefined schema with expected types (str, int, float, bool, dict). "
                "Extract ALL relevant instances that match the schema - if multiple patterns exist, capture them all. "
                "Fill missing or ambiguous values with defaults: null for missing values. "
                "Remove exact duplicates but keep variations that have different field values. "
                "Always return valid JSON in the expected format, never throw errors. "
                "If multiple objects can be extracted, return them all in the structured format."
            ),
            advanced=True,
        ),
        TableInput(
            name="output_schema",
            display_name="Output Schema",
            info=(
                "Schema Validation: Define the structure and data types for structured output. "
                "No validation if no output schema."
            ),
            advanced=True,
            required=False,
            value=[],
            table_schema=[
                {
                    "name": "name",
                    "display_name": "Name",
                    "type": "str",
                    "description": "Specify the name of the output field.",
                    "default": "field",
                    "edit_mode": EditMode.INLINE,
                },
                {
                    "name": "description",
                    "display_name": "Description",
                    "type": "str",
                    "description": "Describe the purpose of the output field.",
                    "default": "description of field",
                    "edit_mode": EditMode.POPOVER,
                },
                {
                    "name": "type",
                    "display_name": "Type",
                    "type": "str",
                    "edit_mode": EditMode.INLINE,
                    "description": ("Indicate the data type of the output field (e.g., str, int, float, bool, dict)."),
                    "options": ["str", "int", "float", "bool", "dict"],
                    "default": "str",
                },
                {
                    "name": "multiple",
                    "display_name": "As List",
                    "type": "boolean",
                    "description": "Set to True if this output field should be a list of the specified type.",
                    "default": "False",
                    "edit_mode": EditMode.INLINE,
                },
            ],
        ),
        *LCToolsAgentComponent.get_base_inputs(),
        # removed memory inputs from agent component
        # *memory_inputs,
        BoolInput(
            name="add_current_date_tool",
            display_name="Current Date",
            advanced=True,
            info="If true, will add a tool to the agent that returns the current date.",
            value=True,
        ),
    ]
    outputs = [
        Output(name="response", display_name="Response", method="message_response"),
    ]

    async def get_agent_requirements(self):
        """Get the agent requirements for the agent."""
        llm_model, display_name = await self.get_llm()
        if llm_model is None:
            msg = "No language model selected. Please choose a model to proceed."
            raise ValueError(msg)
        self.model_name = get_model_name(llm_model, display_name=display_name)

        # Get memory data
        self.chat_history = await self.get_memory_data()
        if isinstance(self.chat_history, Message):
            self.chat_history = [self.chat_history]

        # Add current date tool if enabled
        if self.add_current_date_tool:
            if not isinstance(self.tools, list):  # type: ignore[has-type]
                self.tools = []
            current_date_tool = (await CurrentDateComponent(**self.get_base_args()).to_toolkit()).pop(0)
            if not isinstance(current_date_tool, StructuredTool):
                msg = "CurrentDateComponent must be converted to a StructuredTool"
                raise TypeError(msg)
            self.tools.append(current_date_tool)
        return llm_model, self.chat_history, self.tools

    async def message_response(self) -> Message:
        try:
            llm_model, self.chat_history, self.tools = await self.get_agent_requirements()
            # Set up and run agent
            self.set(
                llm=llm_model,
                tools=self.tools or [],
                chat_history=self.chat_history,
                input_value=self.input_value,
                system_prompt=self.system_prompt,
            )
            agent = self.create_agent_runnable()
            result = await self.run_agent(agent)

            # Store result for potential JSON output
            self._agent_result = result

        except (ValueError, TypeError, KeyError) as e:
            await logger.aerror(f"{type(e).__name__}: {e!s}")
            raise
        except ExceptionWithMessageError as e:
            await logger.aerror(f"ExceptionWithMessageError occurred: {e}")
            raise
        # Avoid catching blind Exception; let truly unexpected exceptions propagate
        except Exception as e:
            await logger.aerror(f"Unexpected error: {e!s}")
            raise
        else:
            return result

    def _preprocess_schema(self, schema):
        """Preprocess schema to ensure correct data types for build_model_from_schema."""
        processed_schema = []
        for field in schema:
            processed_field = {
                "name": str(field.get("name", "field")),
                "type": str(field.get("type", "str")),
                "description": str(field.get("description", "")),
                "multiple": field.get("multiple", False),
            }
            # Ensure multiple is handled correctly
            if isinstance(processed_field["multiple"], str):
                processed_field["multiple"] = processed_field["multiple"].lower() in [
                    "true",
                    "1",
                    "t",
                    "y",
                    "yes",
                ]
            processed_schema.append(processed_field)
        return processed_schema

    async def build_structured_output_base(self, content: str):
        """Build structured output with optional BaseModel validation."""
        json_pattern = r"\{.*\}"
        schema_error_msg = "Try setting an output schema"

        # Try to parse content as JSON first
        json_data = None
        try:
            json_data = json.loads(content)
        except json.JSONDecodeError:
            json_match = re.search(json_pattern, content, re.DOTALL)
            if json_match:
                try:
                    json_data = json.loads(json_match.group())
                except json.JSONDecodeError:
                    return {"content": content, "error": schema_error_msg}
            else:
                return {"content": content, "error": schema_error_msg}

        # If no output schema provided, return parsed JSON without validation
        if not hasattr(self, "output_schema") or not self.output_schema or len(self.output_schema) == 0:
            return json_data

        # Use BaseModel validation with schema
        try:
            processed_schema = self._preprocess_schema(self.output_schema)
            output_model = build_model_from_schema(processed_schema)

            # Validate against the schema
            if isinstance(json_data, list):
                # Multiple objects
                validated_objects = []
                for item in json_data:
                    try:
                        validated_obj = output_model.model_validate(item)
                        validated_objects.append(validated_obj.model_dump())
                    except ValidationError as e:
                        await logger.aerror(f"Validation error for item: {e}")
                        # Include invalid items with error info
                        validated_objects.append({"data": item, "validation_error": str(e)})
                return validated_objects

            # Single object
            try:
                validated_obj = output_model.model_validate(json_data)
                return [validated_obj.model_dump()]  # Return as list for consistency
            except ValidationError as e:
                await logger.aerror(f"Validation error: {e}")
                return [{"data": json_data, "validation_error": str(e)}]

        except (TypeError, ValueError) as e:
            await logger.aerror(f"Error building structured output: {e}")
            # Fallback to parsed JSON without validation
            return json_data

    async def json_response(self) -> Data:
        """Convert agent response to structured JSON Data output with schema validation."""
        # Always use structured chat agent for JSON response mode for better JSON formatting
        try:
            system_components = []

            # 1. Agent Instructions (system_prompt)
            agent_instructions = getattr(self, "system_prompt", "") or ""
            if agent_instructions:
                system_components.append(f"{agent_instructions}")

            # 2. Format Instructions
            format_instructions = getattr(self, "format_instructions", "") or ""
            if format_instructions:
                system_components.append(f"Format instructions: {format_instructions}")

            # 3. Schema Information from BaseModel
            if hasattr(self, "output_schema") and self.output_schema and len(self.output_schema) > 0:
                try:
                    processed_schema = self._preprocess_schema(self.output_schema)
                    output_model = build_model_from_schema(processed_schema)
                    schema_dict = output_model.model_json_schema()
                    schema_info = (
                        "You are given some text that may include format instructions, "
                        "explanations, or other content alongside a JSON schema.\n\n"
                        "Your task:\n"
                        "- Extract only the JSON schema.\n"
                        "- Return it as valid JSON.\n"
                        "- Do not include format instructions, explanations, or extra text.\n\n"
                        "Input:\n"
                        f"{json.dumps(schema_dict, indent=2)}\n\n"
                        "Output (only JSON schema):"
                    )
                    system_components.append(schema_info)
                except (ValidationError, ValueError, TypeError, KeyError) as e:
                    await logger.aerror(f"Could not build schema for prompt: {e}", exc_info=True)

            # Combine all components
            combined_instructions = "\n\n".join(system_components) if system_components else ""
            llm_model, self.chat_history, self.tools = await self.get_agent_requirements()
            self.set(
                llm=llm_model,
                tools=self.tools or [],
                chat_history=self.chat_history,
                input_value=self.input_value,
                system_prompt=combined_instructions,
            )

            # Create and run structured chat agent
            try:
                structured_agent = self.create_agent_runnable()
            except (NotImplementedError, ValueError, TypeError) as e:
                await logger.aerror(f"Error with structured chat agent: {e}")
                raise
            try:
                result = await self.run_agent(structured_agent)
            except (
                ExceptionWithMessageError,
                ValueError,
                TypeError,
                RuntimeError,
            ) as e:
                await logger.aerror(f"Error with structured agent result: {e}")
                raise
            # Extract content from structured agent result
            if hasattr(result, "content"):
                content = result.content
            elif hasattr(result, "text"):
                content = result.text
            else:
                content = str(result)

        except (
            ExceptionWithMessageError,
            ValueError,
            TypeError,
            NotImplementedError,
            AttributeError,
        ) as e:
            await logger.aerror(f"Error with structured chat agent: {e}")
            # Fallback to regular agent
            content_str = "No content returned from agent"
            return Data(data={"content": content_str, "error": str(e)})

        # Process with structured output validation
        try:
            structured_output = await self.build_structured_output_base(content)

            # Handle different output formats
            if isinstance(structured_output, list) and structured_output:
                if len(structured_output) == 1:
                    return Data(data=structured_output[0])
                return Data(data={"results": structured_output})
            if isinstance(structured_output, dict):
                return Data(data=structured_output)
            return Data(data={"content": content})

        except (ValueError, TypeError) as e:
            await logger.aerror(f"Error in structured output processing: {e}")
            return Data(data={"content": content, "error": str(e)})

    async def get_memory_data(self):
        # TODO: This is a temporary fix to avoid message duplication. We should develop a function for this.
        messages = (
            await MemoryComponent(**self.get_base_args())
            .set(
                session_id=self.graph.session_id,
                order="Ascending",
                n_messages=self.n_messages,
            )
            .retrieve_messages()
        )
        return [
            message for message in messages if getattr(message, "id", None) != getattr(self.input_value, "id", None)
        ]

    async def get_llm(self):
        if not isinstance(self.agent_llm, str):
            return self.agent_llm, None

        try:
            provider_info = MODEL_PROVIDERS_DICT.get(self.agent_llm)
            if not provider_info:
                msg = f"Invalid model provider: {self.agent_llm}"
                raise ValueError(msg)

            component_class = provider_info.get("component_class")
            display_name = component_class.display_name
            inputs = provider_info.get("inputs")
            prefix = provider_info.get("prefix", "")

            return self._build_llm_model(component_class, inputs, prefix), display_name

        except (AttributeError, ValueError, TypeError, RuntimeError) as e:
            await logger.aerror(f"Error building {self.agent_llm} language model: {e!s}")
            msg = f"Failed to initialize language model: {e!s}"
            raise ValueError(msg) from e

    def _build_llm_model(self, component, inputs, prefix=""):
        model_kwargs = {}
        for input_ in inputs:
            if hasattr(self, f"{prefix}{input_.name}"):
                model_kwargs[input_.name] = getattr(self, f"{prefix}{input_.name}")
        return component.set(**model_kwargs).build_model()

    def set_component_params(self, component):
        provider_info = MODEL_PROVIDERS_DICT.get(self.agent_llm)
        if provider_info:
            inputs = provider_info.get("inputs")
            prefix = provider_info.get("prefix")
            # Filter out json_mode and only use attributes that exist on this component
            model_kwargs = {}
            for input_ in inputs:
                if hasattr(self, f"{prefix}{input_.name}"):
                    model_kwargs[input_.name] = getattr(self, f"{prefix}{input_.name}")

            return component.set(**model_kwargs)
        return component

    def delete_fields(self, build_config: dotdict, fields: dict | list[str]) -> None:
        """Delete specified fields from build_config."""
        for field in fields:
            build_config.pop(field, None)

    def update_input_types(self, build_config: dotdict) -> dotdict:
        """Update input types for all fields in build_config."""
        for key, value in build_config.items():
            if isinstance(value, dict):
                if value.get("input_types") is None:
                    build_config[key]["input_types"] = []
            elif hasattr(value, "input_types") and value.input_types is None:
                value.input_types = []
        return build_config

    async def update_build_config(
        self, build_config: dotdict, field_value: str, field_name: str | None = None
    ) -> dotdict:
        # Iterate over all providers in the MODEL_PROVIDERS_DICT
        # Existing logic for updating build_config
        if field_name in ("agent_llm",):
            build_config["agent_llm"]["value"] = field_value
            provider_info = MODEL_PROVIDERS_DICT.get(field_value)
            if provider_info:
                component_class = provider_info.get("component_class")
                if component_class and hasattr(component_class, "update_build_config"):
                    # Call the component class's update_build_config method
                    build_config = await update_component_build_config(
                        component_class, build_config, field_value, "model_name"
                    )

            provider_configs: dict[str, tuple[dict, list[dict]]] = {
                provider: (
                    MODEL_PROVIDERS_DICT[provider]["fields"],
                    [
                        MODEL_PROVIDERS_DICT[other_provider]["fields"]
                        for other_provider in MODEL_PROVIDERS_DICT
                        if other_provider != provider
                    ],
                )
                for provider in MODEL_PROVIDERS_DICT
            }
            if field_value in provider_configs:
                fields_to_add, fields_to_delete = provider_configs[field_value]

                # Delete fields from other providers
                for fields in fields_to_delete:
                    self.delete_fields(build_config, fields)

                # Add provider-specific fields
                if field_value == "OpenAI" and not any(field in build_config for field in fields_to_add):
                    build_config.update(fields_to_add)
                else:
                    build_config.update(fields_to_add)
                # Reset input types for agent_llm
                build_config["agent_llm"]["input_types"] = []
                build_config["agent_llm"]["display_name"] = "Model Provider"
            elif field_value == "connect_other_models":
                # Delete all provider fields
                self.delete_fields(build_config, ALL_PROVIDER_FIELDS)
                # # Update with custom component
                custom_component = DropdownInput(
                    name="agent_llm",
                    display_name="Language Model",
                    info="The provider of the language model that the agent will use to generate responses.",
                    options=[*MODEL_PROVIDERS_LIST],
                    real_time_refresh=True,
                    refresh_button=False,
                    input_types=["LanguageModel"],
                    placeholder="Awaiting model input.",
                    options_metadata=[MODELS_METADATA[key] for key in MODEL_PROVIDERS_LIST if key in MODELS_METADATA],
                    external_options={
                        "fields": {
                            "data": {
                                "node": {
                                    "name": "connect_other_models",
                                    "display_name": "Connect other models",
                                    "icon": "CornerDownLeft",
                                },
                            }
                        },
                    },
                )
                build_config.update({"agent_llm": custom_component.to_dict()})
            # Update input types for all fields
            build_config = self.update_input_types(build_config)

            # Validate required keys
            default_keys = [
                "code",
                "_type",
                "agent_llm",
                "tools",
                "input_value",
                "add_current_date_tool",
                "system_prompt",
                "agent_description",
                "max_iterations",
                "handle_parsing_errors",
                "verbose",
            ]
            missing_keys = [key for key in default_keys if key not in build_config]
            if missing_keys:
                msg = f"Missing required keys in build_config: {missing_keys}"
                raise ValueError(msg)
        if (
            isinstance(self.agent_llm, str)
            and self.agent_llm in MODEL_PROVIDERS_DICT
            and field_name in MODEL_DYNAMIC_UPDATE_FIELDS
        ):
            provider_info = MODEL_PROVIDERS_DICT.get(self.agent_llm)
            if provider_info:
                component_class = provider_info.get("component_class")
                component_class = self.set_component_params(component_class)
                prefix = provider_info.get("prefix")
                if component_class and hasattr(component_class, "update_build_config"):
                    # Call each component class's update_build_config method
                    # remove the prefix from the field_name
                    if isinstance(field_name, str) and isinstance(prefix, str):
                        field_name = field_name.replace(prefix, "")
                    build_config = await update_component_build_config(
                        component_class, build_config, field_value, "model_name"
                    )
        return dotdict({k: v.to_dict() if hasattr(v, "to_dict") else v for k, v in build_config.items()})

    async def _get_tools(self) -> list[Tool]:
        component_toolkit = get_component_toolkit()
        tools_names = self._build_tools_names()
        agent_description = self.get_tool_description()
        # TODO: Agent Description Depreciated Feature to be removed
        description = f"{agent_description}{tools_names}"
        tools = component_toolkit(component=self).get_tools(
            tool_name="Call_Agent",
            tool_description=description,
            callbacks=self.get_langchain_callbacks(),
        )
        if hasattr(self, "tools_metadata"):
            tools = component_toolkit(component=self, metadata=self.tools_metadata).update_tools_metadata(tools=tools)
        return tools<|MERGE_RESOLUTION|>--- conflicted
+++ resolved
@@ -9,7 +9,6 @@
 from lfx.base.models.model_input_constants import (
     ALL_PROVIDER_FIELDS,
     MODEL_DYNAMIC_UPDATE_FIELDS,
-    MODEL_OPTIONS_METADATA,
     MODEL_PROVIDERS_DICT,
     MODEL_PROVIDERS_LIST,
     MODELS_METADATA,
@@ -65,11 +64,7 @@
             real_time_refresh=True,
             refresh_button=False,
             input_types=[],
-<<<<<<< HEAD
             options_metadata=[MODELS_METADATA[key] for key in MODEL_PROVIDERS_LIST if key in MODELS_METADATA],
-=======
-            options_metadata=[*MODEL_OPTIONS_METADATA, {"icon": "brain"}],
->>>>>>> f0a64395
             external_options={
                 "fields": {
                     "data": {

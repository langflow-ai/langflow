--- conflicted
+++ resolved
@@ -568,10 +568,7 @@
             text = item_dict.get("text")
             try:
                 return json.loads(text)
-<<<<<<< HEAD
-=======
                 # convert it to dict
->>>>>>> 11c0af4e
             except json.JSONDecodeError:
                 return item_dict
         return item_dict

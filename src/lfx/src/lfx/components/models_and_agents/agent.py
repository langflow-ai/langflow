from __future__ import annotations

import json
import re
from typing import TYPE_CHECKING

from pydantic import ValidationError

from lfx.components.models_and_agents.memory import MemoryComponent

if TYPE_CHECKING:
    from langchain_core.tools import Tool

from lfx.base.agents.agent import LCToolsAgentComponent
from lfx.base.agents.events import ExceptionWithMessageError
from lfx.base.models.unified_models import (
    get_language_model_options,
    get_llm,
    update_model_options_in_build_config,
)
from lfx.components.helpers import CurrentDateComponent
from lfx.components.langchain_utilities.tool_calling import ToolCallingAgentComponent
from lfx.custom.custom_component.component import get_component_toolkit
from lfx.helpers.base_model import build_model_from_schema
from lfx.inputs.inputs import BoolInput, ModelInput
from lfx.io import IntInput, MessageTextInput, MultilineInput, Output, SecretStrInput, TableInput
from lfx.log.logger import logger
from lfx.schema.data import Data
from lfx.schema.dotdict import dotdict
from lfx.schema.message import Message
from lfx.schema.table import EditMode


def set_advanced_true(component_input):
    component_input.advanced = True
    return component_input


class AgentComponent(ToolCallingAgentComponent):
    display_name: str = "Agent"
    description: str = "Define the agent's instructions, then enter a task to complete using tools."
    documentation: str = "https://docs.langflow.org/agents"
    icon = "bot"
    beta = False
    name = "Agent"

    memory_inputs = [set_advanced_true(component_input) for component_input in MemoryComponent().inputs]

    inputs = [
        ModelInput(
            name="model",
            display_name="Language Model",
            info="Select your model provider",
            real_time_refresh=True,
            required=True,
        ),
        SecretStrInput(
            name="api_key",
            display_name="API Key",
            info="Model Provider API key",
            real_time_refresh=True,
            advanced=True,
        ),
        MultilineInput(
            name="system_prompt",
            display_name="Agent Instructions",
            info="System Prompt: Initial instructions and context provided to guide the agent's behavior.",
            value="You are a helpful assistant that can use tools to answer questions and perform tasks.",
            advanced=False,
        ),
        MessageTextInput(
            name="context_id",
            display_name="Context ID",
            info="The context ID of the chat. Adds an extra layer to the local memory.",
            value="",
            advanced=True,
        ),
        IntInput(
            name="n_messages",
            display_name="Number of Chat History Messages",
            value=100,
            info="Number of chat history messages to retrieve.",
            advanced=True,
            show=True,
        ),
        MultilineInput(
            name="format_instructions",
            display_name="Output Format Instructions",
            info="Generic Template for structured output formatting. Valid only with Structured response.",
            value=(
                "You are an AI that extracts structured JSON objects from unstructured text. "
                "Use a predefined schema with expected types (str, int, float, bool, dict). "
                "Extract ALL relevant instances that match the schema - if multiple patterns exist, capture them all. "
                "Fill missing or ambiguous values with defaults: null for missing values. "
                "Remove exact duplicates but keep variations that have different field values. "
                "Always return valid JSON in the expected format, never throw errors. "
                "If multiple objects can be extracted, return them all in the structured format."
            ),
            advanced=True,
        ),
        TableInput(
            name="output_schema",
            display_name="Output Schema",
            info=(
                "Schema Validation: Define the structure and data types for structured output. "
                "No validation if no output schema."
            ),
            advanced=True,
            required=False,
            value=[],
            table_schema=[
                {
                    "name": "name",
                    "display_name": "Name",
                    "type": "str",
                    "description": "Specify the name of the output field.",
                    "default": "field",
                    "edit_mode": EditMode.INLINE,
                },
                {
                    "name": "description",
                    "display_name": "Description",
                    "type": "str",
                    "description": "Describe the purpose of the output field.",
                    "default": "description of field",
                    "edit_mode": EditMode.POPOVER,
                },
                {
                    "name": "type",
                    "display_name": "Type",
                    "type": "str",
                    "edit_mode": EditMode.INLINE,
                    "description": ("Indicate the data type of the output field (e.g., str, int, float, bool, dict)."),
                    "options": ["str", "int", "float", "bool", "dict"],
                    "default": "str",
                },
                {
                    "name": "multiple",
                    "display_name": "As List",
                    "type": "boolean",
                    "description": "Set to True if this output field should be a list of the specified type.",
                    "default": "False",
                    "edit_mode": EditMode.INLINE,
                },
            ],
        ),
        *LCToolsAgentComponent.get_base_inputs(),
        # removed memory inputs from agent component
        # *memory_inputs,
        BoolInput(
            name="add_current_date_tool",
            display_name="Current Date",
            advanced=True,
            info="If true, will add a tool to the agent that returns the current date.",
            value=True,
        ),
    ]
    outputs = [
        Output(name="response", display_name="Response", method="message_response"),
    ]

    async def get_agent_requirements(self):
        """Get the agent requirements for the agent."""
        from langchain_core.tools import StructuredTool

        llm_model = get_llm(
            model=self.model,
            user_id=self.user_id,
            api_key=self.api_key,
        )
        if llm_model is None:
            msg = "No language model selected. Please choose a model to proceed."
            raise ValueError(msg)

        # Get memory data
        self.chat_history = await self.get_memory_data()
        await logger.adebug(f"Retrieved {len(self.chat_history)} chat history messages")
        if isinstance(self.chat_history, Message):
            self.chat_history = [self.chat_history]

        # Add current date tool if enabled
        if self.add_current_date_tool:
            if not isinstance(self.tools, list):  # type: ignore[has-type]
                self.tools = []
            current_date_tool = (await CurrentDateComponent(**self.get_base_args()).to_toolkit()).pop(0)

            if not isinstance(current_date_tool, StructuredTool):
                msg = "CurrentDateComponent must be converted to a StructuredTool"
                raise TypeError(msg)
            self.tools.append(current_date_tool)

        # Set shared callbacks for tracing the tools used by the agent
        self.set_tools_callbacks(self.tools, self._get_shared_callbacks())

        return llm_model, self.chat_history, self.tools

    async def message_response(self) -> Message:
        try:
            llm_model, self.chat_history, self.tools = await self.get_agent_requirements()
            # Set up and run agent
            self.set(
                llm=llm_model,
                tools=self.tools or [],
                chat_history=self.chat_history,
                input_value=self.input_value,
                system_prompt=self.system_prompt,
            )
            agent = self.create_agent_runnable()
            result = await self.run_agent(agent)

            # Store result for potential JSON output
            self._agent_result = result

        except (ValueError, TypeError, KeyError) as e:
            await logger.aerror(f"{type(e).__name__}: {e!s}")
            raise
        except ExceptionWithMessageError as e:
            await logger.aerror(f"ExceptionWithMessageError occurred: {e}")
            raise
        # Avoid catching blind Exception; let truly unexpected exceptions propagate
        except Exception as e:
            await logger.aerror(f"Unexpected error: {e!s}")
            raise
        else:
            return result

    def _preprocess_schema(self, schema):
        """Preprocess schema to ensure correct data types for build_model_from_schema."""
        processed_schema = []
        for field in schema:
            processed_field = {
                "name": str(field.get("name", "field")),
                "type": str(field.get("type", "str")),
                "description": str(field.get("description", "")),
                "multiple": field.get("multiple", False),
            }
            # Ensure multiple is handled correctly
            if isinstance(processed_field["multiple"], str):
                processed_field["multiple"] = processed_field["multiple"].lower() in [
                    "true",
                    "1",
                    "t",
                    "y",
                    "yes",
                ]
            processed_schema.append(processed_field)
        return processed_schema

    async def build_structured_output_base(self, content: str):
        """Build structured output with optional BaseModel validation."""
        json_pattern = r"\{.*\}"
        schema_error_msg = "Try setting an output schema"

        # Try to parse content as JSON first
        json_data = None
        try:
            json_data = json.loads(content)
        except json.JSONDecodeError:
            json_match = re.search(json_pattern, content, re.DOTALL)
            if json_match:
                try:
                    json_data = json.loads(json_match.group())
                except json.JSONDecodeError:
                    return {"content": content, "error": schema_error_msg}
            else:
                return {"content": content, "error": schema_error_msg}

        # If no output schema provided, return parsed JSON without validation
        if not hasattr(self, "output_schema") or not self.output_schema or len(self.output_schema) == 0:
            return json_data

        # Use BaseModel validation with schema
        try:
            processed_schema = self._preprocess_schema(self.output_schema)
            output_model = build_model_from_schema(processed_schema)

            # Validate against the schema
            if isinstance(json_data, list):
                # Multiple objects
                validated_objects = []
                for item in json_data:
                    try:
                        validated_obj = output_model.model_validate(item)
                        validated_objects.append(validated_obj.model_dump())
                    except ValidationError as e:
                        await logger.aerror(f"Validation error for item: {e}")
                        # Include invalid items with error info
                        validated_objects.append({"data": item, "validation_error": str(e)})
                return validated_objects

            # Single object
            try:
                validated_obj = output_model.model_validate(json_data)
                return [validated_obj.model_dump()]  # Return as list for consistency
            except ValidationError as e:
                await logger.aerror(f"Validation error: {e}")
                return [{"data": json_data, "validation_error": str(e)}]

        except (TypeError, ValueError) as e:
            await logger.aerror(f"Error building structured output: {e}")
            # Fallback to parsed JSON without validation
            return json_data

    async def json_response(self) -> Data:
        """Convert agent response to structured JSON Data output with schema validation."""
        # Always use structured chat agent for JSON response mode for better JSON formatting
        try:
            system_components = []

            # 1. Agent Instructions (system_prompt)
            agent_instructions = getattr(self, "system_prompt", "") or ""
            if agent_instructions:
                system_components.append(f"{agent_instructions}")

            # 2. Format Instructions
            format_instructions = getattr(self, "format_instructions", "") or ""
            if format_instructions:
                system_components.append(f"Format instructions: {format_instructions}")

            # 3. Schema Information from BaseModel
            if hasattr(self, "output_schema") and self.output_schema and len(self.output_schema) > 0:
                try:
                    processed_schema = self._preprocess_schema(self.output_schema)
                    output_model = build_model_from_schema(processed_schema)
                    schema_dict = output_model.model_json_schema()
                    schema_info = (
                        "You are given some text that may include format instructions, "
                        "explanations, or other content alongside a JSON schema.\n\n"
                        "Your task:\n"
                        "- Extract only the JSON schema.\n"
                        "- Return it as valid JSON.\n"
                        "- Do not include format instructions, explanations, or extra text.\n\n"
                        "Input:\n"
                        f"{json.dumps(schema_dict, indent=2)}\n\n"
                        "Output (only JSON schema):"
                    )
                    system_components.append(schema_info)
                except (ValidationError, ValueError, TypeError, KeyError) as e:
                    await logger.aerror(f"Could not build schema for prompt: {e}", exc_info=True)

            # Combine all components
            combined_instructions = "\n\n".join(system_components) if system_components else ""
            llm_model, self.chat_history, self.tools = await self.get_agent_requirements()
            self.set(
                llm=llm_model,
                tools=self.tools or [],
                chat_history=self.chat_history,
                input_value=self.input_value,
                system_prompt=combined_instructions,
            )

            # Create and run structured chat agent
            try:
                structured_agent = self.create_agent_runnable()
            except (NotImplementedError, ValueError, TypeError) as e:
                await logger.aerror(f"Error with structured chat agent: {e}")
                raise
            try:
                result = await self.run_agent(structured_agent)
            except (
                ExceptionWithMessageError,
                ValueError,
                TypeError,
                RuntimeError,
            ) as e:
                await logger.aerror(f"Error with structured agent result: {e}")
                raise
            # Extract content from structured agent result
            if hasattr(result, "content"):
                content = result.content
            elif hasattr(result, "text"):
                content = result.text
            else:
                content = str(result)

        except (
            ExceptionWithMessageError,
            ValueError,
            TypeError,
            NotImplementedError,
            AttributeError,
        ) as e:
            await logger.aerror(f"Error with structured chat agent: {e}")
            # Fallback to regular agent
            content_str = "No content returned from agent"
            return Data(data={"content": content_str, "error": str(e)})

        # Process with structured output validation
        try:
            structured_output = await self.build_structured_output_base(content)

            # Handle different output formats
            if isinstance(structured_output, list) and structured_output:
                if len(structured_output) == 1:
                    return Data(data=structured_output[0])
                return Data(data={"results": structured_output})
            if isinstance(structured_output, dict):
                return Data(data=structured_output)
            return Data(data={"content": content})

        except (ValueError, TypeError) as e:
            await logger.aerror(f"Error in structured output processing: {e}")
            return Data(data={"content": content, "error": str(e)})

    async def get_memory_data(self):
        # TODO: This is a temporary fix to avoid message duplication. We should develop a function for this.
        messages = (
            await MemoryComponent(**self.get_base_args())
            .set(
                session_id=self.graph.session_id,
                context_id=self.context_id,
                order="Ascending",
                n_messages=self.n_messages,
            )
            .retrieve_messages()
        )
        return [
            message for message in messages if getattr(message, "id", None) != getattr(self.input_value, "id", None)
        ]

    def update_input_types(self, build_config: dotdict) -> dotdict:
        """Update input types for all fields in build_config."""
        for key, value in build_config.items():
            if isinstance(value, dict):
                if value.get("input_types") is None:
                    build_config[key]["input_types"] = []
            elif hasattr(value, "input_types") and value.input_types is None:
                value.input_types = []
        return build_config

    async def update_build_config(
        self,
        build_config: dotdict,
        field_value: list[dict],
        field_name: str | None = None,
    ) -> dotdict:
        # Update model options with caching (for all field changes)
        # Agents require tool calling, so filter for only tool-calling capable models
        def get_tool_calling_model_options(user_id=None):
            return get_language_model_options(user_id=user_id, tool_calling=True)

        build_config = update_model_options_in_build_config(
            component=self,
            build_config=dict(build_config),
            cache_key_prefix="language_model_options_tool_calling",
            get_options_func=get_tool_calling_model_options,
            field_name=field_name,
            field_value=field_value,
        )
        build_config = dotdict(build_config)

        # Iterate over all providers in the MODEL_PROVIDERS_DICT
        if field_name == "model":
            self.log(str(field_value))
            # Update input types for all fields
            build_config = self.update_input_types(build_config)

            # Validate required keys
            default_keys = [
                "code",
                "_type",
                "model",
                "tools",
                "input_value",
                "add_current_date_tool",
                "system_prompt",
                "agent_description",
                "max_iterations",
                "handle_parsing_errors",
                "verbose",
            ]
            missing_keys = [key for key in default_keys if key not in build_config]
            if missing_keys:
                msg = f"Missing required keys in build_config: {missing_keys}"
                raise ValueError(msg)
<<<<<<< HEAD

=======
        if (
            isinstance(self.agent_llm, str)
            and self.agent_llm in MODEL_PROVIDERS_DICT
            and field_name in MODEL_DYNAMIC_UPDATE_FIELDS
        ):
            provider_info = MODEL_PROVIDERS_DICT.get(self.agent_llm)
            if provider_info:
                component_class = provider_info.get("component_class")
                component_class = self.set_component_params(component_class)
                prefix = provider_info.get("prefix")
                if component_class and hasattr(component_class, "update_build_config"):
                    # Call each component class's update_build_config method
                    # remove the prefix from the field_name
                    if isinstance(field_name, str) and isinstance(prefix, str):
                        field_name_without_prefix = field_name.replace(prefix, "")
                    else:
                        field_name_without_prefix = field_name
                    build_config = await update_component_build_config(
                        component_class, build_config, field_value, field_name_without_prefix
                    )
>>>>>>> 6aa91780
        return dotdict({k: v.to_dict() if hasattr(v, "to_dict") else v for k, v in build_config.items()})

    async def _get_tools(self) -> list[Tool]:
        component_toolkit = get_component_toolkit()
        tools_names = self._build_tools_names()
        agent_description = self.get_tool_description()
        # TODO: Agent Description Depreciated Feature to be removed
        description = f"{agent_description}{tools_names}"

        tools = component_toolkit(component=self).get_tools(
            tool_name="Call_Agent",
            tool_description=description,
            # here we do not use the shared callbacks as we are exposing the agent as a tool
            callbacks=self.get_langchain_callbacks(),
        )
        if hasattr(self, "tools_metadata"):
            tools = component_toolkit(component=self, metadata=self.tools_metadata).update_tools_metadata(tools=tools)

        return tools<|MERGE_RESOLUTION|>--- conflicted
+++ resolved
@@ -473,30 +473,6 @@
             if missing_keys:
                 msg = f"Missing required keys in build_config: {missing_keys}"
                 raise ValueError(msg)
-<<<<<<< HEAD
-
-=======
-        if (
-            isinstance(self.agent_llm, str)
-            and self.agent_llm in MODEL_PROVIDERS_DICT
-            and field_name in MODEL_DYNAMIC_UPDATE_FIELDS
-        ):
-            provider_info = MODEL_PROVIDERS_DICT.get(self.agent_llm)
-            if provider_info:
-                component_class = provider_info.get("component_class")
-                component_class = self.set_component_params(component_class)
-                prefix = provider_info.get("prefix")
-                if component_class and hasattr(component_class, "update_build_config"):
-                    # Call each component class's update_build_config method
-                    # remove the prefix from the field_name
-                    if isinstance(field_name, str) and isinstance(prefix, str):
-                        field_name_without_prefix = field_name.replace(prefix, "")
-                    else:
-                        field_name_without_prefix = field_name
-                    build_config = await update_component_build_config(
-                        component_class, build_config, field_value, field_name_without_prefix
-                    )
->>>>>>> 6aa91780
         return dotdict({k: v.to_dict() if hasattr(v, "to_dict") else v for k, v in build_config.items()})
 
     async def _get_tools(self) -> list[Tool]:

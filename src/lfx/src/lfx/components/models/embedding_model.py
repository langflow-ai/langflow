--- conflicted
+++ resolved
@@ -1,7 +1,6 @@
 from typing import Any
 
 from lfx.base.embeddings.model import LCEmbeddingsModel
-<<<<<<< HEAD
 from lfx.base.models.unified_models import (
     get_api_key_for_provider,
     get_embedding_classes,
@@ -9,11 +8,6 @@
     update_model_options_in_build_config,
 )
 from lfx.base.models.watsonx_constants import IBM_WATSONX_URLS
-=======
-from lfx.base.models.model_utils import get_ollama_models, is_valid_ollama_url
-from lfx.base.models.openai_constants import OPENAI_EMBEDDING_MODEL_NAMES
-from lfx.base.models.watsonx_constants import IBM_WATSONX_URLS, WATSONX_EMBEDDING_MODEL_NAMES
->>>>>>> bd3f04e3
 from lfx.field_typing import Embeddings
 from lfx.io import (
     BoolInput,
@@ -25,20 +19,6 @@
     ModelInput,
     SecretStrInput,
 )
-<<<<<<< HEAD
-=======
-from lfx.log.logger import logger
-from lfx.schema.dotdict import dotdict
-from lfx.utils.util import transform_localhost_url
-
-# Ollama API constants
-HTTP_STATUS_OK = 200
-JSON_MODELS_KEY = "models"
-JSON_NAME_KEY = "name"
-JSON_CAPABILITIES_KEY = "capabilities"
-DESIRED_CAPABILITY = "embedding"
-DEFAULT_OLLAMA_URL = "http://localhost:11434"
->>>>>>> bd3f04e3
 
 
 class EmbeddingModelComponent(LCEmbeddingsModel):
@@ -84,19 +64,7 @@
             info="Base URL for the API. Leave empty for default.",
             advanced=True,
         ),
-<<<<<<< HEAD
         # Watson-specific inputs
-=======
-        MessageTextInput(
-            name="ollama_base_url",
-            display_name="Ollama API URL",
-            info=f"Endpoint of the Ollama API (Ollama only). Defaults to {DEFAULT_OLLAMA_URL}",
-            value=DEFAULT_OLLAMA_URL,
-            show=False,
-            real_time_refresh=True,
-            load_from_db=True,
-        ),
->>>>>>> bd3f04e3
         DropdownInput(
             name="base_url_ibm_watsonx",
             display_name="watsonx API Endpoint",
@@ -150,7 +118,6 @@
     ]
 
     def build_embeddings(self) -> Embeddings:
-<<<<<<< HEAD
         """Build and return an embeddings instance based on the selected model."""
         # If an Embeddings object is directly connected, return it
         try:
@@ -237,7 +204,7 @@
         }
 
         # Watson-specific parameters
-        if provider == "IBM WatsonX":
+        if provider == "IBM WatsonX" or provider == "IBM watsonx.ai":
             # Map base_url_ibm_watsonx to "url" parameter for watsonx
             if "url" in param_mapping:
                 url_value = (
@@ -250,6 +217,17 @@
             if hasattr(self, "project_id") and self.project_id and "project_id" in param_mapping:
                 kwargs[param_mapping["project_id"]] = self.project_id
 
+        # Ollama-specific parameters
+        if provider == "Ollama":
+            # Map api_base to "base_url" parameter for Ollama
+            if "base_url" in param_mapping:
+                base_url_value = (
+                    self.api_base
+                    if hasattr(self, "api_base") and self.api_base
+                    else "http://localhost:11434"
+                )
+                kwargs[param_mapping["base_url"]] = base_url_value
+
         # Add optional parameters if they have values and are mapped
         for param_name, param_value in optional_params.items():
             if param_value is not None and param_name in param_mapping:
@@ -262,188 +240,4 @@
                 else:
                     kwargs[param_mapping[param_name]] = param_value
 
-        return kwargs
-=======
-        provider = self.provider
-        model = self.model
-        api_key = self.api_key
-        api_base = self.api_base
-        base_url_ibm_watsonx = self.base_url_ibm_watsonx
-        ollama_base_url = self.ollama_base_url
-        dimensions = self.dimensions
-        chunk_size = self.chunk_size
-        request_timeout = self.request_timeout
-        max_retries = self.max_retries
-        show_progress_bar = self.show_progress_bar
-        model_kwargs = self.model_kwargs or {}
-
-        if provider == "OpenAI":
-            if not api_key:
-                msg = "OpenAI API key is required when using OpenAI provider"
-                raise ValueError(msg)
-            return OpenAIEmbeddings(
-                model=model,
-                dimensions=dimensions or None,
-                base_url=api_base or None,
-                api_key=api_key,
-                chunk_size=chunk_size,
-                max_retries=max_retries,
-                timeout=request_timeout or None,
-                show_progress_bar=show_progress_bar,
-                model_kwargs=model_kwargs,
-            )
-
-        if provider == "Ollama":
-            try:
-                from langchain_ollama import OllamaEmbeddings
-            except ImportError:
-                try:
-                    from langchain_community.embeddings import OllamaEmbeddings
-                except ImportError:
-                    msg = "Please install langchain-ollama: pip install langchain-ollama"
-                    raise ImportError(msg) from None
-
-            transformed_base_url = transform_localhost_url(ollama_base_url)
-
-            # Check if URL contains /v1 suffix (OpenAI-compatible mode)
-            if transformed_base_url and transformed_base_url.rstrip("/").endswith("/v1"):
-                # Strip /v1 suffix and log warning
-                transformed_base_url = transformed_base_url.rstrip("/").removesuffix("/v1")
-                logger.warning(
-                    "Detected '/v1' suffix in base URL. The Ollama component uses the native Ollama API, "
-                    "not the OpenAI-compatible API. The '/v1' suffix has been automatically removed. "
-                    "If you want to use the OpenAI-compatible API, please use the OpenAI component instead. "
-                    "Learn more at https://docs.ollama.com/openai#openai-compatibility"
-                )
-
-            return OllamaEmbeddings(
-                model=model,
-                base_url=transformed_base_url or "http://localhost:11434",
-                **model_kwargs,
-            )
-
-        if provider == "IBM watsonx.ai":
-            try:
-                from langchain_ibm import WatsonxEmbeddings
-            except ImportError:
-                msg = "Please install langchain-ibm: pip install langchain-ibm"
-                raise ImportError(msg) from None
-
-            if not api_key:
-                msg = "IBM watsonx.ai API key is required when using IBM watsonx.ai provider"
-                raise ValueError(msg)
-
-            project_id = self.project_id
-
-            if not project_id:
-                msg = "Project ID is required for IBM watsonx.ai provider"
-                raise ValueError(msg)
-
-            params = {
-                "model_id": model,
-                "url": base_url_ibm_watsonx or "https://us-south.ml.cloud.ibm.com",
-                "apikey": api_key,
-            }
-
-            params["project_id"] = project_id
-
-            return WatsonxEmbeddings(**params)
-
-        msg = f"Unknown provider: {provider}"
-        raise ValueError(msg)
-
-    async def update_build_config(
-        self, build_config: dotdict, field_value: Any, field_name: str | None = None
-    ) -> dotdict:
-        if field_name == "provider":
-            if field_value == "OpenAI":
-                build_config["model"]["options"] = OPENAI_EMBEDDING_MODEL_NAMES
-                build_config["model"]["value"] = OPENAI_EMBEDDING_MODEL_NAMES[0]
-                build_config["api_key"]["display_name"] = "OpenAI API Key"
-                build_config["api_key"]["required"] = True
-                build_config["api_key"]["show"] = True
-                build_config["api_base"]["display_name"] = "OpenAI API Base URL"
-                build_config["api_base"]["advanced"] = True
-                build_config["api_base"]["show"] = True
-                build_config["ollama_base_url"]["show"] = False
-                build_config["project_id"]["show"] = False
-                build_config["base_url_ibm_watsonx"]["show"] = False
-
-            elif field_value == "Ollama":
-                build_config["ollama_base_url"]["show"] = True
-
-                if await is_valid_ollama_url(url=self.ollama_base_url):
-                    try:
-                        models = await get_ollama_models(
-                            base_url_value=self.ollama_base_url,
-                            desired_capability=DESIRED_CAPABILITY,
-                            json_models_key=JSON_MODELS_KEY,
-                            json_name_key=JSON_NAME_KEY,
-                            json_capabilities_key=JSON_CAPABILITIES_KEY,
-                        )
-                        build_config["model"]["options"] = models
-                        build_config["model"]["value"] = models[0] if models else ""
-                    except ValueError:
-                        build_config["model"]["options"] = []
-                        build_config["model"]["value"] = ""
-                else:
-                    build_config["model"]["options"] = []
-                    build_config["model"]["value"] = ""
-
-                build_config["api_key"]["display_name"] = "API Key (Optional)"
-                build_config["api_key"]["required"] = False
-                build_config["api_key"]["show"] = False
-                build_config["api_base"]["show"] = False
-                build_config["project_id"]["show"] = False
-                build_config["base_url_ibm_watsonx"]["show"] = False
-
-            elif field_value == "IBM watsonx.ai":
-                build_config["model"]["options"] = WATSONX_EMBEDDING_MODEL_NAMES
-                build_config["model"]["value"] = WATSONX_EMBEDDING_MODEL_NAMES[0]
-                build_config["api_key"]["display_name"] = "IBM watsonx.ai API Key"
-                build_config["api_key"]["required"] = True
-                build_config["api_key"]["show"] = True
-                build_config["api_base"]["show"] = False
-                build_config["ollama_base_url"]["show"] = False
-                build_config["base_url_ibm_watsonx"]["show"] = True
-                build_config["project_id"]["show"] = True
-
-        elif field_name == "ollama_base_url":
-            # # Refresh Ollama models when base URL changes
-            # if hasattr(self, "provider") and self.provider == "Ollama":
-            # Use field_value if provided, otherwise fall back to instance attribute
-            ollama_url = self.ollama_base_url
-            if await is_valid_ollama_url(url=ollama_url):
-                try:
-                    models = await get_ollama_models(
-                        base_url_value=ollama_url,
-                        desired_capability=DESIRED_CAPABILITY,
-                        json_models_key=JSON_MODELS_KEY,
-                        json_name_key=JSON_NAME_KEY,
-                        json_capabilities_key=JSON_CAPABILITIES_KEY,
-                    )
-                    build_config["model"]["options"] = models
-                    build_config["model"]["value"] = models[0] if models else ""
-                except ValueError:
-                    await logger.awarning("Failed to fetch Ollama embedding models.")
-                    build_config["model"]["options"] = []
-                    build_config["model"]["value"] = ""
-
-        elif field_name == "model" and self.provider == "Ollama":
-            ollama_url = self.ollama_base_url
-            if await is_valid_ollama_url(url=ollama_url):
-                try:
-                    models = await get_ollama_models(
-                        base_url_value=ollama_url,
-                        desired_capability=DESIRED_CAPABILITY,
-                        json_models_key=JSON_MODELS_KEY,
-                        json_name_key=JSON_NAME_KEY,
-                        json_capabilities_key=JSON_CAPABILITIES_KEY,
-                    )
-                    build_config["model"]["options"] = models
-                except ValueError:
-                    await logger.awarning("Failed to refresh Ollama embedding models.")
-                    build_config["model"]["options"] = []
-
-        return build_config
->>>>>>> bd3f04e3
+        return kwargs
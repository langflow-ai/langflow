from typing import Any

from langchain_anthropic import ChatAnthropic
from langchain_openai import ChatOpenAI

from lfx.base.models.anthropic_constants import ANTHROPIC_MODELS
from lfx.base.models.google_generative_ai_constants import GOOGLE_GENERATIVE_AI_MODELS
from lfx.base.models.google_generative_ai_model import ChatGoogleGenerativeAIFixed
from lfx.base.models.model import LCModelComponent
from lfx.base.models.openai_constants import OPENAI_CHAT_MODEL_NAMES, OPENAI_REASONING_MODEL_NAMES
from lfx.field_typing import LanguageModel
from lfx.field_typing.range_spec import RangeSpec
from lfx.inputs.inputs import BoolInput
from lfx.io import MessageInput, ModelInput, MultilineInput, SecretStrInput, SliderInput

# Mapping of class names to actual class objects
MODEL_CLASSES = {
    "ChatOpenAI": ChatOpenAI,
    "ChatAnthropic": ChatAnthropic,
    "ChatGoogleGenerativeAIFixed": ChatGoogleGenerativeAIFixed,
}


def _get_language_model_options() -> list[dict[str, Any]]:
    """Return a list of available model providers with their configuration."""
    # OpenAI models
    openai_options = [
        {
            "name": model_name,
            "icon": "OpenAI",
            "category": "OpenAI",
            "provider": "OpenAI",
            "metadata": {
                "context_length": 128000,  # Default, can be model-specific if needed
                "model_class": "ChatOpenAI",
                "model_name_param": "model",
                "api_key_param": "api_key",
                "reasoning_models": OPENAI_REASONING_MODEL_NAMES,
            },
        }
        for model_name in OPENAI_CHAT_MODEL_NAMES
    ]

    # Anthropic models
    anthropic_options = [
        {
            "name": model_name,
            "icon": "Anthropic",
            "category": "Anthropic",
            "provider": "Anthropic",
            "metadata": {
                "context_length": 200000,  # Default for Anthropic
                "model_class": "ChatAnthropic",
                "model_name_param": "model",
                "api_key_param": "api_key",
            },
        }
        for model_name in ANTHROPIC_MODELS
    ]

    # Google models
    google_options = [
        {
            "name": model_name,
            "icon": "GoogleGenerativeAI",
            "category": "Google",
            "provider": "Google",
            "metadata": {
                "context_length": 32768,  # Default for Google
                "model_class": "ChatGoogleGenerativeAIFixed",
                "model_name_param": "model",
                "api_key_param": "google_api_key",
            },
        }
        for model_name in GOOGLE_GENERATIVE_AI_MODELS
    ]

    # Combine all options and deduplicate by provider+name
    all_options = openai_options + anthropic_options + google_options
    seen = set()
    deduplicated = []
    for option in all_options:
        key = (option["provider"], option["name"])
        if key not in seen:
            seen.add(key)
            deduplicated.append(option)

    return deduplicated


# Compute model options once at module level
_MODEL_OPTIONS = _get_language_model_options()
_PROVIDERS = [provider["provider"] for provider in _MODEL_OPTIONS]


class LanguageModelComponent(LCModelComponent):
    display_name = "Language Model"
    description = "Runs a language model given a specified provider."
    documentation: str = "https://docs.langflow.org/components-models"
    icon = "brain-circuit"
    category = "models"
    priority = 0  # Set priority to 0 to make it appear first

<<<<<<< HEAD
    @staticmethod
    def get_model_options() -> list[dict[str, Any]]:
        """Return a list of available model providers with their configuration."""
        # OpenAI models
        openai_options = [
            {
                "name": model_name,
                "icon": "OpenAI",
                "category": "OpenAI",
                "provider": "OpenAI",
                "metadata": {
                    "context_length": 128000,  # Default, can be model-specific if needed
                    "model_class": ChatOpenAI,
                    "model_name_param": "model_name",
                    "api_key_param": "openai_api_key",
                    "reasoning_models": OPENAI_REASONING_MODEL_NAMES,
                },
            }
            for model_name in OPENAI_CHAT_MODEL_NAMES
        ]

        # Anthropic models
        anthropic_options = [
            {
                "name": model_name,
                "icon": "Anthropic",
                "category": "Anthropic",
                "provider": "Anthropic",
                "metadata": {
                    "context_length": 200000,  # Default for Anthropic
                    "model_class": ChatAnthropic,
                    "model_name_param": "model",
                    "api_key_param": "anthropic_api_key",
                },
            }
            for model_name in ANTHROPIC_MODELS
        ]

        # Google models
        google_options = [
            {
                "name": model_name,
                "icon": "GoogleGenerativeAI",
                "category": "Google",
                "provider": "Google",
                "metadata": {
                    "context_length": 32768,  # Default for Google
                    "model_class": ChatGoogleGenerativeAIFixed,
                    "model_name_param": "model",
                    "api_key_param": "google_api_key",
                },
            }
            for model_name in GOOGLE_GENERATIVE_AI_MODELS
        ]

        return openai_options + anthropic_options + google_options

=======
>>>>>>> 98c0ad3a
    inputs = [
        ModelInput(
            name="model",
            display_name="Language Model",
            model_options=_MODEL_OPTIONS,
            providers=_PROVIDERS,
            info="Select your model provider",
            real_time_refresh=True,
        ),
        SecretStrInput(
            name="api_key",
            display_name="API Key",
            info="Model Provider API key",
            required=False,
            show=True,
            real_time_refresh=True,
        ),
        MessageInput(
            name="input_value",
            display_name="Input",
            info="The input text to send to the model",
        ),
        MultilineInput(
            name="system_message",
            display_name="System Message",
            info="A system message that helps set the behavior of the assistant",
            advanced=False,
        ),
        BoolInput(
            name="stream",
            display_name="Stream",
            info="Whether to stream the response",
            value=False,
            advanced=True,
        ),
        SliderInput(
            name="temperature",
            display_name="Temperature",
            value=0.1,
            info="Controls randomness in responses",
            range_spec=RangeSpec(min=0, max=1, step=0.01),
            advanced=True,
        ),
    ]

    def build_model(self) -> LanguageModel:
        # Safely extract model configuration
        if not self.model or not isinstance(self.model, list) or len(self.model) == 0:
            msg = "A model selection is required"
            raise ValueError(msg)

        model = self.model[0]
        temperature = self.temperature
        stream = self.stream

        # Extract model configuration from metadata
        model_name = model.get("name")
        provider = model.get("provider")
        metadata = model.get("metadata", {})

        # Validate API key
        # TODO: We will read this globally soon...
        if not self.api_key:
            msg = f"{provider} API key is required when using {provider} provider"
            raise ValueError(msg)

        # Get model class and parameter names from metadata
        model_class = MODEL_CLASSES.get(metadata.get("model_class"))
        if model_class is None:
            msg = f"No model class defined for {model_name}"
            raise ValueError(msg)
        model_name_param = metadata.get("model_name_param", "model")
        api_key_param = metadata.get("api_key_param", "api_key")

        # Check if this is a reasoning model that doesn't support temperature
        reasoning_models = metadata.get("reasoning_models", [])
        if model_name in reasoning_models:
            temperature = None

        # Build kwargs dynamically
        kwargs = {
            model_name_param: model_name,
            "streaming": stream,
            api_key_param: self.api_key,
        }

        if temperature is not None:
            kwargs["temperature"] = temperature

        return model_class(**kwargs)<|MERGE_RESOLUTION|>--- conflicted
+++ resolved
@@ -101,66 +101,6 @@
     category = "models"
     priority = 0  # Set priority to 0 to make it appear first
 
-<<<<<<< HEAD
-    @staticmethod
-    def get_model_options() -> list[dict[str, Any]]:
-        """Return a list of available model providers with their configuration."""
-        # OpenAI models
-        openai_options = [
-            {
-                "name": model_name,
-                "icon": "OpenAI",
-                "category": "OpenAI",
-                "provider": "OpenAI",
-                "metadata": {
-                    "context_length": 128000,  # Default, can be model-specific if needed
-                    "model_class": ChatOpenAI,
-                    "model_name_param": "model_name",
-                    "api_key_param": "openai_api_key",
-                    "reasoning_models": OPENAI_REASONING_MODEL_NAMES,
-                },
-            }
-            for model_name in OPENAI_CHAT_MODEL_NAMES
-        ]
-
-        # Anthropic models
-        anthropic_options = [
-            {
-                "name": model_name,
-                "icon": "Anthropic",
-                "category": "Anthropic",
-                "provider": "Anthropic",
-                "metadata": {
-                    "context_length": 200000,  # Default for Anthropic
-                    "model_class": ChatAnthropic,
-                    "model_name_param": "model",
-                    "api_key_param": "anthropic_api_key",
-                },
-            }
-            for model_name in ANTHROPIC_MODELS
-        ]
-
-        # Google models
-        google_options = [
-            {
-                "name": model_name,
-                "icon": "GoogleGenerativeAI",
-                "category": "Google",
-                "provider": "Google",
-                "metadata": {
-                    "context_length": 32768,  # Default for Google
-                    "model_class": ChatGoogleGenerativeAIFixed,
-                    "model_name_param": "model",
-                    "api_key_param": "google_api_key",
-                },
-            }
-            for model_name in GOOGLE_GENERATIVE_AI_MODELS
-        ]
-
-        return openai_options + anthropic_options + google_options
-
-=======
->>>>>>> 98c0ad3a
     inputs = [
         ModelInput(
             name="model",

--- conflicted
+++ resolved
@@ -11,17 +11,13 @@
     from .apollo_composio import ComposioApolloAPIComponent
     from .asana_composio import ComposioAsanaAPIComponent
     from .attio_composio import ComposioAttioAPIComponent
-<<<<<<< HEAD
     from .bitbucket_composio import ComposioBitbucketAPIComponent
-    from .calendly_composio import ComposioCalendlyAPIComponent
-    from .canva_composio import ComposioCanvaAPIComponent
-    from .coda_composio import ComposioCodaAPIComponent
-=======
     from .bolna_composio import ComposioBolnaAPIComponent
     from .brightdata_composio import ComposioBrightdataAPIComponent
     from .calendly_composio import ComposioCalendlyAPIComponent
+    from .canva_composio import ComposioCanvaAPIComponent
     from .canvas_composio import ComposioCanvasAPIComponent
->>>>>>> 03445777
+    from .coda_composio import ComposioCodaAPIComponent
     from .composio_api import ComposioAPIComponent
     from .contentful_composio import ComposioContentfulAPIComponent
     from .digicert_composio import ComposioDigicertAPIComponent
@@ -29,15 +25,12 @@
     from .elevenlabs_composio import ComposioElevenLabsAPIComponent
     from .exa_composio import ComposioExaAPIComponent
     from .figma_composio import ComposioFigmaAPIComponent
-<<<<<<< HEAD
+    from .finage_composio import ComposioFinageAPIComponent
     from .firecrawl_composio import ComposioFirecrawlAPIComponent
     from .fireflies_composio import ComposioFirefliesAPIComponent
-=======
-    from .finage_composio import ComposioFinageAPIComponent
     from .fixer_composio import ComposioFixerAPIComponent
     from .flexisign_composio import ComposioFlexisignAPIComponent
     from .freshdesk_composio import ComposioFreshdeskAPIComponent
->>>>>>> 03445777
     from .github_composio import ComposioGitHubAPIComponent
     from .gmail_composio import ComposioGmailAPIComponent
     from .googlebigquery_composio import ComposioGoogleBigQueryAPIComponent
@@ -47,41 +40,30 @@
     from .googlemeet_composio import ComposioGooglemeetAPIComponent
     from .googlesheets_composio import ComposioGoogleSheetsAPIComponent
     from .googletasks_composio import ComposioGoogleTasksAPIComponent
-<<<<<<< HEAD
     from .heygen_composio import ComposioHeygenAPIComponent
-    from .klaviyo_composio import ComposioKlaviyoAPIComponent
-    from .linear_composio import ComposioLinearAPIComponent
-    from .mem0_composio import ComposioMem0APIComponent
-=======
     from .instagram_composio import ComposioInstagramAPIComponent
     from .jira_composio import ComposioJiraAPIComponent
     from .jotform_composio import ComposioJotformAPIComponent
     from .klaviyo_composio import ComposioKlaviyoAPIComponent
     from .linear_composio import ComposioLinearAPIComponent
     from .listennotes_composio import ComposioListennotesAPIComponent
->>>>>>> 03445777
+    from .mem0_composio import ComposioMem0APIComponent
     from .miro_composio import ComposioMiroAPIComponent
     from .missive_composio import ComposioMissiveAPIComponent
     from .notion_composio import ComposioNotionAPIComponent
     from .onedrive_composio import ComposioOneDriveAPIComponent
     from .outlook_composio import ComposioOutlookAPIComponent
-<<<<<<< HEAD
+    from .pandadoc_composio import ComposioPandadocAPIComponent
     from .peopledatalabs_composio import ComposioPeopleDataLabsAPIComponent
     from .perplexityai_composio import ComposioPerplexityAIAPIComponent
-=======
-    from .pandadoc_composio import ComposioPandadocAPIComponent
->>>>>>> 03445777
     from .reddit_composio import ComposioRedditAPIComponent
     from .serpapi_composio import ComposioSerpAPIComponent
     from .slack_composio import ComposioSlackAPIComponent
     from .slackbot_composio import ComposioSlackbotAPIComponent
     from .snowflake_composio import ComposioSnowflakeAPIComponent
     from .supabase_composio import ComposioSupabaseAPIComponent
-<<<<<<< HEAD
     from .tavily_composio import ComposioTavilyAPIComponent
-=======
     from .timelinesai_composio import ComposioTimelinesAIAPIComponent
->>>>>>> 03445777
     from .todoist_composio import ComposioTodoistAPIComponent
     from .wrike_composio import ComposioWrikeAPIComponent
     from .youtube_composio import ComposioYoutubeAPIComponent
@@ -89,9 +71,40 @@
 
 _dynamic_imports = {
     "ComposioAPIComponent": "composio_api",
-<<<<<<< HEAD
     "ComposioApolloAPIComponent": "apollo_composio",
-=======
+    "ComposioGitHubAPIComponent": "github_composio",
+    "ComposioGmailAPIComponent": "gmail_composio",
+    "ComposioBitbucketAPIComponent": "bitbucket_composio",
+    "ComposioGoogleCalendarAPIComponent": "googlecalendar_composio",
+    "ComposioCanvaAPIComponent": "canva_composio",
+    "ComposioCodaAPIComponent": "coda_composio",
+    "ComposioElevenLabsAPIComponent": "elevenlabs_composio",
+    "ComposioExaAPIComponent": "exa_composio",
+    "ComposioFirecrawlAPIComponent": "firecrawl_composio",
+    "ComposioFirefliesAPIComponent": "fireflies_composio",
+    "ComposioGooglemeetAPIComponent": "googlemeet_composio",
+    "ComposioGoogleBigQueryAPIComponent": "googlebigquery_composio",
+    "ComposioOutlookAPIComponent": "outlook_composio",
+    "ComposioHeygenAPIComponent": "heygen_composio",
+    "ComposioSlackAPIComponent": "slack_composio",
+    "ComposioGoogleTasksAPIComponent": "googletasks_composio",
+    "ComposioLinearAPIComponent": "linear_composio",
+    "ComposioRedditAPIComponent": "reddit_composio",
+    "ComposioMem0APIComponent": "mem0_composio",
+    "ComposioSlackbotAPIComponent": "slackbot_composio",
+    "ComposioPeopleDataLabsAPIComponent": "peopledatalabs_composio",
+    "ComposioPerplexityAIAPIComponent": "perplexityai_composio",
+    "ComposioSupabaseAPIComponent": "supabase_composio",
+    "ComposioSerpAPIComponent": "serpapi_composio",
+    "ComposioSnowflakeAPIComponent": "snowflake_composio",
+    "ComposioTodoistAPIComponent": "todoist_composio",
+    "ComposioTavilyAPIComponent": "tavily_composio",
+    "ComposioYoutubeAPIComponent": "youtube_composio",
+    "ComposioGoogleDocsAPIComponent": "googledocs_composio",
+    "ComposioGoogleSheetsAPIComponent": "googlesheets_composio",
+    "ComposioKlaviyoAPIComponent": "klaviyo_composio",
+    "ComposioNotionAPIComponent": "notion_composio",
+    "ComposioOneDriveAPIComponent": "onedrive_composio",
     "ComposioAgentQLAPIComponent": "agentql_composio",
     "ComposioAgiledAPIComponent": "agiled_composio",
     "ComposioAirtableAPIComponent": "airtable_composio",
@@ -105,71 +118,10 @@
     "ComposioDiscordAPIComponent": "discord_composio",
     "ComposioDigicertAPIComponent": "digicert_composio",
     "ComposioFigmaAPIComponent": "figma_composio",
->>>>>>> 03445777
-    "ComposioGitHubAPIComponent": "github_composio",
-    "ComposioGmailAPIComponent": "gmail_composio",
-    "ComposioBitbucketAPIComponent": "bitbucket_composio",
-    "ComposioGoogleCalendarAPIComponent": "googlecalendar_composio",
-<<<<<<< HEAD
-    "ComposioCanvaAPIComponent": "canva_composio",
-    "ComposioCodaAPIComponent": "coda_composio",
-    "ComposioElevenLabsAPIComponent": "elevenlabs_composio",
-    "ComposioExaAPIComponent": "exa_composio",
-    "ComposioFirecrawlAPIComponent": "firecrawl_composio",
-    "ComposioFirefliesAPIComponent": "fireflies_composio",
-    "ComposioGooglemeetAPIComponent": "googlemeet_composio",
-    "ComposioGoogleBigQueryAPIComponent": "googlebigquery_composio",
-    "ComposioOutlookAPIComponent": "outlook_composio",
-    "ComposioHeygenAPIComponent": "heygen_composio",
-    "ComposioSlackAPIComponent": "slack_composio",
-=======
-    "ComposioGoogleDocsAPIComponent": "googledocs_composio",
-    "ComposioGoogleSheetsAPIComponent": "googlesheets_composio",
->>>>>>> 03445777
-    "ComposioGoogleTasksAPIComponent": "googletasks_composio",
-    "ComposioGooglemeetAPIComponent": "googlemeet_composio",
     "ComposioJiraAPIComponent": "jira_composio",
-    "ComposioKlaviyoAPIComponent": "klaviyo_composio",
-    "ComposioLinearAPIComponent": "linear_composio",
     "ComposioMiroAPIComponent": "miro_composio",
-    "ComposioNotionAPIComponent": "notion_composio",
-    "ComposioOneDriveAPIComponent": "onedrive_composio",
-    "ComposioOutlookAPIComponent": "outlook_composio",
-    "ComposioRedditAPIComponent": "reddit_composio",
-<<<<<<< HEAD
-    "ComposioMem0APIComponent": "mem0_composio",
-=======
-    "ComposioSlackAPIComponent": "slack_composio",
->>>>>>> 03445777
-    "ComposioSlackbotAPIComponent": "slackbot_composio",
-    "ComposioPeopleDataLabsAPIComponent": "peopledatalabs_composio",
-    "ComposioPerplexityAIAPIComponent": "perplexityai_composio",
-    "ComposioSupabaseAPIComponent": "supabase_composio",
-<<<<<<< HEAD
-    "ComposioSerpAPIComponent": "serpapi_composio",
-    "ComposioSnowflakeAPIComponent": "snowflake_composio",
-    "ComposioTodoistAPIComponent": "todoist_composio",
-    "ComposioTavilyAPIComponent": "tavily_composio",
-    "ComposioYoutubeAPIComponent": "youtube_composio",
-    "ComposioGoogleDocsAPIComponent": "googledocs_composio",
-    "ComposioGoogleSheetsAPIComponent": "googlesheets_composio",
-    "ComposioKlaviyoAPIComponent": "klaviyo_composio",
-    "ComposioNotionAPIComponent": "notion_composio",
-    "ComposioOneDriveAPIComponent": "onedrive_composio",
-    "ComposioAirtableAPIComponent": "airtable_composio",
-    "ComposioAsanaAPIComponent": "asana_composio",
-    "ComposioAttioAPIComponent": "attio_composio",
-    "ComposioCalendlyAPIComponent": "calendly_composio",
-    "ComposioContentfulAPIComponent": "contentful_composio",
-    "ComposioDiscordAPIComponent": "discord_composio",
-    "ComposioFigmaAPIComponent": "figma_composio",
-    "ComposioMiroAPIComponent": "miro_composio",
-=======
     "ComposioTimelinesAIAPIComponent": "timelinesai_composio",
-    "ComposioTodoistAPIComponent": "todoist_composio",
->>>>>>> 03445777
     "ComposioWrikeAPIComponent": "wrike_composio",
-    "ComposioYoutubeAPIComponent": "youtube_composio",
     "ComposioFinageAPIComponent": "finage_composio",
     "ComposioFixerAPIComponent": "fixer_composio",
     "ComposioFlexisignAPIComponent": "flexisign_composio",
@@ -191,32 +143,26 @@
     "ComposioApolloAPIComponent",
     "ComposioAsanaAPIComponent",
     "ComposioAttioAPIComponent",
-<<<<<<< HEAD
     "ComposioBitbucketAPIComponent",
-    "ComposioCalendlyAPIComponent",
-    "ComposioCanvaAPIComponent",
-    "ComposioCodaAPIComponent",
-=======
     "ComposioBolnaAPIComponent",
     "ComposioBrightdataAPIComponent",
     "ComposioCalendlyAPIComponent",
+    "ComposioCalendlyAPIComponent",
+    "ComposioCanvaAPIComponent",
     "ComposioCanvasAPIComponent",
->>>>>>> 03445777
+    "ComposioCodaAPIComponent",
     "ComposioContentfulAPIComponent",
     "ComposioDigicertAPIComponent",
     "ComposioDiscordAPIComponent",
     "ComposioElevenLabsAPIComponent",
     "ComposioExaAPIComponent",
     "ComposioFigmaAPIComponent",
-<<<<<<< HEAD
+    "ComposioFinageAPIComponent",
     "ComposioFirecrawlAPIComponent",
     "ComposioFirefliesAPIComponent",
-=======
-    "ComposioFinageAPIComponent",
     "ComposioFixerAPIComponent",
     "ComposioFlexisignAPIComponent",
     "ComposioFreshdeskAPIComponent",
->>>>>>> 03445777
     "ComposioGitHubAPIComponent",
     "ComposioGmailAPIComponent",
     "ComposioGoogleBigQueryAPIComponent",
@@ -226,41 +172,32 @@
     "ComposioGoogleTasksAPIComponent",
     "ComposioGoogleclassroomAPIComponent",
     "ComposioGooglemeetAPIComponent",
-<<<<<<< HEAD
     "ComposioHeygenAPIComponent",
-    "ComposioKlaviyoAPIComponent",
-    "ComposioLinearAPIComponent",
-    "ComposioMem0APIComponent",
-=======
     "ComposioInstagramAPIComponent",
     "ComposioJiraAPIComponent",
     "ComposioJotformAPIComponent",
     "ComposioKlaviyoAPIComponent",
+    "ComposioKlaviyoAPIComponent",
+    "ComposioLinearAPIComponent",
     "ComposioLinearAPIComponent",
     "ComposioListennotesAPIComponent",
->>>>>>> 03445777
+    "ComposioMem0APIComponent",
     "ComposioMiroAPIComponent",
     "ComposioMissiveAPIComponent",
     "ComposioNotionAPIComponent",
     "ComposioOneDriveAPIComponent",
     "ComposioOutlookAPIComponent",
-<<<<<<< HEAD
+    "ComposioPandadocAPIComponent",
     "ComposioPeopleDataLabsAPIComponent",
     "ComposioPerplexityAIAPIComponent",
-=======
-    "ComposioPandadocAPIComponent",
->>>>>>> 03445777
     "ComposioRedditAPIComponent",
     "ComposioSerpAPIComponent",
     "ComposioSlackAPIComponent",
     "ComposioSlackbotAPIComponent",
     "ComposioSnowflakeAPIComponent",
     "ComposioSupabaseAPIComponent",
-<<<<<<< HEAD
     "ComposioTavilyAPIComponent",
-=======
     "ComposioTimelinesAIAPIComponent",
->>>>>>> 03445777
     "ComposioTodoistAPIComponent",
     "ComposioWrikeAPIComponent",
     "ComposioYoutubeAPIComponent",

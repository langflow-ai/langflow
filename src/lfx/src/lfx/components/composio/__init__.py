from __future__ import annotations

from typing import TYPE_CHECKING, Any

from lfx.components._importing import import_mod

if TYPE_CHECKING:
    from .agentql_composio import ComposioAgentQLAPIComponent
    from .agiled_composio import ComposioAgiledAPIComponent
    from .airtable_composio import ComposioAirtableAPIComponent
    from .asana_composio import ComposioAsanaAPIComponent
    from .attio_composio import ComposioAttioAPIComponent
    from .bolna_composio import ComposioBolnaAPIComponent
    from .brightdata_composio import ComposioBrightdataAPIComponent
    from .calendly_composio import ComposioCalendlyAPIComponent
    from .canvas_composio import ComposioCanvaasAPIComponent
    from .composio_api import ComposioAPIComponent
    from .contentful_composio import ComposioContentfulAPIComponent
    from .digicert_composio import ComposioDigicertAPIComponent
    from .discord_composio import ComposioDiscordAPIComponent
    from .figma_composio import ComposioFigmaAPIComponent
    from .finage_composio import ComposioFinageAPIComponent
    from .fixer_composio import ComposioFixerAPIComponent
    from .flexisign_composio import ComposioFlexisignAPIComponent
    from .freshdesk_composio import ComposioFreshdeskAPIComponent
    from .github_composio import ComposioGitHubAPIComponent
    from .gmail_composio import ComposioGmailAPIComponent
    from .googlecalendar_composio import ComposioGoogleCalendarAPIComponent
    from .googleclassroom_composio import ComposioGoogleclassroomAPIComponent
    from .googledocs_composio import ComposioGoogleDocsAPIComponent
    from .googlemeet_composio import ComposioGooglemeetAPIComponent
    from .googlesheets_composio import ComposioGoogleSheetsAPIComponent
    from .googletasks_composio import ComposioGoogleTasksAPIComponent
<<<<<<< HEAD
    from .jira_composio import ComposioJiraAPIComponent
=======
    from .instagram_composio import ComposioInstagramAPIComponent
    from .jotform_composio import ComposioJotformAPIComponent
>>>>>>> 81c19bca
    from .klaviyo_composio import ComposioKlaviyoAPIComponent
    from .linear_composio import ComposioLinearAPIComponent
    from .listennotes_composio import ComposioListennotesAPIComponent
    from .miro_composio import ComposioMiroAPIComponent
    from .missive_composio import ComposioMissiveAPIComponent
    from .notion_composio import ComposioNotionAPIComponent
    from .onedrive_composio import ComposioOneDriveAPIComponent
    from .outlook_composio import ComposioOutlookAPIComponent
    from .pandadoc_composio import ComposioPandadocAPIComponent
    from .reddit_composio import ComposioRedditAPIComponent
    from .slack_composio import ComposioSlackAPIComponent
    from .slackbot_composio import ComposioSlackbotAPIComponent
    from .supabase_composio import ComposioSupabaseAPIComponent
    from .timelinesai_composio import ComposioTimelinesaiAPIComponent
    from .todoist_composio import ComposioTodoistAPIComponent
    from .wrike_composio import ComposioWrikeAPIComponent
    from .youtube_composio import ComposioYoutubeAPIComponent

_dynamic_imports = {
    "ComposioAPIComponent": "composio_api",
    "ComposioAgentQLAPIComponent": "agentql_composio",
    "ComposioAgiledAPIComponent": "agiled_composio",
    "ComposioAirtableAPIComponent": "airtable_composio",
    "ComposioAsanaAPIComponent": "asana_composio",
    "ComposioAttioAPIComponent": "attio_composio",
    "ComposioBolnaAPIComponent": "bolna_composio",
    "ComposioBrightdataAPIComponent": "brightdata_composio",
    "ComposioCalendlyAPIComponent": "calendly_composio",
    "ComposioCanvaasAPIComponent": "canvaas_composio",
    "ComposioContentfulAPIComponent": "contentful_composio",
    "ComposioDiscordAPIComponent": "discord_composio",
    "ComposioDigicertAPIComponent": "digicert_composio",
    "ComposioFigmaAPIComponent": "figma_composio",
    "ComposioGitHubAPIComponent": "github_composio",
    "ComposioGmailAPIComponent": "gmail_composio",
    "ComposioGoogleCalendarAPIComponent": "googlecalendar_composio",
    "ComposioGoogleDocsAPIComponent": "googledocs_composio",
    "ComposioGoogleSheetsAPIComponent": "googlesheets_composio",
    "ComposioGoogleTasksAPIComponent": "googletasks_composio",
    "ComposioGooglemeetAPIComponent": "googlemeet_composio",
    "ComposioJiraAPIComponent": "jira_composio",
    "ComposioKlaviyoAPIComponent": "klaviyo_composio",
    "ComposioLinearAPIComponent": "linear_composio",
    "ComposioMiroAPIComponent": "miro_composio",
    "ComposioNotionAPIComponent": "notion_composio",
    "ComposioOneDriveAPIComponent": "onedrive_composio",
    "ComposioOutlookAPIComponent": "outlook_composio",
    "ComposioRedditAPIComponent": "reddit_composio",
    "ComposioSlackAPIComponent": "slack_composio",
    "ComposioSlackbotAPIComponent": "slackbot_composio",
    "ComposioSupabaseAPIComponent": "supabase_composio",
    "ComposioTimelinesaiAPIComponent": "timelinesai_composio",
    "ComposioTodoistAPIComponent": "todoist_composio",
    "ComposioWrikeAPIComponent": "wrike_composio",
<<<<<<< HEAD
    "ComposioYoutubeAPIComponent": "youtube_composio",
=======
    "ComposioFinageAPIComponent": "finage_composio",
    "ComposioFixerAPIComponent": "fixer_composio",
    "ComposioFlexisignAPIComponent": "flexisign_composio",
    "ComposioFreshdeskAPIComponent": "freshdesk_composio",
    "ComposioGoogleclassroomAPIComponent": "googleclassroom_composio",
    "ComposioInstagramAPIComponent": "instagram_composio",
    "ComposioJotformAPIComponent": "jotform_composio",
    "ComposioListennotesAPIComponent": "listennotes_composio",
    "ComposioMissiveAPIComponent": "missive_composio",
    "ComposioPandadocAPIComponent": "pandadoc_composio",
>>>>>>> 81c19bca
}

# Always expose all components - individual failures will be handled on import
__all__ = [
    "ComposioAPIComponent",
    "ComposioAgentQLAPIComponent",
    "ComposioAgiledAPIComponent",
    "ComposioAirtableAPIComponent",
    "ComposioAsanaAPIComponent",
    "ComposioAttioAPIComponent",
    "ComposioBolnaAPIComponent",
    "ComposioBrightdataAPIComponent",
    "ComposioCalendlyAPIComponent",
    "ComposioCanvaasAPIComponent",
    "ComposioContentfulAPIComponent",
    "ComposioDigicertAPIComponent",
    "ComposioDiscordAPIComponent",
    "ComposioFigmaAPIComponent",
    "ComposioFinageAPIComponent",
    "ComposioFixerAPIComponent",
    "ComposioFlexisignAPIComponent",
    "ComposioFreshdeskAPIComponent",
    "ComposioGitHubAPIComponent",
    "ComposioGmailAPIComponent",
    "ComposioGoogleCalendarAPIComponent",
    "ComposioGoogleDocsAPIComponent",
    "ComposioGoogleSheetsAPIComponent",
    "ComposioGoogleTasksAPIComponent",
    "ComposioGoogleclassroomAPIComponent",
    "ComposioGooglemeetAPIComponent",
<<<<<<< HEAD
    "ComposioJiraAPIComponent",
=======
    "ComposioInstagramAPIComponent",
    "ComposioJotformAPIComponent",
>>>>>>> 81c19bca
    "ComposioKlaviyoAPIComponent",
    "ComposioLinearAPIComponent",
    "ComposioListennotesAPIComponent",
    "ComposioMiroAPIComponent",
    "ComposioMissiveAPIComponent",
    "ComposioNotionAPIComponent",
    "ComposioOneDriveAPIComponent",
    "ComposioOutlookAPIComponent",
    "ComposioPandadocAPIComponent",
    "ComposioRedditAPIComponent",
    "ComposioSlackAPIComponent",
    "ComposioSlackbotAPIComponent",
    "ComposioSupabaseAPIComponent",
    "ComposioTimelinesaiAPIComponent",
    "ComposioTodoistAPIComponent",
    "ComposioWrikeAPIComponent",
    "ComposioYoutubeAPIComponent",
]


def __getattr__(attr_name: str) -> Any:
    """Lazily import composio components on attribute access."""
    if attr_name not in _dynamic_imports:
        msg = f"module '{__name__}' has no attribute '{attr_name}'"
        raise AttributeError(msg)
    try:
        result = import_mod(attr_name, _dynamic_imports[attr_name], __spec__.parent)
    except (ModuleNotFoundError, ImportError, AttributeError) as e:
        msg = f"Could not import '{attr_name}' from '{__name__}': {e}"
        raise AttributeError(msg) from e
    globals()[attr_name] = result
    return result


def __dir__() -> list[str]:
    return list(__all__)<|MERGE_RESOLUTION|>--- conflicted
+++ resolved
@@ -31,12 +31,9 @@
     from .googlemeet_composio import ComposioGooglemeetAPIComponent
     from .googlesheets_composio import ComposioGoogleSheetsAPIComponent
     from .googletasks_composio import ComposioGoogleTasksAPIComponent
-<<<<<<< HEAD
+    from .instagram_composio import ComposioInstagramAPIComponent
     from .jira_composio import ComposioJiraAPIComponent
-=======
-    from .instagram_composio import ComposioInstagramAPIComponent
     from .jotform_composio import ComposioJotformAPIComponent
->>>>>>> 81c19bca
     from .klaviyo_composio import ComposioKlaviyoAPIComponent
     from .linear_composio import ComposioLinearAPIComponent
     from .listennotes_composio import ComposioListennotesAPIComponent
@@ -50,7 +47,7 @@
     from .slack_composio import ComposioSlackAPIComponent
     from .slackbot_composio import ComposioSlackbotAPIComponent
     from .supabase_composio import ComposioSupabaseAPIComponent
-    from .timelinesai_composio import ComposioTimelinesaiAPIComponent
+    from .timelinesai_composio import ComposioTimelinesAIAPIComponent
     from .todoist_composio import ComposioTodoistAPIComponent
     from .wrike_composio import ComposioWrikeAPIComponent
     from .youtube_composio import ComposioYoutubeAPIComponent
@@ -88,12 +85,10 @@
     "ComposioSlackAPIComponent": "slack_composio",
     "ComposioSlackbotAPIComponent": "slackbot_composio",
     "ComposioSupabaseAPIComponent": "supabase_composio",
-    "ComposioTimelinesaiAPIComponent": "timelinesai_composio",
+    "ComposioTimelinesAIAPIComponent": "timelinesai_composio",
     "ComposioTodoistAPIComponent": "todoist_composio",
     "ComposioWrikeAPIComponent": "wrike_composio",
-<<<<<<< HEAD
     "ComposioYoutubeAPIComponent": "youtube_composio",
-=======
     "ComposioFinageAPIComponent": "finage_composio",
     "ComposioFixerAPIComponent": "fixer_composio",
     "ComposioFlexisignAPIComponent": "flexisign_composio",
@@ -104,7 +99,6 @@
     "ComposioListennotesAPIComponent": "listennotes_composio",
     "ComposioMissiveAPIComponent": "missive_composio",
     "ComposioPandadocAPIComponent": "pandadoc_composio",
->>>>>>> 81c19bca
 }
 
 # Always expose all components - individual failures will be handled on import
@@ -135,12 +129,9 @@
     "ComposioGoogleTasksAPIComponent",
     "ComposioGoogleclassroomAPIComponent",
     "ComposioGooglemeetAPIComponent",
-<<<<<<< HEAD
+    "ComposioInstagramAPIComponent",
     "ComposioJiraAPIComponent",
-=======
-    "ComposioInstagramAPIComponent",
     "ComposioJotformAPIComponent",
->>>>>>> 81c19bca
     "ComposioKlaviyoAPIComponent",
     "ComposioLinearAPIComponent",
     "ComposioListennotesAPIComponent",
@@ -154,7 +145,7 @@
     "ComposioSlackAPIComponent",
     "ComposioSlackbotAPIComponent",
     "ComposioSupabaseAPIComponent",
-    "ComposioTimelinesaiAPIComponent",
+    "ComposioTimelinesAIAPIComponent",
     "ComposioTodoistAPIComponent",
     "ComposioWrikeAPIComponent",
     "ComposioYoutubeAPIComponent",

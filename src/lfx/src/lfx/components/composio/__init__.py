--- conflicted
+++ resolved
@@ -16,11 +16,7 @@
     from .brightdata_composio import ComposioBrightdataAPIComponent
     from .calendly_composio import ComposioCalendlyAPIComponent
     from .canva_composio import ComposioCanvaAPIComponent
-<<<<<<< HEAD
     from .canvas_composio import ComposioCanvasAPIComponent
-=======
-    from .canvas_composio import ComposioCanvaasAPIComponent
->>>>>>> 25c10395
     from .coda_composio import ComposioCodaAPIComponent
     from .composio_api import ComposioAPIComponent
     from .contentful_composio import ComposioContentfulAPIComponent
@@ -75,26 +71,12 @@
 
 _dynamic_imports = {
     "ComposioAPIComponent": "composio_api",
-    "ComposioApolloAPIComponent": "apollo_composio",
-    "ComposioGitHubAPIComponent": "github_composio",
-    "ComposioGmailAPIComponent": "gmail_composio",
-    "ComposioBitbucketAPIComponent": "bitbucket_composio",
-    "ComposioGoogleCalendarAPIComponent": "googlecalendar_composio",
+
     "ComposioCanvaAPIComponent": "canva_composio",
     "ComposioCodaAPIComponent": "coda_composio",
-    "ComposioElevenLabsAPIComponent": "elevenlabs_composio",
-    "ComposioExaAPIComponent": "exa_composio",
-    "ComposioFirecrawlAPIComponent": "firecrawl_composio",
-    "ComposioFirefliesAPIComponent": "fireflies_composio",
-    "ComposioGooglemeetAPIComponent": "googlemeet_composio",
-    "ComposioGoogleBigQueryAPIComponent": "googlebigquery_composio",
-    "ComposioOutlookAPIComponent": "outlook_composio",
-    "ComposioHeygenAPIComponent": "heygen_composio",
+
     "ComposioSlackAPIComponent": "slack_composio",
-    "ComposioGoogleTasksAPIComponent": "googletasks_composio",
-    "ComposioLinearAPIComponent": "linear_composio",
     "ComposioRedditAPIComponent": "reddit_composio",
-    "ComposioMem0APIComponent": "mem0_composio",
     "ComposioSlackbotAPIComponent": "slackbot_composio",
     "ComposioPeopleDataLabsAPIComponent": "peopledatalabs_composio",
     "ComposioPerplexityAIAPIComponent": "perplexityai_composio",
@@ -104,11 +86,6 @@
     "ComposioTodoistAPIComponent": "todoist_composio",
     "ComposioTavilyAPIComponent": "tavily_composio",
     "ComposioYoutubeAPIComponent": "youtube_composio",
-    "ComposioGoogleDocsAPIComponent": "googledocs_composio",
-    "ComposioGoogleSheetsAPIComponent": "googlesheets_composio",
-    "ComposioKlaviyoAPIComponent": "klaviyo_composio",
-    "ComposioNotionAPIComponent": "notion_composio",
-    "ComposioOneDriveAPIComponent": "onedrive_composio",
     "ComposioAgentQLAPIComponent": "agentql_composio",
     "ComposioAgiledAPIComponent": "agiled_composio",
     "ComposioAirtableAPIComponent": "airtable_composio",
@@ -119,23 +96,13 @@
     "ComposioBolnaAPIComponent": "bolna_composio",
     "ComposioBrightdataAPIComponent": "brightdata_composio",
     "ComposioCalendlyAPIComponent": "calendly_composio",
-<<<<<<< HEAD
     "ComposioCanvasAPIComponent": "canvas_composio",
-=======
-    "ComposioCanvaAPIComponent": "canva_composio",
-    "ComposioCanvaasAPIComponent": "canvaas_composio",
-    "ComposioCodaAPIComponent": "coda_composio",
->>>>>>> 25c10395
     "ComposioContentfulAPIComponent": "contentful_composio",
     "ComposioDigicertAPIComponent": "digicert_composio",
     "ComposioDiscordAPIComponent": "discord_composio",
     "ComposioElevenLabsAPIComponent": "elevenlabs_composio",
     "ComposioExaAPIComponent": "exa_composio",
     "ComposioFigmaAPIComponent": "figma_composio",
-<<<<<<< HEAD
-    "ComposioJiraAPIComponent": "jira_composio",
-    "ComposioMiroAPIComponent": "miro_composio",
-=======
     "ComposioFinageAPIComponent": "finage_composio",
     "ComposioFirecrawlAPIComponent": "firecrawl_composio",
     "ComposioFirefliesAPIComponent": "fireflies_composio",
@@ -165,32 +132,8 @@
     "ComposioOneDriveAPIComponent": "onedrive_composio",
     "ComposioOutlookAPIComponent": "outlook_composio",
     "ComposioPandadocAPIComponent": "pandadoc_composio",
-    "ComposioPeopleDataLabsAPIComponent": "peopledatalabs_composio",
-    "ComposioPerplexityAIAPIComponent": "perplexityai_composio",
-    "ComposioRedditAPIComponent": "reddit_composio",
-    "ComposioSerpAPIComponent": "serpapi_composio",
-    "ComposioSlackAPIComponent": "slack_composio",
-    "ComposioSlackbotAPIComponent": "slackbot_composio",
-    "ComposioSnowflakeAPIComponent": "snowflake_composio",
-    "ComposioSupabaseAPIComponent": "supabase_composio",
-    "ComposioTavilyAPIComponent": "tavily_composio",
->>>>>>> 25c10395
     "ComposioTimelinesAIAPIComponent": "timelinesai_composio",
     "ComposioWrikeAPIComponent": "wrike_composio",
-<<<<<<< HEAD
-    "ComposioFinageAPIComponent": "finage_composio",
-    "ComposioFixerAPIComponent": "fixer_composio",
-    "ComposioFlexisignAPIComponent": "flexisign_composio",
-    "ComposioFreshdeskAPIComponent": "freshdesk_composio",
-    "ComposioGoogleclassroomAPIComponent": "googleclassroom_composio",
-    "ComposioInstagramAPIComponent": "instagram_composio",
-    "ComposioJotformAPIComponent": "jotform_composio",
-    "ComposioListennotesAPIComponent": "listennotes_composio",
-    "ComposioMissiveAPIComponent": "missive_composio",
-    "ComposioPandadocAPIComponent": "pandadoc_composio",
-=======
-    "ComposioYoutubeAPIComponent": "youtube_composio",
->>>>>>> 25c10395
 }
 
 # Always expose all components - individual failures will be handled on import
@@ -206,14 +149,9 @@
     "ComposioBolnaAPIComponent",
     "ComposioBrightdataAPIComponent",
     "ComposioCalendlyAPIComponent",
-<<<<<<< HEAD
     "ComposioCalendlyAPIComponent",
     "ComposioCanvaAPIComponent",
     "ComposioCanvasAPIComponent",
-=======
-    "ComposioCanvaAPIComponent",
-    "ComposioCanvaasAPIComponent",
->>>>>>> 25c10395
     "ComposioCodaAPIComponent",
     "ComposioContentfulAPIComponent",
     "ComposioDigicertAPIComponent",

import json
from collections.abc import AsyncIterator, Iterator
from pathlib import Path
from typing import Any

import orjson
import pandas as pd
from fastapi import UploadFile
from fastapi.encoders import jsonable_encoder

from lfx.custom import Component
from lfx.inputs import SortableListInput
from lfx.io import BoolInput, DropdownInput, HandleInput, SecretStrInput, StrInput
from lfx.schema import Data, DataFrame, Message
from lfx.services.deps import get_settings_service, get_storage_service, session_scope
from lfx.template.field.base import Output
from lfx.utils.validate_cloud import is_astra_cloud_environment


def _get_storage_location_options():
    """Get storage location options, filtering out Local if in Astra cloud environment."""
    all_options = [{"name": "AWS", "icon": "Amazon"}, {"name": "Google Drive", "icon": "google"}]
    if is_astra_cloud_environment():
        return all_options
    return [{"name": "Local", "icon": "hard-drive"}, *all_options]


class SaveToFileComponent(Component):
    display_name = "Write File"
    description = "Save data to local file, AWS S3, or Google Drive in the selected format."
    documentation: str = "https://docs.langflow.org/write-file"
    icon = "file-text"
    name = "SaveToFile"

    # File format options for different storage types
    LOCAL_DATA_FORMAT_CHOICES = ["csv", "excel", "json", "markdown"]
    LOCAL_MESSAGE_FORMAT_CHOICES = ["txt", "json", "markdown"]
    AWS_FORMAT_CHOICES = [
        "txt",
        "json",
        "csv",
        "xml",
        "html",
        "md",
        "yaml",
        "log",
        "tsv",
        "jsonl",
        "parquet",
        "xlsx",
        "zip",
    ]
    GDRIVE_FORMAT_CHOICES = ["txt", "json", "csv", "xlsx", "slides", "docs", "jpg", "mp3"]

    inputs = [
        # Storage location selection
        SortableListInput(
            name="storage_location",
            display_name="Storage Location",
            placeholder="Select Location",
            info="Choose where to save the file.",
            options=_get_storage_location_options(),
            real_time_refresh=True,
            limit=1,
        ),
        # Common inputs
        HandleInput(
            name="input",
            display_name="File Content",
            info="The input to save.",
            dynamic=True,
            input_types=["Data", "DataFrame", "Message"],
            required=True,
        ),
        StrInput(
            name="file_name",
            display_name="File Name",
            info="Name file will be saved as (without extension).",
            required=True,
            show=False,
            tool_mode=True,
        ),
        BoolInput(
            name="append_mode",
            display_name="Append",
            info=(
                "Append to file if it exists (only for Local storage with plain text formats). "
                "Not supported for cloud storage (AWS/Google Drive)."
            ),
            value=False,
            show=False,
        ),
        # Format inputs (dynamic based on storage location)
        DropdownInput(
            name="local_format",
            display_name="File Format",
            options=list(dict.fromkeys(LOCAL_DATA_FORMAT_CHOICES + LOCAL_MESSAGE_FORMAT_CHOICES)),
            info="Select the file format for local storage.",
            value="json",
            show=False,
        ),
        DropdownInput(
            name="aws_format",
            display_name="File Format",
            options=AWS_FORMAT_CHOICES,
            info="Select the file format for AWS S3 storage.",
            value="txt",
            show=False,
        ),
        DropdownInput(
            name="gdrive_format",
            display_name="File Format",
            options=GDRIVE_FORMAT_CHOICES,
            info="Select the file format for Google Drive storage.",
            value="txt",
            show=False,
        ),
        # AWS S3 specific inputs
        SecretStrInput(
            name="aws_access_key_id",
            display_name="AWS Access Key ID",
            info="AWS Access key ID.",
            show=False,
            advanced=True,
            required=True,
        ),
        SecretStrInput(
            name="aws_secret_access_key",
            display_name="AWS Secret Key",
            info="AWS Secret Key.",
            show=False,
            advanced=True,
            required=True,
        ),
        StrInput(
            name="bucket_name",
            display_name="S3 Bucket Name",
            info="Enter the name of the S3 bucket.",
            show=False,
            advanced=True,
            required=True,
        ),
        StrInput(
            name="aws_region",
            display_name="AWS Region",
            info="AWS region (e.g., us-east-1, eu-west-1).",
            show=False,
            advanced=True,
        ),
        StrInput(
            name="s3_prefix",
            display_name="S3 Prefix",
            info="Prefix for all files in S3.",
            show=False,
            advanced=True,
        ),
        # Google Drive specific inputs
        SecretStrInput(
            name="service_account_key",
            display_name="GCP Credentials Secret Key",
            info="Your Google Cloud Platform service account JSON key as a secret string (complete JSON content).",
            show=False,
            advanced=True,
            required=True,
        ),
        StrInput(
            name="folder_id",
            display_name="Google Drive Folder ID",
            info=(
                "The Google Drive folder ID where the file will be uploaded. "
                "The folder must be shared with the service account email."
            ),
            required=True,
            show=False,
            advanced=True,
        ),
    ]

    outputs = [Output(display_name="File Path", name="message", method="save_to_file")]

    def update_build_config(self, build_config, field_value, field_name=None):
        """Update build configuration to show/hide fields based on storage location selection."""
        # Update options dynamically based on cloud environment
        # This ensures options are refreshed when build_config is updated
        if "storage_location" in build_config:
            updated_options = _get_storage_location_options()
            build_config["storage_location"]["options"] = updated_options

        if field_name != "storage_location":
            return build_config

        # Extract selected storage location
        selected = [location["name"] for location in field_value] if isinstance(field_value, list) else []

        # Hide all dynamic fields first
        dynamic_fields = [
            "file_name",  # Common fields (input is always visible)
            "append_mode",
            "local_format",
            "aws_format",
            "gdrive_format",
            "aws_access_key_id",
            "aws_secret_access_key",
            "bucket_name",
            "aws_region",
            "s3_prefix",
            "service_account_key",
            "folder_id",
        ]

        for f_name in dynamic_fields:
            if f_name in build_config:
                build_config[f_name]["show"] = False

        # Show fields based on selected storage location
        if len(selected) == 1:
            location = selected[0]

            # Show file_name when any storage location is selected
            if "file_name" in build_config:
                build_config["file_name"]["show"] = True

            # Show append_mode only for Local storage (not supported for cloud storage)
            if "append_mode" in build_config:
                build_config["append_mode"]["show"] = location == "Local"

            if location == "Local":
                if "local_format" in build_config:
                    build_config["local_format"]["show"] = True

            elif location == "AWS":
                aws_fields = [
                    "aws_format",
                    "aws_access_key_id",
                    "aws_secret_access_key",
                    "bucket_name",
                    "aws_region",
                    "s3_prefix",
                ]
                for f_name in aws_fields:
                    if f_name in build_config:
                        build_config[f_name]["show"] = True
                        build_config[f_name]["advanced"] = False

            elif location == "Google Drive":
                gdrive_fields = ["gdrive_format", "service_account_key", "folder_id"]
                for f_name in gdrive_fields:
                    if f_name in build_config:
                        build_config[f_name]["show"] = True
                        build_config[f_name]["advanced"] = False

        return build_config

    async def save_to_file(self) -> Message:
        """Save the input to a file and upload it, returning a confirmation message."""
        # Validate inputs
        if not self.file_name:
            msg = "File name must be provided."
            raise ValueError(msg)
        if not self._get_input_type():
            msg = "Input type is not set."
            raise ValueError(msg)

        # Get selected storage location
        storage_location = self._get_selected_storage_location()
        if not storage_location:
            msg = "Storage location must be selected."
            raise ValueError(msg)

        # Check if Local storage is disabled in cloud environment
        if storage_location == "Local" and is_astra_cloud_environment():
            msg = "Local storage is not available in cloud environment. Please use AWS or Google Drive."
            raise ValueError(msg)

        # Route to appropriate save method based on storage location
        if storage_location == "Local":
            return await self._save_to_local()
        if storage_location == "AWS":
            return await self._save_to_aws()
        if storage_location == "Google Drive":
            return await self._save_to_google_drive()
        msg = f"Unsupported storage location: {storage_location}"
        raise ValueError(msg)

    def _get_input_type(self) -> str:
        """Determine the input type based on the provided input."""
        # Use exact type checking (type() is) instead of isinstance() to avoid inheritance issues.
        # Since Message inherits from Data, isinstance(message, Data) would return True for Message objects,
        # causing Message inputs to be incorrectly identified as Data type.
        if type(self.input) is DataFrame:
            return "DataFrame"
        if type(self.input) is Message:
            return "Message"
        if type(self.input) is Data:
            return "Data"
        msg = f"Unsupported input type: {type(self.input)}"
        raise ValueError(msg)

    def _get_default_format(self) -> str:
        """Return the default file format based on input type."""
        if self._get_input_type() == "DataFrame":
            return "csv"
        if self._get_input_type() == "Data":
            return "json"
        if self._get_input_type() == "Message":
            return "json"
        return "json"  # Fallback

    def _adjust_file_path_with_format(self, path: Path, fmt: str) -> Path:
        """Adjust the file path to include the correct extension."""
        file_extension = path.suffix.lower().lstrip(".")
        if fmt == "excel":
            return Path(f"{path}.xlsx").expanduser() if file_extension not in ["xlsx", "xls"] else path
        return Path(f"{path}.{fmt}").expanduser() if file_extension != fmt else path

    def _is_plain_text_format(self, fmt: str) -> bool:
        """Check if a file format is plain text (supports appending)."""
        plain_text_formats = ["txt", "json", "markdown", "md", "csv", "xml", "html", "yaml", "log", "tsv", "jsonl"]
        return fmt.lower() in plain_text_formats

    async def _upload_file(self, file_path: Path) -> None:
        """Upload the saved file using the upload_user_file service."""
        from langflow.api.v2.files import upload_user_file
        from langflow.services.database.models.user.crud import get_user_by_id

        # Ensure the file exists
        if not file_path.exists():
            msg = f"File not found: {file_path}"
            raise FileNotFoundError(msg)

        # Upload the file - always use append=False because the local file already contains
        # the correct content (either new or appended locally)
        with file_path.open("rb") as f:
            async with session_scope() as db:
                if not self.user_id:
                    msg = "User ID is required for file saving."
                    raise ValueError(msg)
                current_user = await get_user_by_id(db, self.user_id)

                await upload_user_file(
                    file=UploadFile(filename=file_path.name, file=f, size=file_path.stat().st_size),
                    session=db,
                    current_user=current_user,
                    storage_service=get_storage_service(),
                    settings_service=get_settings_service(),
                    append=False,
                )

    def _save_dataframe(self, dataframe: DataFrame, path: Path, fmt: str) -> str:
        """Save a DataFrame to the specified file format."""
        append_mode = getattr(self, "append_mode", False)
        should_append = append_mode and path.exists() and self._is_plain_text_format(fmt)

        if fmt == "csv":
            dataframe.to_csv(path, index=False, mode="a" if should_append else "w", header=not should_append)
        elif fmt == "excel":
            dataframe.to_excel(path, index=False, engine="openpyxl")
        elif fmt == "json":
            if should_append:
                # Read and parse existing JSON
                existing_data = []
                try:
                    existing_content = path.read_text(encoding="utf-8").strip()
                    if existing_content:
                        parsed = json.loads(existing_content)
                        # Handle case where existing content is a single object
                        if isinstance(parsed, dict):
                            existing_data = [parsed]
                        elif isinstance(parsed, list):
                            existing_data = parsed
                except (json.JSONDecodeError, FileNotFoundError):
                    # Treat parse errors or missing file as empty array
                    existing_data = []

                # Append new data
                new_records = json.loads(dataframe.to_json(orient="records"))
                existing_data.extend(new_records)

                # Write back as a single JSON array
                path.write_text(json.dumps(existing_data, indent=2), encoding="utf-8")
            else:
                dataframe.to_json(path, orient="records", indent=2)
        elif fmt == "markdown":
            content = dataframe.to_markdown(index=False)
            if should_append:
                path.write_text(path.read_text(encoding="utf-8") + "\n\n" + content, encoding="utf-8")
            else:
                path.write_text(content, encoding="utf-8")
        else:
            msg = f"Unsupported DataFrame format: {fmt}"
            raise ValueError(msg)
        action = "appended to" if should_append else "saved successfully as"
        return f"DataFrame {action} '{path}'"

    def _save_data(self, data: Data, path: Path, fmt: str) -> str:
        """Save a Data object to the specified file format."""
        append_mode = getattr(self, "append_mode", False)
        should_append = append_mode and path.exists() and self._is_plain_text_format(fmt)

        if fmt == "csv":
            pd.DataFrame(data.data).to_csv(
                path,
                index=False,
                mode="a" if should_append else "w",
                header=not should_append,
            )
        elif fmt == "excel":
            pd.DataFrame(data.data).to_excel(path, index=False, engine="openpyxl")
        elif fmt == "json":
            new_data = jsonable_encoder(data.data)
            if should_append:
                # Read and parse existing JSON
                existing_data = []
                try:
                    existing_content = path.read_text(encoding="utf-8").strip()
                    if existing_content:
                        parsed = json.loads(existing_content)
                        # Handle case where existing content is a single object
                        if isinstance(parsed, dict):
                            existing_data = [parsed]
                        elif isinstance(parsed, list):
                            existing_data = parsed
                except (json.JSONDecodeError, FileNotFoundError):
                    # Treat parse errors or missing file as empty array
                    existing_data = []

                # Append new data
                if isinstance(new_data, list):
                    existing_data.extend(new_data)
                else:
                    existing_data.append(new_data)

                # Write back as a single JSON array
                path.write_text(json.dumps(existing_data, indent=2), encoding="utf-8")
            else:
                content = orjson.dumps(new_data, option=orjson.OPT_INDENT_2).decode("utf-8")
                path.write_text(content, encoding="utf-8")
        elif fmt == "markdown":
            content = pd.DataFrame(data.data).to_markdown(index=False)
            if should_append:
                path.write_text(path.read_text(encoding="utf-8") + "\n\n" + content, encoding="utf-8")
            else:
                path.write_text(content, encoding="utf-8")
        else:
            msg = f"Unsupported Data format: {fmt}"
            raise ValueError(msg)
        action = "appended to" if should_append else "saved successfully as"
        return f"Data {action} '{path}'"

    async def _save_message(self, message: Message, path: Path, fmt: str) -> str:
        """Save a Message to the specified file format, handling async iterators."""
        content = ""
        if message.text is None:
            content = ""
        elif isinstance(message.text, AsyncIterator):
            async for item in message.text:
                content += str(item) + " "
            content = content.strip()
        elif isinstance(message.text, Iterator):
            content = " ".join(str(item) for item in message.text)
        else:
            content = str(message.text)

        append_mode = getattr(self, "append_mode", False)
        should_append = append_mode and path.exists() and self._is_plain_text_format(fmt)

        if fmt == "txt":
            if should_append:
                path.write_text(path.read_text(encoding="utf-8") + "\n" + content, encoding="utf-8")
            else:
                path.write_text(content, encoding="utf-8")
        elif fmt == "json":
            new_message = {"message": content}
            if should_append:
                # Read and parse existing JSON
                existing_data = []
                try:
                    existing_content = path.read_text(encoding="utf-8").strip()
                    if existing_content:
                        parsed = json.loads(existing_content)
                        # Handle case where existing content is a single object
                        if isinstance(parsed, dict):
                            existing_data = [parsed]
                        elif isinstance(parsed, list):
                            existing_data = parsed
                except (json.JSONDecodeError, FileNotFoundError):
                    # Treat parse errors or missing file as empty array
                    existing_data = []

                # Append new message
                existing_data.append(new_message)

                # Write back as a single JSON array
                path.write_text(json.dumps(existing_data, indent=2), encoding="utf-8")
            else:
                path.write_text(json.dumps(new_message, indent=2), encoding="utf-8")
        elif fmt == "markdown":
            md_content = f"**Message:**\n\n{content}"
            if should_append:
                path.write_text(path.read_text(encoding="utf-8") + "\n\n" + md_content, encoding="utf-8")
            else:
                path.write_text(md_content, encoding="utf-8")
        else:
            msg = f"Unsupported Message format: {fmt}"
            raise ValueError(msg)
        action = "appended to" if should_append else "saved successfully as"
        return f"Message {action} '{path}'"

    def _get_selected_storage_location(self) -> str:
        """Get the selected storage location from the SortableListInput."""
        if hasattr(self, "storage_location") and self.storage_location:
            if isinstance(self.storage_location, list) and len(self.storage_location) > 0:
                return self.storage_location[0].get("name", "")
            if isinstance(self.storage_location, dict):
                return self.storage_location.get("name", "")
        return ""

    def _get_file_format_for_location(self, location: str) -> str:
        """Get the appropriate file format based on storage location."""
        if location == "Local":
            return getattr(self, "local_format", None) or self._get_default_format()
        if location == "AWS":
            return getattr(self, "aws_format", "txt")
        if location == "Google Drive":
            return getattr(self, "gdrive_format", "txt")
        return self._get_default_format()

    async def _save_to_local(self) -> Message:
        """Save file to local storage (original functionality)."""
        file_format = self._get_file_format_for_location("Local")

        # Validate file format based on input type
        allowed_formats = (
            self.LOCAL_MESSAGE_FORMAT_CHOICES if self._get_input_type() == "Message" else self.LOCAL_DATA_FORMAT_CHOICES
        )
        if file_format not in allowed_formats:
            msg = f"Invalid file format '{file_format}' for {self._get_input_type()}. Allowed: {allowed_formats}"
            raise ValueError(msg)

        # Prepare file path
        file_path = Path(self.file_name).expanduser()
        if not file_path.parent.exists():
            file_path.parent.mkdir(parents=True, exist_ok=True)
        file_path = self._adjust_file_path_with_format(file_path, file_format)

        # Save the input to file based on type
        if self._get_input_type() == "DataFrame":
            confirmation = self._save_dataframe(self.input, file_path, file_format)
        elif self._get_input_type() == "Data":
            confirmation = self._save_data(self.input, file_path, file_format)
        elif self._get_input_type() == "Message":
            confirmation = await self._save_message(self.input, file_path, file_format)
        else:
            msg = f"Unsupported input type: {self._get_input_type()}"
            raise ValueError(msg)

        # Upload the saved file
        await self._upload_file(file_path)

        # Return the final file path and confirmation message
        final_path = Path.cwd() / file_path if not file_path.is_absolute() else file_path
        return Message(text=f"{confirmation} at {final_path}")

    async def _save_to_aws(self) -> Message:
        """Save file to AWS S3 using S3 functionality."""
<<<<<<< HEAD
        from lfx.base.data.cloud_storage_utils import create_s3_client, validate_aws_credentials
=======
        import os

        # Get AWS credentials from component inputs or fall back to environment variables
        aws_access_key_id = getattr(self, "aws_access_key_id", None)
        if aws_access_key_id and hasattr(aws_access_key_id, "get_secret_value"):
            aws_access_key_id = aws_access_key_id.get_secret_value()
        if not aws_access_key_id:
            aws_access_key_id = os.getenv("AWS_ACCESS_KEY_ID")

        aws_secret_access_key = getattr(self, "aws_secret_access_key", None)
        if aws_secret_access_key and hasattr(aws_secret_access_key, "get_secret_value"):
            aws_secret_access_key = aws_secret_access_key.get_secret_value()
        if not aws_secret_access_key:
            aws_secret_access_key = os.getenv("AWS_SECRET_ACCESS_KEY")

        bucket_name = getattr(self, "bucket_name", None)
        if not bucket_name:
            # Try to get from storage service settings
            settings = get_settings_service().settings
            bucket_name = settings.object_storage_bucket_name

        # Validate AWS credentials
        if not aws_access_key_id:
            msg = (
                "AWS Access Key ID is required for S3 storage. Provide it as a component input "
                "or set AWS_ACCESS_KEY_ID environment variable."
            )
            raise ValueError(msg)
        if not aws_secret_access_key:
            msg = (
                "AWS Secret Key is required for S3 storage. Provide it as a component input "
                "or set AWS_SECRET_ACCESS_KEY environment variable."
            )
            raise ValueError(msg)
        if not bucket_name:
            msg = (
                "S3 Bucket Name is required for S3 storage. Provide it as a component input "
                "or set LANGFLOW_OBJECT_STORAGE_BUCKET_NAME environment variable."
            )
            raise ValueError(msg)
>>>>>>> 0b3794f8

        # Validate AWS credentials
        validate_aws_credentials(self)

        # Create S3 client
<<<<<<< HEAD
        s3_client = create_s3_client(self)
=======
        client_config: dict[str, Any] = {
            "aws_access_key_id": str(aws_access_key_id),
            "aws_secret_access_key": str(aws_secret_access_key),
        }

        # Get region from component input, environment variable, or settings
        aws_region = getattr(self, "aws_region", None)
        if not aws_region:
            aws_region = os.getenv("AWS_DEFAULT_REGION") or os.getenv("AWS_REGION")
        if aws_region:
            client_config["region_name"] = str(aws_region)

        s3_client = boto3.client("s3", **client_config)
>>>>>>> 0b3794f8

        # Extract content
        content = self._extract_content_for_upload()
        file_format = self._get_file_format_for_location("AWS")

        # Generate file path
        file_path = f"{self.file_name}.{file_format}"
        if hasattr(self, "s3_prefix") and self.s3_prefix:
            file_path = f"{self.s3_prefix.rstrip('/')}/{file_path}"

        # Create temporary file
        import tempfile

        with tempfile.NamedTemporaryFile(
            mode="w", encoding="utf-8", suffix=f".{file_format}", delete=False
        ) as temp_file:
            temp_file.write(content)
            temp_file_path = temp_file.name

        try:
            # Upload to S3
            s3_client.upload_file(temp_file_path, bucket_name, file_path)
            s3_url = f"s3://{bucket_name}/{file_path}"
            return Message(text=f"File successfully uploaded to {s3_url}")
        finally:
            # Clean up temp file
            if Path(temp_file_path).exists():
                Path(temp_file_path).unlink()

    async def _save_to_google_drive(self) -> Message:
        """Save file to Google Drive using Google Drive functionality."""
        import tempfile

        from googleapiclient.http import MediaFileUpload

        from lfx.base.data.cloud_storage_utils import create_google_drive_service

        # Validate Google Drive credentials
        if not getattr(self, "service_account_key", None):
            msg = "GCP Credentials Secret Key is required for Google Drive storage"
            raise ValueError(msg)
        if not getattr(self, "folder_id", None):
            msg = "Google Drive Folder ID is required for Google Drive storage"
            raise ValueError(msg)

        # Create Google Drive service with full drive scope (needed for folder operations)
        drive_service, credentials = create_google_drive_service(
            self.service_account_key, scopes=["https://www.googleapis.com/auth/drive"], return_credentials=True
        )

        # Extract content and format
        content = self._extract_content_for_upload()
        file_format = self._get_file_format_for_location("Google Drive")

        # Handle special Google Drive formats
        if file_format in ["slides", "docs"]:
            return await self._save_to_google_apps(drive_service, credentials, content, file_format)

        # Create temporary file
        file_path = f"{self.file_name}.{file_format}"
        with tempfile.NamedTemporaryFile(
            mode="w",
            encoding="utf-8",
            suffix=f".{file_format}",
            delete=False,
        ) as temp_file:
            temp_file.write(content)
            temp_file_path = temp_file.name

        try:
            # Upload to Google Drive
            # Note: We skip explicit folder verification since it requires broader permissions.
            # If the folder doesn't exist or isn't accessible, the create() call will fail with a clear error.
            file_metadata = {"name": file_path, "parents": [self.folder_id]}
            media = MediaFileUpload(temp_file_path, resumable=True)

            try:
                uploaded_file = (
                    drive_service.files().create(body=file_metadata, media_body=media, fields="id").execute()
                )
            except Exception as e:
                msg = (
                    f"Unable to upload file to Google Drive folder '{self.folder_id}'. "
                    f"Error: {e!s}. "
                    "Please ensure: 1) The folder ID is correct, 2) The folder exists, "
                    "3) The service account has been granted access to this folder."
                )
                raise ValueError(msg) from e

            file_id = uploaded_file.get("id")
            file_url = f"https://drive.google.com/file/d/{file_id}/view"
            return Message(text=f"File successfully uploaded to Google Drive: {file_url}")
        finally:
            # Clean up temp file
            if Path(temp_file_path).exists():
                Path(temp_file_path).unlink()

    async def _save_to_google_apps(self, drive_service, credentials, content: str, app_type: str) -> Message:
        """Save content to Google Apps (Slides or Docs)."""
        import time

        if app_type == "slides":
            from googleapiclient.discovery import build

            slides_service = build("slides", "v1", credentials=credentials)

            file_metadata = {
                "name": self.file_name,
                "mimeType": "application/vnd.google-apps.presentation",
                "parents": [self.folder_id],
            }

            created_file = drive_service.files().create(body=file_metadata, fields="id").execute()
            presentation_id = created_file["id"]

            time.sleep(2)  # Wait for file to be available  # noqa: ASYNC251

            presentation = slides_service.presentations().get(presentationId=presentation_id).execute()
            slide_id = presentation["slides"][0]["objectId"]

            # Add content to slide
            requests = [
                {
                    "createShape": {
                        "objectId": "TextBox_01",
                        "shapeType": "TEXT_BOX",
                        "elementProperties": {
                            "pageObjectId": slide_id,
                            "size": {
                                "height": {"magnitude": 3000000, "unit": "EMU"},
                                "width": {"magnitude": 6000000, "unit": "EMU"},
                            },
                            "transform": {
                                "scaleX": 1,
                                "scaleY": 1,
                                "translateX": 1000000,
                                "translateY": 1000000,
                                "unit": "EMU",
                            },
                        },
                    }
                },
                {"insertText": {"objectId": "TextBox_01", "insertionIndex": 0, "text": content}},
            ]

            slides_service.presentations().batchUpdate(
                presentationId=presentation_id, body={"requests": requests}
            ).execute()
            file_url = f"https://docs.google.com/presentation/d/{presentation_id}/edit"

        elif app_type == "docs":
            from googleapiclient.discovery import build

            docs_service = build("docs", "v1", credentials=credentials)

            file_metadata = {
                "name": self.file_name,
                "mimeType": "application/vnd.google-apps.document",
                "parents": [self.folder_id],
            }

            created_file = drive_service.files().create(body=file_metadata, fields="id").execute()
            document_id = created_file["id"]

            time.sleep(2)  # Wait for file to be available  # noqa: ASYNC251

            # Add content to document
            requests = [{"insertText": {"location": {"index": 1}, "text": content}}]
            docs_service.documents().batchUpdate(documentId=document_id, body={"requests": requests}).execute()
            file_url = f"https://docs.google.com/document/d/{document_id}/edit"

        return Message(text=f"File successfully created in Google {app_type.title()}: {file_url}")

    def _extract_content_for_upload(self) -> str:
        """Extract content from input for upload to cloud services."""
        if self._get_input_type() == "DataFrame":
            return self.input.to_csv(index=False)
        if self._get_input_type() == "Data":
            if hasattr(self.input, "data") and self.input.data:
                if isinstance(self.input.data, dict):
                    import json

                    return json.dumps(self.input.data, indent=2, ensure_ascii=False)
                return str(self.input.data)
            return str(self.input)
        if self._get_input_type() == "Message":
            return str(self.input.text) if self.input.text else str(self.input)
        return str(self.input)<|MERGE_RESOLUTION|>--- conflicted
+++ resolved
@@ -563,10 +563,11 @@
 
     async def _save_to_aws(self) -> Message:
         """Save file to AWS S3 using S3 functionality."""
-<<<<<<< HEAD
+        import os
+
+        import boto3
+
         from lfx.base.data.cloud_storage_utils import create_s3_client, validate_aws_credentials
-=======
-        import os
 
         # Get AWS credentials from component inputs or fall back to environment variables
         aws_access_key_id = getattr(self, "aws_access_key_id", None)
@@ -606,15 +607,12 @@
                 "or set LANGFLOW_OBJECT_STORAGE_BUCKET_NAME environment variable."
             )
             raise ValueError(msg)
->>>>>>> 0b3794f8
 
         # Validate AWS credentials
         validate_aws_credentials(self)
 
         # Create S3 client
-<<<<<<< HEAD
         s3_client = create_s3_client(self)
-=======
         client_config: dict[str, Any] = {
             "aws_access_key_id": str(aws_access_key_id),
             "aws_secret_access_key": str(aws_secret_access_key),
@@ -628,7 +626,6 @@
             client_config["region_name"] = str(aws_region)
 
         s3_client = boto3.client("s3", **client_config)
->>>>>>> 0b3794f8
 
         # Extract content
         content = self._extract_content_for_upload()

--- conflicted
+++ resolved
@@ -97,11 +97,8 @@
         if item_dependency_id and item_dependency_id not in self.graph.run_manager.run_predecessors[self._id]:
             # Call the fast path directly (no events since sync)
             self.graph.run_manager.run_predecessors[self._id].append(item_dependency_id)
-<<<<<<< HEAD
-=======
             # CRITICAL: Also update run_map so remove_from_predecessors() works correctly
             # run_map[predecessor] = list of vertices that depend on predecessor
->>>>>>> 403b939c
             if self._id not in self.graph.run_manager.run_map[item_dependency_id]:
                 self.graph.run_manager.run_map[item_dependency_id].append(self._id)
 

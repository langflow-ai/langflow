--- conflicted
+++ resolved
@@ -184,16 +184,12 @@
             name="top_k", display_name="Top K", info="Limits token selection to top K. (Default: 40)", advanced=True
         ),
         FloatInput(name="top_p", display_name="Top P", info="Works together with top-k. (Default: 0.9)", advanced=True),
-<<<<<<< HEAD
-        BoolInput(name="enable_verbose_output", display_name="Ollama Verbose Output", info="Whether to print out response text.", advanced=True),
-=======
         BoolInput(
             name="enable_verbose_output",
             display_name="Ollama Verbose Output",
             info="Whether to print out response text.",
             advanced=True,
         ),
->>>>>>> c4e77ada
         MessageTextInput(
             name="tags",
             display_name="Tags",

--- conflicted
+++ resolved
@@ -275,21 +275,9 @@
 
     def process(self) -> list[Data]:
         """Process the input video and return a list of Data objects containing the clips."""
-<<<<<<< HEAD
-        # Video processing not yet supported in S3 mode.
-        settings = get_settings_service().settings
-        if settings.storage_type == "s3":
-            msg = (
-                "Video processing is not supported in S3 mode. "
-                "Video components require local file system access for processing. "
-                "Use local storage mode to enable this component."
-            )
-            raise ValueError(msg)
-
-=======
         # Check if we're in Astra cloud environment and raise an error if we are.
         raise_error_if_astra_cloud_disable_component(disable_component_in_astra_cloud_msg)
->>>>>>> 2bddc042
+        
         try:
             # Get the input video path from the previous component
             if not hasattr(self, "videodata") or not isinstance(self.videodata, list) or len(self.videodata) != 1:

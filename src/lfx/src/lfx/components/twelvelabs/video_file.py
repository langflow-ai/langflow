from pathlib import Path

from lfx.base.data import BaseFileComponent
from lfx.io import FileInput
from lfx.schema import Data, DataFrame
<<<<<<< HEAD
from lfx.services.deps import get_settings_service
=======
from lfx.utils.validate_cloud import raise_error_if_astra_cloud_disable_component

disable_component_in_astra_cloud_msg = (
    "Video processing is not supported in Astra cloud environment. "
    "Video components require local file system access for processing. "
    "Please use local storage mode or process videos locally before uploading."
)
>>>>>>> 2bddc042


class VideoFileComponent(BaseFileComponent):
    """Handles loading and processing of video files.

    This component supports processing video files in common video formats.
    """

    display_name = "Video File"
    description = "Load a video file in common video formats."
    icon = "TwelveLabs"
    name = "VideoFile"
    documentation = "https://github.com/twelvelabs-io/twelvelabs-developer-experience/blob/main/integrations/Langflow/TWELVE_LABS_COMPONENTS_README.md"

    VALID_EXTENSIONS = [
        # Common video formats
        "mp4",
        "avi",
        "mov",
        "mkv",
        "webm",
        "flv",
        "wmv",
        "mpg",
        "mpeg",
        "m4v",
        "3gp",
        "3g2",
        "m2v",
        # Professional video formats
        "mxf",
        "dv",
        "vob",
        # Additional video formats
        "ogv",
        "rm",
        "rmvb",
        "amv",
        "divx",
        "m2ts",
        "mts",
        "ts",
        "qt",
        "yuv",
        "y4m",
    ]

    inputs = [
        FileInput(
            display_name="Video File",
            name="file_path",
            file_types=[
                # Common video formats
                "mp4",
                "avi",
                "mov",
                "mkv",
                "webm",
                "flv",
                "wmv",
                "mpg",
                "mpeg",
                "m4v",
                "3gp",
                "3g2",
                "m2v",
                # Professional video formats
                "mxf",
                "dv",
                "vob",
                # Additional video formats
                "ogv",
                "rm",
                "rmvb",
                "amv",
                "divx",
                "m2ts",
                "mts",
                "ts",
                "qt",
                "yuv",
                "y4m",
            ],
            required=True,
            info="Upload a video file in any common video format supported by ffmpeg",
        ),
    ]

    outputs = [
        *BaseFileComponent.get_base_outputs(),
    ]

    def process_files(self, file_list: list[BaseFileComponent.BaseFile]) -> list[BaseFileComponent.BaseFile]:
        """Process video files."""
<<<<<<< HEAD
        settings = get_settings_service().settings
        if settings.storage_type == "s3":
            msg = "Video processing is not supported in S3 mode. Use local storage mode to enable this component."
            raise ValueError(msg)

=======
        # Check if we're in Astra cloud environment and raise an error if we are.
        raise_error_if_astra_cloud_disable_component(disable_component_in_astra_cloud_msg)
>>>>>>> 2bddc042
        self.log(f"DEBUG: Processing video files: {len(file_list)}")

        if not file_list:
            msg = "No files to process."
            raise ValueError(msg)

        processed_files = []
        for file in file_list:
            try:
                file_path = str(file.path)
                self.log(f"DEBUG: Processing video file: {file_path}")

                # Verify file exists
                file_path_obj = Path(file_path)
                if not file_path_obj.exists():
                    error_msg = f"Video file not found: {file_path}"
                    raise FileNotFoundError(error_msg)

                # Verify extension
                if not file_path.lower().endswith(tuple(self.VALID_EXTENSIONS)):
                    error_msg = f"Invalid file type. Expected: {', '.join(self.VALID_EXTENSIONS)}"
                    raise ValueError(error_msg)

                # Create a dictionary instead of a Document
                doc_data = {"text": file_path, "metadata": {"source": file_path, "type": "video"}}

                # Pass the dictionary to Data
                file.data = Data(data=doc_data)

                self.log(f"DEBUG: Created data: {doc_data}")
                processed_files.append(file)

            except Exception as e:
                self.log(f"Error processing video file: {e!s}", "ERROR")
                raise

        return processed_files

    def load_files(self) -> DataFrame:
        """Load video files and return a list of Data objects."""
<<<<<<< HEAD
        settings = get_settings_service().settings
        if settings.storage_type == "s3":
            msg = "Video processing is not supported in S3 mode. Use local storage mode to enable this component."
            raise ValueError(msg)

=======
        # Check if we're in Astra cloud environment and raise an error if we are.
        raise_error_if_astra_cloud_disable_component(disable_component_in_astra_cloud_msg)
>>>>>>> 2bddc042
        try:
            self.log("DEBUG: Starting video file load")
            if not hasattr(self, "file_path") or not self.file_path:
                self.log("DEBUG: No video file path provided")
                return DataFrame()

            self.log(f"DEBUG: Loading video from path: {self.file_path}")

            # Verify file exists
            file_path_obj = Path(self.file_path)
            if not file_path_obj.exists():
                self.log(f"DEBUG: Video file not found at path: {self.file_path}")
                return DataFrame()

            # Verify file size
            file_size = file_path_obj.stat().st_size
            self.log(f"DEBUG: Video file size: {file_size} bytes")

            # Create a proper Data object with the video path
            video_data = {
                "text": self.file_path,
                "metadata": {"source": self.file_path, "type": "video", "size": file_size},
            }

            self.log(f"DEBUG: Created video data: {video_data}")
            result = DataFrame(data=[video_data])

            # Log the result to verify it's a proper Data object
            self.log("DEBUG: Returning list with Data objects")
        except (FileNotFoundError, PermissionError, OSError) as e:
            self.log(f"DEBUG: File error in video load_files: {e!s}", "ERROR")
            return DataFrame()
        except ImportError as e:
            self.log(f"DEBUG: Import error in video load_files: {e!s}", "ERROR")
            return DataFrame()
        except (ValueError, TypeError) as e:
            self.log(f"DEBUG: Value or type error in video load_files: {e!s}", "ERROR")
            return DataFrame()
        else:
            return result<|MERGE_RESOLUTION|>--- conflicted
+++ resolved
@@ -3,9 +3,7 @@
 from lfx.base.data import BaseFileComponent
 from lfx.io import FileInput
 from lfx.schema import Data, DataFrame
-<<<<<<< HEAD
-from lfx.services.deps import get_settings_service
-=======
+
 from lfx.utils.validate_cloud import raise_error_if_astra_cloud_disable_component
 
 disable_component_in_astra_cloud_msg = (
@@ -13,8 +11,6 @@
     "Video components require local file system access for processing. "
     "Please use local storage mode or process videos locally before uploading."
 )
->>>>>>> 2bddc042
-
 
 class VideoFileComponent(BaseFileComponent):
     """Handles loading and processing of video files.
@@ -108,16 +104,8 @@
 
     def process_files(self, file_list: list[BaseFileComponent.BaseFile]) -> list[BaseFileComponent.BaseFile]:
         """Process video files."""
-<<<<<<< HEAD
-        settings = get_settings_service().settings
-        if settings.storage_type == "s3":
-            msg = "Video processing is not supported in S3 mode. Use local storage mode to enable this component."
-            raise ValueError(msg)
-
-=======
         # Check if we're in Astra cloud environment and raise an error if we are.
         raise_error_if_astra_cloud_disable_component(disable_component_in_astra_cloud_msg)
->>>>>>> 2bddc042
         self.log(f"DEBUG: Processing video files: {len(file_list)}")
 
         if not file_list:
@@ -158,16 +146,9 @@
 
     def load_files(self) -> DataFrame:
         """Load video files and return a list of Data objects."""
-<<<<<<< HEAD
-        settings = get_settings_service().settings
-        if settings.storage_type == "s3":
-            msg = "Video processing is not supported in S3 mode. Use local storage mode to enable this component."
-            raise ValueError(msg)
-
-=======
         # Check if we're in Astra cloud environment and raise an error if we are.
         raise_error_if_astra_cloud_disable_component(disable_component_in_astra_cloud_msg)
->>>>>>> 2bddc042
+        
         try:
             self.log("DEBUG: Starting video file load")
             if not hasattr(self, "file_path") or not self.file_path:

--- conflicted
+++ resolved
@@ -448,14 +448,11 @@
 
             logger.exception("Failed to execute graph - full traceback:")
 
-<<<<<<< HEAD
         # Restore stdout/stderr before outputting error to ensure it's captured properly
         sys.stdout = original_stdout
         sys.stderr = original_stderr
 
         output_error(f"Failed to execute graph: {e}", verbose=verbosity > 0, exception=e)
-=======
->>>>>>> e84522db
         if temp_file_to_cleanup:
             try:
                 Path(temp_file_to_cleanup).unlink()

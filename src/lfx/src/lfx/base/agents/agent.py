import re
import uuid
from abc import abstractmethod
from typing import TYPE_CHECKING, cast

from langchain.agents import AgentExecutor, BaseMultiActionAgent, BaseSingleActionAgent
from langchain.agents.agent import RunnableAgent
from langchain_core.messages import HumanMessage
from langchain_core.runnables import Runnable

from lfx.base.agents.callback import AgentAsyncHandler
from lfx.base.agents.events import ExceptionWithMessageError, process_agent_events
from lfx.base.agents.utils import data_to_messages, get_chat_output_sender_name
from lfx.custom.custom_component.component import Component, _get_component_toolkit
from lfx.field_typing import Tool
from lfx.inputs.inputs import InputTypes, MultilineInput
from lfx.io import BoolInput, HandleInput, IntInput, MessageInput
from lfx.log.logger import logger
from lfx.memory import delete_message
from lfx.schema.content_block import ContentBlock
from lfx.schema.data import Data
from lfx.schema.message import Message
from lfx.template.field.base import Output
from lfx.utils.constants import MESSAGE_SENDER_AI

if TYPE_CHECKING:
    from langchain_core.messages import BaseMessage

    from lfx.schema.log import SendMessageFunctionType


DEFAULT_TOOLS_DESCRIPTION = "A helpful assistant with access to the following tools:"
DEFAULT_AGENT_NAME = "Agent ({tools_names})"


class LCAgentComponent(Component):
    trace_type = "agent"
    _base_inputs: list[InputTypes] = [
        MessageInput(
            name="input_value",
            display_name="Input",
            info="The input provided by the user for the agent to process.",
            tool_mode=True,
        ),
        BoolInput(
            name="handle_parsing_errors",
            display_name="Handle Parse Errors",
            value=True,
            advanced=True,
            info="Should the Agent fix errors when reading user input for better processing?",
        ),
        BoolInput(name="verbose", display_name="Verbose", value=True, advanced=True),
        IntInput(
            name="max_iterations",
            display_name="Max Iterations",
            value=15,
            advanced=True,
            info="The maximum number of attempts the agent can make to complete its task before it stops.",
        ),
        MultilineInput(
            name="agent_description",
            display_name="Agent Description [Deprecated]",
            info=(
                "The description of the agent. This is only used when in Tool Mode. "
                f"Defaults to '{DEFAULT_TOOLS_DESCRIPTION}' and tools are added dynamically. "
                "This feature is deprecated and will be removed in future versions."
            ),
            advanced=True,
            value=DEFAULT_TOOLS_DESCRIPTION,
        ),
    ]

    outputs = [
        Output(display_name="Agent", name="agent", method="build_agent", hidden=True, tool_mode=False),
        Output(display_name="Response", name="response", method="message_response"),
    ]

    @abstractmethod
    def build_agent(self) -> AgentExecutor:
        """Create the agent."""

    async def message_response(self) -> Message:
        """Run the agent and return the response."""
        agent = self.build_agent()
        message = await self.run_agent(agent=agent)

        self.status = message
        return message

    def _validate_outputs(self) -> None:
        required_output_methods = ["build_agent"]
        output_names = [output.name for output in self.outputs]
        for method_name in required_output_methods:
            if method_name not in output_names:
                msg = f"Output with name '{method_name}' must be defined."
                raise ValueError(msg)
            if not hasattr(self, method_name):
                msg = f"Method '{method_name}' must be defined."
                raise ValueError(msg)

    def get_agent_kwargs(self, *, flatten: bool = False) -> dict:
        base = {
            "handle_parsing_errors": self.handle_parsing_errors,
            "verbose": self.verbose,
            "allow_dangerous_code": True,
        }
        agent_kwargs = {
            "handle_parsing_errors": self.handle_parsing_errors,
            "max_iterations": self.max_iterations,
        }
        if flatten:
            return {
                **base,
                **agent_kwargs,
            }
        return {**base, "agent_executor_kwargs": agent_kwargs}

    def get_chat_history_data(self) -> list[Data] | None:
        # might be overridden in subclasses
        return None

    async def run_agent(
        self,
        agent: Runnable | BaseSingleActionAgent | BaseMultiActionAgent | AgentExecutor,
    ) -> Message:
        if isinstance(agent, AgentExecutor):
            runnable = agent
        else:
            # note the tools are not required to run the agent, hence the validation removed.
            handle_parsing_errors = hasattr(self, "handle_parsing_errors") and self.handle_parsing_errors
            verbose = hasattr(self, "verbose") and self.verbose
            max_iterations = hasattr(self, "max_iterations") and self.max_iterations
            runnable = AgentExecutor.from_agent_and_tools(
                agent=agent,
                tools=self.tools or [],
                handle_parsing_errors=handle_parsing_errors,
                verbose=verbose,
                max_iterations=max_iterations,
            )
<<<<<<< HEAD
        # Convert input_value to proper format for agent
        if hasattr(self.input_value, "to_lc_message") and callable(self.input_value.to_lc_message):
            lc_message = self.input_value.to_lc_message()
            input_text = lc_message.content if hasattr(lc_message, "content") else str(lc_message)
        else:
            lc_message = None
            input_text = self.input_value

        input_dict: dict[str, str | list[BaseMessage]] = {}
=======
        input_dict: dict[str, str | list[BaseMessage]] = {
            "input": self.input_value.to_lc_message()
            if hasattr(self.input_value, "to_lc_message")
            else self.input_value
        }
>>>>>>> 75e26504
        if hasattr(self, "system_prompt"):
            input_dict["system_prompt"] = self.system_prompt
        if hasattr(self, "chat_history") and self.chat_history:
            if (
                hasattr(self.chat_history, "to_data")
                and callable(self.chat_history.to_data)
                and self.chat_history.__class__.__name__ == "Data"
            ):
                input_dict["chat_history"] = data_to_messages(self.chat_history)
            # Handle both lfx.schema.message.Message and langflow.schema.message.Message types
            if all(hasattr(m, "to_data") and callable(m.to_data) and "text" in m.data for m in self.chat_history):
                input_dict["chat_history"] = data_to_messages(self.chat_history)
<<<<<<< HEAD
            if all(isinstance(m, Message) for m in self.chat_history):
                input_dict["chat_history"] = data_to_messages([m.to_data() for m in self.chat_history])
        if hasattr(lc_message, "content") and isinstance(lc_message.content, list):
=======
        if hasattr(input_dict["input"], "content") and isinstance(input_dict["input"].content, list):
>>>>>>> 75e26504
            # ! Because the input has to be a string, we must pass the images in the chat_history

            image_dicts = [item for item in lc_message.content if item.get("type") == "image"]
            lc_message.content = [item for item in lc_message.content if item.get("type") != "image"]

            if "chat_history" not in input_dict:
                input_dict["chat_history"] = []
            if isinstance(input_dict["chat_history"], list):
                input_dict["chat_history"].extend(HumanMessage(content=[image_dict]) for image_dict in image_dicts)
            else:
                input_dict["chat_history"] = [HumanMessage(content=[image_dict]) for image_dict in image_dicts]
        input_dict["input"] = input_text
        if hasattr(self, "graph"):
            session_id = self.graph.session_id
        elif hasattr(self, "_session_id"):
            session_id = self._session_id
        else:
            session_id = None

        sender_name = get_chat_output_sender_name(self) or self.display_name or "AI"

        agent_message = Message(
            sender=MESSAGE_SENDER_AI,
            sender_name=sender_name,
            properties={"icon": "Bot", "state": "partial"},
            content_blocks=[ContentBlock(title="Agent Steps", contents=[])],
            session_id=session_id or uuid.uuid4(),
        )
        try:
            result = await process_agent_events(
                runnable.astream_events(
                    input_dict,
                    config={"callbacks": [AgentAsyncHandler(self.log), *self.get_langchain_callbacks()]},
                    version="v2",
                ),
                agent_message,
                cast("SendMessageFunctionType", self.send_message),
            )
        except ExceptionWithMessageError as e:
            if hasattr(e, "agent_message") and hasattr(e.agent_message, "id"):
                msg_id = e.agent_message.id
                await delete_message(id_=msg_id)
            await self._send_message_event(e.agent_message, category="remove_message")
            logger.error(f"ExceptionWithMessageError: {e}")
            raise
        except Exception as e:
            # Log or handle any other exceptions
            logger.error(f"Error: {e}")
            raise

        self.status = result
        return result

    @abstractmethod
    def create_agent_runnable(self) -> Runnable:
        """Create the agent."""

    def validate_tool_names(self) -> None:
        """Validate tool names to ensure they match the required pattern."""
        pattern = re.compile(r"^[a-zA-Z0-9_-]+$")
        if hasattr(self, "tools") and self.tools:
            for tool in self.tools:
                if not pattern.match(tool.name):
                    msg = (
                        f"Invalid tool name '{tool.name}': must only contain letters, numbers, underscores, dashes,"
                        " and cannot contain spaces."
                    )
                    raise ValueError(msg)


class LCToolsAgentComponent(LCAgentComponent):
    _base_inputs = [
        HandleInput(
            name="tools",
            display_name="Tools",
            input_types=["Tool"],
            is_list=True,
            required=False,
            info="These are the tools that the agent can use to help with tasks.",
        ),
        *LCAgentComponent.get_base_inputs(),
    ]

    def build_agent(self) -> AgentExecutor:
        self.validate_tool_names()
        agent = self.create_agent_runnable()
        return AgentExecutor.from_agent_and_tools(
            agent=RunnableAgent(runnable=agent, input_keys_arg=["input"], return_keys_arg=["output"]),
            tools=self.tools,
            **self.get_agent_kwargs(flatten=True),
        )

    @abstractmethod
    def create_agent_runnable(self) -> Runnable:
        """Create the agent."""

    def get_tool_name(self) -> str:
        return self.display_name or "Agent"

    def get_tool_description(self) -> str:
        return self.agent_description or DEFAULT_TOOLS_DESCRIPTION

    def _build_tools_names(self):
        tools_names = ""
        if self.tools:
            tools_names = ", ".join([tool.name for tool in self.tools])
        return tools_names

    async def _get_tools(self) -> list[Tool]:
        component_toolkit = _get_component_toolkit()
        tools_names = self._build_tools_names()
        agent_description = self.get_tool_description()
        # TODO: Agent Description Depreciated Feature to be removed
        description = f"{agent_description}{tools_names}"
        tools = component_toolkit(component=self).get_tools(
            tool_name=self.get_tool_name(), tool_description=description, callbacks=self.get_langchain_callbacks()
        )
        if hasattr(self, "tools_metadata"):
            tools = component_toolkit(component=self, metadata=self.tools_metadata).update_tools_metadata(tools=tools)
        return tools<|MERGE_RESOLUTION|>--- conflicted
+++ resolved
@@ -137,7 +137,6 @@
                 verbose=verbose,
                 max_iterations=max_iterations,
             )
-<<<<<<< HEAD
         # Convert input_value to proper format for agent
         if hasattr(self.input_value, "to_lc_message") and callable(self.input_value.to_lc_message):
             lc_message = self.input_value.to_lc_message()
@@ -147,13 +146,6 @@
             input_text = self.input_value
 
         input_dict: dict[str, str | list[BaseMessage]] = {}
-=======
-        input_dict: dict[str, str | list[BaseMessage]] = {
-            "input": self.input_value.to_lc_message()
-            if hasattr(self.input_value, "to_lc_message")
-            else self.input_value
-        }
->>>>>>> 75e26504
         if hasattr(self, "system_prompt"):
             input_dict["system_prompt"] = self.system_prompt
         if hasattr(self, "chat_history") and self.chat_history:
@@ -166,13 +158,9 @@
             # Handle both lfx.schema.message.Message and langflow.schema.message.Message types
             if all(hasattr(m, "to_data") and callable(m.to_data) and "text" in m.data for m in self.chat_history):
                 input_dict["chat_history"] = data_to_messages(self.chat_history)
-<<<<<<< HEAD
             if all(isinstance(m, Message) for m in self.chat_history):
                 input_dict["chat_history"] = data_to_messages([m.to_data() for m in self.chat_history])
         if hasattr(lc_message, "content") and isinstance(lc_message.content, list):
-=======
-        if hasattr(input_dict["input"], "content") and isinstance(input_dict["input"].content, list):
->>>>>>> 75e26504
             # ! Because the input has to be a string, we must pass the images in the chat_history
 
             image_dicts = [item for item in lc_message.content if item.get("type") == "image"]

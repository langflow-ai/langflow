from .model_metadata import create_model_metadata

# Unified model metadata - single source of truth
OLLAMA_MODELS_DETAILED = [
    # Tool Calling Models
    create_model_metadata(
        provider="Ollama",
        name="llama3.3",
        icon="Ollama",
        tool_calling=True,
    ),
    create_model_metadata(
        provider="Ollama",
        name="qwq",
        icon="Ollama",
        tool_calling=True,
    ),
    create_model_metadata(
        provider="Ollama",
        name="llama3.2",
        icon="Ollama",
        tool_calling=True,
    ),
    create_model_metadata(
        provider="Ollama",
        name="llama3.1",
        icon="Ollama",
        tool_calling=True,
    ),
    create_model_metadata(
        provider="Ollama",
        name="mistral",
        icon="Ollama",
        tool_calling=True,
    ),
    create_model_metadata(
        provider="Ollama",
        name="qwen2",
        icon="Ollama",
        tool_calling=True,
    ),
    create_model_metadata(
        provider="Ollama",
        name="qwen2.5",
        icon="Ollama",
        tool_calling=True,
    ),
    create_model_metadata(
        provider="Ollama",
        name="qwen2.5-coder",
        icon="Ollama",
        tool_calling=True,
    ),
    create_model_metadata(
        provider="Ollama",
        name="mistral-nemo",
        icon="Ollama",
        tool_calling=True,
    ),
    create_model_metadata(
        provider="Ollama",
        name="mixtral",
        icon="Ollama",
        tool_calling=True,
    ),
    create_model_metadata(
        provider="Ollama",
        name="command-r",
        icon="Ollama",
        tool_calling=True,
    ),
    create_model_metadata(
        provider="Ollama",
        name="command-r-plus",
        icon="Ollama",
        tool_calling=True,
    ),
    create_model_metadata(
        provider="Ollama",
        name="mistral-large",
        icon="Ollama",
        tool_calling=True,
    ),
    create_model_metadata(
        provider="Ollama",
        name="smollm2",
        icon="Ollama",
        tool_calling=True,
    ),
    create_model_metadata(
        provider="Ollama",
        name="hermes3",
        icon="Ollama",
        tool_calling=True,
    ),
    create_model_metadata(
        provider="Ollama",
        name="athene-v2",
        icon="Ollama",
        tool_calling=True,
    ),
    create_model_metadata(
        provider="Ollama",
        name="mistral-small",
        icon="Ollama",
        tool_calling=True,
    ),
    create_model_metadata(
        provider="Ollama",
        name="nemotron-mini",
        icon="Ollama",
        tool_calling=True,
    ),
    create_model_metadata(
        provider="Ollama",
        name="nemotron",
        icon="Ollama",
        tool_calling=True,
    ),
    create_model_metadata(
        provider="Ollama",
        name="llama3-groq-tool-use",
        icon="Ollama",
        tool_calling=True,
    ),
    create_model_metadata(
        provider="Ollama",
        name="granite3-dense",
        icon="Ollama",
        tool_calling=True,
    ),
    create_model_metadata(
        provider="Ollama",
        name="granite3.1-dense",
        icon="Ollama",
        tool_calling=True,
    ),
    create_model_metadata(
        provider="Ollama",
        name="aya-expanse",
        icon="Ollama",
        tool_calling=True,
    ),
    create_model_metadata(
        provider="Ollama",
        name="granite3-moe",
        icon="Ollama",
        tool_calling=True,
    ),
    create_model_metadata(
        provider="Ollama",
        name="firefunction-v2",
        icon="Ollama",
        tool_calling=True,
    ),
    create_model_metadata(
        provider="Ollama",
        name="cogito",
        icon="Ollama",
        tool_calling=True,
    ),
]

# Filter lists based on metadata properties
OLLAMA_TOOL_MODELS_BASE = [
    metadata["name"]
    for metadata in OLLAMA_MODELS_DETAILED
    if metadata.get("tool_calling", False) and not metadata.get("not_supported", False)
]

# Embedding models - following OpenAI's pattern of keeping these as a simple list
# https://ollama.com/search?c=embedding
OLLAMA_EMBEDDING_MODELS = [
    "nomic-embed-text",
    "mxbai-embed-large",
    "snowflake-arctic-embed",
    "all-minilm",
    "bge-m3",
    "bge-large",
    "paraphrase-multilingual",
    "granite-embedding",
    "jina-embeddings-v2-base-en",
]

# Embedding models as detailed metadata
OLLAMA_EMBEDDING_MODELS_DETAILED = [
    create_model_metadata(provider="Ollama", name=name, icon="Ollama", model_type="embeddings")
    for name in OLLAMA_EMBEDDING_MODELS
]

# Connection URLs
URL_LIST = [
    "http://localhost:11434",
    "http://host.docker.internal:11434",
    "http://127.0.0.1:11434",
    "http://0.0.0.0:11434",
]

<<<<<<< HEAD
# Backwards compatibility
OLLAMA_MODEL_NAMES = OLLAMA_TOOL_MODELS_BASE
=======

DEFAULT_OLLAMA_API_URL = "https://ollama.com"
>>>>>>> 6a8f8e24
<|MERGE_RESOLUTION|>--- conflicted
+++ resolved
@@ -196,10 +196,6 @@
     "http://0.0.0.0:11434",
 ]
 
-<<<<<<< HEAD
 # Backwards compatibility
 OLLAMA_MODEL_NAMES = OLLAMA_TOOL_MODELS_BASE
-=======
-
-DEFAULT_OLLAMA_API_URL = "https://ollama.com"
->>>>>>> 6a8f8e24
+DEFAULT_OLLAMA_API_URL = "https://ollama.com"
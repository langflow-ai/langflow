--- conflicted
+++ resolved
@@ -1,51 +1,5 @@
 from .model_metadata import create_model_metadata
 
-<<<<<<< HEAD
-# Unified model metadata - single source of truth
-WATSONX_MODELS_DETAILED = [
-    # Granite Embedding Models
-    create_model_metadata(
-        provider="IBM Watsonx",
-        name="ibm/granite-embedding-125m-english",
-        icon="IBMWatsonx",
-        model_type="embeddings",
-        default=True,
-    ),
-    create_model_metadata(
-        provider="IBM Watsonx",
-        name="ibm/granite-embedding-278m-multilingual",
-        icon="IBMWatsonx",
-        model_type="embeddings",
-        default=True,
-    ),
-    create_model_metadata(
-        provider="IBM Watsonx",
-        name="ibm/granite-embedding-30m-english",
-        icon="IBMWatsonx",
-        model_type="embeddings",
-    ),
-    create_model_metadata(
-        provider="IBM Watsonx",
-        name="ibm/granite-embedding-107m-multilingual",
-        icon="IBMWatsonx",
-        model_type="embeddings",
-    ),
-    create_model_metadata(
-        provider="IBM Watsonx",
-        name="ibm/granite-embedding-30m-sparse",
-        icon="IBMWatsonx",
-        model_type="embeddings",
-    ),
-]
-
-# Filter lists based on metadata properties
-WATSONX_EMBEDDING_MODEL_NAMES = [
-    metadata["name"] for metadata in WATSONX_MODELS_DETAILED if not metadata.get("not_supported", False)
-]
-
-# Backwards compatibility
-WATSONX_EMBEDDING_MODELS_DETAILED = WATSONX_MODELS_DETAILED
-=======
 WATSONX_DEFAULT_EMBEDDING_MODELS = [
     create_model_metadata(
         provider="IBM Watsonx",
@@ -71,7 +25,6 @@
 
 
 WATSONX_EMBEDDING_MODEL_NAMES = [metadata["name"] for metadata in WATSONX_DEFAULT_EMBEDDING_MODELS]
->>>>>>> 86891d5f
 
 IBM_WATSONX_URLS = [
     "https://us-south.ml.cloud.ibm.com",

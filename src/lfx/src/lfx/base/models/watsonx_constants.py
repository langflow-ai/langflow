--- conflicted
+++ resolved
@@ -35,7 +35,6 @@
     ),
 ]
 
-<<<<<<< HEAD
 # Filter lists based on metadata properties
 WATSONX_EMBEDDING_MODEL_NAMES = [
     metadata["name"] for metadata in WATSONX_MODELS_DETAILED if not metadata.get("not_supported", False)
@@ -43,8 +42,6 @@
 
 # Backwards compatibility
 WATSONX_EMBEDDING_MODELS_DETAILED = WATSONX_MODELS_DETAILED
-=======
-WATSONX_EMBEDDING_MODEL_NAMES = [metadata["name"] for metadata in WATSONX_EMBEDDING_MODELS_DETAILED]
 
 IBM_WATSONX_URLS = [
     "https://us-south.ml.cloud.ibm.com",
@@ -53,5 +50,4 @@
     "https://au-syd.ml.cloud.ibm.com",
     "https://jp-tok.ml.cloud.ibm.com",
     "https://ca-tor.ml.cloud.ibm.com",
-]
->>>>>>> 403b939c
+]
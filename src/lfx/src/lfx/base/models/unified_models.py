from __future__ import annotations

from functools import lru_cache
from typing import TYPE_CHECKING, Any
from uuid import UUID

if TYPE_CHECKING:
    from collections.abc import Callable

from lfx.base.models.anthropic_constants import ANTHROPIC_MODELS_DETAILED
from lfx.base.models.google_generative_ai_constants import (
    GOOGLE_GENERATIVE_AI_MODELS_DETAILED,
)
from lfx.base.models.ollama_constants import OLLAMA_EMBEDDING_MODELS_DETAILED, OLLAMA_MODELS_DETAILED
from lfx.base.models.openai_constants import OPENAI_EMBEDDING_MODELS_DETAILED, OPENAI_MODELS_DETAILED
from lfx.base.models.watsonx_constants import WATSONX_MODELS_DETAILED
from lfx.services.deps import get_variable_service, session_scope
from lfx.utils.async_helpers import run_until_complete


@lru_cache(maxsize=1)
def get_model_classes():
    """Lazy load model classes to avoid importing optional dependencies at module level."""
    from langchain_anthropic import ChatAnthropic
    from langchain_ibm import ChatWatsonx
    from langchain_ollama import ChatOllama
    from langchain_openai import ChatOpenAI

    from lfx.base.models.google_generative_ai_model import ChatGoogleGenerativeAIFixed

    return {
        "ChatOpenAI": ChatOpenAI,
        "ChatAnthropic": ChatAnthropic,
        "ChatGoogleGenerativeAIFixed": ChatGoogleGenerativeAIFixed,
        "ChatOllama": ChatOllama,
        "ChatWatsonx": ChatWatsonx,
    }


@lru_cache(maxsize=1)
def get_embedding_classes():
    """Lazy load embedding classes to avoid importing optional dependencies at module level."""
    from langchain_google_genai import GoogleGenerativeAIEmbeddings
    from langchain_ibm import WatsonxEmbeddings
    from langchain_ollama import OllamaEmbeddings
    from langchain_openai import OpenAIEmbeddings

    return {
        "GoogleGenerativeAIEmbeddings": GoogleGenerativeAIEmbeddings,
        "OpenAIEmbeddings": OpenAIEmbeddings,
        "OllamaEmbeddings": OllamaEmbeddings,
        "WatsonxEmbeddings": WatsonxEmbeddings,
    }


@lru_cache(maxsize=1)
def get_model_provider_metadata():
    return {
        "OpenAI": {
            "icon": "OpenAI",
            "variable_name": "OPENAI_API_KEY",
        },
        "Anthropic": {
            "icon": "Anthropic",
            "variable_name": "ANTHROPIC_API_KEY",
        },
        "Google Generative AI": {
            "icon": "GoogleGenerativeAI",
            "variable_name": "GOOGLE_API_KEY",
        },
        "Ollama": {
            "icon": "Ollama",
            "variable_name": "OLLAMA_BASE_URL",  # Ollama is local but can have custom URL
        },
        "IBM WatsonX": {
            "icon": "WatsonxAI",
            "variable_name": "WATSONX_APIKEY",
        },
    }


model_provider_metadata = get_model_provider_metadata()


@lru_cache(maxsize=1)
def get_models_detailed():
    return [
        ANTHROPIC_MODELS_DETAILED,
        OPENAI_MODELS_DETAILED,
        OPENAI_EMBEDDING_MODELS_DETAILED,
        GOOGLE_GENERATIVE_AI_MODELS_DETAILED,
        OLLAMA_MODELS_DETAILED,
        OLLAMA_EMBEDDING_MODELS_DETAILED,
        WATSONX_MODELS_DETAILED,
    ]


MODELS_DETAILED = get_models_detailed()


@lru_cache(maxsize=1)
def get_model_provider_variable_mapping() -> dict[str, str]:
    return {provider: meta["variable_name"] for provider, meta in model_provider_metadata.items()}


def get_model_providers() -> list[str]:
    """Return a sorted list of unique provider names."""
    return sorted({md.get("provider", "Unknown") for group in MODELS_DETAILED for md in group})


def get_unified_models_detailed(
    providers: list[str] | None = None,
    model_name: str | None = None,
    model_type: str | None = None,
    *,
    include_unsupported: bool | None = None,
    include_deprecated: bool | None = None,
    **metadata_filters,
):
    """Return a list of providers and their models, optionally filtered.

    Parameters
    ----------
    providers : list[str] | None
        If given, only models from these providers are returned.
    model_name : str | None
        If given, only the model with this exact name is returned.
    model_type : str | None
        Optional. Restrict to models whose metadata "model_type" matches this value.
    include_unsupported : bool
        When False (default) models whose metadata contains ``not_supported=True``
        are filtered out.
    include_deprecated : bool
        When False (default) models whose metadata contains ``deprecated=True``
        are filtered out.
    **metadata_filters
        Arbitrary key/value pairs to match against the model's metadata.
        Example: ``get_unified_models_detailed(size="4k", context_window=8192)``

    Notes:
    • Filtering is exact-match on the metadata values.
    • If you *do* want to see unsupported models set ``include_unsupported=True``.
    • If you *do* want to see deprecated models set ``include_deprecated=True``.
    """
    if include_unsupported is None:
        include_unsupported = False
    if include_deprecated is None:
        include_deprecated = False

    # Gather all models from imported *_MODELS_DETAILED lists
    all_models: list[dict] = []
    for models_detailed in MODELS_DETAILED:
        all_models.extend(models_detailed)

    # Apply filters
    filtered_models: list[dict] = []
    for md in all_models:
        # Skip models flagged as not_supported unless explicitly included
        if (not include_unsupported) and md.get("not_supported", False):
            continue

        # Skip models flagged as deprecated unless explicitly included
        if (not include_deprecated) and md.get("deprecated", False):
            continue

        if providers and md.get("provider") not in providers:
            continue
        if model_name and md.get("name") != model_name:
            continue
        if model_type and md.get("model_type") != model_type:
            continue
        # Match arbitrary metadata key/value pairs
        if any(md.get(k) != v for k, v in metadata_filters.items()):
            continue

        filtered_models.append(md)

    # Group by provider
    provider_map: dict[str, list[dict]] = {}
    for metadata in filtered_models:
        prov = metadata.get("provider", "Unknown")
        provider_map.setdefault(prov, []).append(
            {
                "model_name": metadata.get("name"),
                "metadata": {k: v for k, v in metadata.items() if k not in ("provider", "name")},
            }
        )

    # Format as requested
    return [
        {
            "provider": prov,
            "models": models,
            "num_models": len(models),
            **model_provider_metadata.get(prov, {}),
        }
        for prov, models in provider_map.items()
    ]


def get_api_key_for_provider(user_id: UUID | str, provider: str, api_key: str | None = None) -> str | None:
    """Get API key from self.api_key or global variables.

    Args:
        user_id: The user ID to look up global variables for
        provider: The provider name (e.g., "OpenAI", "Anthropic")
        api_key: An optional API key provided directly

    Returns:
        The API key if found, None otherwise
    """
    # First check if user provided an API key directly
    if api_key:
        return api_key

    # Map provider to global variable name
    provider_variable_map = {
        "OpenAI": "OPENAI_API_KEY",
        "Anthropic": "ANTHROPIC_API_KEY",
        "Google Generative AI": "GOOGLE_API_KEY",
        "IBM WatsonX": "WATSONX_APIKEY",
    }

    variable_name = provider_variable_map.get(provider)
    if not variable_name:
        return None

    # Try to get from global variables
    try:

        async def _get_variable():
            async with session_scope() as session:
                variable_service = get_variable_service()
                if variable_service is None:
                    return None
                return await variable_service.get_variable(
                    user_id=UUID(user_id),
                    name=variable_name,
                    field="",
                    session=session,
                )

        return run_until_complete(_get_variable())
    except (RuntimeError, ValueError, TypeError, AttributeError):
        # If we can't get the global variable, return None
        # Handles: RuntimeError (async issues), ValueError (invalid UUID),
        # TypeError (None user_id), AttributeError (service issues)
        return None


def validate_model_provider_key(variable_name: str, api_key: str) -> None:
    """Validate a model provider API key by making a minimal test call.

    Args:
        variable_name: The variable name (e.g., OPENAI_API_KEY)
        api_key: The API key to validate

    Raises:
        HTTPException: If the API key is invalid
    """
    # Map variable names to providers
    provider_map = {
        "OPENAI_API_KEY": "OpenAI",
        "ANTHROPIC_API_KEY": "Anthropic",
        "GOOGLE_API_KEY": "Google Generative AI",
        "WATSONX_APIKEY": "IBM WatsonX",
        "OLLAMA_BASE_URL": "Ollama",
    }

    provider = provider_map.get(variable_name)
    if not provider:
        return  # Not a model provider key we validate

    # Get the first available model for this provider
    try:
        models = get_unified_models_detailed(providers=[provider])
        if not models or not models[0].get("models"):
            return  # No models available, skip validation

        first_model = models[0]["models"][0]["model_name"]
    except Exception:  # noqa: BLE001
        return  # Can't get models, skip validation

    # Test the API key based on provider
    try:
        if provider == "OpenAI":
            from langchain_openai import ChatOpenAI

            llm = ChatOpenAI(api_key=api_key, model_name=first_model, max_tokens=1)
            llm.invoke("test")
        elif provider == "Anthropic":
            from langchain_anthropic import ChatAnthropic

            llm = ChatAnthropic(anthropic_api_key=api_key, model=first_model, max_tokens=1)
            llm.invoke("test")
        elif provider == "Google Generative AI":
            from langchain_google_genai import ChatGoogleGenerativeAI

            llm = ChatGoogleGenerativeAI(google_api_key=api_key, model=first_model, max_tokens=1)
            llm.invoke("test")
        elif provider == "IBM WatsonX":
            # WatsonX validation would require additional parameters
            # Skip for now as it needs project_id, url, etc.
            return
        elif provider == "Ollama":
            # Ollama is local, just verify the URL is accessible
            import requests

            response = requests.get(f"{api_key}/api/tags", timeout=5)
            if response.status_code != requests.codes.ok:
                msg = "Invalid Ollama base URL"
                raise ValueError(msg)
    except ValueError:
        # Re-raise ValueError (validation failed)
        raise
    except Exception as e:
        error_msg = str(e)
        if "401" in error_msg or "authentication" in error_msg.lower() or "api key" in error_msg.lower():
            msg = f"Invalid API key for {provider}"
            raise ValueError(msg) from e
        # For other errors, we'll allow the key to be saved (might be network issues, etc.)
        return


def get_language_model_options(user_id: UUID | str | None = None) -> list[dict[str, Any]]:
    """Return a list of available language model providers with their configuration.

    This function uses get_unified_models_detailed() which respects the enabled/disabled
    status from the settings page and automatically filters out deprecated/unsupported models.

    Args:
        user_id: Optional user ID to filter by user-specific enabled/disabled models
    """
    # Get all LLM models (excluding embeddings, deprecated, and unsupported by default)
    all_models = get_unified_models_detailed(
        model_type="llm",
        include_deprecated=False,
        include_unsupported=False,
    )

    # Get disabled models for this user if user_id is provided
    disabled_models = set()
    if user_id:
        try:

            async def _get_disabled():
                async with session_scope() as session:
                    variable_service = get_variable_service()
                    if variable_service is None:
                        return set()
                    from langflow.services.variable.service import DatabaseVariableService

                    if not isinstance(variable_service, DatabaseVariableService):
                        return set()
                    all_vars = await variable_service.get_all(
                        user_id=UUID(user_id) if isinstance(user_id, str) else user_id,
                        session=session,
                    )
                    for var in all_vars:
                        if var.name == "__disabled_models__" and var.value:
                            import json

                            try:
                                return set(json.loads(var.value))
                            except (json.JSONDecodeError, TypeError):
                                return set()
                    return set()

            disabled_models = run_until_complete(_get_disabled())
        except Exception:  # noqa: BLE001, S110
            # If we can't get disabled models, continue without filtering
            pass

    # Get enabled providers (those with credentials configured)
    enabled_providers = set()
    if user_id:
        try:

            async def _get_enabled_providers():
                async with session_scope() as session:
                    variable_service = get_variable_service()
                    if variable_service is None:
                        return set()
                    from langflow.services.variable.constants import CREDENTIAL_TYPE
                    from langflow.services.variable.service import DatabaseVariableService

                    if not isinstance(variable_service, DatabaseVariableService):
                        return set()
                    all_vars = await variable_service.get_all(
                        user_id=UUID(user_id) if isinstance(user_id, str) else user_id,
                        session=session,
                    )
                    credential_names = {var.name for var in all_vars if var.type == CREDENTIAL_TYPE}
                    provider_variable_map = get_model_provider_variable_mapping()
                    return {
                        provider for provider, var_name in provider_variable_map.items() if var_name in credential_names
                    }

            enabled_providers = run_until_complete(_get_enabled_providers())
        except Exception:  # noqa: BLE001, S110
            # If we can't get enabled providers, show all
            pass

    options = []
    model_class_mapping = {
        "OpenAI": "ChatOpenAI",
        "Anthropic": "ChatAnthropic",
        "Google Generative AI": "ChatGoogleGenerativeAIFixed",
        "Ollama": "ChatOllama",
        "IBM WatsonX": "ChatWatsonx",
    }

    api_key_param_mapping = {
        "OpenAI": "api_key",
        "Anthropic": "api_key",
        "Google Generative AI": "google_api_key",
        "Ollama": "base_url",
        "IBM WatsonX": "apikey",
    }

    # Track which providers have models
    providers_with_models = set()

    for provider_data in all_models:
        provider = provider_data.get("provider")
        models = provider_data.get("models", [])
        icon = provider_data.get("icon", "Bot")

        # Check if provider is enabled
        is_provider_enabled = not user_id or not enabled_providers or provider in enabled_providers

        # Track this provider
        if is_provider_enabled:
            providers_with_models.add(provider)

        # Skip provider if user_id is provided and provider is not enabled
        if user_id and enabled_providers and provider not in enabled_providers:
            continue

        for model_data in models:
            model_name = model_data.get("model_name")
            metadata = model_data.get("metadata", {})

            # Skip if model is in disabled list
            if model_name in disabled_models:
                continue

            # Build the option dict
            option = {
                "name": model_name,
                "icon": icon,
                "category": provider,
                "provider": provider,
                "metadata": {
                    "context_length": 128000,  # Default, can be overridden
                    "model_class": model_class_mapping.get(provider, "ChatOpenAI"),
                    "model_name_param": "model",
                    "api_key_param": api_key_param_mapping.get(provider, "api_key"),
                },
            }

            # Add reasoning models list for OpenAI
            if provider == "OpenAI" and metadata.get("reasoning"):
                if "reasoning_models" not in option["metadata"]:
                    option["metadata"]["reasoning_models"] = []
                option["metadata"]["reasoning_models"].append(model_name)

            # Add base_url_param for Ollama
            if provider == "Ollama":
                option["metadata"]["base_url_param"] = "base_url"

            # Add extra params for WatsonX
            if provider == "IBM WatsonX":
                option["metadata"]["model_name_param"] = "model_id"
                option["metadata"]["url_param"] = "url"
                option["metadata"]["project_id_param"] = "project_id"

            options.append(option)

    # Add disabled providers (providers that exist in metadata but have no enabled models)
    if user_id:
        for provider, metadata in model_provider_metadata.items():
            if provider not in providers_with_models:
                # This provider has no enabled models, add it as a disabled provider entry
                options.append(
                    {
                        "name": f"__enable_provider_{provider}__",
                        "icon": metadata.get("icon", "Bot"),
                        "category": provider,
                        "provider": provider,
                        "metadata": {
                            "is_disabled_provider": True,
                            "variable_name": metadata.get("variable_name"),
                        },
                    }
                )

    return options


def get_embedding_model_options(user_id: UUID | str | None = None) -> list[dict[str, Any]]:
    """Return a list of available embedding model providers with their configuration.

    This function uses get_unified_models_detailed() which respects the enabled/disabled
    status from the settings page and automatically filters out deprecated/unsupported models.

    Args:
        user_id: Optional user ID to filter by user-specific enabled/disabled models
    """
    # Get all embedding models (excluding deprecated and unsupported by default)
    all_models = get_unified_models_detailed(
        model_type="embeddings",
        include_deprecated=False,
        include_unsupported=False,
    )

    # Get disabled models for this user if user_id is provided
    disabled_models = set()
    if user_id:
        try:

            async def _get_disabled():
                async with session_scope() as session:
                    variable_service = get_variable_service()
                    if variable_service is None:
                        return set()
                    from langflow.services.variable.service import DatabaseVariableService

                    if not isinstance(variable_service, DatabaseVariableService):
                        return set()
                    all_vars = await variable_service.get_all(
                        user_id=UUID(user_id) if isinstance(user_id, str) else user_id,
                        session=session,
                    )
                    for var in all_vars:
                        if var.name == "__disabled_models__" and var.value:
                            import json

                            try:
                                return set(json.loads(var.value))
                            except (json.JSONDecodeError, TypeError):
                                return set()
                    return set()

            disabled_models = run_until_complete(_get_disabled())
        except Exception:  # noqa: BLE001, S110
            # If we can't get disabled models, continue without filtering
            pass

    # Get enabled providers (those with credentials configured)
    enabled_providers = set()
    if user_id:
        try:

            async def _get_enabled_providers():
                async with session_scope() as session:
                    variable_service = get_variable_service()
                    if variable_service is None:
                        return set()
                    from langflow.services.variable.constants import CREDENTIAL_TYPE
                    from langflow.services.variable.service import DatabaseVariableService

                    if not isinstance(variable_service, DatabaseVariableService):
                        return set()
                    all_vars = await variable_service.get_all(
                        user_id=UUID(user_id) if isinstance(user_id, str) else user_id,
                        session=session,
                    )
                    credential_names = {var.name for var in all_vars if var.type == CREDENTIAL_TYPE}
                    provider_variable_map = get_model_provider_variable_mapping()
                    return {
                        provider for provider, var_name in provider_variable_map.items() if var_name in credential_names
                    }

            enabled_providers = run_until_complete(_get_enabled_providers())
        except Exception:  # noqa: BLE001, S110
            # If we can't get enabled providers, show all
            pass

    options = []
    embedding_class_mapping = {
        "OpenAI": "OpenAIEmbeddings",
        "Google Generative AI": "GoogleGenerativeAIEmbeddings",
        "Ollama": "OllamaEmbeddings",
        "IBM WatsonX": "WatsonxEmbeddings",
    }

    # Provider-specific param mappings
    param_mappings = {
        "OpenAI": {
            "model": "model",
            "api_key": "api_key",
            "api_base": "base_url",
            "dimensions": "dimensions",
            "chunk_size": "chunk_size",
            "request_timeout": "timeout",
            "max_retries": "max_retries",
            "show_progress_bar": "show_progress_bar",
            "model_kwargs": "model_kwargs",
        },
        "Google Generative AI": {
            "model": "model",
            "api_key": "google_api_key",
            "request_timeout": "request_options",
            "model_kwargs": "client_options",
        },
        "Ollama": {
            "model": "model",
            "base_url": "base_url",
            "num_ctx": "num_ctx",
            "request_timeout": "request_timeout",
            "model_kwargs": "model_kwargs",
        },
        "IBM WatsonX": {
            "model_id": "model_id",
            "url": "url",
            "api_key": "apikey",
            "project_id": "project_id",
            "space_id": "space_id",
            "request_timeout": "request_timeout",
        },
    }

    # Track which providers have models
    providers_with_models = set()

    for provider_data in all_models:
        provider = provider_data.get("provider")
        models = provider_data.get("models", [])
        icon = provider_data.get("icon", "Bot")

        # Check if provider is enabled
        is_provider_enabled = not user_id or not enabled_providers or provider in enabled_providers

        # Track this provider
        if is_provider_enabled:
            providers_with_models.add(provider)

        # Skip provider if user_id is provided and provider is not enabled
        if user_id and enabled_providers and provider not in enabled_providers:
            continue

        for model_data in models:
            model_name = model_data.get("model_name")

            # Skip if model is in disabled list
            if model_name in disabled_models:
                continue

            # Build the option dict
            option = {
                "name": model_name,
                "icon": icon,
                "category": provider,
                "provider": provider,
                "metadata": {
                    "embedding_class": embedding_class_mapping.get(provider, "OpenAIEmbeddings"),
                    "param_mapping": param_mappings.get(provider, param_mappings["OpenAI"]),
                },
            }

            options.append(option)

    # Add disabled providers (providers that exist in metadata but have no enabled models)
    if user_id:
        for provider, metadata in model_provider_metadata.items():
            if provider not in providers_with_models and provider in embedding_class_mapping:
                # This provider has no enabled models and supports embeddings, add it as a disabled provider entry
                options.append(
                    {
                        "name": f"__enable_provider_{provider}__",
                        "icon": metadata.get("icon", "Bot"),
                        "category": provider,
                        "provider": provider,
                        "metadata": {
                            "is_disabled_provider": True,
                            "variable_name": metadata.get("variable_name"),
                        },
                    }
                )

    return options


def get_llm(model, user_id: UUID | str, api_key=None, temperature=None, *, stream=False) -> Any:
    # Safely extract model configuration
    if not model or not isinstance(model, list) or len(model) == 0:
        msg = "A model selection is required"
        raise ValueError(msg)

    # Extract the first model (only one expected)
    model = model[0]

    # Extract model configuration from metadata
    model_name = model.get("name")
    provider = model.get("provider")
    metadata = model.get("metadata", {})

    # Get model class and parameter names from metadata
    api_key_param = metadata.get("api_key_param", "api_key")

    # Get API key from user input or global variables
    api_key = get_api_key_for_provider(user_id, provider, api_key)

    # Validate API key (Ollama doesn't require one)
    if not api_key and provider != "Ollama":
        msg = (
            f"{provider} API key is required when using {provider} provider. "
            f"Please provide it in the component or configure it globally as "
            f"{provider.upper().replace(' ', '_')}_API_KEY."
        )
        raise ValueError(msg)

    # Get model class from metadata
    model_class = get_model_classes().get(metadata.get("model_class"))
    if model_class is None:
        msg = f"No model class defined for {model_name}"
        raise ValueError(msg)
    model_name_param = metadata.get("model_name_param", "model")

    # Check if this is a reasoning model that doesn't support temperature
    reasoning_models = metadata.get("reasoning_models", [])
    if model_name in reasoning_models:
        temperature = None

    # Build kwargs dynamically
    kwargs = {
        model_name_param: model_name,
        "streaming": stream,
        api_key_param: api_key,
    }

    if temperature is not None:
        kwargs["temperature"] = temperature

    return model_class(**kwargs)


def update_model_options_in_build_config(
    component: Any,
    build_config: dict,
    cache_key_prefix: str,
    get_options_func: "Callable",
    field_name: str | None = None,
) -> dict:
    """Helper function to update build config with cached model options.

    Uses instance-level caching to avoid expensive database calls on every field change.
    Cache is refreshed when:
    - api_key changes (may enable/disable providers)
    - Initial load (field_name is None)
    - Cache is empty or expired (60s TTL)

    Args:
        component: Component instance with cache, user_id, and log attributes
        build_config: The build configuration dict to update
        cache_key_prefix: Prefix for the cache key (e.g., "language_model_options" or "embedding_model_options")
        get_options_func: Function to call to get model options (e.g., get_language_model_options)
        field_name: The name of the field being changed, if any

    Returns:
        Updated build_config dict with model options and providers set
    """
    # Cache key based on user_id
    cache_key = f"{cache_key_prefix}_{component.user_id}"

    # Check if we need to refresh (when api_key changes, initial load, or cache is empty)
    # Note: Cache has 60s TTL, so it will auto-refresh after expiration
<<<<<<< HEAD
    should_refresh = (
        field_name == "api_key"
        or field_name is None
        or cache_key not in component.cache
    )
=======
    should_refresh = field_name == "api_key" or field_name is None or cache_key not in component.cache
>>>>>>> 34cf7171

    if should_refresh:
        # Fetch options based on user's enabled models and providers
        try:
            options = get_options_func(user_id=component.user_id)
            providers = list({opt["provider"] for opt in options})
            # Cache the results
            component.cache[cache_key] = {"options": options, "providers": providers}
        except KeyError as exc:
            # If we can't get user-specific options, fall back to empty
            component.log("Failed to fetch user-specific model options: %s", exc)
            component.cache[cache_key] = {"options": [], "providers": []}

    # Use cached results
    cached = component.cache.get(cache_key, {"options": [], "providers": []})
    build_config["model"]["options"] = cached["options"]
    build_config["model"]["providers"] = cached["providers"]
    return build_config<|MERGE_RESOLUTION|>--- conflicted
+++ resolved
@@ -745,6 +745,7 @@
 ) -> dict:
     """Helper function to update build config with cached model options.
 
+
     Uses instance-level caching to avoid expensive database calls on every field change.
     Cache is refreshed when:
     - api_key changes (may enable/disable providers)
@@ -766,15 +767,11 @@
 
     # Check if we need to refresh (when api_key changes, initial load, or cache is empty)
     # Note: Cache has 60s TTL, so it will auto-refresh after expiration
-<<<<<<< HEAD
     should_refresh = (
         field_name == "api_key"
         or field_name is None
         or cache_key not in component.cache
     )
-=======
-    should_refresh = field_name == "api_key" or field_name is None or cache_key not in component.cache
->>>>>>> 34cf7171
 
     if should_refresh:
         # Fetch options based on user's enabled models and providers

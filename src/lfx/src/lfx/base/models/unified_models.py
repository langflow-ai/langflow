--- conflicted
+++ resolved
@@ -119,10 +119,7 @@
         # Skip models flagged as not_supported unless explicitly included
         if (not include_unsupported) and md.get("not_supported", False):
             continue
-<<<<<<< HEAD
-=======
-
->>>>>>> 4499f2b4
+
         # Skip models flagged as deprecated unless explicitly included
         if (not include_deprecated) and md.get("deprecated", False):
             continue

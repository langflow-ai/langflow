"""Local file-based storage service for lfx package."""

from __future__ import annotations

from typing import TYPE_CHECKING

from aiofile import async_open

from lfx.log.logger import logger
from lfx.services.base import Service
from lfx.services.storage.service import StorageService

if TYPE_CHECKING:
    from langflow.services.session.service import SessionService

    from lfx.services.settings.service import SettingsService

# Constants for path parsing
EXPECTED_PATH_PARTS = 2  # Path format: "flow_id/filename"


class LocalStorageService(StorageService, Service):
    """A service class for handling local file storage operations."""

<<<<<<< HEAD
    name = "storage_service"

    def __init__(self, data_dir: str | Path | None = None) -> None:
        """Initialize the local storage service."""
        StorageService.__init__(self, data_dir)
        Service.__init__(self)
        self.set_ready()
=======
    def __init__(
        self,
        session_service: SessionService,
        settings_service: SettingsService,
    ) -> None:
        """Initialize the local storage service.

        Args:
            session_service: Session service instance
            settings_service: Settings service instance containing configuration
        """
        # Initialize base class with services
        super().__init__(session_service, settings_service)
        # Base class already sets self.data_dir as anyio.Path from settings_service.settings.config_dir

    def resolve_component_path(self, logical_path: str) -> str:
        """Convert logical path to absolute filesystem path for local storage.

        Args:
            logical_path: Path in format "flow_id/filename"
        Returns:
            str: Absolute filesystem path
        """
        # Split the logical path into flow_id and filename
        parts = logical_path.split("/", 1)
        if len(parts) != EXPECTED_PATH_PARTS:
            # Handle edge case - return as-is if format is unexpected
            return logical_path

        flow_id, file_name = parts
        return self.build_full_path(flow_id, file_name)
>>>>>>> 75243792

    async def teardown(self) -> None:
        """Teardown the storage service."""
        # No cleanup needed for local storage

    def build_full_path(self, flow_id: str, file_name: str) -> str:
        """Build the full path of a file in the local storage."""
        return str(self.data_dir / flow_id / file_name)

    async def save_file(self, flow_id: str, file_name: str, data: bytes, *, append: bool = False) -> None:
        """Save a file in the local storage.

        Args:
            flow_id: The identifier for the flow.
            file_name: The name of the file to be saved.
            data: The byte content of the file.
            append: If True, append to existing file; if False, overwrite.

        Raises:
            FileNotFoundError: If the specified flow does not exist.
            IsADirectoryError: If the file name is a directory.
            PermissionError: If there is no permission to write the file.
        """
        folder_path = self.data_dir / flow_id
        await folder_path.mkdir(parents=True, exist_ok=True)
        file_path = folder_path / file_name

        try:
            mode = "ab" if append else "wb"
            async with async_open(str(file_path), mode) as f:
                await f.write(data)
            action = "appended to" if append else "saved"
            await logger.ainfo(f"File {file_name} {action} successfully in flow {flow_id}.")
        except Exception:
            logger.exception(f"Error saving file {file_name} in flow {flow_id}")
            raise

    async def get_file(self, flow_id: str, file_name: str) -> bytes:
        """Retrieve a file from the local storage.

        Args:
            flow_id: The identifier for the flow.
            file_name: The name of the file to be retrieved.

        Returns:
            The byte content of the file.

        Raises:
            FileNotFoundError: If the file does not exist.
        """
        file_path = self.data_dir / flow_id / file_name
        if not await file_path.exists():
            await logger.awarning(f"File {file_name} not found in flow {flow_id}.")
            msg = f"File {file_name} not found in flow {flow_id}"
            raise FileNotFoundError(msg)

        async with async_open(str(file_path), "rb") as f:
            content = await f.read()

        logger.debug(f"File {file_name} retrieved successfully from flow {flow_id}.")
        return content

    async def list_files(self, flow_id: str) -> list[str]:
        """List all files in a specific flow directory.

        Args:
            flow_id: The identifier for the flow.

        Returns:
            List of file names in the flow directory.
        """
        if not isinstance(flow_id, str):
            flow_id = str(flow_id)

        folder_path = self.data_dir / flow_id
        if not await folder_path.exists() or not await folder_path.is_dir():
            await logger.awarning(f"Flow {flow_id} directory does not exist.")
            return []

        try:
            files = [p.name async for p in folder_path.iterdir() if await p.is_file()]
        except Exception:  # noqa: BLE001
            logger.exception(f"Error listing files in flow {flow_id}")
            return []
        else:
            await logger.ainfo(f"Listed {len(files)} files in flow {flow_id}.")
            return files

    async def delete_file(self, flow_id: str, file_name: str) -> None:
        """Delete a file from the local storage.

        Args:
            flow_id: The identifier for the flow.
            file_name: The name of the file to be deleted.

        Raises:
            FileNotFoundError: If the file does not exist.
        """
        file_path = self.data_dir / flow_id / file_name
        if await file_path.exists():
            await file_path.unlink()
            await logger.ainfo(f"File {file_name} deleted successfully from flow {flow_id}.")
        else:
            await logger.awarning(f"Attempted to delete non-existent file {file_name} in flow {flow_id}.")

    async def get_file_size(self, flow_id: str, file_name: str) -> int:
        """Get the size of a file in bytes.

        Args:
            flow_id: The identifier for the flow.
            file_name: The name of the file.

        Returns:
            The size of the file in bytes.

        Raises:
            FileNotFoundError: If the file does not exist.
        """
        file_path = self.data_dir / flow_id / file_name
        if not await file_path.exists():
            await logger.awarning(f"File {file_name} not found in flow {flow_id}.")
            msg = f"File {file_name} not found in flow {flow_id}"
            raise FileNotFoundError(msg)

        try:
            file_size_stat = await file_path.stat()
        except Exception:
            logger.exception(f"Error getting size of file {file_name} in flow {flow_id}")
            raise
        else:
            return file_size_stat.st_size

    async def teardown(self) -> None:
        """Perform any cleanup operations when the service is being torn down."""
        # No specific teardown actions required for local<|MERGE_RESOLUTION|>--- conflicted
+++ resolved
@@ -12,7 +12,6 @@
 
 if TYPE_CHECKING:
     from langflow.services.session.service import SessionService
-
     from lfx.services.settings.service import SettingsService
 
 # Constants for path parsing
@@ -22,15 +21,6 @@
 class LocalStorageService(StorageService, Service):
     """A service class for handling local file storage operations."""
 
-<<<<<<< HEAD
-    name = "storage_service"
-
-    def __init__(self, data_dir: str | Path | None = None) -> None:
-        """Initialize the local storage service."""
-        StorageService.__init__(self, data_dir)
-        Service.__init__(self)
-        self.set_ready()
-=======
     def __init__(
         self,
         session_service: SessionService,
@@ -62,7 +52,6 @@
 
         flow_id, file_name = parts
         return self.build_full_path(flow_id, file_name)
->>>>>>> 75243792
 
     async def teardown(self) -> None:
         """Teardown the storage service."""

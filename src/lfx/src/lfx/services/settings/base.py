import asyncio
import contextlib
import json
import os
from pathlib import Path
from shutil import copy2
from typing import Any, Literal

import orjson
import yaml
from aiofile import async_open
from pydantic import Field, field_validator
from pydantic.fields import FieldInfo
from pydantic_settings import BaseSettings, EnvSettingsSource, PydanticBaseSettingsSource, SettingsConfigDict
from typing_extensions import override

from lfx.constants import BASE_COMPONENTS_PATH
from lfx.log.logger import logger
from lfx.serialization.constants import MAX_ITEMS_LENGTH, MAX_TEXT_LENGTH
from lfx.services.settings.constants import VARIABLES_TO_GET_FROM_ENVIRONMENT
from lfx.utils.util_strings import is_valid_database_url


def is_list_of_any(field: FieldInfo) -> bool:
    """Check if the given field is a list or an optional list of any type.

    Args:
        field (FieldInfo): The field to be checked.

    Returns:
        bool: True if the field is a list or a list of any type, False otherwise.
    """
    if field.annotation is None:
        return False
    try:
        union_args = field.annotation.__args__ if hasattr(field.annotation, "__args__") else []

        return field.annotation.__origin__ is list or any(
            arg.__origin__ is list for arg in union_args if hasattr(arg, "__origin__")
        )
    except AttributeError:
        return False


class CustomSource(EnvSettingsSource):
    @override
    def prepare_field_value(self, field_name: str, field: FieldInfo, value: Any, value_is_complex: bool) -> Any:  # type: ignore[misc]
        # allow comma-separated list parsing

        # fieldInfo contains the annotation of the field
        if is_list_of_any(field):
            if isinstance(value, str):
                value = value.split(",")
            if isinstance(value, list):
                return value

        return super().prepare_field_value(field_name, field, value, value_is_complex)


class Settings(BaseSettings):
    # Define the default LANGFLOW_DIR
    config_dir: str | None = None
    # Define if langflow db should be saved in config dir or
    # in the langflow directory
    save_db_in_config_dir: bool = False
    """Define if langflow database should be saved in LANGFLOW_CONFIG_DIR or in the langflow directory
    (i.e. in the package directory)."""

    knowledge_bases_dir: str | None = "~/.langflow/knowledge_bases"
    """The directory to store knowledge bases."""

    dev: bool = False
    """If True, Langflow will run in development mode."""
    database_url: str | None = None
    """Database URL for Langflow. If not provided, Langflow will use a SQLite database.
    The driver shall be an async one like `sqlite+aiosqlite` (`sqlite` and `postgresql`
    will be automatically converted to the async drivers `sqlite+aiosqlite` and
    `postgresql+psycopg` respectively)."""
    database_connection_retry: bool = False
    """If True, Langflow will retry to connect to the database if it fails."""
    pool_size: int = 20
    """The number of connections to keep open in the connection pool.
    For high load scenarios, this should be increased based on expected concurrent users."""
    max_overflow: int = 30
    """The number of connections to allow that can be opened beyond the pool size.
    Should be 2x the pool_size for optimal performance under load."""
    db_connect_timeout: int = 30
    """The number of seconds to wait before giving up on a lock to released or establishing a connection to the
    database."""

    mcp_server_timeout: int = 20
    """The number of seconds to wait before giving up on a lock to released or establishing a connection to the
    database."""

    # ---------------------------------------------------------------------
    # MCP Session-manager tuning
    # ---------------------------------------------------------------------
    mcp_max_sessions_per_server: int = 10
    """Maximum number of MCP sessions to keep per unique server (command/url).
    Mirrors the default constant MAX_SESSIONS_PER_SERVER in util.py. Adjust to
    control resource usage or concurrency per server."""

    mcp_session_idle_timeout: int = 400  # seconds
    """How long (in seconds) an MCP session can stay idle before the background
    cleanup task disposes of it. Defaults to 5 minutes."""

    mcp_session_cleanup_interval: int = 120  # seconds
    """Frequency (in seconds) at which the background cleanup task wakes up to
    reap idle sessions."""

    # sqlite configuration
    sqlite_pragmas: dict | None = {"synchronous": "NORMAL", "journal_mode": "WAL"}
    """SQLite pragmas to use when connecting to the database."""

    db_driver_connection_settings: dict | None = None
    """Database driver connection settings."""

    db_connection_settings: dict | None = {
        "pool_size": 20,  # Match the pool_size above
        "max_overflow": 30,  # Match the max_overflow above
        "pool_timeout": 30,  # Seconds to wait for a connection from pool
        "pool_pre_ping": True,  # Check connection validity before using
        "pool_recycle": 1800,  # Recycle connections after 30 minutes
        "echo": False,  # Set to True for debugging only
    }
    """Database connection settings optimized for high load scenarios.
    Note: These settings are most effective with PostgreSQL. For SQLite:
    - Reduce pool_size and max_overflow if experiencing lock contention
    - SQLite has limited concurrent write capability even with WAL mode
    - Best for read-heavy or moderate write workloads

    Settings:
    - pool_size: Number of connections to maintain (increase for higher concurrency)
    - max_overflow: Additional connections allowed beyond pool_size
    - pool_timeout: Seconds to wait for an available connection
    - pool_pre_ping: Validates connections before use to prevent stale connections
    - pool_recycle: Seconds before connections are recycled (prevents timeouts)
    - echo: Enable SQL query logging (development only)
    """

    use_noop_database: bool = False
    """If True, disables all database operations and uses a no-op session.
    Controlled by LANGFLOW_USE_NOOP_DATABASE env variable."""

    # cache configuration
    cache_type: Literal["async", "redis", "memory", "disk"] = "async"
    """The cache type can be 'async' or 'redis'."""
    cache_expire: int = 3600
    """The cache expire in seconds."""
    variable_store: str = "db"
    """The store can be 'db' or 'kubernetes'."""

    prometheus_enabled: bool = False
    """If set to True, Langflow will expose Prometheus metrics."""
    prometheus_port: int = 9090
    """The port on which Langflow will expose Prometheus metrics. 9090 is the default port."""

    disable_track_apikey_usage: bool = False
    remove_api_keys: bool = False
    components_path: list[str] = []
    langchain_cache: str = "InMemoryCache"
    load_flows_path: str | None = None
    bundle_urls: list[str] = []

    # Redis
    redis_host: str = "localhost"
    redis_port: int = 6379
    redis_db: int = 0
    redis_url: str | None = None
    redis_cache_expire: int = 3600

    # Sentry
    sentry_dsn: str | None = None
    sentry_traces_sample_rate: float | None = 1.0
    sentry_profiles_sample_rate: float | None = 1.0

    store: bool | None = True
    store_url: str | None = "https://api.langflow.store"
    download_webhook_url: str | None = "https://api.langflow.store/flows/trigger/ec611a61-8460-4438-b187-a4f65e5559d4"
    like_webhook_url: str | None = "https://api.langflow.store/flows/trigger/64275852-ec00-45c1-984e-3bff814732da"

    storage_type: str = "local"

    celery_enabled: bool = False

    fallback_to_env_var: bool = True
    """If set to True, Global Variables set in the UI will fallback to a environment variable
    with the same name in case Langflow fails to retrieve the variable value."""

    store_environment_variables: bool = True
    """Whether to store environment variables as Global Variables in the database."""
    variables_to_get_from_environment: list[str] = VARIABLES_TO_GET_FROM_ENVIRONMENT
    """List of environment variables to get from the environment and store in the database."""
    worker_timeout: int = 300
    """Timeout for the API calls in seconds."""
    frontend_timeout: int = 0
    """Timeout for the frontend API calls in seconds."""
    user_agent: str = "langflow"
    """User agent for the API calls."""
    backend_only: bool = False
    """If set to True, Langflow will not serve the frontend."""

    # CORS Settings
    cors_origins: list[str] | str = "*"
    """Allowed origins for CORS. Can be a list of origins or '*' for all origins.
    Default is '*' for backward compatibility. In production, specify exact origins."""
    cors_allow_credentials: bool = True
    """Whether to allow credentials in CORS requests.
    Default is True for backward compatibility. In v2.0, this will be changed to False when using wildcard origins."""
    cors_allow_methods: list[str] | str = "*"
    """Allowed HTTP methods for CORS requests."""
    cors_allow_headers: list[str] | str = "*"
    """Allowed headers for CORS requests."""

    # Telemetry
    do_not_track: bool = False
    """If set to True, Langflow will not track telemetry."""
    telemetry_base_url: str = "https://langflow.gateway.scarf.sh"
    transactions_storage_enabled: bool = True
    """If set to True, Langflow will track transactions between flows."""
    vertex_builds_storage_enabled: bool = True
    """If set to True, Langflow will keep track of each vertex builds (outputs) in the UI for any flow."""

    # Config
    host: str = "localhost"
    """The host on which Langflow will run."""
    port: int = 7860
    """The port on which Langflow will run."""
    current_port: int | None = None
    """The actual port on which Langflow is running (after checking for port conflicts)."""
    workers: int = 1
    """The number of workers to run."""
    log_level: str = "critical"
    """The log level for Langflow."""
    log_file: str | None = "logs/langflow.log"
    """The path to log file for Langflow."""
    alembic_log_file: str = "alembic/alembic.log"
    """The path to log file for Alembic for SQLAlchemy."""
    frontend_path: str | None = None
    """The path to the frontend directory containing build files. This is for development purposes only.."""
    open_browser: bool = False
    """If set to True, Langflow will open the browser on startup."""
    auto_saving: bool = True
    """If set to True, Langflow will auto save flows."""
    auto_saving_interval: int = 1000
    """The interval in ms at which Langflow will auto save flows."""
    health_check_max_retries: int = 5
    """The maximum number of retries for the health check."""
    max_file_size_upload: int = 1024
    """The maximum file size for the upload in MB."""
    deactivate_tracing: bool = False
    """If set to True, tracing will be deactivated."""
    max_transactions_to_keep: int = 3000
    """The maximum number of transactions to keep in the database."""
    max_vertex_builds_to_keep: int = 3000
    """The maximum number of vertex builds to keep in the database."""
    max_vertex_builds_per_vertex: int = 2
    """The maximum number of builds to keep per vertex. Older builds will be deleted."""
    webhook_polling_interval: int = 5000
    """The polling interval for the webhook in ms."""
    fs_flows_polling_interval: int = 10000
    """The polling interval in milliseconds for synchronizing flows from the file system."""
    ssl_cert_file: str | None = None
    """Path to the SSL certificate file on the local system."""
    ssl_key_file: str | None = None
    """Path to the SSL key file on the local system."""
    max_text_length: int = MAX_TEXT_LENGTH
    """Maximum number of characters to store and display in the UI. Responses longer than this
    will be truncated when displayed in the UI. Does not truncate responses between components nor outputs."""
    max_items_length: int = MAX_ITEMS_LENGTH
    """Maximum number of items to store and display in the UI. Lists longer than this
    will be truncated when displayed in the UI. Does not affect data passed between components nor outputs."""

    # MCP Server
    mcp_server_enabled: bool = True
    """If set to False, Langflow will not enable the MCP server."""
    mcp_server_enable_progress_notifications: bool = False
    """If set to False, Langflow will not send progress notifications in the MCP server."""

<<<<<<< HEAD
    # Add projects to MCP servers automatically on creation
    add_projects_to_mcp_servers: bool = True
    """If set to True, newly created projects will be added to the user's MCP servers config automatically.
    Controlled by LANGFLOW_ADD_PROJECTS_TO_MCP_SERVERS env variable."""
=======
    # MCP Composer
    mcp_composer_enabled: bool = True
    """If set to False, Langflow will not start the MCP Composer service."""
>>>>>>> bb098a50

    # Public Flow Settings
    public_flow_cleanup_interval: int = Field(default=3600, gt=600)
    """The interval in seconds at which public temporary flows will be cleaned up.
    Default is 1 hour (3600 seconds). Minimum is 600 seconds (10 minutes)."""
    public_flow_expiration: int = Field(default=86400, gt=600)
    """The time in seconds after which a public temporary flow will be considered expired and eligible for cleanup.
    Default is 24 hours (86400 seconds). Minimum is 600 seconds (10 minutes)."""
    event_delivery: Literal["polling", "streaming", "direct"] = "streaming"
    """How to deliver build events to the frontend. Can be 'polling', 'streaming' or 'direct'."""
    lazy_load_components: bool = False
    """If set to True, Langflow will only partially load components at startup and fully load them on demand.
    This significantly reduces startup time but may cause a slight delay when a component is first used."""

    # Starter Projects
    create_starter_projects: bool = True
    """If set to True, Langflow will create starter projects. If False, skips all starter project setup.
    Note that this doesn't check if the starter projects are already loaded in the db;
    this is intended to be used to skip all startup project logic."""
    update_starter_projects: bool = True
    """If set to True, Langflow will update starter projects."""

    @field_validator("cors_origins", mode="before")
    @classmethod
    def validate_cors_origins(cls, value):
        """Convert comma-separated string to list if needed."""
        if isinstance(value, str) and value != "*":
            if "," in value:
                # Convert comma-separated string to list
                return [origin.strip() for origin in value.split(",")]
            # Convert single origin to list for consistency
            return [value]
        return value

    @field_validator("use_noop_database", mode="before")
    @classmethod
    def set_use_noop_database(cls, value):
        if value:
            logger.info("Running with NOOP database session. All DB operations are disabled.")
        return value

    @field_validator("event_delivery", mode="before")
    @classmethod
    def set_event_delivery(cls, value, info):
        # If workers > 1, we need to use direct delivery
        # because polling and streaming are not supported
        # in multi-worker environments
        if info.data.get("workers", 1) > 1:
            logger.warning("Multi-worker environment detected, using direct event delivery")
            return "direct"
        return value

    @field_validator("user_agent", mode="after")
    @classmethod
    def set_user_agent(cls, value):
        if not value:
            value = "Langflow"
        import os

        os.environ["USER_AGENT"] = value
        logger.debug(f"Setting user agent to {value}")
        return value

    @field_validator("variables_to_get_from_environment", mode="before")
    @classmethod
    def set_variables_to_get_from_environment(cls, value):
        if isinstance(value, str):
            value = value.split(",")
        return list(set(VARIABLES_TO_GET_FROM_ENVIRONMENT + value))

    @field_validator("log_file", mode="before")
    @classmethod
    def set_log_file(cls, value):
        if isinstance(value, Path):
            value = str(value)
        return value

    @field_validator("config_dir", mode="before")
    @classmethod
    def set_langflow_dir(cls, value):
        if not value:
            from platformdirs import user_cache_dir

            # Define the app name and author
            app_name = "langflow"
            app_author = "langflow"

            # Get the cache directory for the application
            cache_dir = user_cache_dir(app_name, app_author)

            # Create a .langflow directory inside the cache directory
            value = Path(cache_dir)
            value.mkdir(parents=True, exist_ok=True)

        if isinstance(value, str):
            value = Path(value)
        if not value.exists():
            value.mkdir(parents=True, exist_ok=True)

        return str(value)

    @field_validator("database_url", mode="before")
    @classmethod
    def set_database_url(cls, value, info):
        if value and not is_valid_database_url(value):
            msg = f"Invalid database_url provided: '{value}'"
            raise ValueError(msg)

        logger.debug("No database_url provided, trying LANGFLOW_DATABASE_URL env variable")
        if langflow_database_url := os.getenv("LANGFLOW_DATABASE_URL"):
            value = langflow_database_url
            logger.debug("Using LANGFLOW_DATABASE_URL env variable.")
        else:
            logger.debug("No database_url env variable, using sqlite database")
            # Originally, we used sqlite:///./langflow.db
            # so we need to migrate to the new format
            # if there is a database in that location
            if not info.data["config_dir"]:
                msg = "config_dir not set, please set it or provide a database_url"
                raise ValueError(msg)

            from lfx.utils.version import get_version_info
            from lfx.utils.version import is_pre_release as langflow_is_pre_release

            version = get_version_info()["version"]
            is_pre_release = langflow_is_pre_release(version)

            if info.data["save_db_in_config_dir"]:
                database_dir = info.data["config_dir"]
                logger.debug(f"Saving database to config_dir: {database_dir}")
            else:
                database_dir = Path(__file__).parent.parent.parent.resolve()
                logger.debug(f"Saving database to langflow directory: {database_dir}")

            pre_db_file_name = "langflow-pre.db"
            db_file_name = "langflow.db"
            new_pre_path = f"{database_dir}/{pre_db_file_name}"
            new_path = f"{database_dir}/{db_file_name}"
            final_path = None
            if is_pre_release:
                if Path(new_pre_path).exists():
                    final_path = new_pre_path
                elif Path(new_path).exists() and info.data["save_db_in_config_dir"]:
                    # We need to copy the current db to the new location
                    logger.debug("Copying existing database to new location")
                    copy2(new_path, new_pre_path)
                    logger.debug(f"Copied existing database to {new_pre_path}")
                elif Path(f"./{db_file_name}").exists() and info.data["save_db_in_config_dir"]:
                    logger.debug("Copying existing database to new location")
                    copy2(f"./{db_file_name}", new_pre_path)
                    logger.debug(f"Copied existing database to {new_pre_path}")
                else:
                    logger.debug(f"Creating new database at {new_pre_path}")
                    final_path = new_pre_path
            elif Path(new_path).exists():
                logger.debug(f"Database already exists at {new_path}, using it")
                final_path = new_path
            elif Path(f"./{db_file_name}").exists():
                try:
                    logger.debug("Copying existing database to new location")
                    copy2(f"./{db_file_name}", new_path)
                    logger.debug(f"Copied existing database to {new_path}")
                except OSError:
                    logger.exception("Failed to copy database, using default path")
                    new_path = f"./{db_file_name}"
            else:
                final_path = new_path

            if final_path is None:
                final_path = new_pre_path if is_pre_release else new_path

            value = f"sqlite:///{final_path}"

        return value

    @field_validator("components_path", mode="before")
    @classmethod
    def set_components_path(cls, value):
        """Processes and updates the components path list, incorporating environment variable overrides.

        If the `LANGFLOW_COMPONENTS_PATH` environment variable is set and points to an existing path, it is
        appended to the provided list if not already present. If the input list is empty or missing, it is
        set to an empty list.
        """
        if os.getenv("LANGFLOW_COMPONENTS_PATH"):
            logger.debug("Adding LANGFLOW_COMPONENTS_PATH to components_path")
            langflow_component_path = os.getenv("LANGFLOW_COMPONENTS_PATH")
            if Path(langflow_component_path).exists() and langflow_component_path not in value:
                if isinstance(langflow_component_path, list):
                    for path in langflow_component_path:
                        if path not in value:
                            value.append(path)
                    logger.debug(f"Extending {langflow_component_path} to components_path")
                elif langflow_component_path not in value:
                    value.append(langflow_component_path)
                    logger.debug(f"Appending {langflow_component_path} to components_path")

        if not value:
            value = [BASE_COMPONENTS_PATH]
            logger.debug("Setting default components path to components_path")
        else:
            if isinstance(value, Path):
                value = [str(value)]
            elif isinstance(value, list):
                value = [str(p) if isinstance(p, Path) else p for p in value]
            logger.debug("Adding default components path to components_path")

        logger.debug(f"Components path: {value}")
        return value

    model_config = SettingsConfigDict(validate_assignment=True, extra="ignore", env_prefix="LANGFLOW_")

    async def update_from_yaml(self, file_path: str, *, dev: bool = False) -> None:
        new_settings = await load_settings_from_yaml(file_path)
        self.components_path = new_settings.components_path or []
        self.dev = dev

    def update_settings(self, **kwargs) -> None:
        logger.debug("Updating settings")
        for key, value in kwargs.items():
            # value may contain sensitive information, so we don't want to log it
            if not hasattr(self, key):
                logger.debug(f"Key {key} not found in settings")
                continue
            logger.debug(f"Updating {key}")
            if isinstance(getattr(self, key), list):
                # value might be a '[something]' string
                value_ = value
                with contextlib.suppress(json.decoder.JSONDecodeError):
                    value_ = orjson.loads(str(value))
                if isinstance(value_, list):
                    for item in value_:
                        item_ = str(item) if isinstance(item, Path) else item
                        if item_ not in getattr(self, key):
                            getattr(self, key).append(item_)
                    logger.debug(f"Extended {key}")
                else:
                    value_ = str(value_) if isinstance(value_, Path) else value_
                    if value_ not in getattr(self, key):
                        getattr(self, key).append(value_)
                        logger.debug(f"Appended {key}")

            else:
                setattr(self, key, value)
                logger.debug(f"Updated {key}")
            logger.debug(f"{key}: {getattr(self, key)}")

    @property
    def voice_mode_available(self) -> bool:
        """Check if voice mode is available by testing webrtcvad import."""
        try:
            import webrtcvad  # noqa: F401
        except ImportError:
            return False
        else:
            return True

    @classmethod
    @override
    def settings_customise_sources(  # type: ignore[misc]
        cls,
        settings_cls: type[BaseSettings],
        init_settings: PydanticBaseSettingsSource,
        env_settings: PydanticBaseSettingsSource,
        dotenv_settings: PydanticBaseSettingsSource,
        file_secret_settings: PydanticBaseSettingsSource,
    ) -> tuple[PydanticBaseSettingsSource, ...]:
        return (CustomSource(settings_cls),)


def save_settings_to_yaml(settings: Settings, file_path: str) -> None:
    with Path(file_path).open("w", encoding="utf-8") as f:
        settings_dict = settings.model_dump()
        yaml.dump(settings_dict, f)


async def load_settings_from_yaml(file_path: str) -> Settings:
    # Check if a string is a valid path or a file name
    if "/" not in file_path:
        # Get current path
        current_path = Path(__file__).resolve().parent
        file_path_ = Path(current_path) / file_path
    else:
        file_path_ = Path(file_path)

    async with async_open(file_path_.name, encoding="utf-8") as f:
        content = await f.read()
        settings_dict = yaml.safe_load(content)
        settings_dict = {k.upper(): v for k, v in settings_dict.items()}

        for key in settings_dict:
            if key not in Settings.model_fields:
                msg = f"Key {key} not found in settings"
                raise KeyError(msg)
            await logger.adebug(f"Loading {len(settings_dict[key])} {key} from {file_path}")

    return await asyncio.to_thread(Settings, **settings_dict)<|MERGE_RESOLUTION|>--- conflicted
+++ resolved
@@ -277,16 +277,13 @@
     mcp_server_enable_progress_notifications: bool = False
     """If set to False, Langflow will not send progress notifications in the MCP server."""
 
-<<<<<<< HEAD
     # Add projects to MCP servers automatically on creation
     add_projects_to_mcp_servers: bool = True
     """If set to True, newly created projects will be added to the user's MCP servers config automatically.
     Controlled by LANGFLOW_ADD_PROJECTS_TO_MCP_SERVERS env variable."""
-=======
     # MCP Composer
     mcp_composer_enabled: bool = True
     """If set to False, Langflow will not start the MCP Composer service."""
->>>>>>> bb098a50
 
     # Public Flow Settings
     public_flow_cleanup_interval: int = Field(default=3600, gt=600)

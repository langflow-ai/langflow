"""ServiceManager with pluggable service discovery.

Supports multiple discovery mechanisms:
1. Decorator-based registration (@register_service)
2. Config file (lfx.toml / pyproject.toml)
3. Entry points (Python packages)
4. Fallback to noop/minimal implementations
"""

from __future__ import annotations

import asyncio
import importlib
import inspect
import threading
from pathlib import Path
from typing import TYPE_CHECKING

from lfx.log.logger import logger
from lfx.services.schema import ServiceType
from lfx.utils.concurrency import KeyedMemoryLockManager

if TYPE_CHECKING:
    from lfx.services.base import Service
    from lfx.services.factory import ServiceFactory


class NoFactoryRegisteredError(Exception):
    """Raised when no factory is registered for a service type."""


class NoServiceRegisteredError(Exception):
    """Raised when no service or factory is registered for a service type."""


class ServiceManager:
    """Manages the creation of different services with pluggable discovery."""

    def __init__(self) -> None:
        """Initialize the service manager with empty service and factory registries."""
        self.services: dict[str, Service] = {}
        self.factories: dict[str, ServiceFactory] = {}
        self.service_classes: dict[ServiceType, type[Service]] = {}  # New: direct service class registry
        self._lock = threading.RLock()
        self.keyed_lock = KeyedMemoryLockManager()
        self.factory_registered = False
        self._plugins_discovered = False

        # Always register settings service
        from lfx.services.settings.factory import SettingsServiceFactory

        self.register_factory(SettingsServiceFactory())

    def register_factories(self, factories: list[ServiceFactory] | None = None) -> None:
        """Register all available service factories."""
        if factories is None:
            return
        for factory in factories:
            try:
                self.register_factory(factory)
            except Exception:  # noqa: BLE001
                logger.exception(f"Error initializing {factory}")
        self.set_factory_registered()

    def are_factories_registered(self) -> bool:
        """Check if the factory is registered."""
        return self.factory_registered

    def set_factory_registered(self) -> None:
        """Set the factory registered flag."""
        self.factory_registered = True

    def register_service_class(
        self,
        service_type: ServiceType,
        service_class: type[Service],
        *,
        override: bool = True,
    ) -> None:
        """Register a service class directly (without factory).

        Args:
            service_type: The service type enum value
            service_class: The service class to register
            override: Whether to override existing registration (default: True)

        Raises:
            ValueError: If attempting to register the settings service (not allowed)
        """
        # Settings service cannot be overridden via plugins
        if service_type == ServiceType.SETTINGS_SERVICE:
            msg = "Settings service cannot be registered via plugins. It is always created using the built-in factory."
            logger.warning(msg)
            raise ValueError(msg)

        if service_type in self.service_classes and not override:
            logger.warning(f"Service {service_type.value} already registered. Use override=True to replace it.")
            return

        if service_type in self.service_classes:
            logger.debug(f"Overriding service registration for {service_type.value}")

        self.service_classes[service_type] = service_class
        logger.debug(f"Registered service class: {service_type.value} -> {service_class.__name__}")

    def register_factory(
        self,
        service_factory: ServiceFactory,
    ) -> None:
        """Registers a new factory with dependencies."""
        service_name = service_factory.service_class.name
        self.factories[service_name] = service_factory

    def get(self, service_name: ServiceType, default: ServiceFactory | None = None) -> Service:
        """Get (or create) a service by its name."""
        with self.keyed_lock.lock(service_name):
            if service_name not in self.services:
                self._create_service(service_name, default)
            return self.services[service_name]

    def _create_service(self, service_name: ServiceType, default: ServiceFactory | None = None) -> None:
        """Create a new service given its name, handling dependencies."""
        logger.debug(f"Create service {service_name}")

        # Settings service is special - always use factory, never from plugins
        if service_name == ServiceType.SETTINGS_SERVICE:
            self._create_service_from_factory(service_name, default)
            return

        # Try plugin discovery first (if not already done)
        if not self._plugins_discovered:
            # Get config_dir from settings service if available
            config_dir = None
            if ServiceType.SETTINGS_SERVICE in self.services:
                settings_service = self.services[ServiceType.SETTINGS_SERVICE]
                if hasattr(settings_service, "settings") and settings_service.settings.config_dir:
                    config_dir = Path(settings_service.settings.config_dir)

            self.discover_plugins(config_dir)

        # Check if we have a direct service class registration (new system)
        if service_name in self.service_classes:
            self._create_service_from_class(service_name)
            return

        # Fall back to factory-based creation (old system)
        self._create_service_from_factory(service_name, default)

    def _create_service_from_class(self, service_name: ServiceType) -> None:
        """Create a service from a registered service class (new plugin system)."""
        service_class = self.service_classes[service_name]
        logger.debug(f"Creating service from class: {service_name.value} -> {service_class.__name__}")

        # Inspect __init__ to determine dependencies
        init_signature = inspect.signature(service_class.__init__)
        dependencies = {}

        for param_name, param in init_signature.parameters.items():
            if param_name == "self":
                continue

            # Try to resolve dependency from type hint first
            dependency_type = None
            if param.annotation != inspect.Parameter.empty:
                dependency_type = self._resolve_service_type_from_annotation(param.annotation)

            # If type hint didn't work, try to resolve from parameter name
            # E.g., param name "settings_service" -> ServiceType.SETTINGS_SERVICE
            if not dependency_type:
                try:
                    dependency_type = ServiceType(param_name)
                except ValueError:
                    # Not a valid service type - skip this parameter if it has a default
                    # Otherwise let it fail during instantiation
                    if param.default == inspect.Parameter.empty:
                        # No default, can't resolve - will fail during instantiation
                        pass
                    continue

            if dependency_type:
                # Recursively create dependency if not exists
                if dependency_type not in self.services:
                    self._create_service(dependency_type)
                dependencies[param_name] = self.services[dependency_type]

        # Create the service instance
        try:
            service_instance = service_class(**dependencies)
            # Don't call set_ready() here - let the service control its own ready state
            self.services[service_name] = service_instance
            logger.debug(f"Service created successfully: {service_name.value}")
        except Exception as exc:
            logger.exception(f"Failed to create service {service_name.value}: {exc}")
            raise

    def _resolve_service_type_from_annotation(self, annotation) -> ServiceType | None:
        """Resolve a ServiceType from a type annotation.

        Args:
            annotation: The type annotation from __init__ signature

        Returns:
            ServiceType if resolvable, None otherwise
        """
        # Handle string annotations (forward references)
        annotation_name = annotation if isinstance(annotation, str) else getattr(annotation, "__name__", None)

        if not annotation_name:
            return None

        # Try to match service class name to ServiceType
        # E.g., "SettingsService" -> ServiceType.SETTINGS_SERVICE
        for service_type in ServiceType:
            # Check if registered service class matches
            if service_type in self.service_classes:
                registered_class = self.service_classes[service_type]
                if registered_class.__name__ == annotation_name:
                    return service_type

            # Check if annotation name matches expected pattern
            # E.g., "SettingsService" -> "settings_service"
            expected_name = annotation_name.replace("Service", "").lower() + "_service"
            if service_type.value == expected_name:
                return service_type

        return None

    def _create_service_from_factory(self, service_name: ServiceType, default: ServiceFactory | None = None) -> None:
        """Create a service from a factory (old system)."""
        self._validate_service_creation(service_name, default)

        if service_name == ServiceType.SETTINGS_SERVICE:
            from lfx.services.settings.factory import SettingsServiceFactory

            factory = SettingsServiceFactory()
            if factory not in self.factories:
                self.register_factory(factory)
        else:
            factory = self.factories.get(service_name)

        # Create dependencies first
        if factory is None and default is not None:
            self.register_factory(default)
            factory = default
        if factory is None:
            msg = f"No factory registered for {service_name}"
            raise NoFactoryRegisteredError(msg)
        for dependency in factory.dependencies:
            if dependency not in self.services:
                self._create_service(dependency)

        # Collect the dependent services
        dependent_services = {dep.value: self.services[dep] for dep in factory.dependencies}

        # Create the actual service
        self.services[service_name] = self.factories[service_name].create(**dependent_services)
        self.services[service_name].set_ready()

    def _validate_service_creation(self, service_name: ServiceType, default: ServiceFactory | None = None) -> None:
        """Validate whether the service can be created."""
        if service_name == ServiceType.SETTINGS_SERVICE:
            return
        if service_name not in self.factories and default is None:
            msg = f"No factory registered for the service class '{service_name.name}'"
            raise NoFactoryRegisteredError(msg)

    def update(self, service_name: ServiceType) -> None:
        """Update a service by its name."""
        if service_name in self.services:
            logger.debug(f"Update service {service_name}")
            self.services.pop(service_name, None)
            self.get(service_name)

    async def teardown(self) -> None:
        """Teardown all the services."""
        for service in list(self.services.values()):
            if service is None:
                continue
            logger.debug(f"Teardown service {service.name}")
            try:
                teardown_result = service.teardown()
                if asyncio.iscoroutine(teardown_result):
                    await teardown_result
            except Exception as exc:  # noqa: BLE001
                logger.debug(f"Error in teardown of {service.name}", exc_info=exc)
        self.services = {}
        self.factories = {}

    @classmethod
    def get_factories(cls) -> list[ServiceFactory]:
        """Auto-discover and return all service factories."""
        from lfx.services.factory import ServiceFactory
        from lfx.services.schema import ServiceType

        service_names = [ServiceType(service_type).value.replace("_service", "") for service_type in ServiceType]
        base_module = "lfx.services"
        factories = []

        for name in service_names:
            try:
                module_name = f"{base_module}.{name}.factory"
                module = importlib.import_module(module_name)

                # Find all classes in the module that are subclasses of ServiceFactory
                for _, obj in inspect.getmembers(module, inspect.isclass):
                    if isinstance(obj, type) and issubclass(obj, ServiceFactory) and obj is not ServiceFactory:
                        factories.append(obj())
                        break

            except Exception as exc:  # noqa: BLE001
                logger.debug(
                    f"Could not initialize services. Please check your settings. Error in {name}.", exc_info=exc
                )

        return factories

    def discover_plugins(self, config_dir: Path | None = None) -> None:
        """Discover and register service plugins from multiple sources.

        Discovery order (last wins):
        1. Entry points (installed packages)
        2. Config files (lfx.toml / pyproject.toml)
        3. Decorator-registered services (already in self.service_classes)

        Args:
            config_dir: Directory to search for config files.
                       If None, tries to use settings_service.settings.config_dir,
                       then falls back to current working directory.

        Note:
            The settings service cannot be overridden via plugins and is always
            created using the built-in factory.
        """
        if self._plugins_discovered:
            logger.debug("Plugins already discovered, skipping...")
            return

        # Get config_dir from settings service if not provided
        if config_dir is None and ServiceType.SETTINGS_SERVICE in self.services:
            settings_service = self.services[ServiceType.SETTINGS_SERVICE]
            if hasattr(settings_service, "settings") and settings_service.settings.config_dir:
                config_dir = Path(settings_service.settings.config_dir)

        logger.debug(f"Starting plugin discovery (config_dir: {config_dir or 'cwd'})...")

        # 1. Discover from entry points
        self._discover_from_entry_points()

        # 2. Discover from config files
        self._discover_from_config(config_dir)

        self._plugins_discovered = True
        logger.debug(f"Plugin discovery complete. Registered services: {list(self.service_classes.keys())}")

    def _discover_from_entry_points(self) -> None:
        """Discover services from Python entry points."""
        from importlib.metadata import entry_points

        eps = entry_points(group="lfx.services")

        for ep in eps:
            try:
                service_class = ep.load()
                # Entry point name should match ServiceType enum value
                service_type = ServiceType(ep.name)
                self.register_service_class(service_type, service_class, override=False)
                logger.debug(f"Loaded service from entry point: {ep.name}")
            except (ValueError, AttributeError) as exc:
                logger.warning(f"Failed to load entry point {ep.name}: {exc}")
            except Exception as exc:  # noqa: BLE001
                logger.debug(f"Error loading entry point {ep.name}: {exc}")

    def _discover_from_config(self, config_dir: Path | None = None) -> None:
        """Discover services from config files (lfx.toml / pyproject.toml)."""
        config_dir = Path.cwd() if config_dir is None else Path(config_dir)

        # Try lfx.toml first
        lfx_config = config_dir / "lfx.toml"
        if lfx_config.exists():
            self._load_config_file(lfx_config)
            return

        # Try pyproject.toml with [tool.lfx.services]
        pyproject_config = config_dir / "pyproject.toml"
        if pyproject_config.exists():
            self._load_pyproject_config(pyproject_config)

    def _load_config_file(self, config_path: Path) -> None:
        """Load services from lfx.toml config file."""
        try:
            import tomllib as tomli  # Python 3.11+
        except ImportError:
            import tomli  # Python 3.10

        try:
            with config_path.open("rb") as f:
                config = tomli.load(f)

            services = config.get("services", {})
            for service_key, service_path in services.items():
                self._register_service_from_path(service_key, service_path)

            logger.debug(f"Loaded {len(services)} services from {config_path}")
        except Exception as exc:  # noqa: BLE001
            logger.warning(f"Failed to load config from {config_path}: {exc}")

    def _load_pyproject_config(self, config_path: Path) -> None:
        """Load services from pyproject.toml [tool.lfx.services] section."""
        try:
            import tomllib as tomli  # Python 3.11+
        except ImportError:
            import tomli  # Python 3.10

        try:
            with config_path.open("rb") as f:
                config = tomli.load(f)

            services = config.get("tool", {}).get("lfx", {}).get("services", {})
            for service_key, service_path in services.items():
                self._register_service_from_path(service_key, service_path)

            if services:
                logger.debug(f"Loaded {len(services)} services from {config_path}")
        except Exception as exc:  # noqa: BLE001
            logger.warning(f"Failed to load config from {config_path}: {exc}")

    def _register_service_from_path(self, service_key: str, service_path: str) -> None:
        """Register a service from a module:class path string.

        Args:
            service_key: ServiceType enum value (e.g., "database_service")
            service_path: Import path (e.g., "langflow.services.database.service:DatabaseService")
        """
        try:
            # Validate service_key matches ServiceType enum
            service_type = ServiceType(service_key)
        except ValueError:
            logger.warning(f"Invalid service key '{service_key}' - must match ServiceType enum value")
            return

        try:
            # Parse module:class format
            if ":" not in service_path:
                logger.warning(f"Invalid service path '{service_path}' - must be 'module:class' format")
                return

            module_path, class_name = service_path.split(":", 1)
            module = importlib.import_module(module_path)
            service_class = getattr(module, class_name)

            self.register_service_class(service_type, service_class, override=True)
            logger.debug(f"Registered service from config: {service_key} -> {service_path}")
        except Exception as exc:  # noqa: BLE001
            logger.warning(f"Failed to register service {service_key} from {service_path}: {exc}")


# Global variables for lazy initialization
_service_manager: ServiceManager | None = None
_service_manager_lock = threading.Lock()


<<<<<<< HEAD
def get_service_manager():
    """Get the global ServiceManager instance, creating it if needed.

    Returns:
        ServiceManager: The global service manager instance.
=======
def get_service_manager() -> ServiceManager:
    """Get or create the service manager instance using lazy initialization.

    This function ensures thread-safe lazy initialization of the service manager,
    preventing automatic service creation during module import.

    Returns:
        ServiceManager: The singleton service manager instance.
>>>>>>> 75243792
    """
    global _service_manager  # noqa: PLW0603
    if _service_manager is None:
        with _service_manager_lock:
            if _service_manager is None:
                _service_manager = ServiceManager()
    return _service_manager<|MERGE_RESOLUTION|>--- conflicted
+++ resolved
@@ -459,13 +459,6 @@
 _service_manager_lock = threading.Lock()
 
 
-<<<<<<< HEAD
-def get_service_manager():
-    """Get the global ServiceManager instance, creating it if needed.
-
-    Returns:
-        ServiceManager: The global service manager instance.
-=======
 def get_service_manager() -> ServiceManager:
     """Get or create the service manager instance using lazy initialization.
 
@@ -474,7 +467,6 @@
 
     Returns:
         ServiceManager: The singleton service manager instance.
->>>>>>> 75243792
     """
     global _service_manager  # noqa: PLW0603
     if _service_manager is None:

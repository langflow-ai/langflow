<!-- markdownlint-disable MD030 -->

<<<<<<< HEAD
[Drag and Drop AI Agent Builder](https://visualaiagentsbuilder.org) is a powerful tool for building and deploying AI-powered agents and workflows. It provides developers with both a visual authoring experience and a built-in API server that turns every agent into an API endpoint that can be integrated into applications built on any framework or stack. Langflow comes with batteries included and supports all major LLMs, vector databases and a growing library of AI tools.
=======
![Langflow logo](./docs/static/img/langflow-logo-color-black-solid.svg)


[![Release Notes](https://img.shields.io/github/release/langflow-ai/langflow?style=flat-square)](https://github.com/langflow-ai/langflow/releases)
[![PyPI - License](https://img.shields.io/badge/license-MIT-orange)](https://opensource.org/licenses/MIT)
[![PyPI - Downloads](https://img.shields.io/pypi/dm/langflow?style=flat-square)](https://pypistats.org/packages/langflow)
[![GitHub star chart](https://img.shields.io/github/stars/langflow-ai/langflow?style=flat-square)](https://star-history.com/#langflow-ai/langflow)
[![Open Issues](https://img.shields.io/github/issues-raw/langflow-ai/langflow?style=flat-square)](https://github.com/langflow-ai/langflow/issues)
[![Twitter](https://img.shields.io/twitter/url/https/twitter.com/langflow-ai.svg?style=social&label=Follow%20%40Langflow)](https://twitter.com/langflow_ai)
[![YouTube Channel](https://img.shields.io/youtube/channel/subscribers/UCn2bInQrjdDYKEEmbpwblLQ?label=Subscribe)](https://www.youtube.com/@Langflow)
[![Discord Server](https://img.shields.io/discord/1116803230643527710?logo=discord&style=social&label=Join)](https://discord.gg/EqksyE2EX9)

> [!CAUTION]
> Users must update to Langflow >= 1.3 to protect against [CVE-2025-3248](https://nvd.nist.gov/vuln/detail/CVE-2025-3248).

[Langflow](https://langflow.org) is a powerful tool for building and deploying AI-powered agents and workflows. It provides developers with both a visual authoring experience and a built-in API server that turns every agent into an API endpoint that can be integrated into applications built on any framework or stack. Langflow comes with batteries included and supports all major LLMs, vector databases and a growing library of AI tools.
>>>>>>> 8ae85abb

## ✨ Highlight features

- **Visual builder interface** to quickly get started and iterate .
- **Source code access** lets you customize any component using Python.
- **Interactive playground** to immediately test and refine your flows with step-by-step control.
- **Multi-agent orchestration** with conversation management and retrieval.
- **Deploy as an API** or export as JSON for Python apps.
- **Observability** with LangSmith, LangFuse and other integrations.
- **Enterprise-ready** security and scalability.

## ⚡️ Quickstart

Langflow requires [Python 3.10 to 3.13](https://www.python.org/downloads/release/python-3100/) and [uv](https://docs.astral.sh/uv/getting-started/installation/).

1. To install Langflow, run:

```shell
uv pip install langflow -U 
```

2. To run Langflow, run:

```shell
uv run langflow run
```

3. Go to the default Langflow URL at `http://127.0.0.1:7860`.

For more information about installing Langflow, including Docker and Desktop options, see [Install Langflow](https://docs.langflow.org/get-started-installation).

## 📦 Deployment

Langflow is completely open source and you can deploy it to all major deployment clouds. To learn how to use Docker to deploy Langflow, see the [Docker deployment guide](https://docs.langflow.org/deployment-docker).

## ⭐ Stay up-to-date

Star Langflow on GitHub to be instantly notified of new releases.

![Star Langflow](https://github.com/user-attachments/assets/03168b17-a11d-4b2a-b0f7-c1cce69e5a2c)

## 👋 Contribute

We welcome contributions from developers of all levels. If you'd like to contribute, please check our [contributing guidelines](./CONTRIBUTING.md) and help make Langflow more accessible.

---

[![Star History Chart](https://api.star-history.com/svg?repos=langflow-ai/langflow&type=Timeline)](https://star-history.com/#langflow-ai/langflow&Date)

## ❤️ Contributors

[![langflow contributors](https://contrib.rocks/image?repo=langflow-ai/langflow)](https://github.com/langflow-ai/langflow/graphs/contributors)
<|MERGE_RESOLUTION|>--- conflicted
+++ resolved
@@ -1,59 +1,42 @@
 <!-- markdownlint-disable MD030 -->
 
-<<<<<<< HEAD
 [Drag and Drop AI Agent Builder](https://visualaiagentsbuilder.org) is a powerful tool for building and deploying AI-powered agents and workflows. It provides developers with both a visual authoring experience and a built-in API server that turns every agent into an API endpoint that can be integrated into applications built on any framework or stack. Langflow comes with batteries included and supports all major LLMs, vector databases and a growing library of AI tools.
-=======
-![Langflow logo](./docs/static/img/langflow-logo-color-black-solid.svg)
-
-
-[![Release Notes](https://img.shields.io/github/release/langflow-ai/langflow?style=flat-square)](https://github.com/langflow-ai/langflow/releases)
-[![PyPI - License](https://img.shields.io/badge/license-MIT-orange)](https://opensource.org/licenses/MIT)
-[![PyPI - Downloads](https://img.shields.io/pypi/dm/langflow?style=flat-square)](https://pypistats.org/packages/langflow)
-[![GitHub star chart](https://img.shields.io/github/stars/langflow-ai/langflow?style=flat-square)](https://star-history.com/#langflow-ai/langflow)
-[![Open Issues](https://img.shields.io/github/issues-raw/langflow-ai/langflow?style=flat-square)](https://github.com/langflow-ai/langflow/issues)
-[![Twitter](https://img.shields.io/twitter/url/https/twitter.com/langflow-ai.svg?style=social&label=Follow%20%40Langflow)](https://twitter.com/langflow_ai)
-[![YouTube Channel](https://img.shields.io/youtube/channel/subscribers/UCn2bInQrjdDYKEEmbpwblLQ?label=Subscribe)](https://www.youtube.com/@Langflow)
-[![Discord Server](https://img.shields.io/discord/1116803230643527710?logo=discord&style=social&label=Join)](https://discord.gg/EqksyE2EX9)
-
-> [!CAUTION]
-> Users must update to Langflow >= 1.3 to protect against [CVE-2025-3248](https://nvd.nist.gov/vuln/detail/CVE-2025-3248).
-
-[Langflow](https://langflow.org) is a powerful tool for building and deploying AI-powered agents and workflows. It provides developers with both a visual authoring experience and a built-in API server that turns every agent into an API endpoint that can be integrated into applications built on any framework or stack. Langflow comes with batteries included and supports all major LLMs, vector databases and a growing library of AI tools.
->>>>>>> 8ae85abb
 
 ## ✨ Highlight features
 
-- **Visual builder interface** to quickly get started and iterate .
-- **Source code access** lets you customize any component using Python.
-- **Interactive playground** to immediately test and refine your flows with step-by-step control.
-- **Multi-agent orchestration** with conversation management and retrieval.
-- **Deploy as an API** or export as JSON for Python apps.
-- **Observability** with LangSmith, LangFuse and other integrations.
-- **Enterprise-ready** security and scalability.
+1. **Visual Builder** to get started quickly and iterate. 
+1. **Access to Code** so developers can tweak any component using Python.
+1. **Playground** to immediately test and iterate on their flows with step-by-step control.
+1. **Multi-agent** orchestration and conversation management and retrieval.
+1. **Deploy as an API** or export as JSON for Python apps.
+1. **Observability** with LangSmith, LangFuse and other integrations.
+1. **Enterprise-ready** security and scalability.
 
 ## ⚡️ Quickstart
 
-Langflow requires [Python 3.10 to 3.13](https://www.python.org/downloads/release/python-3100/) and [uv](https://docs.astral.sh/uv/getting-started/installation/).
+Langflow works with Python 3.10 to 3.13.
 
-1. To install Langflow, run:
+Install with uv **(recommended)** 
 
 ```shell
-uv pip install langflow -U 
+uv pip install langflow
 ```
 
-2. To run Langflow, run:
+Install with pip
 
 ```shell
-uv run langflow run
+pip install langflow
 ```
-
-3. Go to the default Langflow URL at `http://127.0.0.1:7860`.
-
-For more information about installing Langflow, including Docker and Desktop options, see [Install Langflow](https://docs.langflow.org/get-started-installation).
 
 ## 📦 Deployment
 
-Langflow is completely open source and you can deploy it to all major deployment clouds. To learn how to use Docker to deploy Langflow, see the [Docker deployment guide](https://docs.langflow.org/deployment-docker).
+### Self-managed
+
+Langflow is completely open source and you can deploy it to all major deployment clouds. Follow this [guide](https://docs.langflow.org/deployment-docker) to learn how to use Docker to deploy Langflow.
+
+### Fully-managed by DataStax
+
+DataStax Langflow is a full-managed environment with zero setup. Developers can [sign up for a free account](https://astra.datastax.com/signup?type=langflow) to get started.
 
 ## ⭐ Stay up-to-date
 
@@ -71,4 +54,4 @@
 
 ## ❤️ Contributors
 
-[![langflow contributors](https://contrib.rocks/image?repo=langflow-ai/langflow)](https://github.com/langflow-ai/langflow/graphs/contributors)
+[![langflow contributors](https://contrib.rocks/image?repo=langflow-ai/langflow)](https://github.com/langflow-ai/langflow/graphs/contributors)
<!-- markdownlint-disable MD030 -->

![Langflow logo](./docs/static/img/langflow-logo-color-black-solid.svg)


[![Release Notes](https://img.shields.io/github/release/langflow-ai/langflow?style=flat-square)](https://github.com/langflow-ai/langflow/releases)
[![PyPI - License](https://img.shields.io/badge/license-MIT-orange)](https://opensource.org/licenses/MIT)
[![PyPI - Downloads](https://img.shields.io/pypi/dm/langflow?style=flat-square)](https://pypistats.org/packages/langflow)
[![GitHub star chart](https://img.shields.io/github/stars/langflow-ai/langflow?style=flat-square)](https://star-history.com/#langflow-ai/langflow)
[![Open Issues](https://img.shields.io/github/issues-raw/langflow-ai/langflow?style=flat-square)](https://github.com/langflow-ai/langflow/issues)
[![Twitter](https://img.shields.io/twitter/url/https/twitter.com/langflow-ai.svg?style=social&label=Follow%20%40Langflow)](https://twitter.com/langflow_ai)
[![YouTube Channel](https://img.shields.io/youtube/channel/subscribers/UCn2bInQrjdDYKEEmbpwblLQ?label=Subscribe)](https://www.youtube.com/@Langflow)
[![Discord Server](https://img.shields.io/discord/1116803230643527710?logo=discord&style=social&label=Join)](https://discord.gg/EqksyE2EX9)

> [!CAUTION]
> Users must update to Langflow >= 1.3 to protect against [CVE-2025-3248](https://nvd.nist.gov/vuln/detail/CVE-2025-3248).

[Langflow](https://langflow.org) is a powerful tool for building and deploying AI-powered agents and workflows. It provides developers with both a visual authoring experience and a built-in API server that turns every agent into an API endpoint that can be integrated into applications built on any framework or stack. Langflow comes with batteries included and supports all major LLMs, vector databases and a growing library of AI tools.

## ✨ Highlight features

- **Visual builder interface** to quickly get started and iterate .
- **Source code access** lets you customize any component using Python.
- **Interactive playground** to immediately test and refine your flows with step-by-step control.
- **Multi-agent orchestration** with conversation management and retrieval.
- **Deploy as an API** or export as JSON for Python apps.
- **Observability** with LangSmith, LangFuse and other integrations.
- **Enterprise-ready** security and scalability.

## ⚡️ Quickstart

Langflow requires [Python 3.10 to 3.13](https://www.python.org/downloads/release/python-3100/) and [uv](https://docs.astral.sh/uv/getting-started/installation/).

1. To install Langflow, run:

```shell
uv pip install langflow -U 
```

2. To run Langflow, run:

```shell
<<<<<<< HEAD
pip install langflow -U
=======
uv run langflow run
>>>>>>> 4a09655f
```

3. Go to the default Langflow URL at `http://127.0.0.1:7860`.

For more information about installing Langflow, including Docker and Desktop options, see [Install Langflow](https://docs.langflow.org/get-started-installation).

## 📦 Deployment

Langflow is completely open source and you can deploy it to all major deployment clouds. To learn how to use Docker to deploy Langflow, see the [Docker deployment guide](https://docs.langflow.org/deployment-docker).

## ⭐ Stay up-to-date

Star Langflow on GitHub to be instantly notified of new releases.

![Star Langflow](https://github.com/user-attachments/assets/03168b17-a11d-4b2a-b0f7-c1cce69e5a2c)

## 👋 Contribute

We welcome contributions from developers of all levels. If you'd like to contribute, please check our [contributing guidelines](./CONTRIBUTING.md) and help make Langflow more accessible.

---

[![Star History Chart](https://api.star-history.com/svg?repos=langflow-ai/langflow&type=Timeline)](https://star-history.com/#langflow-ai/langflow&Date)

## ❤️ Contributors

[![langflow contributors](https://contrib.rocks/image?repo=langflow-ai/langflow)](https://github.com/langflow-ai/langflow/graphs/contributors)
<|MERGE_RESOLUTION|>--- conflicted
+++ resolved
@@ -40,11 +40,7 @@
 2. To run Langflow, run:
 
 ```shell
-<<<<<<< HEAD
-pip install langflow -U
-=======
 uv run langflow run
->>>>>>> 4a09655f
 ```
 
 3. Go to the default Langflow URL at `http://127.0.0.1:7860`.

# Logs
logs
*.log
npm-debug.log*
yarn-debug.log*
yarn-error.log*
lerna-debug.log*
qdrant_storage

# Mac
.DS_Store

# VSCode
.vscode/settings.json
.chroma
.ruff_cache

# Diagnostic reports (https://nodejs.org/api/report.html)
report.[0-9]*.[0-9]*.[0-9]*.[0-9]*.json

# Runtime data
pids
*.pid
*.seed
*.pid.lock

# Directory for instrumented libs generated by jscoverage/JSCover
lib-cov

# Coverage directory used by tools like istanbul
coverage
*.lcov

# nyc test coverage
.nyc_output

# Grunt intermediate storage (https://gruntjs.com/creating-plugins#storing-task-files)
.grunt

# Bower dependency directory (https://bower.io/)
bower_components

# node-waf configuration
.lock-wscript

# Compiled binary addons (https://nodejs.org/api/addons.html)
build/Release

# Dependency directories
node_modules/
jspm_packages/

# TypeScript v1 declaration files
typings/

# TypeScript cache
*.tsbuildinfo

# Optional npm cache directory
.npm

# Optional eslint cache
.eslintcache

# Microbundle cache
.rpt2_cache/
.rts2_cache_cjs/
.rts2_cache_es/
.rts2_cache_umd/

# Optional REPL history
.node_repl_history

# Output of 'npm pack'
*.tgz

# Yarn Integrity file
.yarn-integrity

# dotenv environment variables file
.env
.env.test

# parcel-bundler cache (https://parceljs.org/)
.cache

# Next.js build output
.next

# Nuxt.js build / generate output
.nuxt
dist

# Gatsby files
.cache/
# Comment in the public line in if your project uses Gatsby and *not* Next.js
# https://nextjs.org/blog/next-9-1#public-directory-support
# public

# vuepress build output
.vuepress/dist

# Serverless directories
.serverless/

# FuseBox cache
.fusebox/

# DynamoDB Local files
.dynamodb/

# TernJS port file
.tern-port
# Byte-compiled / optimized / DLL files
__pycache__/
*.py[cod]
*$py.class
notebooks

# C extensions
*.so

# Distribution / packaging
.Python
build/
develop-eggs/
dist/
downloads/
eggs/
.eggs/
lib/
lib64/
parts/
sdist/
var/
wheels/
pip-wheel-metadata/
share/python-wheels/
*.egg-info/
.installed.cfg
*.egg
MANIFEST

# PyInstaller
#  Usually these files are written by a python script from a template
#  before PyInstaller builds the exe, so as to inject date/other infos into it.
*.manifest
*.spec

# Installer logs
pip-log.txt
pip-delete-this-directory.txt

# Unit test / coverage reports
htmlcov/
.tox/
.nox/
.coverage
.coverage.*
.cache
nosetests.xml
coverage.xml
*.cover
*.py,cover
.hypothesis/
.pytest_cache/

# Translations
*.mo
*.pot

# Django stuff:
*.log
local_settings.py
db.sqlite3
db.sqlite3-journal

# Flask stuff:
instance/
.webassets-cache

# Scrapy stuff:
.scrapy

# Sphinx documentation
docs/_build/

# PyBuilder
target/

# Jupyter Notebook
.ipynb_checkpoints

# IPython
profile_default/
ipython_config.py

# pyenv
.python-version

# pipenv
#   According to pypa/pipenv#598, it is recommended to include Pipfile.lock in version control.
#   However, in case of collaboration, if having platform-specific dependencies or dependencies
#   having no cross-platform support, pipenv may install dependencies that don't work, or not
#   install all needed dependencies.
#Pipfile.lock

# PEP 582; used by e.g. github.com/David-OConnor/pyflow
__pypackages__/

# Celery stuff
celerybeat-schedule
celerybeat.pid

# SageMath parsed files
*.sage.py

# Environments
.env
.venv
env/
venv/
ENV/
env.bak/
venv.bak/

# Spyder project settings
.spyderproject
.spyproject

# Rope project settings
.ropeproject

# mkdocs documentation
/site

# mypy
.mypy_cache/
.dmypy.json
dmypy.json

# Poetry
.testenv/*
<<<<<<< HEAD

# cache
qdrant_*

# db
*.db
*.sqlite3
=======
langflow.db
>>>>>>> 98f3c708
<|MERGE_RESOLUTION|>--- conflicted
+++ resolved
@@ -241,14 +241,11 @@
 
 # Poetry
 .testenv/*
-<<<<<<< HEAD
+langflow.db
 
 # cache
 qdrant_*
 
 # db
 *.db
-*.sqlite3
-=======
-langflow.db
->>>>>>> 98f3c708
+*.sqlite3
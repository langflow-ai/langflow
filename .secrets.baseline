{
  "version": "1.5.0",
  "plugins_used": [
    {
      "name": "ArtifactoryDetector"
    },
    {
      "name": "AWSKeyDetector"
    },
    {
      "name": "AzureStorageKeyDetector"
    },
    {
      "name": "Base64HighEntropyString",
      "limit": 4.5
    },
    {
      "name": "BasicAuthDetector"
    },
    {
      "name": "CloudantDetector"
    },
    {
      "name": "DiscordBotTokenDetector"
    },
    {
      "name": "GitHubTokenDetector"
    },
    {
      "name": "GitLabTokenDetector"
    },
    {
      "name": "HexHighEntropyString",
      "limit": 3.0
    },
    {
      "name": "IbmCloudIamDetector"
    },
    {
      "name": "IbmCosHmacDetector"
    },
    {
      "name": "IPPublicDetector"
    },
    {
      "name": "JwtTokenDetector"
    },
    {
      "name": "KeywordDetector",
      "keyword_exclude": ""
    },
    {
      "name": "MailchimpDetector"
    },
    {
      "name": "NpmDetector"
    },
    {
      "name": "OpenAIDetector"
    },
    {
      "name": "PrivateKeyDetector"
    },
    {
      "name": "PypiTokenDetector"
    },
    {
      "name": "SendGridDetector"
    },
    {
      "name": "SlackDetector"
    },
    {
      "name": "SoftlayerDetector"
    },
    {
      "name": "SquareOAuthDetector"
    },
    {
      "name": "StripeDetector"
    },
    {
      "name": "TelegramBotTokenDetector"
    },
    {
      "name": "TwilioKeyDetector"
    }
  ],
  "filters_used": [
    {
      "path": "detect_secrets.filters.allowlist.is_line_allowlisted"
    },
    {
      "path": "detect_secrets.filters.common.is_baseline_file",
      "filename": ".secrets.baseline"
    },
    {
      "path": "detect_secrets.filters.common.is_ignored_due_to_verification_policies",
      "min_level": 2
    },
    {
      "path": "detect_secrets.filters.heuristic.is_indirect_reference"
    },
    {
      "path": "detect_secrets.filters.heuristic.is_likely_id_string"
    },
    {
      "path": "detect_secrets.filters.heuristic.is_lock_file"
    },
    {
      "path": "detect_secrets.filters.heuristic.is_not_alphanumeric_string"
    },
    {
      "path": "detect_secrets.filters.heuristic.is_potential_uuid"
    },
    {
      "path": "detect_secrets.filters.heuristic.is_prefixed_with_dollar_sign"
    },
    {
      "path": "detect_secrets.filters.heuristic.is_sequential_string"
    },
    {
      "path": "detect_secrets.filters.heuristic.is_swagger_file"
    },
    {
      "path": "detect_secrets.filters.heuristic.is_templated_secret"
    }
  ],
  "results": {
    ".cursor/rules/testing.mdc": [
      {
        "type": "Secret Keyword",
        "filename": ".cursor/rules/testing.mdc",
        "hashed_secret": "62cdb7020ff920e5aa642c3d4066950dd1f01f4d",
        "is_verified": false,
        "line_number": 41,
        "is_secret": false
      }
    ],
    ".env.example": [
      {
        "type": "Basic Auth Credentials",
        "filename": ".env.example",
        "hashed_secret": "afc848c316af1a89d49826c5ae9d00ed769415f3",
        "is_verified": false,
        "line_number": 21,
        "is_secret": false
      }
    ],
    ".github/workflows/nightly_build.yml": [
      {
        "type": "Secret Keyword",
        "filename": ".github/workflows/nightly_build.yml",
        "hashed_secret": "3e26d6750975d678acb8fa35a0f69237881576b0",
        "is_verified": false,
        "line_number": 232,
        "is_secret": false
      }
    ],
    ".github/workflows/release.yml": [
      {
        "type": "Secret Keyword",
        "filename": ".github/workflows/release.yml",
        "hashed_secret": "3e26d6750975d678acb8fa35a0f69237881576b0",
        "is_verified": false,
        "line_number": 122,
        "is_secret": false
      }
    ],
    ".github/workflows/release_nightly.yml": [
      {
        "type": "Secret Keyword",
        "filename": ".github/workflows/release_nightly.yml",
        "hashed_secret": "3e26d6750975d678acb8fa35a0f69237881576b0",
        "is_verified": false,
        "line_number": 226,
        "is_secret": false
      }
    ],
    "deploy/.env.example": [
      {
        "type": "Basic Auth Credentials",
        "filename": "deploy/.env.example",
        "hashed_secret": "e80c4f90316c87b6b24d03890493c8d1c7c1c99d",
        "is_verified": false,
        "line_number": 45,
        "is_secret": false
      }
    ],
    "docker/dev.docker-compose.yml": [
      {
        "type": "Secret Keyword",
        "filename": "docker/dev.docker-compose.yml",
        "hashed_secret": "e80c4f90316c87b6b24d03890493c8d1c7c1c99d",
        "is_verified": false,
        "line_number": 36,
        "is_secret": false
      }
    ],
    "docker_example/docker-compose.yml": [
      {
        "type": "Secret Keyword",
        "filename": "docker_example/docker-compose.yml",
        "hashed_secret": "e80c4f90316c87b6b24d03890493c8d1c7c1c99d",
        "is_verified": false,
        "line_number": 20,
        "is_secret": false
      }
    ],
    "docker_example/pre.docker-compose.yml": [
      {
        "type": "Secret Keyword",
        "filename": "docker_example/pre.docker-compose.yml",
        "hashed_secret": "e80c4f90316c87b6b24d03890493c8d1c7c1c99d",
        "is_verified": false,
        "line_number": 21,
        "is_secret": false
      }
    ],
    "docs/docs/API-Reference/api-reference-api-examples.md": [
      {
        "type": "Secret Keyword",
        "filename": "docs/docs/API-Reference/api-reference-api-examples.md",
        "hashed_secret": "ec3810e10fb78db55ce38b9c18d1c3eb1db739e0",
        "is_verified": false,
        "line_number": 86,
        "is_secret": false
      },
      {
        "type": "Secret Keyword",
        "filename": "docs/docs/API-Reference/api-reference-api-examples.md",
        "hashed_secret": "44cdfc3615970ada14420caaaa5c5745fca06002",
        "is_verified": false,
        "line_number": 2428,
        "is_secret": false
      },
      {
        "type": "Secret Keyword",
        "filename": "docs/docs/API-Reference/api-reference-api-examples.md",
        "hashed_secret": "8f7d56d9f06f8f052a331fedbe14548f0a3305a3",
        "is_verified": false,
        "line_number": 2629,
        "is_secret": false
      }
    ],
    "docs/docs/Concepts/embedded-chat-widget.md": [
      {
        "type": "Secret Keyword",
        "filename": "docs/docs/Concepts/embedded-chat-widget.md",
        "hashed_secret": "1e3667aaaaa887721550cf5cc8a0c5c5760810ed",
        "is_verified": false,
        "line_number": 72,
        "is_secret": false
      }
    ],
    "docs/docs/Configuration/configuration-custom-database.md": [
      {
        "type": "Basic Auth Credentials",
        "filename": "docs/docs/Configuration/configuration-custom-database.md",
        "hashed_secret": "5baa61e4c9b93f3f0682250b6cf8331b7ee68fd8",
        "is_verified": false,
        "line_number": 18,
        "is_secret": false
      },
      {
        "type": "Basic Auth Credentials",
        "filename": "docs/docs/Configuration/configuration-custom-database.md",
        "hashed_secret": "e80c4f90316c87b6b24d03890493c8d1c7c1c99d",
        "is_verified": false,
        "line_number": 68,
        "is_secret": false
      }
    ],
    "docs/docs/Configuration/environment-variables.md": [
      {
        "type": "Basic Auth Credentials",
        "filename": "docs/docs/Configuration/environment-variables.md",
        "hashed_secret": "5baa61e4c9b93f3f0682250b6cf8331b7ee68fd8",
        "is_verified": false,
        "line_number": 71,
        "is_secret": false
      },
      {
        "type": "Base64 High Entropy String",
        "filename": "docs/docs/Configuration/environment-variables.md",
        "hashed_secret": "dacd53eb505b8486197552a888eef99192ffd390",
        "is_verified": false,
        "line_number": 298,
        "is_secret": false
      },
      {
        "type": "Secret Keyword",
        "filename": "docs/docs/Configuration/environment-variables.md",
        "hashed_secret": "5ffe533b830f08a0326348a9160afafc8ada44db",
        "is_verified": false,
        "line_number": 362,
        "is_secret": false
      },
      {
        "type": "Secret Keyword",
        "filename": "docs/docs/Configuration/environment-variables.md",
        "hashed_secret": "2d301f84472a0bacb783628ee7badae5566c0b4b",
        "is_verified": false,
        "line_number": 364,
        "is_secret": false
      },
      {
        "type": "Secret Keyword",
        "filename": "docs/docs/Configuration/environment-variables.md",
        "hashed_secret": "74913f5cd5f61ec0bcfdb775414c2fb3d161b620",
        "is_verified": false,
        "line_number": 368,
        "is_secret": false
      }
    ],
    "docs/docs/Deployment/deployment-kubernetes-dev.md": [
      {
        "type": "Secret Keyword",
        "filename": "docs/docs/Deployment/deployment-kubernetes-dev.md",
        "hashed_secret": "0324bd7e241b5b7c50b91d8a6036f8134bafb078",
        "is_verified": false,
        "line_number": 98,
        "is_secret": false
      }
    ],
    "docs/docs/Develop/Clients/typescript-client.md": [
      {
        "type": "Secret Keyword",
        "filename": "docs/docs/Develop/Clients/typescript-client.md",
        "hashed_secret": "159500287c06851df741128ec4b073ea394414b6",
        "is_verified": false,
        "line_number": 60,
        "is_secret": false
      }
    ],
    "docs/docs/Develop/memory.md": [
      {
        "type": "Basic Auth Credentials",
        "filename": "docs/docs/Develop/memory.md",
        "hashed_secret": "5baa61e4c9b93f3f0682250b6cf8331b7ee68fd8",
        "is_verified": false,
        "line_number": 63,
        "is_secret": false
      }
    ],
    "docs/docs/Integrations/integrations-langfuse.md": [
      {
        "type": "Basic Auth Credentials",
        "filename": "docs/docs/Integrations/integrations-langfuse.md",
        "hashed_secret": "e80c4f90316c87b6b24d03890493c8d1c7c1c99d",
        "is_verified": false,
        "line_number": 102,
        "is_secret": false
      }
    ],
    "docs/docs/Integrations/integrations-langsmith.md": [
      {
        "type": "Secret Keyword",
        "filename": "docs/docs/Integrations/integrations-langsmith.md",
        "hashed_secret": "6a0ece37dcf14c4acd0710a1a54bfbdcc7bc55fb",
        "is_verified": false,
        "line_number": 23,
        "is_secret": false
      }
    ],
    "docs/docs/Integrations/integrations-langwatch.md": [
      {
        "type": "Secret Keyword",
        "filename": "docs/docs/Integrations/integrations-langwatch.md",
        "hashed_secret": "11fa7c37d697f30e6aee828b4426a10f83ab2380",
        "is_verified": false,
        "line_number": 23,
        "is_secret": false
      }
    ],
    "docs/docusaurus.config.js": [
      {
        "type": "Hex High Entropy String",
        "filename": "docs/docusaurus.config.js",
        "hashed_secret": "2dc79dceb6a4e48f38ef47d8dcabbbfaa441218f",
        "is_verified": false,
        "line_number": 384,
        "is_secret": false
      },
      {
        "type": "Secret Keyword",
        "filename": "docs/docusaurus.config.js",
        "hashed_secret": "2dc79dceb6a4e48f38ef47d8dcabbbfaa441218f",
        "is_verified": false,
        "line_number": 384,
        "is_secret": false
      }
    ],
    "scripts/aws/lib/construct/db.ts": [
      {
        "type": "Secret Keyword",
        "filename": "scripts/aws/lib/construct/db.ts",
        "hashed_secret": "b2f2354186676ab3ecbeeb978199cbffb32eb6f9",
        "is_verified": false,
        "line_number": 25,
        "is_secret": false
      }
    ],
    "src/backend/base/langflow/alembic/versions/012fb73ac359_add_folder_table.py": [
      {
        "type": "Hex High Entropy String",
        "filename": "src/backend/base/langflow/alembic/versions/012fb73ac359_add_folder_table.py",
        "hashed_secret": "e56198337433b2a24520b89a1b89d55650bc4b79",
        "is_verified": false,
        "line_number": 17,
        "is_secret": false
      }
    ],
    "src/backend/base/langflow/alembic/versions/0ae3a2674f32_update_the_columns_that_need_to_change_.py": [
      {
        "type": "Hex High Entropy String",
        "filename": "src/backend/base/langflow/alembic/versions/0ae3a2674f32_update_the_columns_that_need_to_change_.py",
        "hashed_secret": "7bc83b3d42770da22a102a8c960d12ac8e6c6fe6",
        "is_verified": false,
        "line_number": 19,
        "is_secret": false
      }
    ],
    "src/backend/base/langflow/alembic/versions/0d60fcbd4e8e_create_vertex_builds_table.py": [
      {
        "type": "Hex High Entropy String",
        "filename": "src/backend/base/langflow/alembic/versions/0d60fcbd4e8e_create_vertex_builds_table.py",
        "hashed_secret": "28a7b333a264c4f91c72ea7b6000e137b06e0abb",
        "is_verified": false,
        "line_number": 18,
        "is_secret": false
      }
    ],
    "src/backend/base/langflow/alembic/versions/1a110b568907_replace_credential_table_with_variable.py": [
      {
        "type": "Hex High Entropy String",
        "filename": "src/backend/base/langflow/alembic/versions/1a110b568907_replace_credential_table_with_variable.py",
        "hashed_secret": "0e7383d6894e28a521e4f12f47fda9268f1cd2e4",
        "is_verified": false,
        "line_number": 17,
        "is_secret": false
      }
    ],
    "src/backend/base/langflow/alembic/versions/1b8b740a6fa3_remove_fk_constraint_in_message_.py": [
      {
        "type": "Hex High Entropy String",
        "filename": "src/backend/base/langflow/alembic/versions/1b8b740a6fa3_remove_fk_constraint_in_message_.py",
        "hashed_secret": "7dc2d5ca49ddbde37e4b62670697b3bf968ce6a2",
        "is_verified": false,
        "line_number": 19,
        "is_secret": false
      }
    ],
    "src/backend/base/langflow/alembic/versions/1c79524817ed_add_unique_constraints_per_user_in_.py": [
      {
        "type": "Hex High Entropy String",
        "filename": "src/backend/base/langflow/alembic/versions/1c79524817ed_add_unique_constraints_per_user_in_.py",
        "hashed_secret": "2cd99a879ec2567e4b741e7b6f58a2e1e89edb17",
        "is_verified": false,
        "line_number": 16,
        "is_secret": false
      }
    ],
    "src/backend/base/langflow/alembic/versions/1d90f8a0efe1_update_description_columns_type.py": [
      {
        "type": "Hex High Entropy String",
        "filename": "src/backend/base/langflow/alembic/versions/1d90f8a0efe1_update_description_columns_type.py",
        "hashed_secret": "38fd2a52ef411b96ff362844e9704a18a8ae3e30",
        "is_verified": false,
        "line_number": 18,
        "is_secret": false
      }
    ],
    "src/backend/base/langflow/alembic/versions/1eab2c3eb45e_event_error.py": [
      {
        "type": "Hex High Entropy String",
        "filename": "src/backend/base/langflow/alembic/versions/1eab2c3eb45e_event_error.py",
        "hashed_secret": "0e10bacb2371860c03a1dc6b4c00a9c28abfcdec",
        "is_verified": false,
        "line_number": 16,
        "is_secret": false
      }
    ],
    "src/backend/base/langflow/alembic/versions/1ef9c4f3765d_.py": [
      {
        "type": "Hex High Entropy String",
        "filename": "src/backend/base/langflow/alembic/versions/1ef9c4f3765d_.py",
        "hashed_secret": "8cff1de371e27e5606142515cca15a2683174700",
        "is_verified": false,
        "line_number": 20,
        "is_secret": false
      }
    ],
    "src/backend/base/langflow/alembic/versions/1f4d6df60295_add_default_fields_column.py": [
      {
        "type": "Hex High Entropy String",
        "filename": "src/backend/base/langflow/alembic/versions/1f4d6df60295_add_default_fields_column.py",
        "hashed_secret": "da267f392eaf38538ba97e1b271b7eba82d13857",
        "is_verified": false,
        "line_number": 16,
        "is_secret": false
      }
    ],
    "src/backend/base/langflow/alembic/versions/29fe8f1f806b_add_missing_index.py": [
      {
        "type": "Hex High Entropy String",
        "filename": "src/backend/base/langflow/alembic/versions/29fe8f1f806b_add_missing_index.py",
        "hashed_secret": "28b763f9898b285436ce150ad5a365988d740045",
        "is_verified": false,
        "line_number": 15,
        "is_secret": false
      }
    ],
    "src/backend/base/langflow/alembic/versions/2ac71eb9c3ae_adds_credential_table.py": [
      {
        "type": "Hex High Entropy String",
        "filename": "src/backend/base/langflow/alembic/versions/2ac71eb9c3ae_adds_credential_table.py",
        "hashed_secret": "87a982e7fbfe20e388f9ad1e6d73a86f469e982d",
        "is_verified": false,
        "line_number": 17,
        "is_secret": false
      }
    ],
    "src/backend/base/langflow/alembic/versions/58b28437a398_modify_nullable.py": [
      {
        "type": "Hex High Entropy String",
        "filename": "src/backend/base/langflow/alembic/versions/58b28437a398_modify_nullable.py",
        "hashed_secret": "156a9d188eaddf456117b22218326324222c6716",
        "is_verified": false,
        "line_number": 21,
        "is_secret": false
      }
    ],
    "src/backend/base/langflow/alembic/versions/631faacf5da2_add_webhook_columns.py": [
      {
        "type": "Hex High Entropy String",
        "filename": "src/backend/base/langflow/alembic/versions/631faacf5da2_add_webhook_columns.py",
        "hashed_secret": "5c33b4de5b1db4fd7fd286c572465bd959d77232",
        "is_verified": false,
        "line_number": 16,
        "is_secret": false
      }
    ],
    "src/backend/base/langflow/alembic/versions/63b9c451fd30_add_icon_and_icon_bg_color_to_flow.py": [
      {
        "type": "Hex High Entropy String",
        "filename": "src/backend/base/langflow/alembic/versions/63b9c451fd30_add_icon_and_icon_bg_color_to_flow.py",
        "hashed_secret": "8772fa35328d4e8db45ffcb6a43daef8461a78bb",
        "is_verified": false,
        "line_number": 17,
        "is_secret": false
      }
    ],
    "src/backend/base/langflow/alembic/versions/66f72f04a1de_add_mcp_support_with_project_settings_.py": [
      {
        "type": "Hex High Entropy String",
        "filename": "src/backend/base/langflow/alembic/versions/66f72f04a1de_add_mcp_support_with_project_settings_.py",
        "hashed_secret": "a89bf934c28e94e1010980f9f1c3553f6588169f",
        "is_verified": false,
        "line_number": 18,
        "is_secret": false
      }
    ],
    "src/backend/base/langflow/alembic/versions/7d2162acc8b2_adds_updated_at_and_folder_cols.py": [
      {
        "type": "Hex High Entropy String",
        "filename": "src/backend/base/langflow/alembic/versions/7d2162acc8b2_adds_updated_at_and_folder_cols.py",
        "hashed_secret": "6ca0ea9d38b83b662977a0341596297495d44ba6",
        "is_verified": false,
        "line_number": 17,
        "is_secret": false
      }
    ],
    "src/backend/base/langflow/alembic/versions/93e2705fa8d6_add_column_save_path_to_flow.py": [
      {
        "type": "Hex High Entropy String",
        "filename": "src/backend/base/langflow/alembic/versions/93e2705fa8d6_add_column_save_path_to_flow.py",
        "hashed_secret": "90f0f8d291336efffe200380b1d3b6485e97c4ed",
        "is_verified": false,
        "line_number": 18,
        "is_secret": false
      }
    ],
    "src/backend/base/langflow/alembic/versions/b2fa308044b5_add_unique_constraints.py": [
      {
        "type": "Hex High Entropy String",
        "filename": "src/backend/base/langflow/alembic/versions/b2fa308044b5_add_unique_constraints.py",
        "hashed_secret": "304de84429cb38a3e39d54672e818f1bfa0cea72",
        "is_verified": false,
        "line_number": 18,
        "is_secret": false
      }
    ],
    "src/backend/base/langflow/alembic/versions/bc2f01c40e4a_new_fixes.py": [
      {
        "type": "Hex High Entropy String",
        "filename": "src/backend/base/langflow/alembic/versions/bc2f01c40e4a_new_fixes.py",
        "hashed_secret": "ab81185e2fa7d735e9008a929f5624d07ee35590",
        "is_verified": false,
        "line_number": 18,
        "is_secret": false
      }
    ],
    "src/backend/base/langflow/alembic/versions/d066bfd22890_add_message_table.py": [
      {
        "type": "Hex High Entropy String",
        "filename": "src/backend/base/langflow/alembic/versions/d066bfd22890_add_message_table.py",
        "hashed_secret": "bd8d1aff576828548137b5284933c00094bbd608",
        "is_verified": false,
        "line_number": 18,
        "is_secret": false
      }
    ],
    "src/backend/base/langflow/alembic/versions/d2d475a1f7c0_add_tags_column_to_flow.py": [
      {
        "type": "Hex High Entropy String",
        "filename": "src/backend/base/langflow/alembic/versions/d2d475a1f7c0_add_tags_column_to_flow.py",
        "hashed_secret": "277fad192ca5323bb92c06fe32a270286463cf29",
        "is_verified": false,
        "line_number": 18,
        "is_secret": false
      }
    ],
    "src/backend/base/langflow/alembic/versions/d3dbf656a499_add_gradient_column_in_flow.py": [
      {
        "type": "Hex High Entropy String",
        "filename": "src/backend/base/langflow/alembic/versions/d3dbf656a499_add_gradient_column_in_flow.py",
        "hashed_secret": "31b17a81cbd0842650e47a3c65b68eddb5526205",
        "is_verified": false,
        "line_number": 18,
        "is_secret": false
      }
    ],
    "src/backend/base/langflow/alembic/versions/e3162c1804e6_add_persistent_locked_state.py": [
      {
        "type": "Hex High Entropy String",
        "filename": "src/backend/base/langflow/alembic/versions/e3162c1804e6_add_persistent_locked_state.py",
        "hashed_secret": "eceb2ed92b0253127427e9f750970811f876ec06",
        "is_verified": false,
        "line_number": 16,
        "is_secret": false
      }
    ],
    "src/backend/base/langflow/alembic/versions/e3bc869fa272_fix_nullable.py": [
      {
        "type": "Hex High Entropy String",
        "filename": "src/backend/base/langflow/alembic/versions/e3bc869fa272_fix_nullable.py",
        "hashed_secret": "fd40bad2b7b22570b0dfce60649d8ce8c181c21a",
        "is_verified": false,
        "line_number": 16,
        "is_secret": false
      }
    ],
    "src/backend/base/langflow/alembic/versions/e56d87f8994a_add_optins_column_to_user.py": [
      {
        "type": "Hex High Entropy String",
        "filename": "src/backend/base/langflow/alembic/versions/e56d87f8994a_add_optins_column_to_user.py",
        "hashed_secret": "78544fcecf88ff40d2e14662421e9e5fddee3e04",
        "is_verified": false,
        "line_number": 18,
        "is_secret": false
      }
    ],
    "src/backend/base/langflow/alembic/versions/eb5866d51fd2_change_columns_to_be_nullable.py": [
      {
        "type": "Hex High Entropy String",
        "filename": "src/backend/base/langflow/alembic/versions/eb5866d51fd2_change_columns_to_be_nullable.py",
        "hashed_secret": "e9c8b06ec30332b1bde551fb8416eb0b32d2d22e",
        "is_verified": false,
        "line_number": 14,
        "is_secret": false
      }
    ],
    "src/backend/base/langflow/alembic/versions/eb5e72293a8e_add_error_and_edit_flags_to_message.py": [
      {
        "type": "Hex High Entropy String",
        "filename": "src/backend/base/langflow/alembic/versions/eb5e72293a8e_add_error_and_edit_flags_to_message.py",
        "hashed_secret": "1a8ccd1199b5c911783d07d3bfe2057cdbaefdde",
        "is_verified": false,
        "line_number": 16,
        "is_secret": false
      }
    ],
    "src/backend/base/langflow/alembic/versions/f5ee9749d1a6_user_id_can_be_null_in_flow.py": [
      {
        "type": "Hex High Entropy String",
        "filename": "src/backend/base/langflow/alembic/versions/f5ee9749d1a6_user_id_can_be_null_in_flow.py",
        "hashed_secret": "3f44353e662497d21aecf8790ef88831c9c806bd",
        "is_verified": false,
        "line_number": 15,
        "is_secret": false
      }
    ],
    "src/backend/base/langflow/components/composio/googlecalendar_composio.py": [
      {
        "type": "Base64 High Entropy String",
        "filename": "src/backend/base/langflow/components/composio/googlecalendar_composio.py",
        "hashed_secret": "224819290aee395cbbf6b943d692e38a2115d479",
        "is_verified": false,
        "line_number": 31,
        "is_secret": false
      },
      {
        "type": "Base64 High Entropy String",
        "filename": "src/backend/base/langflow/components/composio/googlecalendar_composio.py",
        "hashed_secret": "b1132e2965d0465974a2aa2554fb23c31e31c61f",
        "is_verified": false,
        "line_number": 38,
        "is_secret": false
      },
      {
        "type": "Base64 High Entropy String",
        "filename": "src/backend/base/langflow/components/composio/googlecalendar_composio.py",
        "hashed_secret": "ed6a260c611f8dfa5292fe03911f265c671f7ba8",
        "is_verified": false,
        "line_number": 124,
        "is_secret": false
      },
      {
        "type": "Base64 High Entropy String",
        "filename": "src/backend/base/langflow/components/composio/googlecalendar_composio.py",
        "hashed_secret": "cb770d8681e319de0c900d84ff81e4ae7326ce9e",
        "is_verified": false,
        "line_number": 125,
        "is_secret": false
      }
    ],
    "src/backend/base/langflow/components/languagemodels/openrouter.py": [
      {
        "type": "Secret Keyword",
        "filename": "src/backend/base/langflow/components/languagemodels/openrouter.py",
        "hashed_secret": "f36e208b871e6891e1d755cd789c089747a28f71",
        "is_verified": false,
        "line_number": 114,
        "is_secret": false
      }
    ],
    "src/backend/base/langflow/components/memories/mem0_chat_memory.py": [
      {
        "type": "Secret Keyword",
        "filename": "src/backend/base/langflow/components/memories/mem0_chat_memory.py",
        "hashed_secret": "45d676e7c6ab44cf4b8fa366ef2d8fccd3e6d6e6",
        "is_verified": false,
        "line_number": 35,
        "is_secret": false
      }
    ],
    "src/backend/base/langflow/components/vectorstores/mongodb_atlas.py": [
      {
        "type": "Private Key",
        "filename": "src/backend/base/langflow/components/vectorstores/mongodb_atlas.py",
        "hashed_secret": "1348b145fa1a555461c1b790a2f66614781091e9",
        "is_verified": false,
        "line_number": 31,
        "is_secret": false
      }
    ],
    "src/backend/base/langflow/initial_setup/starter_projects/Document Q&A.json": [
      {
        "type": "Hex High Entropy String",
        "filename": "src/backend/base/langflow/initial_setup/starter_projects/Document Q&A.json",
        "hashed_secret": "377e839f86c1529c656c82599fb225b4a1261ed5",
        "is_verified": false,
        "line_number": 731,
        "is_secret": false
      },
      {
        "type": "Hex High Entropy String",
        "filename": "src/backend/base/langflow/initial_setup/starter_projects/Document Q&A.json",
        "hashed_secret": "a99d6de03c251f8eb8922fab5a383523e4acbadd",
        "is_verified": false,
        "line_number": 1210,
        "is_secret": false
      }
    ],
    "src/backend/base/langflow/initial_setup/starter_projects/News Aggregator.json": [
      {
        "type": "Hex High Entropy String",
        "filename": "src/backend/base/langflow/initial_setup/starter_projects/News Aggregator.json",
        "hashed_secret": "1be2449adf6092e0729be455a98c93034cc90bc8",
        "is_verified": false,
        "line_number": 209,
        "is_secret": false
      },
      {
        "type": "Hex High Entropy String",
        "filename": "src/backend/base/langflow/initial_setup/starter_projects/News Aggregator.json",
        "hashed_secret": "7881caec48fc330c8cde89fb096ae27690c8d8a9",
        "is_verified": false,
        "line_number": 883,
        "is_secret": false
      }
    ],
    "src/backend/base/langflow/initial_setup/starter_projects/Portfolio Website Code Generator.json": [
      {
        "type": "Hex High Entropy String",
        "filename": "src/backend/base/langflow/initial_setup/starter_projects/Portfolio Website Code Generator.json",
        "hashed_secret": "b223275895a74015ca0555983d6e9685efdb03fe",
        "is_verified": false,
        "line_number": 201,
        "is_secret": false
      },
      {
        "type": "Hex High Entropy String",
        "filename": "src/backend/base/langflow/initial_setup/starter_projects/Portfolio Website Code Generator.json",
        "hashed_secret": "a99d6de03c251f8eb8922fab5a383523e4acbadd",
        "is_verified": false,
        "line_number": 934,
        "is_secret": false
      }
    ],
    "src/backend/base/langflow/initial_setup/starter_projects/Research Translation Loop.json": [
      {
        "type": "Hex High Entropy String",
        "filename": "src/backend/base/langflow/initial_setup/starter_projects/Research Translation Loop.json",
        "hashed_secret": "abb09440424b40c661e344d4a61e560975620221",
        "is_verified": false,
        "line_number": 987,
        "is_secret": false
      },
      {
        "type": "Hex High Entropy String",
        "filename": "src/backend/base/langflow/initial_setup/starter_projects/Research Translation Loop.json",
        "hashed_secret": "e66321745fc15e1b80035de7c59f8c700d7e9976",
        "is_verified": false,
        "line_number": 1624,
        "is_secret": false
      }
    ],
    "src/backend/base/langflow/initial_setup/starter_projects/Text Sentiment Analysis.json": [
      {
        "type": "Hex High Entropy String",
        "filename": "src/backend/base/langflow/initial_setup/starter_projects/Text Sentiment Analysis.json",
        "hashed_secret": "a99d6de03c251f8eb8922fab5a383523e4acbadd",
        "is_verified": false,
        "line_number": 2342,
        "is_secret": false
      }
    ],
    "src/backend/base/langflow/initial_setup/starter_projects/Vector Store RAG.json": [
      {
        "type": "Hex High Entropy String",
        "filename": "src/backend/base/langflow/initial_setup/starter_projects/Vector Store RAG.json",
        "hashed_secret": "377e839f86c1529c656c82599fb225b4a1261ed5",
        "is_verified": false,
        "line_number": 586,
        "is_secret": false
      },
      {
        "type": "Hex High Entropy String",
        "filename": "src/backend/base/langflow/initial_setup/starter_projects/Vector Store RAG.json",
        "hashed_secret": "ab06ef2a8cc8a90a8526e3511be8f376c7cb0387",
        "is_verified": false,
        "line_number": 764,
        "is_secret": false
      },
      {
        "type": "Hex High Entropy String",
        "filename": "src/backend/base/langflow/initial_setup/starter_projects/Vector Store RAG.json",
        "hashed_secret": "3de7722ca43ab9676c384eb479950083fb2385bb",
        "is_verified": false,
        "line_number": 1357,
        "is_secret": false
      },
      {
        "type": "Hex High Entropy String",
        "filename": "src/backend/base/langflow/initial_setup/starter_projects/Vector Store RAG.json",
        "hashed_secret": "a99d6de03c251f8eb8922fab5a383523e4acbadd",
        "is_verified": false,
        "line_number": 2678,
        "is_secret": false
      }
    ],
    "src/backend/base/langflow/inputs/input_mixin.py": [
      {
        "type": "Secret Keyword",
        "filename": "src/backend/base/langflow/inputs/input_mixin.py",
        "hashed_secret": "3442496b96dd01591a8cd44b1eec1368ab728aba",
        "is_verified": false,
        "line_number": 22,
        "is_secret": false
      }
    ],
    "src/backend/base/langflow/schema/table.py": [
      {
        "type": "Secret Keyword",
        "filename": "src/backend/base/langflow/schema/table.py",
        "hashed_secret": "5baa61e4c9b93f3f0682250b6cf8331b7ee68fd8",
        "is_verified": false,
        "line_number": 112,
        "is_secret": false
      }
    ],
    "src/backend/base/langflow/services/auth/utils.py": [
      {
        "type": "Secret Keyword",
        "filename": "src/backend/base/langflow/services/auth/utils.py",
        "hashed_secret": "b894b81be94cf8fa8d7536475aaec876addf05c8",
        "is_verified": false,
        "line_number": 31,
        "is_secret": false
      }
    ],
    "src/backend/base/langflow/services/settings/constants.py": [
      {
        "type": "Secret Keyword",
        "filename": "src/backend/base/langflow/services/settings/constants.py",
        "hashed_secret": "e80c4f90316c87b6b24d03890493c8d1c7c1c99d",
        "is_verified": false,
        "line_number": 2,
        "is_secret": false
      }
    ],
    "src/backend/tests/conftest.py": [
      {
        "type": "Secret Keyword",
        "filename": "src/backend/tests/conftest.py",
        "hashed_secret": "8bb6118f8fd6935ad0876a3be34a717d32708ffd",
        "is_verified": false,
        "line_number": 427,
        "is_secret": false
      },
      {
        "type": "Secret Keyword",
        "filename": "src/backend/tests/conftest.py",
        "hashed_secret": "61fbb5a12cd7b1f1fe1624120089efc0cd299e43",
        "is_verified": false,
        "line_number": 639,
        "is_secret": false
      }
    ],
    "src/backend/tests/data/vector_store_grouped.json": [
      {
        "type": "Base64 High Entropy String",
        "filename": "src/backend/tests/data/vector_store_grouped.json",
        "hashed_secret": "235edeaf33250eafce9270c364af8a7fcbb9b110",
        "is_verified": false,
        "line_number": 1,
        "is_secret": false
      },
      {
        "type": "Base64 High Entropy String",
        "filename": "src/backend/tests/data/vector_store_grouped.json",
        "hashed_secret": "99dd7eb59ef1cd6c5a11e6c737bda80db54612a2",
        "is_verified": false,
        "line_number": 1,
        "is_secret": false
      },
      {
        "type": "Base64 High Entropy String",
        "filename": "src/backend/tests/data/vector_store_grouped.json",
        "hashed_secret": "a6865946da108064ab17a0cf4518c151a006b810",
        "is_verified": false,
        "line_number": 1,
        "is_secret": false
      }
    ],
    "src/backend/tests/unit/api/v1/test_api_key.py": [
      {
        "type": "Secret Keyword",
        "filename": "src/backend/tests/unit/api/v1/test_api_key.py",
        "hashed_secret": "ecb252044b5ea0f679ee78ec1a12904739e2904d",
        "is_verified": false,
        "line_number": 21,
        "is_secret": false
      }
    ],
    "src/backend/tests/unit/api/v1/test_files.py": [
      {
        "type": "Secret Keyword",
        "filename": "src/backend/tests/unit/api/v1/test_files.py",
        "hashed_secret": "61fbb5a12cd7b1f1fe1624120089efc0cd299e43",
        "is_verified": false,
        "line_number": 33,
        "is_secret": false
      }
    ],
    "src/backend/tests/unit/api/v1/test_users.py": [
      {
        "type": "Secret Keyword",
        "filename": "src/backend/tests/unit/api/v1/test_users.py",
        "hashed_secret": "ecb252044b5ea0f679ee78ec1a12904739e2904d",
        "is_verified": false,
        "line_number": 6,
        "is_secret": false
      },
      {
        "type": "Secret Keyword",
        "filename": "src/backend/tests/unit/api/v1/test_users.py",
        "hashed_secret": "f054ffc85b4c1615a7190ea0b248564bb1e9f9ab",
        "is_verified": false,
        "line_number": 73,
        "is_secret": false
      }
    ],
    "src/backend/tests/unit/api/v2/test_files.py": [
      {
        "type": "Secret Keyword",
        "filename": "src/backend/tests/unit/api/v2/test_files.py",
        "hashed_secret": "61fbb5a12cd7b1f1fe1624120089efc0cd299e43",
        "is_verified": false,
        "line_number": 40,
        "is_secret": false
      }
    ],
    "src/backend/tests/unit/base/load/test_load.py": [
      {
        "type": "Secret Keyword",
        "filename": "src/backend/tests/unit/base/load/test_load.py",
        "hashed_secret": "7aa10ce5d31e8d4bc6f0b5cf997173ff307e9172",
        "is_verified": false,
        "line_number": 48,
        "is_secret": false
      }
    ],
    "src/backend/tests/unit/components/bundles/composio/test_base.py": [
      {
        "type": "Secret Keyword",
        "filename": "src/backend/tests/unit/components/bundles/composio/test_base.py",
        "hashed_secret": "00942f4668670f34c5943cf52c7ef3139fe2b8d6",
        "is_verified": false,
        "line_number": 61,
        "is_secret": false
      }
    ],
    "src/backend/tests/unit/components/bundles/composio/test_github.py": [
      {
        "type": "Secret Keyword",
        "filename": "src/backend/tests/unit/components/bundles/composio/test_github.py",
        "hashed_secret": "00942f4668670f34c5943cf52c7ef3139fe2b8d6",
        "is_verified": false,
        "line_number": 65,
        "is_secret": false
      }
    ],
    "src/backend/tests/unit/components/bundles/composio/test_gmail.py": [
      {
        "type": "Secret Keyword",
        "filename": "src/backend/tests/unit/components/bundles/composio/test_gmail.py",
        "hashed_secret": "00942f4668670f34c5943cf52c7ef3139fe2b8d6",
        "is_verified": false,
        "line_number": 68,
        "is_secret": false
      }
    ],
    "src/backend/tests/unit/components/bundles/composio/test_googlecalendar.py": [
      {
        "type": "Secret Keyword",
        "filename": "src/backend/tests/unit/components/bundles/composio/test_googlecalendar.py",
        "hashed_secret": "00942f4668670f34c5943cf52c7ef3139fe2b8d6",
        "is_verified": false,
        "line_number": 57,
        "is_secret": false
      }
    ],
    "src/backend/tests/unit/components/bundles/composio/test_outlook.py": [
      {
        "type": "Secret Keyword",
        "filename": "src/backend/tests/unit/components/bundles/composio/test_outlook.py",
        "hashed_secret": "00942f4668670f34c5943cf52c7ef3139fe2b8d6",
        "is_verified": false,
        "line_number": 57,
        "is_secret": false
      }
    ],
    "src/backend/tests/unit/components/bundles/composio/test_slack.py": [
      {
        "type": "Secret Keyword",
        "filename": "src/backend/tests/unit/components/bundles/composio/test_slack.py",
        "hashed_secret": "00942f4668670f34c5943cf52c7ef3139fe2b8d6",
        "is_verified": false,
        "line_number": 59,
        "is_secret": false
      }
    ],
    "src/backend/tests/unit/components/bundles/google/test_google_bq_sql_executor_component.py": [
      {
        "type": "Private Key",
        "filename": "src/backend/tests/unit/components/bundles/google/test_google_bq_sql_executor_component.py",
        "hashed_secret": "1348b145fa1a555461c1b790a2f66614781091e9",
        "is_verified": false,
        "line_number": 31,
        "is_secret": false
      }
    ],
    "src/backend/tests/unit/components/languagemodels/test_deepseek.py": [
      {
        "type": "Secret Keyword",
        "filename": "src/backend/tests/unit/components/languagemodels/test_deepseek.py",
        "hashed_secret": "3acfb2c2b433c0ea7ff107e33df91b18e52f960f",
        "is_verified": false,
        "line_number": 60,
        "is_secret": false
      },
      {
        "type": "Secret Keyword",
        "filename": "src/backend/tests/unit/components/languagemodels/test_deepseek.py",
        "hashed_secret": "3bee216ebc256d692260fc3adc765050508fef5e",
        "is_verified": false,
        "line_number": 106,
        "is_secret": false
      }
    ],
    "src/backend/tests/unit/components/languagemodels/test_xai.py": [
      {
        "type": "Secret Keyword",
        "filename": "src/backend/tests/unit/components/languagemodels/test_xai.py",
        "hashed_secret": "9139236dfe89960fee34d53b6089795fe376682e",
        "is_verified": false,
        "line_number": 30,
        "is_secret": false
      },
      {
        "type": "Secret Keyword",
        "filename": "src/backend/tests/unit/components/languagemodels/test_xai.py",
        "hashed_secret": "3acfb2c2b433c0ea7ff107e33df91b18e52f960f",
        "is_verified": false,
        "line_number": 98,
        "is_secret": false
      },
      {
        "type": "Secret Keyword",
        "filename": "src/backend/tests/unit/components/languagemodels/test_xai.py",
        "hashed_secret": "3bee216ebc256d692260fc3adc765050508fef5e",
        "is_verified": false,
        "line_number": 150,
        "is_secret": false
      }
    ],
    "src/backend/tests/unit/components/models/test_embedding_model_component.py": [
      {
        "type": "Secret Keyword",
        "filename": "src/backend/tests/unit/components/models/test_embedding_model_component.py",
        "hashed_secret": "2e7a7ee14caebf378fc32d6cf6f557f347c96773",
        "is_verified": false,
        "line_number": 21,
        "is_secret": false
      },
      {
        "type": "Secret Keyword",
        "filename": "src/backend/tests/unit/components/models/test_embedding_model_component.py",
        "hashed_secret": "3acfb2c2b433c0ea7ff107e33df91b18e52f960f",
        "is_verified": false,
        "line_number": 54,
        "is_secret": false
      }
    ],
    "src/backend/tests/unit/components/models/test_language_model_component.py": [
      {
        "type": "Secret Keyword",
        "filename": "src/backend/tests/unit/components/models/test_language_model_component.py",
        "hashed_secret": "2e7a7ee14caebf378fc32d6cf6f557f347c96773",
        "is_verified": false,
        "line_number": 22,
        "is_secret": false
      },
      {
        "type": "Secret Keyword",
        "filename": "src/backend/tests/unit/components/models/test_language_model_component.py",
        "hashed_secret": "3acfb2c2b433c0ea7ff107e33df91b18e52f960f",
        "is_verified": false,
        "line_number": 65,
        "is_secret": false
      }
    ],
    "src/backend/tests/unit/components/search/test_google_search_api.py": [
      {
        "type": "Secret Keyword",
        "filename": "src/backend/tests/unit/components/search/test_google_search_api.py",
        "hashed_secret": "767ef7376d44bb6e52b390ddcd12c1cb1b3902a4",
        "is_verified": false,
        "line_number": 19,
        "is_secret": false
      }
    ],
    "src/backend/tests/unit/components/search/test_google_serper_api_core.py": [
      {
        "type": "Secret Keyword",
        "filename": "src/backend/tests/unit/components/search/test_google_serper_api_core.py",
        "hashed_secret": "767ef7376d44bb6e52b390ddcd12c1cb1b3902a4",
        "is_verified": false,
        "line_number": 52,
        "is_secret": false
      }
    ],
    "src/backend/tests/unit/components/tools/test_serp_api.py": [
      {
        "type": "Secret Keyword",
        "filename": "src/backend/tests/unit/components/tools/test_serp_api.py",
        "hashed_secret": "3acfb2c2b433c0ea7ff107e33df91b18e52f960f",
        "is_verified": false,
        "line_number": 40,
        "is_secret": false
      }
    ],
    "src/backend/tests/unit/graph/graph/test_graph_state_model.py": [
      {
        "type": "Secret Keyword",
        "filename": "src/backend/tests/unit/graph/graph/test_graph_state_model.py",
        "hashed_secret": "767ef7376d44bb6e52b390ddcd12c1cb1b3902a4",
        "is_verified": false,
        "line_number": 36,
        "is_secret": false
      }
    ],
    "src/backend/tests/unit/initial_setup/starter_projects/test_memory_chatbot.py": [
      {
        "type": "Secret Keyword",
        "filename": "src/backend/tests/unit/initial_setup/starter_projects/test_memory_chatbot.py",
        "hashed_secret": "767ef7376d44bb6e52b390ddcd12c1cb1b3902a4",
        "is_verified": false,
        "line_number": 38,
        "is_secret": false
      }
    ],
    "src/backend/tests/unit/initial_setup/starter_projects/test_vector_store_rag.py": [
      {
        "type": "Secret Keyword",
        "filename": "src/backend/tests/unit/initial_setup/starter_projects/test_vector_store_rag.py",
        "hashed_secret": "fb0123cbab73d8a58896fbe39b8b7b5b6df15c5e",
        "is_verified": false,
        "line_number": 31,
        "is_secret": false
      }
    ],
    "src/backend/tests/unit/services/tracing/test_tracing_service.py": [
      {
        "type": "Secret Keyword",
        "filename": "src/backend/tests/unit/services/tracing/test_tracing_service.py",
        "hashed_secret": "1230f71eec8a61a625a18b6fa03b9bdd046a8931",
        "is_verified": false,
        "line_number": 357,
        "is_secret": false
      },
      {
        "type": "Secret Keyword",
        "filename": "src/backend/tests/unit/services/tracing/test_tracing_service.py",
        "hashed_secret": "2d63069839e1cab99da0a0bbbbeb8f2ceb455cc8",
        "is_verified": false,
        "line_number": 358,
        "is_secret": false
      },
      {
        "type": "Secret Keyword",
        "filename": "src/backend/tests/unit/services/tracing/test_tracing_service.py",
        "hashed_secret": "3b96880b8e11758bbf9796b9cd90aaa3ab4bab6e",
        "is_verified": false,
        "line_number": 359,
        "is_secret": false
      }
    ],
    "src/backend/tests/unit/services/variable/test_service.py": [
      {
        "type": "Secret Keyword",
        "filename": "src/backend/tests/unit/services/variable/test_service.py",
        "hashed_secret": "30abc0a833efea23496b4d226fffa2f90c0855c0",
        "is_verified": false,
        "line_number": 39,
        "is_secret": false
      }
    ],
    "src/backend/tests/unit/test_api_key.py": [
      {
        "type": "Secret Keyword",
        "filename": "src/backend/tests/unit/test_api_key.py",
        "hashed_secret": "2e7a7ee14caebf378fc32d6cf6f557f347c96773",
        "is_verified": false,
        "line_number": 32,
        "is_secret": false
      }
    ],
    "src/backend/tests/unit/test_initial_setup.py": [
      {
        "type": "Base64 High Entropy String",
        "filename": "src/backend/tests/unit/test_initial_setup.py",
        "hashed_secret": "97665ff5eecf8fe96f0462b2d08ed2a2270b4277",
        "is_verified": false,
        "line_number": 245,
        "is_secret": false
      }
    ],
    "src/backend/tests/unit/test_login.py": [
      {
        "type": "Secret Keyword",
        "filename": "src/backend/tests/unit/test_login.py",
        "hashed_secret": "8bb6118f8fd6935ad0876a3be34a717d32708ffd",
        "is_verified": false,
        "line_number": 27,
        "is_secret": false
      },
      {
        "type": "Secret Keyword",
        "filename": "src/backend/tests/unit/test_login.py",
        "hashed_secret": "d8ecf7db8fc9ec9c31bc5c9ae2929cc599c75f8d",
        "is_verified": false,
        "line_number": 43,
        "is_secret": false
      }
    ],
    "src/backend/tests/unit/test_setup_superuser.py": [
      {
        "type": "Secret Keyword",
        "filename": "src/backend/tests/unit/test_setup_superuser.py",
        "hashed_secret": "5baa61e4c9b93f3f0682250b6cf8331b7ee68fd8",
        "is_verified": false,
        "line_number": 56,
        "is_secret": false
      }
    ],
    "src/backend/tests/unit/test_user.py": [
      {
        "type": "Secret Keyword",
        "filename": "src/backend/tests/unit/test_user.py",
        "hashed_secret": "8bb6118f8fd6935ad0876a3be34a717d32708ffd",
        "is_verified": false,
        "line_number": 61,
        "is_secret": false
      },
      {
        "type": "Secret Keyword",
        "filename": "src/backend/tests/unit/test_user.py",
        "hashed_secret": "f2c57870308dc87f432e5912d4de6f8e322721ba",
        "is_verified": false,
        "line_number": 199,
        "is_secret": false
      }
    ],
    "src/backend/tests/unit/utils/test_util_strings.py": [
      {
        "type": "Basic Auth Credentials",
        "filename": "src/backend/tests/unit/utils/test_util_strings.py",
        "hashed_secret": "9d4e1e23bd5b727046a9e3b4b7db57bd8d6ee684",
        "is_verified": false,
        "line_number": 12,
        "is_secret": false
      },
      {
        "type": "Basic Auth Credentials",
        "filename": "src/backend/tests/unit/utils/test_util_strings.py",
        "hashed_secret": "46e3d772a1888eadff26c7ada47fd7502d796e07",
        "is_verified": false,
        "line_number": 13,
        "is_secret": false
      },
      {
        "type": "Basic Auth Credentials",
        "filename": "src/backend/tests/unit/utils/test_util_strings.py",
        "hashed_secret": "9d8804827132a6fbf7674cffc775fd948ecc0649",
        "is_verified": false,
        "line_number": 14,
        "is_secret": false
      }
    ],
    "src/frontend/src/components/core/parameterRenderComponent/components/queryComponent/index.tsx": [
      {
        "type": "Secret Keyword",
        "filename": "src/frontend/src/components/core/parameterRenderComponent/components/queryComponent/index.tsx",
        "hashed_secret": "5baa61e4c9b93f3f0682250b6cf8331b7ee68fd8",
        "is_verified": false,
        "line_number": 18,
        "is_secret": false
      }
    ],
    "src/frontend/src/components/core/parameterRenderComponent/components/textAreaComponent/index.tsx": [
      {
        "type": "Secret Keyword",
        "filename": "src/frontend/src/components/core/parameterRenderComponent/components/textAreaComponent/index.tsx",
        "hashed_secret": "5baa61e4c9b93f3f0682250b6cf8331b7ee68fd8",
        "is_verified": false,
        "line_number": 20,
        "is_secret": false
      }
    ],
    "src/frontend/src/constants/alerts_constants.tsx": [
      {
        "type": "Secret Keyword",
        "filename": "src/frontend/src/constants/alerts_constants.tsx",
        "hashed_secret": "d2c98a3ccd3706c8e941300f1ac53c8ae293b69e",
        "is_verified": false,
        "line_number": 33,
        "is_secret": false
      },
      {
        "type": "Secret Keyword",
        "filename": "src/frontend/src/constants/alerts_constants.tsx",
        "hashed_secret": "d69c3b1ac54be7da3666d9937b9c78e7c309d6e8",
        "is_verified": false,
        "line_number": 34,
        "is_secret": false
      },
      {
        "type": "Secret Keyword",
        "filename": "src/frontend/src/constants/alerts_constants.tsx",
        "hashed_secret": "af58392e77ee336caf0d1aad15057ad0745985e5",
        "is_verified": false,
        "line_number": 39,
        "is_secret": false
      }
    ],
    "src/frontend/src/constants/constants.ts": [
      {
        "type": "Secret Keyword",
        "filename": "src/frontend/src/constants/constants.ts",
        "hashed_secret": "19a2fbd0dd38b4097f419c962342ef5e109eab07",
        "is_verified": false,
        "line_number": 751,
        "is_secret": false
      },
      {
        "type": "Secret Keyword",
        "filename": "src/frontend/src/constants/constants.ts",
        "hashed_secret": "3806954324550e26ef5de85d007f1746825a073c",
        "is_verified": false,
        "line_number": 752,
        "is_secret": false
      },
      {
        "type": "Secret Keyword",
        "filename": "src/frontend/src/constants/constants.ts",
        "hashed_secret": "c04f8fbf55c9096907a982750b1c6b0e4c1dd658",
        "is_verified": false,
        "line_number": 926,
        "is_secret": false
      }
    ],
    "src/frontend/src/controllers/API/helpers/constants.ts": [
      {
        "type": "Secret Keyword",
        "filename": "src/frontend/src/controllers/API/helpers/constants.ts",
        "hashed_secret": "665b1e3851eefefa3fb878654292f16597d25155",
        "is_verified": false,
        "line_number": 6,
        "is_secret": false
      }
    ],
    "src/frontend/src/icons/Azure/Azure.jsx": [
      {
        "type": "Hex High Entropy String",
        "filename": "src/frontend/src/icons/Azure/Azure.jsx",
        "hashed_secret": "f14881dba07b6ef7d83c718786c690f15f15d094",
        "is_verified": false,
        "line_number": 12,
        "is_secret": false
      },
      {
        "type": "Hex High Entropy String",
        "filename": "src/frontend/src/icons/Azure/Azure.jsx",
        "hashed_secret": "9685da6e6f46496dbb7f7b7c342e32545b98546f",
        "is_verified": false,
        "line_number": 18,
        "is_secret": false
      }
    ],
    "src/frontend/src/icons/Postgres/Postgres.jsx": [
      {
        "type": "Hex High Entropy String",
        "filename": "src/frontend/src/icons/Postgres/Postgres.jsx",
        "hashed_secret": "7d4828001532cf24b2f4a5a09ff614478a8f4df3",
        "is_verified": false,
        "line_number": 17,
        "is_secret": false
      },
      {
        "type": "Hex High Entropy String",
        "filename": "src/frontend/src/icons/Postgres/Postgres.jsx",
        "hashed_secret": "2b2285b2c97ee645977dc1757299e0df2ec266ec",
        "is_verified": false,
        "line_number": 34,
        "is_secret": false
      }
    ],
    "src/frontend/src/icons/VectaraIcon/Vectara.jsx": [
      {
        "type": "Hex High Entropy String",
        "filename": "src/frontend/src/icons/VectaraIcon/Vectara.jsx",
        "hashed_secret": "ad12133e37f762cfdb830ad4a69d3aa2439a8d49",
        "is_verified": false,
        "line_number": 25,
        "is_secret": false
      }
    ],
    "src/frontend/src/modals/IOModal/components/chatView/chatInput/components/voice-assistant/voice-assistant.tsx": [
      {
        "type": "Secret Keyword",
        "filename": "src/frontend/src/modals/IOModal/components/chatView/chatInput/components/voice-assistant/voice-assistant.tsx",
        "hashed_secret": "02ecb94373bfb3dfe827ca18409f50b016e8302a",
        "is_verified": false,
        "line_number": 312,
        "is_secret": false
      },
      {
        "type": "Secret Keyword",
        "filename": "src/frontend/src/modals/IOModal/components/chatView/chatInput/components/voice-assistant/voice-assistant.tsx",
        "hashed_secret": "1b447eca6f69c26354668f050d0c2cc893605aa5",
        "is_verified": false,
        "line_number": 314,
        "is_secret": false
      }
    ],
    "src/frontend/tests/assets/group_test_iadevs.json": [
      {
        "type": "Base64 High Entropy String",
        "filename": "src/frontend/tests/assets/group_test_iadevs.json",
        "hashed_secret": "eb45f77314f672a9905ecd7f6ed1735861223a22",
        "is_verified": false,
        "line_number": 94,
        "is_secret": false
      }
    ],
    "src/frontend/tests/core/features/user-flow-state-cleanup.spec.ts": [
      {
        "type": "Secret Keyword",
        "filename": "src/frontend/tests/core/features/user-flow-state-cleanup.spec.ts",
        "hashed_secret": "66904568acfa1e59b8b072cbe602e0ba3688019c",
        "is_verified": false,
        "line_number": 36,
        "is_secret": false
      }
    ],
    "src/lfx/src/lfx/inputs/input_mixin.py": [
      {
        "type": "Secret Keyword",
        "filename": "src/lfx/src/lfx/inputs/input_mixin.py",
        "hashed_secret": "3442496b96dd01591a8cd44b1eec1368ab728aba",
        "is_verified": false,
        "line_number": 21,
        "is_secret": false
      }
    ]
  },
<<<<<<< HEAD
  "generated_at": "2025-12-17T16:48:17Z"
=======
  "generated_at": "2025-12-17T22:10:09Z"
>>>>>>> 5cae5ff9
}<|MERGE_RESOLUTION|>--- conflicted
+++ resolved
@@ -1528,9 +1528,5 @@
       }
     ]
   },
-<<<<<<< HEAD
-  "generated_at": "2025-12-17T16:48:17Z"
-=======
   "generated_at": "2025-12-17T22:10:09Z"
->>>>>>> 5cae5ff9
 }
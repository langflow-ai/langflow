{
  "version": "1.5.0",
  "plugins_used": [
    {
      "name": "ArtifactoryDetector"
    },
    {
      "name": "AWSKeyDetector"
    },
    {
      "name": "AzureStorageKeyDetector"
    },
    {
      "name": "Base64HighEntropyString",
      "limit": 4.5
    },
    {
      "name": "BasicAuthDetector"
    },
    {
      "name": "CloudantDetector"
    },
    {
      "name": "DiscordBotTokenDetector"
    },
    {
      "name": "GitHubTokenDetector"
    },
    {
      "name": "GitLabTokenDetector"
    },
    {
      "name": "HexHighEntropyString",
      "limit": 3.0
    },
    {
      "name": "IbmCloudIamDetector"
    },
    {
      "name": "IbmCosHmacDetector"
    },
    {
      "name": "IPPublicDetector"
    },
    {
      "name": "JwtTokenDetector"
    },
    {
      "name": "KeywordDetector",
      "keyword_exclude": ""
    },
    {
      "name": "MailchimpDetector"
    },
    {
      "name": "NpmDetector"
    },
    {
      "name": "OpenAIDetector"
    },
    {
      "name": "PrivateKeyDetector"
    },
    {
      "name": "PypiTokenDetector"
    },
    {
      "name": "SendGridDetector"
    },
    {
      "name": "SlackDetector"
    },
    {
      "name": "SoftlayerDetector"
    },
    {
      "name": "SquareOAuthDetector"
    },
    {
      "name": "StripeDetector"
    },
    {
      "name": "TelegramBotTokenDetector"
    },
    {
      "name": "TwilioKeyDetector"
    }
  ],
  "filters_used": [
    {
      "path": "detect_secrets.filters.allowlist.is_line_allowlisted"
    },
    {
      "path": "detect_secrets.filters.common.is_baseline_file",
      "filename": ".secrets.baseline"
    },
    {
      "path": "detect_secrets.filters.common.is_ignored_due_to_verification_policies",
      "min_level": 2
    },
    {
      "path": "detect_secrets.filters.heuristic.is_indirect_reference"
    },
    {
      "path": "detect_secrets.filters.heuristic.is_likely_id_string"
    },
    {
      "path": "detect_secrets.filters.heuristic.is_lock_file"
    },
    {
      "path": "detect_secrets.filters.heuristic.is_not_alphanumeric_string"
    },
    {
      "path": "detect_secrets.filters.heuristic.is_potential_uuid"
    },
    {
      "path": "detect_secrets.filters.heuristic.is_prefixed_with_dollar_sign"
    },
    {
      "path": "detect_secrets.filters.heuristic.is_sequential_string"
    },
    {
      "path": "detect_secrets.filters.heuristic.is_swagger_file"
    },
    {
      "path": "detect_secrets.filters.heuristic.is_templated_secret"
    }
  ],
  "results": {
    ".cursor/rules/testing.mdc": [
      {
        "type": "Secret Keyword",
        "filename": ".cursor/rules/testing.mdc",
        "hashed_secret": "62cdb7020ff920e5aa642c3d4066950dd1f01f4d",
        "is_verified": false,
        "line_number": 41,
        "is_secret": false
      }
    ],
    ".env.example": [
      {
        "type": "Basic Auth Credentials",
        "filename": ".env.example",
        "hashed_secret": "afc848c316af1a89d49826c5ae9d00ed769415f3",
        "is_verified": false,
        "line_number": 21,
        "is_secret": false
      }
    ],
    ".github/workflows/nightly_build.yml": [
      {
        "type": "Secret Keyword",
        "filename": ".github/workflows/nightly_build.yml",
        "hashed_secret": "3e26d6750975d678acb8fa35a0f69237881576b0",
        "is_verified": false,
        "line_number": 232,
        "is_secret": false
      }
    ],
    ".github/workflows/release.yml": [
      {
        "type": "Secret Keyword",
        "filename": ".github/workflows/release.yml",
        "hashed_secret": "3e26d6750975d678acb8fa35a0f69237881576b0",
        "is_verified": false,
        "line_number": 128,
        "is_secret": false
      }
    ],
    ".github/workflows/release_nightly.yml": [
      {
        "type": "Secret Keyword",
        "filename": ".github/workflows/release_nightly.yml",
        "hashed_secret": "3e26d6750975d678acb8fa35a0f69237881576b0",
        "is_verified": false,
        "line_number": 226,
        "is_secret": false
      }
    ],
    "deploy/.env.example": [
      {
        "type": "Basic Auth Credentials",
        "filename": "deploy/.env.example",
        "hashed_secret": "e80c4f90316c87b6b24d03890493c8d1c7c1c99d",
        "is_verified": false,
        "line_number": 45,
        "is_secret": false
      }
    ],
    "docker/dev.docker-compose.yml": [
      {
        "type": "Secret Keyword",
        "filename": "docker/dev.docker-compose.yml",
        "hashed_secret": "e80c4f90316c87b6b24d03890493c8d1c7c1c99d",
        "is_verified": false,
        "line_number": 36,
        "is_secret": false
      }
    ],
    "docker_example/docker-compose.yml": [
      {
        "type": "Secret Keyword",
        "filename": "docker_example/docker-compose.yml",
        "hashed_secret": "e80c4f90316c87b6b24d03890493c8d1c7c1c99d",
        "is_verified": false,
        "line_number": 20,
        "is_secret": false
      }
    ],
    "docker_example/pre.docker-compose.yml": [
      {
        "type": "Secret Keyword",
        "filename": "docker_example/pre.docker-compose.yml",
        "hashed_secret": "e80c4f90316c87b6b24d03890493c8d1c7c1c99d",
        "is_verified": false,
        "line_number": 21,
        "is_secret": false
      }
    ],
    "docs/docs/API-Reference/api-reference-api-examples.md": [
      {
        "type": "Secret Keyword",
        "filename": "docs/docs/API-Reference/api-reference-api-examples.md",
        "hashed_secret": "ec3810e10fb78db55ce38b9c18d1c3eb1db739e0",
        "is_verified": false,
        "line_number": 86,
        "is_secret": false
      },
      {
        "type": "Secret Keyword",
        "filename": "docs/docs/API-Reference/api-reference-api-examples.md",
        "hashed_secret": "44cdfc3615970ada14420caaaa5c5745fca06002",
        "is_verified": false,
        "line_number": 2428,
        "is_secret": false
      },
      {
        "type": "Secret Keyword",
        "filename": "docs/docs/API-Reference/api-reference-api-examples.md",
        "hashed_secret": "8f7d56d9f06f8f052a331fedbe14548f0a3305a3",
        "is_verified": false,
        "line_number": 2629,
        "is_secret": false
      }
    ],
    "docs/docs/Concepts/embedded-chat-widget.md": [
      {
        "type": "Secret Keyword",
        "filename": "docs/docs/Concepts/embedded-chat-widget.md",
        "hashed_secret": "1e3667aaaaa887721550cf5cc8a0c5c5760810ed",
        "is_verified": false,
        "line_number": 72,
        "is_secret": false
      }
    ],
    "docs/docs/Configuration/configuration-custom-database.md": [
      {
        "type": "Basic Auth Credentials",
        "filename": "docs/docs/Configuration/configuration-custom-database.md",
        "hashed_secret": "5baa61e4c9b93f3f0682250b6cf8331b7ee68fd8",
        "is_verified": false,
        "line_number": 18,
        "is_secret": false
      },
      {
        "type": "Basic Auth Credentials",
        "filename": "docs/docs/Configuration/configuration-custom-database.md",
        "hashed_secret": "e80c4f90316c87b6b24d03890493c8d1c7c1c99d",
        "is_verified": false,
        "line_number": 68,
        "is_secret": false
      }
    ],
    "docs/docs/Configuration/environment-variables.md": [
      {
        "type": "Basic Auth Credentials",
        "filename": "docs/docs/Configuration/environment-variables.md",
        "hashed_secret": "5baa61e4c9b93f3f0682250b6cf8331b7ee68fd8",
        "is_verified": false,
        "line_number": 71,
        "is_secret": false
      },
      {
        "type": "Base64 High Entropy String",
        "filename": "docs/docs/Configuration/environment-variables.md",
        "hashed_secret": "dacd53eb505b8486197552a888eef99192ffd390",
        "is_verified": false,
        "line_number": 298,
        "is_secret": false
      },
      {
        "type": "Secret Keyword",
        "filename": "docs/docs/Configuration/environment-variables.md",
        "hashed_secret": "5ffe533b830f08a0326348a9160afafc8ada44db",
        "is_verified": false,
        "line_number": 362,
        "is_secret": false
      },
      {
        "type": "Secret Keyword",
        "filename": "docs/docs/Configuration/environment-variables.md",
        "hashed_secret": "2d301f84472a0bacb783628ee7badae5566c0b4b",
        "is_verified": false,
        "line_number": 364,
        "is_secret": false
      },
      {
        "type": "Secret Keyword",
        "filename": "docs/docs/Configuration/environment-variables.md",
        "hashed_secret": "74913f5cd5f61ec0bcfdb775414c2fb3d161b620",
        "is_verified": false,
        "line_number": 368,
        "is_secret": false
      }
    ],
    "docs/docs/Deployment/deployment-kubernetes-dev.md": [
      {
        "type": "Secret Keyword",
        "filename": "docs/docs/Deployment/deployment-kubernetes-dev.md",
        "hashed_secret": "0324bd7e241b5b7c50b91d8a6036f8134bafb078",
        "is_verified": false,
        "line_number": 98,
        "is_secret": false
      }
    ],
    "docs/docs/Develop/Clients/typescript-client.md": [
      {
        "type": "Secret Keyword",
        "filename": "docs/docs/Develop/Clients/typescript-client.md",
        "hashed_secret": "159500287c06851df741128ec4b073ea394414b6",
        "is_verified": false,
        "line_number": 60,
        "is_secret": false
      }
    ],
    "docs/docs/Develop/memory.md": [
      {
        "type": "Basic Auth Credentials",
        "filename": "docs/docs/Develop/memory.md",
        "hashed_secret": "5baa61e4c9b93f3f0682250b6cf8331b7ee68fd8",
        "is_verified": false,
        "line_number": 63,
        "is_secret": false
      }
    ],
    "docs/docs/Integrations/integrations-langfuse.md": [
      {
        "type": "Basic Auth Credentials",
        "filename": "docs/docs/Integrations/integrations-langfuse.md",
        "hashed_secret": "e80c4f90316c87b6b24d03890493c8d1c7c1c99d",
        "is_verified": false,
        "line_number": 102,
        "is_secret": false
      }
    ],
    "docs/docs/Integrations/integrations-langsmith.md": [
      {
        "type": "Secret Keyword",
        "filename": "docs/docs/Integrations/integrations-langsmith.md",
        "hashed_secret": "6a0ece37dcf14c4acd0710a1a54bfbdcc7bc55fb",
        "is_verified": false,
        "line_number": 23,
        "is_secret": false
      }
    ],
    "docs/docs/Integrations/integrations-langwatch.md": [
      {
        "type": "Secret Keyword",
        "filename": "docs/docs/Integrations/integrations-langwatch.md",
        "hashed_secret": "11fa7c37d697f30e6aee828b4426a10f83ab2380",
        "is_verified": false,
        "line_number": 23,
        "is_secret": false
      }
    ],
    "docs/docusaurus.config.js": [
      {
        "type": "Hex High Entropy String",
        "filename": "docs/docusaurus.config.js",
        "hashed_secret": "2dc79dceb6a4e48f38ef47d8dcabbbfaa441218f",
        "is_verified": false,
        "line_number": 384,
        "is_secret": false
      },
      {
        "type": "Secret Keyword",
        "filename": "docs/docusaurus.config.js",
        "hashed_secret": "2dc79dceb6a4e48f38ef47d8dcabbbfaa441218f",
        "is_verified": false,
        "line_number": 384,
        "is_secret": false
      }
    ],
    "scripts/aws/lib/construct/db.ts": [
      {
        "type": "Secret Keyword",
        "filename": "scripts/aws/lib/construct/db.ts",
        "hashed_secret": "b2f2354186676ab3ecbeeb978199cbffb32eb6f9",
        "is_verified": false,
        "line_number": 25,
        "is_secret": false
      }
    ],
    "src/backend/base/langflow/alembic/versions/012fb73ac359_add_folder_table.py": [
      {
        "type": "Hex High Entropy String",
        "filename": "src/backend/base/langflow/alembic/versions/012fb73ac359_add_folder_table.py",
        "hashed_secret": "e56198337433b2a24520b89a1b89d55650bc4b79",
        "is_verified": false,
        "line_number": 17,
        "is_secret": false
      }
    ],
    "src/backend/base/langflow/alembic/versions/0ae3a2674f32_update_the_columns_that_need_to_change_.py": [
      {
        "type": "Hex High Entropy String",
        "filename": "src/backend/base/langflow/alembic/versions/0ae3a2674f32_update_the_columns_that_need_to_change_.py",
        "hashed_secret": "7bc83b3d42770da22a102a8c960d12ac8e6c6fe6",
        "is_verified": false,
        "line_number": 19,
        "is_secret": false
      }
    ],
    "src/backend/base/langflow/alembic/versions/0d60fcbd4e8e_create_vertex_builds_table.py": [
      {
        "type": "Hex High Entropy String",
        "filename": "src/backend/base/langflow/alembic/versions/0d60fcbd4e8e_create_vertex_builds_table.py",
        "hashed_secret": "28a7b333a264c4f91c72ea7b6000e137b06e0abb",
        "is_verified": false,
        "line_number": 18,
        "is_secret": false
      }
    ],
    "src/backend/base/langflow/alembic/versions/1a110b568907_replace_credential_table_with_variable.py": [
      {
        "type": "Hex High Entropy String",
        "filename": "src/backend/base/langflow/alembic/versions/1a110b568907_replace_credential_table_with_variable.py",
        "hashed_secret": "0e7383d6894e28a521e4f12f47fda9268f1cd2e4",
        "is_verified": false,
        "line_number": 17,
        "is_secret": false
      }
    ],
    "src/backend/base/langflow/alembic/versions/1b8b740a6fa3_remove_fk_constraint_in_message_.py": [
      {
        "type": "Hex High Entropy String",
        "filename": "src/backend/base/langflow/alembic/versions/1b8b740a6fa3_remove_fk_constraint_in_message_.py",
        "hashed_secret": "7dc2d5ca49ddbde37e4b62670697b3bf968ce6a2",
        "is_verified": false,
        "line_number": 19,
        "is_secret": false
      }
    ],
    "src/backend/base/langflow/alembic/versions/1c79524817ed_add_unique_constraints_per_user_in_.py": [
      {
        "type": "Hex High Entropy String",
        "filename": "src/backend/base/langflow/alembic/versions/1c79524817ed_add_unique_constraints_per_user_in_.py",
        "hashed_secret": "2cd99a879ec2567e4b741e7b6f58a2e1e89edb17",
        "is_verified": false,
        "line_number": 16,
        "is_secret": false
      }
    ],
    "src/backend/base/langflow/alembic/versions/1d90f8a0efe1_update_description_columns_type.py": [
      {
        "type": "Hex High Entropy String",
        "filename": "src/backend/base/langflow/alembic/versions/1d90f8a0efe1_update_description_columns_type.py",
        "hashed_secret": "38fd2a52ef411b96ff362844e9704a18a8ae3e30",
        "is_verified": false,
        "line_number": 18,
        "is_secret": false
      }
    ],
    "src/backend/base/langflow/alembic/versions/1eab2c3eb45e_event_error.py": [
      {
        "type": "Hex High Entropy String",
        "filename": "src/backend/base/langflow/alembic/versions/1eab2c3eb45e_event_error.py",
        "hashed_secret": "0e10bacb2371860c03a1dc6b4c00a9c28abfcdec",
        "is_verified": false,
        "line_number": 16,
        "is_secret": false
      }
    ],
    "src/backend/base/langflow/alembic/versions/1ef9c4f3765d_.py": [
      {
        "type": "Hex High Entropy String",
        "filename": "src/backend/base/langflow/alembic/versions/1ef9c4f3765d_.py",
        "hashed_secret": "8cff1de371e27e5606142515cca15a2683174700",
        "is_verified": false,
        "line_number": 20,
        "is_secret": false
      }
    ],
    "src/backend/base/langflow/alembic/versions/1f4d6df60295_add_default_fields_column.py": [
      {
        "type": "Hex High Entropy String",
        "filename": "src/backend/base/langflow/alembic/versions/1f4d6df60295_add_default_fields_column.py",
        "hashed_secret": "da267f392eaf38538ba97e1b271b7eba82d13857",
        "is_verified": false,
        "line_number": 16,
        "is_secret": false
      }
    ],
    "src/backend/base/langflow/alembic/versions/29fe8f1f806b_add_missing_index.py": [
      {
        "type": "Hex High Entropy String",
        "filename": "src/backend/base/langflow/alembic/versions/29fe8f1f806b_add_missing_index.py",
        "hashed_secret": "28b763f9898b285436ce150ad5a365988d740045",
        "is_verified": false,
        "line_number": 15,
        "is_secret": false
      }
    ],
    "src/backend/base/langflow/alembic/versions/2ac71eb9c3ae_adds_credential_table.py": [
      {
        "type": "Hex High Entropy String",
        "filename": "src/backend/base/langflow/alembic/versions/2ac71eb9c3ae_adds_credential_table.py",
        "hashed_secret": "87a982e7fbfe20e388f9ad1e6d73a86f469e982d",
        "is_verified": false,
        "line_number": 17,
        "is_secret": false
      }
    ],
    "src/backend/base/langflow/alembic/versions/58b28437a398_modify_nullable.py": [
      {
        "type": "Hex High Entropy String",
        "filename": "src/backend/base/langflow/alembic/versions/58b28437a398_modify_nullable.py",
        "hashed_secret": "156a9d188eaddf456117b22218326324222c6716",
        "is_verified": false,
        "line_number": 21,
        "is_secret": false
      }
    ],
    "src/backend/base/langflow/alembic/versions/631faacf5da2_add_webhook_columns.py": [
      {
        "type": "Hex High Entropy String",
        "filename": "src/backend/base/langflow/alembic/versions/631faacf5da2_add_webhook_columns.py",
        "hashed_secret": "5c33b4de5b1db4fd7fd286c572465bd959d77232",
        "is_verified": false,
        "line_number": 16,
        "is_secret": false
      }
    ],
    "src/backend/base/langflow/alembic/versions/63b9c451fd30_add_icon_and_icon_bg_color_to_flow.py": [
      {
        "type": "Hex High Entropy String",
        "filename": "src/backend/base/langflow/alembic/versions/63b9c451fd30_add_icon_and_icon_bg_color_to_flow.py",
        "hashed_secret": "8772fa35328d4e8db45ffcb6a43daef8461a78bb",
        "is_verified": false,
        "line_number": 17,
        "is_secret": false
      }
    ],
    "src/backend/base/langflow/alembic/versions/66f72f04a1de_add_mcp_support_with_project_settings_.py": [
      {
        "type": "Hex High Entropy String",
        "filename": "src/backend/base/langflow/alembic/versions/66f72f04a1de_add_mcp_support_with_project_settings_.py",
        "hashed_secret": "a89bf934c28e94e1010980f9f1c3553f6588169f",
        "is_verified": false,
        "line_number": 18,
        "is_secret": false
      }
    ],
    "src/backend/base/langflow/alembic/versions/7d2162acc8b2_adds_updated_at_and_folder_cols.py": [
      {
        "type": "Hex High Entropy String",
        "filename": "src/backend/base/langflow/alembic/versions/7d2162acc8b2_adds_updated_at_and_folder_cols.py",
        "hashed_secret": "6ca0ea9d38b83b662977a0341596297495d44ba6",
        "is_verified": false,
        "line_number": 17,
        "is_secret": false
      }
    ],
    "src/backend/base/langflow/alembic/versions/93e2705fa8d6_add_column_save_path_to_flow.py": [
      {
        "type": "Hex High Entropy String",
        "filename": "src/backend/base/langflow/alembic/versions/93e2705fa8d6_add_column_save_path_to_flow.py",
        "hashed_secret": "90f0f8d291336efffe200380b1d3b6485e97c4ed",
        "is_verified": false,
        "line_number": 18,
        "is_secret": false
      }
    ],
    "src/backend/base/langflow/alembic/versions/b2fa308044b5_add_unique_constraints.py": [
      {
        "type": "Hex High Entropy String",
        "filename": "src/backend/base/langflow/alembic/versions/b2fa308044b5_add_unique_constraints.py",
        "hashed_secret": "304de84429cb38a3e39d54672e818f1bfa0cea72",
        "is_verified": false,
        "line_number": 18,
        "is_secret": false
      }
    ],
    "src/backend/base/langflow/alembic/versions/bc2f01c40e4a_new_fixes.py": [
      {
        "type": "Hex High Entropy String",
        "filename": "src/backend/base/langflow/alembic/versions/bc2f01c40e4a_new_fixes.py",
        "hashed_secret": "ab81185e2fa7d735e9008a929f5624d07ee35590",
        "is_verified": false,
        "line_number": 18,
        "is_secret": false
      }
    ],
    "src/backend/base/langflow/alembic/versions/d066bfd22890_add_message_table.py": [
      {
        "type": "Hex High Entropy String",
        "filename": "src/backend/base/langflow/alembic/versions/d066bfd22890_add_message_table.py",
        "hashed_secret": "bd8d1aff576828548137b5284933c00094bbd608",
        "is_verified": false,
        "line_number": 18,
        "is_secret": false
      }
    ],
    "src/backend/base/langflow/alembic/versions/d2d475a1f7c0_add_tags_column_to_flow.py": [
      {
        "type": "Hex High Entropy String",
        "filename": "src/backend/base/langflow/alembic/versions/d2d475a1f7c0_add_tags_column_to_flow.py",
        "hashed_secret": "277fad192ca5323bb92c06fe32a270286463cf29",
        "is_verified": false,
        "line_number": 18,
        "is_secret": false
      }
    ],
    "src/backend/base/langflow/alembic/versions/d3dbf656a499_add_gradient_column_in_flow.py": [
      {
        "type": "Hex High Entropy String",
        "filename": "src/backend/base/langflow/alembic/versions/d3dbf656a499_add_gradient_column_in_flow.py",
        "hashed_secret": "31b17a81cbd0842650e47a3c65b68eddb5526205",
        "is_verified": false,
        "line_number": 18,
        "is_secret": false
      }
    ],
    "src/backend/base/langflow/alembic/versions/e3162c1804e6_add_persistent_locked_state.py": [
      {
        "type": "Hex High Entropy String",
        "filename": "src/backend/base/langflow/alembic/versions/e3162c1804e6_add_persistent_locked_state.py",
        "hashed_secret": "eceb2ed92b0253127427e9f750970811f876ec06",
        "is_verified": false,
        "line_number": 16,
        "is_secret": false
      }
    ],
    "src/backend/base/langflow/alembic/versions/e3bc869fa272_fix_nullable.py": [
      {
        "type": "Hex High Entropy String",
        "filename": "src/backend/base/langflow/alembic/versions/e3bc869fa272_fix_nullable.py",
        "hashed_secret": "fd40bad2b7b22570b0dfce60649d8ce8c181c21a",
        "is_verified": false,
        "line_number": 16,
        "is_secret": false
      }
    ],
    "src/backend/base/langflow/alembic/versions/e56d87f8994a_add_optins_column_to_user.py": [
      {
        "type": "Hex High Entropy String",
        "filename": "src/backend/base/langflow/alembic/versions/e56d87f8994a_add_optins_column_to_user.py",
        "hashed_secret": "78544fcecf88ff40d2e14662421e9e5fddee3e04",
        "is_verified": false,
        "line_number": 18,
        "is_secret": false
      }
    ],
    "src/backend/base/langflow/alembic/versions/eb5866d51fd2_change_columns_to_be_nullable.py": [
      {
        "type": "Hex High Entropy String",
        "filename": "src/backend/base/langflow/alembic/versions/eb5866d51fd2_change_columns_to_be_nullable.py",
        "hashed_secret": "e9c8b06ec30332b1bde551fb8416eb0b32d2d22e",
        "is_verified": false,
        "line_number": 14,
        "is_secret": false
      }
    ],
    "src/backend/base/langflow/alembic/versions/eb5e72293a8e_add_error_and_edit_flags_to_message.py": [
      {
        "type": "Hex High Entropy String",
        "filename": "src/backend/base/langflow/alembic/versions/eb5e72293a8e_add_error_and_edit_flags_to_message.py",
        "hashed_secret": "1a8ccd1199b5c911783d07d3bfe2057cdbaefdde",
        "is_verified": false,
        "line_number": 16,
        "is_secret": false
      }
    ],
    "src/backend/base/langflow/alembic/versions/f5ee9749d1a6_user_id_can_be_null_in_flow.py": [
      {
        "type": "Hex High Entropy String",
        "filename": "src/backend/base/langflow/alembic/versions/f5ee9749d1a6_user_id_can_be_null_in_flow.py",
        "hashed_secret": "3f44353e662497d21aecf8790ef88831c9c806bd",
        "is_verified": false,
        "line_number": 15,
        "is_secret": false
      }
    ],
    "src/backend/base/langflow/components/composio/googlecalendar_composio.py": [
      {
        "type": "Base64 High Entropy String",
        "filename": "src/backend/base/langflow/components/composio/googlecalendar_composio.py",
        "hashed_secret": "224819290aee395cbbf6b943d692e38a2115d479",
        "is_verified": false,
        "line_number": 31,
        "is_secret": false
      },
      {
        "type": "Base64 High Entropy String",
        "filename": "src/backend/base/langflow/components/composio/googlecalendar_composio.py",
        "hashed_secret": "b1132e2965d0465974a2aa2554fb23c31e31c61f",
        "is_verified": false,
        "line_number": 38,
        "is_secret": false
      },
      {
        "type": "Base64 High Entropy String",
        "filename": "src/backend/base/langflow/components/composio/googlecalendar_composio.py",
        "hashed_secret": "ed6a260c611f8dfa5292fe03911f265c671f7ba8",
        "is_verified": false,
        "line_number": 124,
        "is_secret": false
      },
      {
        "type": "Base64 High Entropy String",
        "filename": "src/backend/base/langflow/components/composio/googlecalendar_composio.py",
        "hashed_secret": "cb770d8681e319de0c900d84ff81e4ae7326ce9e",
        "is_verified": false,
        "line_number": 125,
        "is_secret": false
      }
    ],
    "src/backend/base/langflow/components/languagemodels/openrouter.py": [
      {
        "type": "Secret Keyword",
        "filename": "src/backend/base/langflow/components/languagemodels/openrouter.py",
        "hashed_secret": "f36e208b871e6891e1d755cd789c089747a28f71",
        "is_verified": false,
        "line_number": 114,
        "is_secret": false
      }
    ],
    "src/backend/base/langflow/components/memories/mem0_chat_memory.py": [
      {
        "type": "Secret Keyword",
        "filename": "src/backend/base/langflow/components/memories/mem0_chat_memory.py",
        "hashed_secret": "45d676e7c6ab44cf4b8fa366ef2d8fccd3e6d6e6",
        "is_verified": false,
        "line_number": 35,
        "is_secret": false
      }
    ],
    "src/backend/base/langflow/components/vectorstores/mongodb_atlas.py": [
      {
        "type": "Private Key",
        "filename": "src/backend/base/langflow/components/vectorstores/mongodb_atlas.py",
        "hashed_secret": "1348b145fa1a555461c1b790a2f66614781091e9",
        "is_verified": false,
        "line_number": 31,
        "is_secret": false
      }
    ],
<<<<<<< HEAD
=======
    "src/backend/base/langflow/initial_setup/starter_projects/Document Q&A.json": [
      {
        "type": "Hex High Entropy String",
        "filename": "src/backend/base/langflow/initial_setup/starter_projects/Document Q&A.json",
        "hashed_secret": "377e839f86c1529c656c82599fb225b4a1261ed5",
        "is_verified": false,
        "line_number": 731,
        "is_secret": false
      },
      {
        "type": "Hex High Entropy String",
        "filename": "src/backend/base/langflow/initial_setup/starter_projects/Document Q&A.json",
        "hashed_secret": "a99d6de03c251f8eb8922fab5a383523e4acbadd",
        "is_verified": false,
        "line_number": 1210,
        "is_secret": false
      }
    ],
    "src/backend/base/langflow/initial_setup/starter_projects/News Aggregator.json": [
      {
        "type": "Hex High Entropy String",
        "filename": "src/backend/base/langflow/initial_setup/starter_projects/News Aggregator.json",
        "hashed_secret": "1be2449adf6092e0729be455a98c93034cc90bc8",
        "is_verified": false,
        "line_number": 209,
        "is_secret": false
      },
      {
        "type": "Hex High Entropy String",
        "filename": "src/backend/base/langflow/initial_setup/starter_projects/News Aggregator.json",
        "hashed_secret": "7881caec48fc330c8cde89fb096ae27690c8d8a9",
        "is_verified": false,
        "line_number": 883,
        "is_secret": false
      }
    ],
    "src/backend/base/langflow/initial_setup/starter_projects/Portfolio Website Code Generator.json": [
      {
        "type": "Hex High Entropy String",
        "filename": "src/backend/base/langflow/initial_setup/starter_projects/Portfolio Website Code Generator.json",
        "hashed_secret": "b223275895a74015ca0555983d6e9685efdb03fe",
        "is_verified": false,
        "line_number": 201,
        "is_secret": false
      },
      {
        "type": "Hex High Entropy String",
        "filename": "src/backend/base/langflow/initial_setup/starter_projects/Portfolio Website Code Generator.json",
        "hashed_secret": "a99d6de03c251f8eb8922fab5a383523e4acbadd",
        "is_verified": false,
        "line_number": 934,
        "is_secret": false
      }
    ],
    "src/backend/base/langflow/initial_setup/starter_projects/Research Translation Loop.json": [
      {
        "type": "Hex High Entropy String",
        "filename": "src/backend/base/langflow/initial_setup/starter_projects/Research Translation Loop.json",
        "hashed_secret": "abb09440424b40c661e344d4a61e560975620221",
        "is_verified": false,
        "line_number": 987,
        "is_secret": false
      },
      {
        "type": "Hex High Entropy String",
        "filename": "src/backend/base/langflow/initial_setup/starter_projects/Research Translation Loop.json",
        "hashed_secret": "e66321745fc15e1b80035de7c59f8c700d7e9976",
        "is_verified": false,
        "line_number": 1624,
        "is_secret": false
      }
    ],
    "src/backend/base/langflow/initial_setup/starter_projects/Text Sentiment Analysis.json": [
      {
        "type": "Hex High Entropy String",
        "filename": "src/backend/base/langflow/initial_setup/starter_projects/Text Sentiment Analysis.json",
        "hashed_secret": "a99d6de03c251f8eb8922fab5a383523e4acbadd",
        "is_verified": false,
        "line_number": 2342,
        "is_secret": false
      }
    ],
    "src/backend/base/langflow/initial_setup/starter_projects/Vector Store RAG.json": [
      {
        "type": "Hex High Entropy String",
        "filename": "src/backend/base/langflow/initial_setup/starter_projects/Vector Store RAG.json",
        "hashed_secret": "377e839f86c1529c656c82599fb225b4a1261ed5",
        "is_verified": false,
        "line_number": 586,
        "is_secret": false
      },
      {
        "type": "Hex High Entropy String",
        "filename": "src/backend/base/langflow/initial_setup/starter_projects/Vector Store RAG.json",
        "hashed_secret": "ab06ef2a8cc8a90a8526e3511be8f376c7cb0387",
        "is_verified": false,
        "line_number": 764,
        "is_secret": false
      },
      {
        "type": "Hex High Entropy String",
        "filename": "src/backend/base/langflow/initial_setup/starter_projects/Vector Store RAG.json",
        "hashed_secret": "3de7722ca43ab9676c384eb479950083fb2385bb",
        "is_verified": false,
        "line_number": 1357,
        "is_secret": false
      },
      {
        "type": "Hex High Entropy String",
        "filename": "src/backend/base/langflow/initial_setup/starter_projects/Vector Store RAG.json",
        "hashed_secret": "a99d6de03c251f8eb8922fab5a383523e4acbadd",
        "is_verified": false,
        "line_number": 2678,
        "is_secret": false
      }
    ],
    "src/backend/base/langflow/inputs/input_mixin.py": [
      {
        "type": "Secret Keyword",
        "filename": "src/backend/base/langflow/inputs/input_mixin.py",
        "hashed_secret": "3442496b96dd01591a8cd44b1eec1368ab728aba",
        "is_verified": false,
        "line_number": 22,
        "is_secret": false
      }
    ],
>>>>>>> 3fed9fe1
    "src/backend/base/langflow/schema/table.py": [
      {
        "type": "Secret Keyword",
        "filename": "src/backend/base/langflow/schema/table.py",
        "hashed_secret": "5baa61e4c9b93f3f0682250b6cf8331b7ee68fd8",
        "is_verified": false,
        "line_number": 112,
        "is_secret": false
      }
    ],
    "src/backend/base/langflow/services/auth/utils.py": [
      {
        "type": "Secret Keyword",
        "filename": "src/backend/base/langflow/services/auth/utils.py",
        "hashed_secret": "b894b81be94cf8fa8d7536475aaec876addf05c8",
        "is_verified": false,
        "line_number": 31,
        "is_secret": false
      }
    ],
    "src/backend/base/langflow/services/settings/constants.py": [
      {
        "type": "Secret Keyword",
        "filename": "src/backend/base/langflow/services/settings/constants.py",
        "hashed_secret": "e80c4f90316c87b6b24d03890493c8d1c7c1c99d",
        "is_verified": false,
        "line_number": 2,
        "is_secret": false
      }
    ],
    "src/backend/tests/conftest.py": [
      {
        "type": "Secret Keyword",
        "filename": "src/backend/tests/conftest.py",
        "hashed_secret": "8bb6118f8fd6935ad0876a3be34a717d32708ffd",
        "is_verified": false,
        "line_number": 427,
        "is_secret": false
      },
      {
        "type": "Secret Keyword",
        "filename": "src/backend/tests/conftest.py",
        "hashed_secret": "61fbb5a12cd7b1f1fe1624120089efc0cd299e43",
        "is_verified": false,
        "line_number": 639,
        "is_secret": false
      }
    ],
    "src/backend/tests/data/vector_store_grouped.json": [
      {
        "type": "Base64 High Entropy String",
        "filename": "src/backend/tests/data/vector_store_grouped.json",
        "hashed_secret": "235edeaf33250eafce9270c364af8a7fcbb9b110",
        "is_verified": false,
        "line_number": 1,
        "is_secret": false
      },
      {
        "type": "Base64 High Entropy String",
        "filename": "src/backend/tests/data/vector_store_grouped.json",
        "hashed_secret": "99dd7eb59ef1cd6c5a11e6c737bda80db54612a2",
        "is_verified": false,
        "line_number": 1,
        "is_secret": false
      },
      {
        "type": "Base64 High Entropy String",
        "filename": "src/backend/tests/data/vector_store_grouped.json",
        "hashed_secret": "a6865946da108064ab17a0cf4518c151a006b810",
        "is_verified": false,
        "line_number": 1,
        "is_secret": false
      }
    ],
    "src/backend/tests/unit/api/v1/test_api_key.py": [
      {
        "type": "Secret Keyword",
        "filename": "src/backend/tests/unit/api/v1/test_api_key.py",
        "hashed_secret": "ecb252044b5ea0f679ee78ec1a12904739e2904d",
        "is_verified": false,
        "line_number": 21,
        "is_secret": false
      }
    ],
    "src/backend/tests/unit/api/v1/test_files.py": [
      {
        "type": "Secret Keyword",
        "filename": "src/backend/tests/unit/api/v1/test_files.py",
        "hashed_secret": "61fbb5a12cd7b1f1fe1624120089efc0cd299e43",
        "is_verified": false,
        "line_number": 33,
        "is_secret": false
      }
    ],
    "src/backend/tests/unit/api/v1/test_users.py": [
      {
        "type": "Secret Keyword",
        "filename": "src/backend/tests/unit/api/v1/test_users.py",
        "hashed_secret": "ecb252044b5ea0f679ee78ec1a12904739e2904d",
        "is_verified": false,
        "line_number": 6,
        "is_secret": false
      },
      {
        "type": "Secret Keyword",
        "filename": "src/backend/tests/unit/api/v1/test_users.py",
        "hashed_secret": "f054ffc85b4c1615a7190ea0b248564bb1e9f9ab",
        "is_verified": false,
        "line_number": 73,
        "is_secret": false
      }
    ],
    "src/backend/tests/unit/api/v2/test_files.py": [
      {
        "type": "Secret Keyword",
        "filename": "src/backend/tests/unit/api/v2/test_files.py",
        "hashed_secret": "61fbb5a12cd7b1f1fe1624120089efc0cd299e43",
        "is_verified": false,
        "line_number": 40,
        "is_secret": false
      }
    ],
    "src/backend/tests/unit/base/load/test_load.py": [
      {
        "type": "Secret Keyword",
        "filename": "src/backend/tests/unit/base/load/test_load.py",
        "hashed_secret": "7aa10ce5d31e8d4bc6f0b5cf997173ff307e9172",
        "is_verified": false,
        "line_number": 48,
        "is_secret": false
      }
    ],
    "src/backend/tests/unit/components/bundles/composio/test_base.py": [
      {
        "type": "Secret Keyword",
        "filename": "src/backend/tests/unit/components/bundles/composio/test_base.py",
        "hashed_secret": "00942f4668670f34c5943cf52c7ef3139fe2b8d6",
        "is_verified": false,
        "line_number": 61,
        "is_secret": false
      }
    ],
    "src/backend/tests/unit/components/bundles/composio/test_github.py": [
      {
        "type": "Secret Keyword",
        "filename": "src/backend/tests/unit/components/bundles/composio/test_github.py",
        "hashed_secret": "00942f4668670f34c5943cf52c7ef3139fe2b8d6",
        "is_verified": false,
        "line_number": 65,
        "is_secret": false
      }
    ],
    "src/backend/tests/unit/components/bundles/composio/test_gmail.py": [
      {
        "type": "Secret Keyword",
        "filename": "src/backend/tests/unit/components/bundles/composio/test_gmail.py",
        "hashed_secret": "00942f4668670f34c5943cf52c7ef3139fe2b8d6",
        "is_verified": false,
        "line_number": 68,
        "is_secret": false
      }
    ],
    "src/backend/tests/unit/components/bundles/composio/test_googlecalendar.py": [
      {
        "type": "Secret Keyword",
        "filename": "src/backend/tests/unit/components/bundles/composio/test_googlecalendar.py",
        "hashed_secret": "00942f4668670f34c5943cf52c7ef3139fe2b8d6",
        "is_verified": false,
        "line_number": 57,
        "is_secret": false
      }
    ],
    "src/backend/tests/unit/components/bundles/composio/test_outlook.py": [
      {
        "type": "Secret Keyword",
        "filename": "src/backend/tests/unit/components/bundles/composio/test_outlook.py",
        "hashed_secret": "00942f4668670f34c5943cf52c7ef3139fe2b8d6",
        "is_verified": false,
        "line_number": 57,
        "is_secret": false
      }
    ],
    "src/backend/tests/unit/components/bundles/composio/test_slack.py": [
      {
        "type": "Secret Keyword",
        "filename": "src/backend/tests/unit/components/bundles/composio/test_slack.py",
        "hashed_secret": "00942f4668670f34c5943cf52c7ef3139fe2b8d6",
        "is_verified": false,
        "line_number": 59,
        "is_secret": false
      }
    ],
    "src/backend/tests/unit/components/bundles/google/test_google_bq_sql_executor_component.py": [
      {
        "type": "Private Key",
        "filename": "src/backend/tests/unit/components/bundles/google/test_google_bq_sql_executor_component.py",
        "hashed_secret": "1348b145fa1a555461c1b790a2f66614781091e9",
        "is_verified": false,
        "line_number": 31,
        "is_secret": false
      }
    ],
    "src/backend/tests/unit/components/languagemodels/test_deepseek.py": [
      {
        "type": "Secret Keyword",
        "filename": "src/backend/tests/unit/components/languagemodels/test_deepseek.py",
        "hashed_secret": "3acfb2c2b433c0ea7ff107e33df91b18e52f960f",
        "is_verified": false,
        "line_number": 60,
        "is_secret": false
      },
      {
        "type": "Secret Keyword",
        "filename": "src/backend/tests/unit/components/languagemodels/test_deepseek.py",
        "hashed_secret": "3bee216ebc256d692260fc3adc765050508fef5e",
        "is_verified": false,
        "line_number": 106,
        "is_secret": false
      }
    ],
    "src/backend/tests/unit/components/languagemodels/test_xai.py": [
      {
        "type": "Secret Keyword",
        "filename": "src/backend/tests/unit/components/languagemodels/test_xai.py",
        "hashed_secret": "9139236dfe89960fee34d53b6089795fe376682e",
        "is_verified": false,
        "line_number": 30,
        "is_secret": false
      },
      {
        "type": "Secret Keyword",
        "filename": "src/backend/tests/unit/components/languagemodels/test_xai.py",
        "hashed_secret": "3acfb2c2b433c0ea7ff107e33df91b18e52f960f",
        "is_verified": false,
        "line_number": 98,
        "is_secret": false
      },
      {
        "type": "Secret Keyword",
        "filename": "src/backend/tests/unit/components/languagemodels/test_xai.py",
        "hashed_secret": "3bee216ebc256d692260fc3adc765050508fef5e",
        "is_verified": false,
        "line_number": 150,
        "is_secret": false
      }
    ],
    "src/backend/tests/unit/components/models/test_embedding_model_component.py": [
      {
        "type": "Secret Keyword",
        "filename": "src/backend/tests/unit/components/models/test_embedding_model_component.py",
        "hashed_secret": "2e7a7ee14caebf378fc32d6cf6f557f347c96773",
        "is_verified": false,
        "line_number": 21,
        "is_secret": false
      },
      {
        "type": "Secret Keyword",
        "filename": "src/backend/tests/unit/components/models/test_embedding_model_component.py",
        "hashed_secret": "3acfb2c2b433c0ea7ff107e33df91b18e52f960f",
        "is_verified": false,
        "line_number": 54,
        "is_secret": false
      }
    ],
    "src/backend/tests/unit/components/models/test_language_model_component.py": [
      {
        "type": "Secret Keyword",
        "filename": "src/backend/tests/unit/components/models/test_language_model_component.py",
        "hashed_secret": "2e7a7ee14caebf378fc32d6cf6f557f347c96773",
        "is_verified": false,
        "line_number": 22,
        "is_secret": false
      },
      {
        "type": "Secret Keyword",
        "filename": "src/backend/tests/unit/components/models/test_language_model_component.py",
        "hashed_secret": "3acfb2c2b433c0ea7ff107e33df91b18e52f960f",
        "is_verified": false,
        "line_number": 65,
        "is_secret": false
      }
    ],
    "src/backend/tests/unit/components/search/test_google_search_api.py": [
      {
        "type": "Secret Keyword",
        "filename": "src/backend/tests/unit/components/search/test_google_search_api.py",
        "hashed_secret": "767ef7376d44bb6e52b390ddcd12c1cb1b3902a4",
        "is_verified": false,
        "line_number": 19,
        "is_secret": false
      }
    ],
    "src/backend/tests/unit/components/search/test_google_serper_api_core.py": [
      {
        "type": "Secret Keyword",
        "filename": "src/backend/tests/unit/components/search/test_google_serper_api_core.py",
        "hashed_secret": "767ef7376d44bb6e52b390ddcd12c1cb1b3902a4",
        "is_verified": false,
        "line_number": 52,
        "is_secret": false
      }
    ],
    "src/backend/tests/unit/components/tools/test_serp_api.py": [
      {
        "type": "Secret Keyword",
        "filename": "src/backend/tests/unit/components/tools/test_serp_api.py",
        "hashed_secret": "3acfb2c2b433c0ea7ff107e33df91b18e52f960f",
        "is_verified": false,
        "line_number": 40,
        "is_secret": false
      }
    ],
    "src/backend/tests/unit/graph/graph/test_graph_state_model.py": [
      {
        "type": "Secret Keyword",
        "filename": "src/backend/tests/unit/graph/graph/test_graph_state_model.py",
        "hashed_secret": "767ef7376d44bb6e52b390ddcd12c1cb1b3902a4",
        "is_verified": false,
        "line_number": 36,
        "is_secret": false
      }
    ],
    "src/backend/tests/unit/initial_setup/starter_projects/test_memory_chatbot.py": [
      {
        "type": "Secret Keyword",
        "filename": "src/backend/tests/unit/initial_setup/starter_projects/test_memory_chatbot.py",
        "hashed_secret": "767ef7376d44bb6e52b390ddcd12c1cb1b3902a4",
        "is_verified": false,
        "line_number": 38,
        "is_secret": false
      }
    ],
    "src/backend/tests/unit/initial_setup/starter_projects/test_vector_store_rag.py": [
      {
        "type": "Secret Keyword",
        "filename": "src/backend/tests/unit/initial_setup/starter_projects/test_vector_store_rag.py",
        "hashed_secret": "fb0123cbab73d8a58896fbe39b8b7b5b6df15c5e",
        "is_verified": false,
        "line_number": 31,
        "is_secret": false
      }
    ],
    "src/backend/tests/unit/services/tracing/test_tracing_service.py": [
      {
        "type": "Secret Keyword",
        "filename": "src/backend/tests/unit/services/tracing/test_tracing_service.py",
        "hashed_secret": "1230f71eec8a61a625a18b6fa03b9bdd046a8931",
        "is_verified": false,
        "line_number": 357,
        "is_secret": false
      },
      {
        "type": "Secret Keyword",
        "filename": "src/backend/tests/unit/services/tracing/test_tracing_service.py",
        "hashed_secret": "2d63069839e1cab99da0a0bbbbeb8f2ceb455cc8",
        "is_verified": false,
        "line_number": 358,
        "is_secret": false
      },
      {
        "type": "Secret Keyword",
        "filename": "src/backend/tests/unit/services/tracing/test_tracing_service.py",
        "hashed_secret": "3b96880b8e11758bbf9796b9cd90aaa3ab4bab6e",
        "is_verified": false,
        "line_number": 359,
        "is_secret": false
      }
    ],
    "src/backend/tests/unit/services/variable/test_service.py": [
      {
        "type": "Secret Keyword",
        "filename": "src/backend/tests/unit/services/variable/test_service.py",
        "hashed_secret": "30abc0a833efea23496b4d226fffa2f90c0855c0",
        "is_verified": false,
        "line_number": 39,
        "is_secret": false
      }
    ],
    "src/backend/tests/unit/test_api_key.py": [
      {
        "type": "Secret Keyword",
        "filename": "src/backend/tests/unit/test_api_key.py",
        "hashed_secret": "2e7a7ee14caebf378fc32d6cf6f557f347c96773",
        "is_verified": false,
        "line_number": 32,
        "is_secret": false
      }
    ],
    "src/backend/tests/unit/test_initial_setup.py": [
      {
        "type": "Base64 High Entropy String",
        "filename": "src/backend/tests/unit/test_initial_setup.py",
        "hashed_secret": "97665ff5eecf8fe96f0462b2d08ed2a2270b4277",
        "is_verified": false,
        "line_number": 245,
        "is_secret": false
      }
    ],
    "src/backend/tests/unit/test_login.py": [
      {
        "type": "Secret Keyword",
        "filename": "src/backend/tests/unit/test_login.py",
        "hashed_secret": "8bb6118f8fd6935ad0876a3be34a717d32708ffd",
        "is_verified": false,
        "line_number": 27,
        "is_secret": false
      },
      {
        "type": "Secret Keyword",
        "filename": "src/backend/tests/unit/test_login.py",
        "hashed_secret": "d8ecf7db8fc9ec9c31bc5c9ae2929cc599c75f8d",
        "is_verified": false,
        "line_number": 43,
        "is_secret": false
      }
    ],
    "src/backend/tests/unit/test_setup_superuser.py": [
      {
        "type": "Secret Keyword",
        "filename": "src/backend/tests/unit/test_setup_superuser.py",
        "hashed_secret": "5baa61e4c9b93f3f0682250b6cf8331b7ee68fd8",
        "is_verified": false,
        "line_number": 56,
        "is_secret": false
      }
    ],
    "src/backend/tests/unit/test_user.py": [
      {
        "type": "Secret Keyword",
        "filename": "src/backend/tests/unit/test_user.py",
        "hashed_secret": "8bb6118f8fd6935ad0876a3be34a717d32708ffd",
        "is_verified": false,
        "line_number": 61,
        "is_secret": false
      },
      {
        "type": "Secret Keyword",
        "filename": "src/backend/tests/unit/test_user.py",
        "hashed_secret": "f2c57870308dc87f432e5912d4de6f8e322721ba",
        "is_verified": false,
        "line_number": 199,
        "is_secret": false
      }
    ],
    "src/backend/tests/unit/utils/test_util_strings.py": [
      {
        "type": "Basic Auth Credentials",
        "filename": "src/backend/tests/unit/utils/test_util_strings.py",
        "hashed_secret": "9d4e1e23bd5b727046a9e3b4b7db57bd8d6ee684",
        "is_verified": false,
        "line_number": 12,
        "is_secret": false
      },
      {
        "type": "Basic Auth Credentials",
        "filename": "src/backend/tests/unit/utils/test_util_strings.py",
        "hashed_secret": "46e3d772a1888eadff26c7ada47fd7502d796e07",
        "is_verified": false,
        "line_number": 13,
        "is_secret": false
      },
      {
        "type": "Basic Auth Credentials",
        "filename": "src/backend/tests/unit/utils/test_util_strings.py",
        "hashed_secret": "9d8804827132a6fbf7674cffc775fd948ecc0649",
        "is_verified": false,
        "line_number": 14,
        "is_secret": false
      }
    ],
    "src/frontend/src/components/core/parameterRenderComponent/components/queryComponent/index.tsx": [
      {
        "type": "Secret Keyword",
        "filename": "src/frontend/src/components/core/parameterRenderComponent/components/queryComponent/index.tsx",
        "hashed_secret": "5baa61e4c9b93f3f0682250b6cf8331b7ee68fd8",
        "is_verified": false,
        "line_number": 18,
        "is_secret": false
      }
    ],
    "src/frontend/src/components/core/parameterRenderComponent/components/textAreaComponent/index.tsx": [
      {
        "type": "Secret Keyword",
        "filename": "src/frontend/src/components/core/parameterRenderComponent/components/textAreaComponent/index.tsx",
        "hashed_secret": "5baa61e4c9b93f3f0682250b6cf8331b7ee68fd8",
        "is_verified": false,
        "line_number": 20,
        "is_secret": false
      }
    ],
    "src/frontend/src/constants/alerts_constants.tsx": [
      {
        "type": "Secret Keyword",
        "filename": "src/frontend/src/constants/alerts_constants.tsx",
        "hashed_secret": "d2c98a3ccd3706c8e941300f1ac53c8ae293b69e",
        "is_verified": false,
        "line_number": 33,
        "is_secret": false
      },
      {
        "type": "Secret Keyword",
        "filename": "src/frontend/src/constants/alerts_constants.tsx",
        "hashed_secret": "d69c3b1ac54be7da3666d9937b9c78e7c309d6e8",
        "is_verified": false,
        "line_number": 34,
        "is_secret": false
      },
      {
        "type": "Secret Keyword",
        "filename": "src/frontend/src/constants/alerts_constants.tsx",
        "hashed_secret": "af58392e77ee336caf0d1aad15057ad0745985e5",
        "is_verified": false,
        "line_number": 39,
        "is_secret": false
      }
    ],
    "src/frontend/src/constants/constants.ts": [
      {
        "type": "Secret Keyword",
        "filename": "src/frontend/src/constants/constants.ts",
        "hashed_secret": "19a2fbd0dd38b4097f419c962342ef5e109eab07",
        "is_verified": false,
        "line_number": 741,
        "is_secret": false
      },
      {
        "type": "Secret Keyword",
        "filename": "src/frontend/src/constants/constants.ts",
        "hashed_secret": "3806954324550e26ef5de85d007f1746825a073c",
        "is_verified": false,
        "line_number": 742,
        "is_secret": false
      },
      {
        "type": "Secret Keyword",
        "filename": "src/frontend/src/constants/constants.ts",
        "hashed_secret": "c04f8fbf55c9096907a982750b1c6b0e4c1dd658",
        "is_verified": false,
        "line_number": 917,
        "is_secret": false
      }
    ],
    "src/frontend/src/controllers/API/helpers/constants.ts": [
      {
        "type": "Secret Keyword",
        "filename": "src/frontend/src/controllers/API/helpers/constants.ts",
        "hashed_secret": "665b1e3851eefefa3fb878654292f16597d25155",
        "is_verified": false,
        "line_number": 6,
        "is_secret": false
      }
    ],
    "src/frontend/src/icons/Azure/Azure.jsx": [
      {
        "type": "Hex High Entropy String",
        "filename": "src/frontend/src/icons/Azure/Azure.jsx",
        "hashed_secret": "f14881dba07b6ef7d83c718786c690f15f15d094",
        "is_verified": false,
        "line_number": 12,
        "is_secret": false
      },
      {
        "type": "Hex High Entropy String",
        "filename": "src/frontend/src/icons/Azure/Azure.jsx",
        "hashed_secret": "9685da6e6f46496dbb7f7b7c342e32545b98546f",
        "is_verified": false,
        "line_number": 18,
        "is_secret": false
      }
    ],
    "src/frontend/src/icons/Postgres/Postgres.jsx": [
      {
        "type": "Hex High Entropy String",
        "filename": "src/frontend/src/icons/Postgres/Postgres.jsx",
        "hashed_secret": "7d4828001532cf24b2f4a5a09ff614478a8f4df3",
        "is_verified": false,
        "line_number": 17,
        "is_secret": false
      },
      {
        "type": "Hex High Entropy String",
        "filename": "src/frontend/src/icons/Postgres/Postgres.jsx",
        "hashed_secret": "2b2285b2c97ee645977dc1757299e0df2ec266ec",
        "is_verified": false,
        "line_number": 34,
        "is_secret": false
      }
    ],
    "src/frontend/src/icons/VectaraIcon/Vectara.jsx": [
      {
        "type": "Hex High Entropy String",
        "filename": "src/frontend/src/icons/VectaraIcon/Vectara.jsx",
        "hashed_secret": "ad12133e37f762cfdb830ad4a69d3aa2439a8d49",
        "is_verified": false,
        "line_number": 25,
        "is_secret": false
      }
    ],
    "src/frontend/src/modals/IOModal/components/chatView/chatInput/components/voice-assistant/voice-assistant.tsx": [
      {
        "type": "Secret Keyword",
        "filename": "src/frontend/src/modals/IOModal/components/chatView/chatInput/components/voice-assistant/voice-assistant.tsx",
        "hashed_secret": "02ecb94373bfb3dfe827ca18409f50b016e8302a",
        "is_verified": false,
        "line_number": 312,
        "is_secret": false
      },
      {
        "type": "Secret Keyword",
        "filename": "src/frontend/src/modals/IOModal/components/chatView/chatInput/components/voice-assistant/voice-assistant.tsx",
        "hashed_secret": "1b447eca6f69c26354668f050d0c2cc893605aa5",
        "is_verified": false,
        "line_number": 314,
        "is_secret": false
      }
    ],
    "src/frontend/tests/assets/group_test_iadevs.json": [
      {
        "type": "Base64 High Entropy String",
        "filename": "src/frontend/tests/assets/group_test_iadevs.json",
        "hashed_secret": "eb45f77314f672a9905ecd7f6ed1735861223a22",
        "is_verified": false,
        "line_number": 94,
        "is_secret": false
      }
    ],
    "src/frontend/tests/core/features/user-flow-state-cleanup.spec.ts": [
      {
        "type": "Secret Keyword",
        "filename": "src/frontend/tests/core/features/user-flow-state-cleanup.spec.ts",
        "hashed_secret": "66904568acfa1e59b8b072cbe602e0ba3688019c",
        "is_verified": false,
        "line_number": 36,
        "is_secret": false
      }
    ],
    "src/lfx/src/lfx/inputs/input_mixin.py": [
      {
        "type": "Secret Keyword",
        "filename": "src/lfx/src/lfx/inputs/input_mixin.py",
        "hashed_secret": "3442496b96dd01591a8cd44b1eec1368ab728aba",
        "is_verified": false,
        "line_number": 21,
        "is_secret": false
      }
    ]
  },
<<<<<<< HEAD
  "generated_at": "2025-10-14T15:30:37Z"
=======
  "generated_at": "2025-12-03T21:24:04Z"
>>>>>>> 3fed9fe1
}<|MERGE_RESOLUTION|>--- conflicted
+++ resolved
@@ -755,8 +755,6 @@
         "is_secret": false
       }
     ],
-<<<<<<< HEAD
-=======
     "src/backend/base/langflow/initial_setup/starter_projects/Document Q&A.json": [
       {
         "type": "Hex High Entropy String",
@@ -883,7 +881,6 @@
         "is_secret": false
       }
     ],
->>>>>>> 3fed9fe1
     "src/backend/base/langflow/schema/table.py": [
       {
         "type": "Secret Keyword",
@@ -1531,9 +1528,5 @@
       }
     ]
   },
-<<<<<<< HEAD
-  "generated_at": "2025-10-14T15:30:37Z"
-=======
   "generated_at": "2025-12-03T21:24:04Z"
->>>>>>> 3fed9fe1
 }
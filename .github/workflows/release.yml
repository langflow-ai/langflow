name: Langflow Release
run-name: Langflow Release by @${{ github.actor }}

on:
  workflow_dispatch:
    inputs:
      release_tag:
        description: "Tag to release from. This is the tag that contains the source code for the release."
        required: true
        type: string
      release_package_base:
        description: "Release Langflow Base"
        required: true
        type: boolean
        default: false
      release_package_main:
        description: "Release Langflow"
        required: true
        type: boolean
        default: false
      release_lfx:
        description: "Release LFX"
        required: true
        type: boolean
        default: false
      build_docker_base:
        description: "Build Docker Image for Langflow Base"
        required: true
        type: boolean
        default: false
      build_docker_main:
        description: "Build Docker Image for Langflow"
        required: true
        type: boolean
        default: false
      pre_release:
        description: "Pre-release"
        required: false
        type: boolean
        default: false
      create_release:
        description: "Whether to create a gh release"
        required: false
        type: boolean
        default: false
      dry_run:
        description: "Dry run mode - disables all pushes to external services (PyPI, Docker, GitHub releases)"
        required: false
<<<<<<< HEAD
        type: boolean
        default: true
=======
        type: choice
        options:
          - ubuntu-latest
          - self-hosted
          - "[Langflow-runner]"
          - "[self-hosted, linux, ARM64, langflow-ai-arm64-40gb]"
        default: ubuntu-latest
>>>>>>> f07ade6d



jobs:
  echo-inputs:
    name: Echo Workflow Inputs
    runs-on: ubuntu-latest
    steps:
      - name: Echo workflow inputs
        run: |
          echo "release_tag: ${{ inputs.release_tag }}"
          echo "release_package_base: ${{ inputs.release_package_base }}"
          echo "release_package_main: ${{ inputs.release_package_main }}"
          echo "release_lfx: ${{ inputs.release_lfx }}"
          echo "build_docker_base: ${{ inputs.build_docker_base }}"
          echo "build_docker_main: ${{ inputs.build_docker_main }}"
          echo "pre_release: ${{ inputs.pre_release }}"
          echo "create_release: ${{ inputs.create_release }}"
          echo "dry_run: ${{ inputs.dry_run }}"

  validate-tag:
    name: Validate Tag Input
    runs-on: ubuntu-latest
    steps:
      - name: Checkout code
        uses: actions/checkout@v5
        with:
          fetch-depth: 0 # Fetch all history - required for tags (?) 
      - name: Validate that input is a tag, not a branch
        run: |
          # Check if the input exists as a tag
          if ! git tag -l | grep -q "^${{ inputs.release_tag }}$"; then
            echo "Error: '${{ inputs.release_tag }}' is not a valid tag."
            echo "Available tags:"
            git tag -l | head -20
            exit 1
          fi

          # Check if the input also exists as a branch (warn if so, but don't fail)
          if git branch -r | grep -q "origin/${{ inputs.release_tag }}$"; then
            echo "Tag '${{ inputs.release_tag }}' also exists as a branch. Exiting out of caution."
            exit 1
          fi

          echo "Validated: '${{ inputs.release_tag }}' is a valid tag."

  validate-dependencies:
    name: Validate Release Dependencies
    runs-on: ubuntu-latest
    if: ${{ inputs.release_package_base || inputs.release_package_main || inputs.release_lfx || inputs.build_docker_base || inputs.build_docker_main }}
    needs: [validate-tag]
    steps:
      - name: Validate that build-base is enabled if build-main is enabled
        run: |
          if [ "${{ inputs.release_package_main }}" = "true" ] && [ "${{ inputs.release_package_base }}" = "false" ]; then
            echo "Error: Cannot release Langflow Main without releasing Langflow Base."
            echo "Please enable 'release_package_base' or disable 'release_package_main'."
            exit 1
          fi
          echo "✅ Release dependencies validated successfully."

  ci:
    name: CI
    needs: [validate-tag, validate-dependencies]
    uses: ./.github/workflows/ci.yml
    with:
      ref: ${{ inputs.release_tag }}
      python-versions: "['3.10', '3.11', '3.12', '3.13']"
      frontend-tests-folder: "tests"
      release: true
      run-all-tests: true
      runs-on: ubuntu-latest
    secrets: inherit


  build-base:
    name: Build Langflow Base
    needs: [ci]
    if: ${{ inputs.release_package_base }}
    runs-on: ubuntu-latest
    outputs:
      version: ${{ steps.check-version.outputs.version }}
      skipped: ${{ steps.check-version.outputs.skipped }}
    steps:
      - name: Checkout code
        uses: actions/checkout@v5
        with:
          ref: ${{ inputs.release_tag }}
      - name: Setup Environment
        uses: astral-sh/setup-uv@v6
        with:
          enable-cache: true
          cache-dependency-glob: "uv.lock"
          python-version: "3.13"
          prune-cache: false
      - name: Install the project
        run: uv sync
      - name: Check for dependency incompatibility
        run: uv pip check
      - name: Check Version
        id: check-version
        run: |
          version=$(uv tree | grep 'langflow-base' | awk '{print $3}' | sed 's/^v//' | head -n 2 | xargs)
          last_released_version=$(curl -s "https://pypi.org/pypi/langflow-base/json" | jq -r '.releases | keys | .[]' | sort -V | tail -n 1)
          if [ "$version" = "$last_released_version" ]; then
            echo "Version $version is already released. Skipping release."
            echo skipped=true >> $GITHUB_OUTPUT
            exit 1
          else
            echo version=$version >> $GITHUB_OUTPUT
            echo skipped=false >> $GITHUB_OUTPUT
          fi
      - name: Build project for distribution
        if: steps.check-version.outputs.skipped == 'false'
        run: make build base=true args="--wheel"
      - name: Test CLI
        if: steps.check-version.outputs.skipped == 'false'
        run: |
          # TODO: Unsure why the whl is not built in src/backend/base/dist
          mkdir src/backend/base/dist
          mv dist/*.whl src/backend/base/dist
          uv pip install src/backend/base/dist/*.whl
          uv run python -m langflow run --host localhost --port 7860 --backend-only &
          SERVER_PID=$!
          # Wait for the server to start
          timeout 120 bash -c 'until curl -f http://localhost:7860/api/v1/auto_login; do sleep 2; done' || (echo "Server did not start in time" && kill $SERVER_PID && exit 1)
          # Terminate the server
          kill $SERVER_PID || (echo "Failed to terminate the server" && exit 1)
          sleep 20 # give the server some time to terminate
          # Check if the server is still running
          if kill -0 $SERVER_PID 2>/dev/null; then
            echo "Failed to terminate the server"
            exit 0
          else
            echo "Server terminated successfully"
          fi

      # PyPI publishing moved to after cross-platform testing

      - name: Upload Artifact
        if: steps.check-version.outputs.skipped == 'false'
        uses: actions/upload-artifact@v4
        with:
          name: dist-base
          path: src/backend/base/dist

  build-main:
    name: Build Langflow Main
    if: ${{ inputs.release_package_main }}
    needs: [build-base]
    runs-on: ubuntu-latest
    outputs:
      version: ${{ steps.check-version.outputs.version }}
    steps:
      - name: Checkout code
        uses: actions/checkout@v5
        with:
          ref: ${{ inputs.release_tag }}
      - name: Setup Environment
        uses: astral-sh/setup-uv@v6
        with:
          enable-cache: true
          cache-dependency-glob: "uv.lock"
          python-version: "3.13"
          prune-cache: false
      - name: Install the project
        run: uv sync
      - name: Check for dependency incompatibility
        run: uv pip check

      # If pre-release is true, we need to check if  ["a", "b", "rc", "dev", "post"] is in the version string
      # if the version string is incorrect, we need to exit the workflow
      - name: Check if pre-release
        if: inputs.pre_release
        run: |
          version=$(uv tree | grep 'langflow' | grep -v 'langflow-base' | awk '{print $2}' | sed 's/^v//')
          if [[ "${version}" =~ ^([0-9]+\.)?([0-9]+\.)?[0-9]+((a|b|rc|dev|post)([0-9]+))$ ]]; then
            echo "Pre-release version detected. Continuing with the release."
          else
            echo "Invalid pre-release version detected. Exiting the workflow."
            exit 1
          fi
      - name: Check Version
        id: check-version
        run: |
          version=$(uv tree | grep 'langflow' | grep -v 'langflow-base' | awk '{print $2}' | sed 's/^v//')
          last_released_version=$(curl -s "https://pypi.org/pypi/langflow/json" | jq -r '.releases | keys | .[]' | sort -V | tail -n 1)
          if [ "$version" = "$last_released_version" ]; then
            echo "Version $version is already released. Skipping release."
            echo skipped=true >> $GITHUB_OUTPUT
            exit 1
          else
            echo version=$version >> $GITHUB_OUTPUT
          fi
      - name: Wait for PyPI Propagation
        if: needs.build-base.outputs.skipped == 'false'
        run: sleep 300 # wait for 5 minutes to ensure PyPI propagation

      - name: Build project for distribution
        run: make build main=true args="--no-sources --wheel"
      - name: Test CLI
        run: |
          uv pip install dist/*.whl
          uv run python -m langflow run --host localhost --port 7860 --backend-only &
          SERVER_PID=$!
          # Wait for the server to start
          timeout 120 bash -c 'until curl -f http://localhost:7860/health_check; do sleep 2; done' || (echo "Server did not start in time" && kill $SERVER_PID && exit 1)
          # Terminate the server
          kill $SERVER_PID || (echo "Failed to terminate the server" && exit 1)
          sleep 20 # give the server some time to terminate
          # Check if the server is still running
          if kill -0 $SERVER_PID 2>/dev/null; then
            echo "Failed to terminate the server"
            exit 0
          else
            echo "Server terminated successfully"
          fi

      # PyPI publishing moved to after cross-platform testing

      - name: Upload Artifact
        uses: actions/upload-artifact@v4
        with:
          name: dist-main
          path: dist

  test-cross-platform:
    name: Test Cross-Platform Installation
    needs: [build-base, build-main]
    if: |
      always() &&
      !cancelled() &&
      (needs.build-base.result == 'success' || needs.build-main.result == 'success')
    uses: ./.github/workflows/cross-platform-test.yml
    with:
      base-artifact-name: "dist-base"
      main-artifact-name: "dist-main"
      lfx-artifact-name: "${{ inputs.release_lfx && 'dist-lfx' || '' }}"


  publish-base:
    name: Publish Langflow Base to PyPI
    if: ${{ inputs.release_package_base }}
    needs: [build-base, test-cross-platform]
    runs-on: ubuntu-latest
    steps:
      - name: Download base artifact
        uses: actions/download-artifact@v5
        with:
          name: dist-base
          path: src/backend/base/dist
      - name: Setup Environment
        uses: astral-sh/setup-uv@v6
        with:
          enable-cache: false
          python-version: "3.13"
      - name: Publish base to PyPI
        if: ${{ !inputs.dry_run }}
        env:
          UV_PUBLISH_TOKEN: ${{ secrets.PYPI_API_TOKEN }}
        run: |
          cd src/backend/base && uv publish dist/*.whl

  publish-main:
    name: Publish Langflow Main to PyPI
    if: ${{ inputs.release_package_main }}
    needs: [build-main, test-cross-platform, publish-base]
    runs-on: ubuntu-latest
    steps:
      - name: Download main artifact
        uses: actions/download-artifact@v5
        with:
          name: dist-main
          path: dist
      - name: Setup Environment
        uses: astral-sh/setup-uv@v6
        with:
          enable-cache: false
          python-version: "3.13"
      - name: Publish main to PyPI
        if: ${{ !inputs.dry_run }}
        env:
          UV_PUBLISH_TOKEN: ${{ secrets.PYPI_API_TOKEN }}
        run: |
          uv publish dist/*.whl

  build-lfx:
    name: Build LFX
    needs: [ci]
    if: ${{ inputs.release_lfx }}
    runs-on: ubuntu-latest
    outputs:
      version: ${{ steps.check-version.outputs.version }}
    steps:
      - name: Checkout code
        uses: actions/checkout@v5
        with:
          ref: ${{ inputs.release_tag }}
      - name: Setup Environment
        uses: astral-sh/setup-uv@v6
        with:
          enable-cache: true
          cache-dependency-glob: "uv.lock"
          python-version: "3.13"
          prune-cache: false
      - name: Install LFX dependencies
        run: uv sync --dev --package lfx
      - name: Check Version
        id: check-version
        run: |
          cd src/lfx
          version=$(uv tree | grep 'lfx' | head -n 1 | awk '{print $2}' | sed 's/^v//')
          last_released_version=$(curl -s "https://pypi.org/pypi/lfx/json" | jq -r '.releases | keys | .[]' | sort -V | tail -n 1)
          if [ "$version" = "$last_released_version" ]; then
            echo "Version $version is already released. Skipping release."
            exit 1
          else
            echo version=$version >> $GITHUB_OUTPUT
          fi
      - name: Build project for distribution
        run: |
          cd src/lfx
          rm -rf dist/
          uv build --wheel --out-dir dist
      - name: Test CLI
        run: |
          cd src/lfx
          uv pip install dist/*.whl --force-reinstall
          uv run lfx --help
      - name: Upload Artifact
        uses: actions/upload-artifact@v4
        with:
          name: dist-lfx
          path: src/lfx/dist

  test-lfx-cross-platform:
    name: Test LFX Cross-Platform Installation
    if: ${{ inputs.release_lfx }}
    needs: [build-lfx]
    runs-on: ${{ matrix.os }}
    strategy:
      matrix:
        os: [ubuntu-latest, windows-latest, macos-latest]
        python-version: ["3.10", "3.11", "3.12", "3.13"]
    steps:
      - name: Download LFX artifact
        uses: actions/download-artifact@v5
        with:
          name: dist-lfx
          path: dist-lfx
      - name: Setup Environment
        uses: astral-sh/setup-uv@v6
        with:
          enable-cache: false
          python-version: ${{ matrix.python-version }}
      - name: Test LFX installation
        run: |
          uv pip install dist-lfx/*.whl
          uv run lfx --help

  publish-lfx:
    name: Publish LFX to PyPI
    if: ${{ inputs.release_lfx }}
    needs: [build-lfx, test-lfx-cross-platform]
    runs-on: ubuntu-latest
    steps:
      - name: Download LFX artifact
        uses: actions/download-artifact@v5
        with:
          name: dist-lfx
          path: src/lfx/dist
      - name: Setup Environment
        uses: astral-sh/setup-uv@v6
        with:
          enable-cache: false
          python-version: "3.13"
      - name: Publish LFX to PyPI
        if: ${{ !inputs.dry_run }}
        env:
          UV_PUBLISH_TOKEN: ${{ secrets.PYPI_API_TOKEN }}
        run: |
          cd src/lfx && uv publish dist/*.whl

  call_docker_build_base:
    name: Call Docker Build Workflow for Langflow Base
    if: ${{ inputs.build_docker_base }}
    needs: [ci]
    uses: ./.github/workflows/docker-build-v2.yml
    with:
      ref: ${{ inputs.release_tag }}
      release_type: base
      pre_release: ${{ inputs.pre_release }}
      push_to_registry: ${{ !inputs.dry_run }}
    secrets: inherit

  call_docker_build_main:
    name: Call Docker Build Workflow for Langflow
    if: ${{ inputs.build_docker_main }}
    needs: [ci]
    uses: ./.github/workflows/docker-build-v2.yml
    with:
      ref: ${{ inputs.release_tag }}
      release_type: main
      pre_release: ${{ inputs.pre_release }}
      push_to_registry: ${{ !inputs.dry_run }}
    secrets: inherit

  call_docker_build_main_ep:
    name: Call Docker Build Workflow for Langflow with Entrypoint
    if: ${{ inputs.build_docker_main }}
    needs: [ci]
    uses: ./.github/workflows/docker-build-v2.yml
    with:
      ref: ${{ inputs.release_tag }}
      release_type: main-ep
      pre_release: ${{ inputs.pre_release }}
      push_to_registry: ${{ !inputs.dry_run }}
    secrets: inherit

  call_docker_build_main_all:
    name: Call Docker Build Workflow for langflow-all
    if: ${{ inputs.build_docker_main }}
    needs: [ci]
    uses: ./.github/workflows/docker-build-v2.yml
    with:
      ref: ${{ inputs.release_tag }}
      release_type: main-all
      pre_release: ${{ inputs.pre_release }}
      push_to_registry: ${{ !inputs.dry_run }}
    secrets: inherit



  create_release:
    name: Create Release
    runs-on: ubuntu-latest
    needs: [build-main, publish-main]
    if: |
      always() &&
      !cancelled() &&
      !inputs.dry_run &&
      inputs.create_release &&
      needs.build-main.result == 'success' &&
      needs.publish-main.result == 'success'
    steps:
<<<<<<< HEAD
      - uses: actions/download-artifact@v4
        with:
          name: dist-main
          path: dist
=======
      - uses: actions/download-artifact@v5
        if: needs.publish-main.result == 'success'
        with:
          name: dist-main
          path: dist
      - uses: actions/download-artifact@v5
        if: needs.publish-lfx.result == 'success'
        with:
          name: dist-lfx
          path: dist-lfx
>>>>>>> f07ade6d
      - name: Create Release
        uses: ncipollo/release-action@v1
        with:
          artifacts: dist/*
          token: ${{ secrets.GITHUB_TOKEN }}
          draft: false
          generateReleaseNotes: true
          prerelease: ${{ inputs.pre_release }}
          tag: ${{ needs.build-main.outputs.version }}
          allowUpdates: true
          updateOnlyUnreleased: false<|MERGE_RESOLUTION|>--- conflicted
+++ resolved
@@ -46,18 +46,8 @@
       dry_run:
         description: "Dry run mode - disables all pushes to external services (PyPI, Docker, GitHub releases)"
         required: false
-<<<<<<< HEAD
         type: boolean
         default: true
-=======
-        type: choice
-        options:
-          - ubuntu-latest
-          - self-hosted
-          - "[Langflow-runner]"
-          - "[self-hosted, linux, ARM64, langflow-ai-arm64-40gb]"
-        default: ubuntu-latest
->>>>>>> f07ade6d
 
 
 
@@ -503,23 +493,10 @@
       needs.build-main.result == 'success' &&
       needs.publish-main.result == 'success'
     steps:
-<<<<<<< HEAD
       - uses: actions/download-artifact@v4
         with:
           name: dist-main
           path: dist
-=======
-      - uses: actions/download-artifact@v5
-        if: needs.publish-main.result == 'success'
-        with:
-          name: dist-main
-          path: dist
-      - uses: actions/download-artifact@v5
-        if: needs.publish-lfx.result == 'success'
-        with:
-          name: dist-lfx
-          path: dist-lfx
->>>>>>> f07ade6d
       - name: Create Release
         uses: ncipollo/release-action@v1
         with:

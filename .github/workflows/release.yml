name: Langflow Release
run-name: Langflow Release by @${{ github.actor }}

on:
  workflow_dispatch:
    inputs:
      release_tag:
        description: "Tag to release from. This is the tag that contains the source code for the release."
        required: true
        type: string
      release_package_base:
        description: "Release Langflow Base"
        required: true
        type: boolean
        default: false
      release_package_main:
        description: "Release Langflow"
        required: true
        type: boolean
        default: false
      release_lfx:
        description: "Release LFX package (manually triggered)"
        required: false
        type: boolean
        default: false
      build_docker_base:
        description: "Build Docker Image for Langflow Base"
        required: true
        type: boolean
        default: false
      build_docker_main:
        description: "Build Docker Image for Langflow"
        required: true
        type: boolean
        default: false
      pre_release:
        description: "Pre-release"
        required: false
        type: boolean
        default: false
      create_release:
        description: "Whether to create a gh release"
        required: false
        type: boolean
        default: false
      dry_run:
        description: "Dry run mode - disables all pushes to external services (PyPI, Docker, GitHub releases)"
        required: false
        type: boolean
        default: true

jobs:
  echo-inputs:
    name: Echo Workflow Inputs
    runs-on: ubuntu-latest
    steps:
      - name: Echo workflow inputs
        run: |
          echo "release_tag: ${{ inputs.release_tag }}"
          echo "release_package_base: ${{ inputs.release_package_base }}"
          echo "release_package_main: ${{ inputs.release_package_main }}"
          echo "release_lfx: ${{ inputs.release_lfx }}"
          echo "build_docker_base: ${{ inputs.build_docker_base }}"
          echo "build_docker_main: ${{ inputs.build_docker_main }}"
          echo "pre_release: ${{ inputs.pre_release }}"
          echo "create_release: ${{ inputs.create_release }}"
          echo "dry_run: ${{ inputs.dry_run }}"

  validate-tag:
    name: Validate Tag Input
    runs-on: ubuntu-latest
    steps:
      - name: Checkout code
        uses: actions/checkout@v6
        with:
          fetch-depth: 0 # Fetch all history - required for tags (?)
      - name: Validate that input is a tag, not a branch
        run: |
          # Check if the input exists as a tag
          if ! git tag -l | grep -q "^${{ inputs.release_tag }}$"; then
            echo "Error: '${{ inputs.release_tag }}' is not a valid tag."
            echo "Available tags:"
            git tag -l | head -20
            exit 1
          fi

          # Check if the input also exists as a branch (warn if so, but don't fail)
          if git branch -r | grep -q "origin/${{ inputs.release_tag }}$"; then
            echo "Tag '${{ inputs.release_tag }}' also exists as a branch. Exiting out of caution."
            exit 1
          fi

          echo "Validated: '${{ inputs.release_tag }}' is a valid tag."

  validate-dependencies:
    name: Validate Release Dependencies
    runs-on: ubuntu-latest
    if: ${{ inputs.release_package_base || inputs.release_package_main || inputs.release_lfx || inputs.build_docker_base || inputs.build_docker_main }}
    needs: [validate-tag]
    steps:
      - name: Validate that build-base is enabled if build-main is enabled
        run: |
          if [ "${{ inputs.release_package_main }}" = "true" ] && [ "${{ inputs.release_package_base }}" = "false" ]; then
            echo "Error: Cannot release Langflow Main without releasing Langflow Base."
            echo "Please enable 'release_package_base' or disable 'release_package_main'."
            exit 1
          fi

          echo "✅ Release dependencies validated successfully."

  ci:
    name: CI
    needs: [validate-tag, validate-dependencies]
    uses: ./.github/workflows/ci.yml
    with:
      ref: ${{ inputs.release_tag }}
      python-versions: "['3.10', '3.11', '3.12', '3.13']"
      frontend-tests-folder: "tests"
      release: true
      run-all-tests: true
      runs-on: ubuntu-latest
    secrets: inherit

  # Automatically ensure lfx is published before building langflow-base
  # This job checks if the required lfx version exists on PyPI and publishes it if not
  ensure-lfx-published:
    name: Ensure LFX Dependency is Published
    needs: [ci]
    if: ${{ inputs.release_package_base }}
    runs-on: ubuntu-latest
    outputs:
      lfx-version: ${{ steps.check-lfx.outputs.lfx_version }}
      lfx-published: ${{ steps.check-lfx.outputs.already_published }}
      lfx-published-now: ${{ steps.publish-lfx.outputs.published }}
    steps:
      - name: Checkout code
        uses: actions/checkout@v6
        with:
          ref: ${{ inputs.release_tag }}

      - name: Setup Environment
        uses: astral-sh/setup-uv@v6
        with:
          enable-cache: true
          cache-dependency-glob: "uv.lock"
          python-version: "3.13"
          prune-cache: false

      - name: Check LFX version requirement
        id: check-lfx
        run: |
          # Get the lfx version required by langflow-base from pyproject.toml
          cd src/backend/base
          LFX_REQUIREMENT=$(grep -E "^\s*\"lfx" pyproject.toml | head -1 | sed 's/.*lfx[~>=<]*//' | sed 's/[",].*//')
          echo "LFX requirement from langflow-base: $LFX_REQUIREMENT"

          # Get the actual lfx version from source
          cd ../../lfx
          LFX_SOURCE_VERSION=$(grep -E "^version\s*=" pyproject.toml | head -1 | sed 's/.*"\(.*\)".*/\1/')
          echo "LFX source version: $LFX_SOURCE_VERSION"
          echo "lfx_version=$LFX_SOURCE_VERSION" >> $GITHUB_OUTPUT

          # Check if this version exists on PyPI
          HTTP_STATUS=$(curl -s -o /dev/null -w "%{http_code}" "https://pypi.org/pypi/lfx/$LFX_SOURCE_VERSION/json")

          if [ "$HTTP_STATUS" = "200" ]; then
            echo "✅ LFX version $LFX_SOURCE_VERSION already exists on PyPI"
            echo "already_published=true" >> $GITHUB_OUTPUT
          else
            echo "⚠️ LFX version $LFX_SOURCE_VERSION NOT found on PyPI (HTTP: $HTTP_STATUS)"
            echo "Will build and publish LFX first..."
            echo "already_published=false" >> $GITHUB_OUTPUT
          fi

      - name: Install LFX dependencies
        if: steps.check-lfx.outputs.already_published == 'false'
        run: uv sync --dev --package lfx

      - name: Build LFX
        if: steps.check-lfx.outputs.already_published == 'false'
        run: |
          cd src/lfx
          rm -rf dist/
          uv build --wheel --out-dir dist
          echo "Built LFX wheel:"
          ls -la dist/

      - name: Test LFX CLI
        if: steps.check-lfx.outputs.already_published == 'false'
        run: |
          cd src/lfx
          uv pip install dist/*.whl --force-reinstall
          uv run lfx --help
          echo "✅ LFX CLI test passed"

      - name: Publish LFX to PyPI
        id: publish-lfx
        if: steps.check-lfx.outputs.already_published == 'false' && !inputs.dry_run
        env:
          UV_PUBLISH_TOKEN: ${{ secrets.PYPI_API_TOKEN }}
        run: |
          cd src/lfx
          echo "Publishing LFX ${{ steps.check-lfx.outputs.lfx_version }} to PyPI..."
          uv publish dist/*.whl
          echo "published=true" >> $GITHUB_OUTPUT
          echo "✅ LFX published successfully"

      - name: Wait for PyPI propagation
        if: steps.publish-lfx.outputs.published == 'true'
        run: |
          echo "Waiting 60 seconds for PyPI propagation..."
          sleep 60

          # Verify the package is available
          LFX_VERSION="${{ steps.check-lfx.outputs.lfx_version }}"
          for i in {1..5}; do
            HTTP_STATUS=$(curl -s -o /dev/null -w "%{http_code}" "https://pypi.org/pypi/lfx/$LFX_VERSION/json")
            if [ "$HTTP_STATUS" = "200" ]; then
              echo "✅ LFX $LFX_VERSION is now available on PyPI"
              exit 0
            fi
            echo "Attempt $i: LFX not yet available (HTTP: $HTTP_STATUS), waiting 30s..."
            sleep 30
          done
          echo "❌ LFX $LFX_VERSION still not available on PyPI after waiting"
          exit 1

      - name: Skip publishing (dry run)
        if: steps.check-lfx.outputs.already_published == 'false' && inputs.dry_run
        run: |
          echo "⚠️ DRY RUN: Would have published LFX ${{ steps.check-lfx.outputs.lfx_version }} to PyPI"
          echo "In actual release, this step will publish the package"

  build-base:
    name: Build Langflow Base
    needs: [ci, ensure-lfx-published]
    if: ${{ inputs.release_package_base }}
    runs-on: ubuntu-latest
    outputs:
      version: ${{ steps.check-version.outputs.version }}
      skipped: ${{ steps.check-version.outputs.skipped }}
    steps:
      - name: Checkout code
        uses: actions/checkout@v6
        with:
          ref: ${{ inputs.release_tag }}
      - name: Setup Environment
        uses: astral-sh/setup-uv@v6
        with:
          enable-cache: true
          cache-dependency-glob: "uv.lock"
          python-version: "3.13"
          prune-cache: false
      - name: Install the project
        run: uv sync
      - name: Check for dependency incompatibility
        run: uv pip check
      - name: Check Version
        id: check-version
        run: |
          version=$(uv tree | grep 'langflow-base' | awk '{print $3}' | sed 's/^v//' | head -n 2 | xargs)
          last_released_version=$(curl -s "https://pypi.org/pypi/langflow-base/json" | jq -r '.releases | keys | .[]' | sort -V | tail -n 1)
          if [ "$version" = "$last_released_version" ]; then
            echo "Version $version is already released. Skipping release."
            echo skipped=true >> $GITHUB_OUTPUT
            exit 1
          else
            echo version=$version >> $GITHUB_OUTPUT
            echo skipped=false >> $GITHUB_OUTPUT
          fi
      - name: Build project for distribution
        if: steps.check-version.outputs.skipped == 'false'
        run: make build base=true args="--wheel"
      - name: Test CLI
        if: steps.check-version.outputs.skipped == 'false'
        run: |
          # TODO: Unsure why the whl is not built in src/backend/base/dist
          mkdir src/backend/base/dist
          mv dist/*.whl src/backend/base/dist
          uv pip install src/backend/base/dist/*.whl
          uv run python -m langflow run --host localhost --port 7860 --backend-only &
          SERVER_PID=$!
          # Wait for the server to start
          timeout 120 bash -c 'until curl -f http://localhost:7860/api/v1/auto_login; do sleep 2; done' || (echo "Server did not start in time" && kill $SERVER_PID && exit 1)
          # Terminate the server
          kill $SERVER_PID || (echo "Failed to terminate the server" && exit 1)
          sleep 20 # give the server some time to terminate
          # Check if the server is still running
          if kill -0 $SERVER_PID 2>/dev/null; then
            echo "Failed to terminate the server"
            exit 0
          else
            echo "Server terminated successfully"
          fi

      # PyPI publishing moved to after cross-platform testing

      - name: Upload Artifact
        if: steps.check-version.outputs.skipped == 'false'
        uses: actions/upload-artifact@v4
        with:
          name: dist-base
          path: src/backend/base/dist

  build-main:
    name: Build Langflow Main
    if: ${{ inputs.release_package_main }}
    needs: [build-base]
    runs-on: ubuntu-latest
    outputs:
      version: ${{ steps.check-version.outputs.version }}
    steps:
      - name: Checkout code
        uses: actions/checkout@v6
        with:
          ref: ${{ inputs.release_tag }}
      - name: Setup Environment
        uses: astral-sh/setup-uv@v6
        with:
          enable-cache: true
          cache-dependency-glob: "uv.lock"
          python-version: "3.13"
          prune-cache: false
      - name: Install the project
        run: uv sync
      - name: Check for dependency incompatibility
        run: uv pip check

      # If pre-release is true, we need to check if  ["a", "b", "rc", "dev", "post"] is in the version string
      # if the version string is incorrect, we need to exit the workflow
      - name: Check if pre-release
        if: inputs.pre_release
        run: |
          version="${{ inputs.release_tag }}"
          echo "$version"
          if [[ "${version}" =~ ^([0-9]+\.)?([0-9]+\.)?[0-9]+((a|b|rc|dev|post)([0-9]+))$ ]]; then
            echo "Pre-release version detected. Continuing with the release."
          else
            echo "Invalid pre-release version detected. Exiting the workflow."
            exit 1
          fi
      - name: Check Version
        id: check-version
        run: |
          version=$(uv tree | grep 'langflow' | grep -v 'langflow-base' | awk '{print $2}' | sed 's/^v//')
          last_released_version=$(curl -s "https://pypi.org/pypi/langflow/json" | jq -r '.releases | keys | .[]' | sort -V | tail -n 1)
          if [ "$version" = "$last_released_version" ]; then
            echo "Version $version is already released. Skipping release."
            echo skipped=true >> $GITHUB_OUTPUT
            exit 1
          else
            echo version=$version >> $GITHUB_OUTPUT
          fi
      - name: Wait for PyPI Propagation
        if: needs.build-base.outputs.skipped == 'false'
        run: sleep 300 # wait for 5 minutes to ensure PyPI propagation

      - name: Build project for distribution
        run: make build main=true args="--no-sources --wheel"
      - name: Test CLI
        run: |
          uv pip install dist/*.whl
          uv run python -m langflow run --host localhost --port 7860 --backend-only &
          SERVER_PID=$!
          # Wait for the server to start
          timeout 120 bash -c 'until curl -f http://localhost:7860/health_check; do sleep 2; done' || (echo "Server did not start in time" && kill $SERVER_PID && exit 1)
          # Terminate the server
          kill $SERVER_PID || (echo "Failed to terminate the server" && exit 1)
          sleep 20 # give the server some time to terminate
          # Check if the server is still running
          if kill -0 $SERVER_PID 2>/dev/null; then
            echo "Failed to terminate the server"
            exit 0
          else
            echo "Server terminated successfully"
          fi

      # PyPI publishing moved to after cross-platform testing

      - name: Upload Artifact
        uses: actions/upload-artifact@v4
        with:
          name: dist-main
          path: dist

  build-lfx:
    name: Build LFX
<<<<<<< HEAD
    needs: [ci]
=======
    needs: [build-base]
>>>>>>> 6aa91780
    if: ${{ inputs.release_lfx }}
    runs-on: ubuntu-latest
    outputs:
      version: ${{ steps.check-version.outputs.version }}
    steps:
      - name: Checkout code
        uses: actions/checkout@v6
        with:
          ref: ${{ inputs.release_tag }}
      - name: Setup Environment
        uses: astral-sh/setup-uv@v6
        with:
          enable-cache: true
          cache-dependency-glob: "uv.lock"
          python-version: "3.13"
          prune-cache: false
      - name: Install LFX dependencies
        run: uv sync --dev --package lfx
      - name: Check Version
        id: check-version
        run: |
          cd src/lfx
          version=$(uv tree | grep 'lfx' | head -n 1 | awk '{print $2}' | sed 's/^v//')
          last_released_version=$(curl -s "https://pypi.org/pypi/lfx/json" | jq -r '.releases | keys | .[]' | sort -V | tail -n 1)
          if [ "$version" = "$last_released_version" ]; then
            echo "Version $version is already released. Skipping release."
            exit 1
          else
            echo version=$version >> $GITHUB_OUTPUT
          fi
      - name: Build project for distribution
        run: |
          cd src/lfx
          rm -rf dist/
          uv build --wheel --out-dir dist
      - name: Test CLI
        run: |
          cd src/lfx
          uv pip install dist/*.whl --force-reinstall
          uv run lfx --help
      - name: Upload Artifact
        uses: actions/upload-artifact@v4
        with:
          name: dist-lfx
          path: src/lfx/dist

  test-cross-platform:
    name: Test Cross-Platform Installation
    needs: [build-base, build-main, build-lfx]
    if: |
      always() &&
      !cancelled() &&
      (needs.build-base.result == 'success' || needs.build-main.result == 'success')
    uses: ./.github/workflows/cross-platform-test.yml
    with:
      base-artifact-name: "dist-base"
      main-artifact-name: "dist-main"
      lfx-artifact-name: "${{ inputs.release_lfx && 'dist-lfx' || '' }}"

  publish-base:
    name: Publish Langflow Base to PyPI
    if: ${{ inputs.release_package_base }}
    needs: [build-base, test-cross-platform]
    runs-on: ubuntu-latest
    steps:
      - name: Download base artifact
        uses: actions/download-artifact@v5
        with:
          name: dist-base
          path: src/backend/base/dist
      - name: Setup Environment
        uses: astral-sh/setup-uv@v6
        with:
          enable-cache: false
          python-version: "3.13"
      - name: Publish base to PyPI
        if: ${{ !inputs.dry_run }}
        env:
          UV_PUBLISH_TOKEN: ${{ secrets.PYPI_API_TOKEN }}
        run: |
          cd src/backend/base && uv publish dist/*.whl

  publish-main:
    name: Publish Langflow Main to PyPI
    if: ${{ inputs.release_package_main }}
    needs: [build-main, test-cross-platform, publish-base]
    runs-on: ubuntu-latest
    steps:
      - name: Download main artifact
        uses: actions/download-artifact@v5
        with:
          name: dist-main
          path: dist
      - name: Setup Environment
        uses: astral-sh/setup-uv@v6
        with:
          enable-cache: false
          python-version: "3.13"
      - name: Publish main to PyPI
        if: ${{ !inputs.dry_run }}
        env:
          UV_PUBLISH_TOKEN: ${{ secrets.PYPI_API_TOKEN }}
        run: |
          uv publish dist/*.whl

  publish-lfx:
    name: Publish LFX to PyPI
    if: ${{ inputs.release_lfx }}
<<<<<<< HEAD
    needs: [build-lfx]
=======
    needs: [build-lfx, test-cross-platform]
>>>>>>> 6aa91780
    runs-on: ubuntu-latest
    steps:
      - name: Download LFX artifact
        uses: actions/download-artifact@v5
        with:
          name: dist-lfx
          path: src/lfx/dist
      - name: Setup Environment
        uses: astral-sh/setup-uv@v6
        with:
          enable-cache: false
          python-version: "3.13"
      - name: Publish LFX to PyPI
        if: ${{ !inputs.dry_run }}
        env:
          UV_PUBLISH_TOKEN: ${{ secrets.PYPI_API_TOKEN }}
        run: |
          cd src/lfx && uv publish dist/*.whl

  # test-lfx-cross-platform:
  #   name: Test LFX Cross-Platform Installation
  #   if: ${{ inputs.release_lfx }}
  #   needs: [build-lfx]
  #   runs-on: ${{ matrix.os }}
  #   strategy:
  #     matrix:
  #       os: [ubuntu-latest, windows-latest, macos-latest]
  #       python-version: ["3.10", "3.11", "3.12", "3.13"]
  #   steps:
  #     - name: Download LFX artifact
  #       uses: actions/download-artifact@v5
  #       with:
  #         name: dist-lfx
  #         path: dist-lfx
  #     - name: Setup Environment
  #       uses: astral-sh/setup-uv@v6
  #       with:
  #         enable-cache: false
  #         python-version: ${{ matrix.python-version }}
  #     - name: Test LFX installation
  #       run: |
  #         uv pip install dist-lfx/*.whl
  #         uv run lfx --help

  call_docker_build_base:
    name: Call Docker Build Workflow for Langflow Base
    if: ${{ inputs.build_docker_base }}
    needs: [ci]
    uses: ./.github/workflows/docker-build-v2.yml
    with:
      ref: ${{ inputs.release_tag }}
      release_type: base
      pre_release: ${{ inputs.pre_release }}
      push_to_registry: ${{ !inputs.dry_run }}
    secrets: inherit

  call_docker_build_main:
    name: Call Docker Build Workflow for Langflow
    if: ${{ inputs.build_docker_main }}
    needs: [ci]
    uses: ./.github/workflows/docker-build-v2.yml
    with:
      ref: ${{ inputs.release_tag }}
      release_type: main
      pre_release: ${{ inputs.pre_release }}
      push_to_registry: ${{ !inputs.dry_run }}
    secrets: inherit

  call_docker_build_main_backend:
    name: Call Docker Build Workflow for Langflow Backend
    if: ${{ inputs.build_docker_main && !inputs.dry_run }}
    needs: [call_docker_build_main]
    uses: ./.github/workflows/docker-build-v2.yml
    with:
      ref: ${{ inputs.release_tag }}
      release_type: main-backend
      pre_release: ${{ inputs.pre_release }}
      push_to_registry: ${{ !inputs.dry_run }}
    secrets: inherit

  call_docker_build_main_frontend:
    name: Call Docker Build Workflow for Langflow Frontend
    if: ${{ inputs.build_docker_main && !inputs.dry_run }}
    needs: [call_docker_build_main]
    uses: ./.github/workflows/docker-build-v2.yml
    with:
      ref: ${{ inputs.release_tag }}
      release_type: main-frontend
      pre_release: ${{ inputs.pre_release }}
      push_to_registry: ${{ !inputs.dry_run }}
    secrets: inherit

  call_docker_build_main_ep:
    name: Call Docker Build Workflow for Langflow with Entrypoint
    if: ${{ inputs.build_docker_main }}
    needs: [ci]
    uses: ./.github/workflows/docker-build-v2.yml
    with:
      ref: ${{ inputs.release_tag }}
      release_type: main-ep
      pre_release: ${{ inputs.pre_release }}
      push_to_registry: ${{ !inputs.dry_run }}
    secrets: inherit

  call_docker_build_main_all:
    name: Call Docker Build Workflow for langflow-all
    if: ${{ inputs.build_docker_main }}
    needs: [ci]
    uses: ./.github/workflows/docker-build-v2.yml
    with:
      ref: ${{ inputs.release_tag }}
      release_type: main-all
      pre_release: ${{ inputs.pre_release }}
      push_to_registry: ${{ !inputs.dry_run }}
    secrets: inherit

  create_release:
    name: Create Release
    runs-on: ubuntu-latest
    needs: [build-main, publish-main]
    if: |
      always() &&
      !cancelled() &&
      !inputs.dry_run &&
      inputs.create_release &&
      needs.build-main.result == 'success' &&
      needs.publish-main.result == 'success'
    steps:
      - uses: actions/download-artifact@v4
        with:
          name: dist-main
          path: dist
      - name: Create Release
        uses: ncipollo/release-action@v1
        with:
          artifacts: dist/*
          token: ${{ secrets.GITHUB_TOKEN }}
          draft: false
          generateReleaseNotes: true
          prerelease: ${{ inputs.pre_release }}
          tag: ${{ needs.build-main.outputs.version }}
          allowUpdates: true
          updateOnlyUnreleased: false<|MERGE_RESOLUTION|>--- conflicted
+++ resolved
@@ -385,11 +385,7 @@
 
   build-lfx:
     name: Build LFX
-<<<<<<< HEAD
-    needs: [ci]
-=======
     needs: [build-base]
->>>>>>> 6aa91780
     if: ${{ inputs.release_lfx }}
     runs-on: ubuntu-latest
     outputs:
@@ -498,11 +494,7 @@
   publish-lfx:
     name: Publish LFX to PyPI
     if: ${{ inputs.release_lfx }}
-<<<<<<< HEAD
-    needs: [build-lfx]
-=======
     needs: [build-lfx, test-cross-platform]
->>>>>>> 6aa91780
     runs-on: ubuntu-latest
     steps:
       - name: Download LFX artifact

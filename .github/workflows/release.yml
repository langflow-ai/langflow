name: Langflow Release
run-name: Langflow Release by @${{ github.actor }}

on:
  workflow_dispatch:
    inputs:
      release_package_base:
        description: "Release Langflow Base"
        required: true
        type: boolean
        default: false
      release_package_main:
        description: "Release Langflow"
        required: true
        type: boolean
        default: false
      build_docker_base:
        description: "Build Docker Image for Langflow Base"
        required: true
        type: boolean
        default: false
      build_docker_main:
        description: "Build Docker Image for Langflow"
        required: true
        type: boolean
        default: false
      build_docker_ep:
        description: "Build Docker Image for Langflow with Entrypoint"
        required: false
        type: boolean
        default: false
      pre_release:
        description: "Pre-release"
        required: false
        type: boolean
        default: false
      create_release:
        description: "Whether to create a gh release"
        required: false
        type: boolean
        default: true


jobs:
  ci:
    if: ${{ github.event.inputs.release_package_base == 'true' || github.event.inputs.release_package_main == 'true' }}
    name: CI
    uses: ./.github/workflows/ci.yml
    with:
      python-versions: "['3.10', '3.11', '3.12', '3.13']"
      frontend-tests-folder: "tests"
      release: true

  release-base:
    name: Release Langflow Base
    needs: [ci]
    if: inputs.release_package_base == true
    runs-on: ubuntu-latest
    outputs:
      version: ${{ steps.check-version.outputs.version }}
      skipped: ${{ steps.check-version.outputs.skipped }}
    steps:
      - name: Checkout code
        uses: actions/checkout@v4
      - name: Setup Environment
        uses: ./.github/actions/setup-uv
      - name: Install the project
        run: uv sync
      - name: Check Version
        id: check-version
        run: |
          version=$(uv tree | grep 'langflow-base' | awk '{print $3}' | sed 's/^v//' | head -n 2 | xargs)
          last_released_version=$(curl -s "https://pypi.org/pypi/langflow-base/json" | jq -r '.releases | keys | .[]' | sort -V | tail -n 1)
          if [ "$version" = "$last_released_version" ]; then
            echo "Version $version is already released. Skipping release."
            echo skipped=true >> $GITHUB_OUTPUT
            exit 0
          else
            echo version=$version >> $GITHUB_OUTPUT
            echo skipped=false >> $GITHUB_OUTPUT
          fi
      - name: Build project for distribution
        if: steps.check-version.outputs.skipped == 'false'
        run: make build base=true args="--wheel"
      - name: Test CLI
        if: steps.check-version.outputs.skipped == 'false'
        run: |
          # TODO: Unsure why the whl is not built in src/backend/base/dist
          mkdir src/backend/base/dist
          mv dist/*.whl src/backend/base/dist
          uv pip install src/backend/base/dist/*.whl
          uv run python -m langflow run --host 127.0.0.1 --port 7860 --backend-only &
          SERVER_PID=$!
          # Wait for the server to start
          timeout 120 bash -c 'until curl -f http://127.0.0.1:7860/api/v1/auto_login; do sleep 2; done' || (echo "Server did not start in time" && kill $SERVER_PID && exit 1)
          # Terminate the server
          kill $SERVER_PID || (echo "Failed to terminate the server" && exit 1)
          sleep 20 # give the server some time to terminate
          # Check if the server is still running
          if kill -0 $SERVER_PID 2>/dev/null; then
            echo "Failed to terminate the server"
            exit 0
          else
            echo "Server terminated successfully"
          fi
      - name: Publish to PyPI
        if: steps.check-version.outputs.skipped == 'false'
        env:
          UV_PUBLISH_TOKEN: ${{ secrets.PYPI_API_TOKEN }}
        run: |
          make publish base=true
      - name: Upload Artifact
        if: steps.check-version.outputs.skipped == 'false'
        uses: actions/upload-artifact@v4
        with:
          name: dist-base
          path: src/backend/base/dist

  release-main:
    name: Release Langflow Main
    if: inputs.release_package_main == true
    needs: [release-base]
    runs-on: ubuntu-latest
    outputs:
      version: ${{ steps.check-version.outputs.version }}
    steps:
      - name: Checkout code
        uses: actions/checkout@v4
      - name: Setup Environment
        uses: ./.github/actions/setup-uv
      - name: Install the project
        run: uv sync

      # If pre-release is true, we need to check if  ["a", "b", "rc", "dev", "post"] is in the version string
      # if the version string is incorrect, we need to exit the workflow
      - name: Check if pre-release
        if: inputs.pre_release == 'true'
        run: |
          version=$(uv tree | grep 'langflow' | grep -v 'langflow-base' | awk '{print $2}' | sed 's/^v//')
          if [[ "${version}" =~ ^([0-9]+\.)?([0-9]+\.)?[0-9]+((a|b|rc|dev|post)([0-9]+))$ ]]; then
            echo "Pre-release version detected. Continuing with the release."
          else
            echo "Invalid pre-release version detected. Exiting the workflow."
            exit 1
          fi
      - name: Check Version
        id: check-version
        run: |
          version=$(uv tree | grep 'langflow' | grep -v 'langflow-base' | awk '{print $2}' | sed 's/^v//')
          last_released_version=$(curl -s "https://pypi.org/pypi/langflow/json" | jq -r '.releases | keys | .[]' | sort -V | tail -n 1)
          if [ "$version" = "$last_released_version" ]; then
            echo "Version $version is already released. Skipping release."
            exit 1
          else
            echo version=$version >> $GITHUB_OUTPUT
          fi
      - name: Wait for PyPI Propagation
        if: needs.release-base.outputs.skipped == 'false'
        run: sleep 300 # wait for 5 minutes to ensure PyPI propagation

      - name: Build project for distribution
        run: make build main=true args="--no-sources --wheel"
      - name: Test CLI
        run: |
          uv pip install dist/*.whl
          uv run python -m langflow run --host 127.0.0.1 --port 7860 --backend-only &
          SERVER_PID=$!
          # Wait for the server to start
          timeout 120 bash -c 'until curl -f http://127.0.0.1:7860/health_check; do sleep 2; done' || (echo "Server did not start in time" && kill $SERVER_PID && exit 1)
          # Terminate the server
          kill $SERVER_PID || (echo "Failed to terminate the server" && exit 1)
          sleep 20 # give the server some time to terminate
          # Check if the server is still running
          if kill -0 $SERVER_PID 2>/dev/null; then
            echo "Failed to terminate the server"
            exit 0
          else
            echo "Server terminated successfully"
          fi
      - name: Publish to PyPI
        env:
          UV_PUBLISH_TOKEN: ${{ secrets.PYPI_API_TOKEN }}
        run: |
          make publish main=true
      - name: Upload Artifact
        uses: actions/upload-artifact@v4
        with:
          name: dist-main
          path: dist

  call_docker_build_base:
    name: Call Docker Build Workflow for Langflow Base
    if: inputs.build_docker_base == true
    needs: [release-base, release-main]
    uses: ./.github/workflows/docker-build.yml
    with:
      base_version: ${{ needs.release-base.outputs.version }}
      main_version: ${{ needs.release-main.outputs.version }}
      release_type: base
      pre_release: ${{ inputs.pre_release }}
    secrets: inherit

  call_docker_build_main_ep:
    name: Call Docker Build Workflow for Langflow with Entrypoint
    if: inputs.build_docker_ep == true
    needs: [release-main, call_docker_build_base]
    uses: ./.github/workflows/docker-build.yml
    with:
      main_version: ${{ needs.release-main.outputs.version }}
      release_type: main-ep
      pre_release: False
    secrets: inherit

  call_docker_build_main:
    name: Call Docker Build Workflow for Langflow
    if: inputs.build_docker_main == true
    needs: [release-main, call_docker_build_main_ep]
    uses: ./.github/workflows/docker-build.yml
    with:
      main_version: ${{ needs.release-main.outputs.version }}
      release_type: main
      pre_release: ${{ inputs.pre_release }}
    secrets: inherit

<<<<<<< HEAD
=======
  call_docker_build_main_all:
    name: Call Docker Build Workflow for langflow-all
    if: inputs.build_docker_main == true
    needs: [release-main]
    uses: ./.github/workflows/docker-build.yml
    with:
      main_version: ${{ needs.release-main.outputs.version }}
      release_type: main-all
      pre_release: ${{ inputs.pre_release }}
    secrets: inherit

  call_docker_build_main_ep:
    name: Call Docker Build Workflow for Langflow with Entrypoint
    if: inputs.build_docker_ep == true
    needs: [release-main]
    uses: ./.github/workflows/docker-build.yml
    with:
      main_version: ${{ needs.release-main.outputs.version }}
      release_type: main-ep
      pre_release: False
    secrets: inherit
>>>>>>> 2bf7e96d

  create_release:
    name: Create Release
    runs-on: ubuntu-latest
    needs: release-main
    steps:
      - uses: actions/download-artifact@v4
        with:
          name: dist-main
          path: dist
      - name: Create Release
        uses: ncipollo/release-action@v1
        with:
          artifacts: "dist/*"
          token: ${{ secrets.GITHUB_TOKEN }}
          draft: false
          generateReleaseNotes: true
          prerelease: ${{ inputs.pre_release }}
          tag: ${{ needs.release-main.outputs.version }}
          commit: ${{ github.ref }}<|MERGE_RESOLUTION|>--- conflicted
+++ resolved
@@ -222,8 +222,6 @@
       pre_release: ${{ inputs.pre_release }}
     secrets: inherit
 
-<<<<<<< HEAD
-=======
   call_docker_build_main_all:
     name: Call Docker Build Workflow for langflow-all
     if: inputs.build_docker_main == true
@@ -245,7 +243,6 @@
       release_type: main-ep
       pre_release: False
     secrets: inherit
->>>>>>> 2bf7e96d
 
   create_release:
     name: Create Release

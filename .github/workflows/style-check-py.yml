name: Ruff Style Check

on:
<<<<<<< HEAD
  pull_request:
    paths:
      - "poetry.lock"
      - "pyproject.toml"
      - "src/backend/**"
      - "tests/**"
=======
  pull_request: {}
>>>>>>> f19431e2
  merge_group:
    branches: [dev]

env:
  POETRY_VERSION: "1.8.2"

jobs:
  lint:
    name: Ruff Style Check
    runs-on: ubuntu-latest
    strategy:
      matrix:
        python-version:
          - "3.12"
    steps:
      - uses: actions/checkout@v4
      - name: Set up Python ${{ matrix.python-version }} + Poetry ${{ env.POETRY_VERSION }}
        uses: "./.github/actions/poetry_caching"
        with:
          python-version: ${{ matrix.python-version }}
          poetry-version: ${{ env.POETRY_VERSION }}
          cache-key: ${{ runner.os }}-poetry-${{ env.POETRY_VERSION }}-${{ hashFiles('**/poetry.lock') }}
      - name: Install Python dependencies
        run: |
          poetry env use ${{ matrix.python-version }}
          poetry install
      - name: Register problem matcher
        run: echo "::add-matcher::.github/workflows/matchers/ruff.json"
      - name: Run Ruff Check
        run: poetry run ruff check --output-format=github .


<|MERGE_RESOLUTION|>--- conflicted
+++ resolved
@@ -1,16 +1,7 @@
 name: Ruff Style Check
 
 on:
-<<<<<<< HEAD
-  pull_request:
-    paths:
-      - "poetry.lock"
-      - "pyproject.toml"
-      - "src/backend/**"
-      - "tests/**"
-=======
   pull_request: {}
->>>>>>> f19431e2
   merge_group:
     branches: [dev]
 

name: Langflow Nightly Build
run-name: Langflow Nightly Release by @${{ github.actor }}

on:
  workflow_dispatch:
    inputs:
      build_docker_base:
        description: "Build Docker Image for Langflow Nightly Base"
        required: true
        type: boolean
        default: false
      build_docker_main:
        description: "Build Docker Image for Langflow Nightly"
        required: true
        type: boolean
        default: false
      build_docker_ep:
        description: "Build Docker Image for Langflow Nightly with Entrypoint"
        required: false
        type: boolean
        default: false
      nightly_tag_main:
        description: "Tag for the nightly main build"
        required: true
        type: string
      nightly_tag_base:
        description: "Tag for the nightly base build"
        required: true
        type: string
  workflow_call:
    inputs:
      build_docker_base:
        description: "Build Docker Image for Langflow Nightly Base"
        required: true
        type: boolean
        default: false
      build_docker_main:
        description: "Build Docker Image for Langflow Nightly"
        required: true
        type: boolean
        default: false
      build_docker_ep:
        description: "Build Docker Image for Langflow Nightly with Entrypoint"
        required: false
        type: boolean
        default: false
      nightly_tag_main:
        description: "Tag for the nightly main build"
        required: true
        type: string
      nightly_tag_base:
        description: "Tag for the nightly base build"
        required: true
        type: string

env:
  POETRY_VERSION: "1.8.3"
  PYTHON_VERSION: "3.12"

jobs:
  release-nightly-base:
    name: Release Langflow Nightly Base
    runs-on: ubuntu-latest
    defaults:
      run:
        shell: bash
    outputs:
      version: ${{ steps.verify.outputs.version }}
    steps:
      - name: Check out the code at a specific ref
        uses: actions/checkout@v4
        with:
          ref: ${{ inputs.nightly_tag_main }}
          persist-credentials: true
      - name: "Setup Environment"
        uses: ./.github/actions/setup-uv
      - name: Install the project
        run: uv sync --dev

      - name: Verify Nightly Name and Version
        id: verify
        run: |
          name=$(uv tree | grep 'langflow-base' | awk '{print $2}')
          version=$(uv tree | grep 'langflow-base' | awk '{print $3}')
          if [ "$name" != "langflow-base-nightly" ]; then
            echo "Name $name does not match langflow-base-nightly. Exiting the workflow."
            exit 1
          fi
          if [ "$version" != "${{ inputs.nightly_tag_base }}" ]; then
            echo "Version $version does not match nightly tag ${{ inputs.nightly_tag_base }}. Exiting the workflow."
            exit 1
          fi
          # Strip the leading `v` from the version
          version=$(echo $version | sed 's/^v//')
          echo "version=$version" >> $GITHUB_OUTPUT

      - name: Build project for distribution
        run: make build base=true args="--wheel"

      - name: Test CLI
        run: |
          # TODO: Unsure why the whl is not built in src/backend/base/dist
          mkdir src/backend/base/dist
          mv dist/*.whl src/backend/base/dist/
          uv pip install src/backend/base/dist/*.whl
          uv run python -m langflow run --host 127.0.0.1 --port 7860 --backend-only &
          SERVER_PID=$!
          # Wait for the server to start
          timeout 120 bash -c 'until curl -f http://127.0.0.1:7860/api/v1/auto_login; do sleep 2; done' || (echo "Server did not start in time" && kill $SERVER_PID && exit 1)
          # Terminate the server
          kill $SERVER_PID || (echo "Failed to terminate the server" && exit 1)
          sleep 10 # give the server some time to terminate
          # Check if the server is still running
          if kill -0 $SERVER_PID 2>/dev/null; then
            echo "Failed to terminate the server"
            exit 1
          else
            echo "Server terminated successfully"
          fi

      - name: Publish to PyPI
        env:
          POETRY_PYPI_TOKEN_PYPI: ${{ secrets.PYPI_API_TOKEN }}
          UV_PUBLISH_TOKEN: ${{ secrets.PYPI_API_TOKEN }}
        run: |
          make publish base=true

      - name: Upload Artifact
        uses: actions/upload-artifact@v4
        with:
          name: dist-base
          path: src/backend/base/dist

  release-nightly-main:
    name: Release Langflow Nightly Main
    needs: [release-nightly-base]
    runs-on: ubuntu-latest
    outputs:
      version: ${{ steps.verify.outputs.version }}
    defaults:
      run:
        shell: bash
    steps:
      - name: Check out the code at a specific ref
        uses: actions/checkout@v4
        with:
          ref: ${{ inputs.nightly_tag_main}}
          persist-credentials: true
      - name: "Setup Environment"
        uses: ./.github/actions/setup-uv
      - name: Install the project
        run: uv sync --dev

      - name: Verify Nightly Name and Version
        id: verify
        run: |
          name=$(uv tree | grep 'langflow' | grep -v 'langflow-base' | awk '{print $1}')
          version=$(uv tree | grep 'langflow' | grep -v 'langflow-base' | awk '{print $2}')
          if [ "$name" != "langflow-nightly" ]; then
            echo "Name $name does not match langflow-nightly. Exiting the workflow."
            exit 1
          fi
          if [ "$version" != "${{ inputs.nightly_tag_main }}" ]; then
            echo "Version $version does not match nightly tag ${{ inputs.nightly_tag_main }}. Exiting the workflow."
            exit 1
          fi
          # Strip the leading `v` from the version
          version=$(echo $version | sed 's/^v//')
          echo "version=$version" >> $GITHUB_OUTPUT
      - name: Wait for PyPI Propagation
        run: sleep 300 # wait for 5 minutes to ensure PyPI propagation of base

      - name: Build project for distribution
        run: make build main=true args="--no-sources --wheel"
      - name: Test CLI
        run: |
          uv pip install dist/*.whl
          uv run python -m langflow run --host 127.0.0.1 --port 7860 --backend-only &
          SERVER_PID=$!
          # Wait for the server to start
          timeout 120 bash -c 'until curl -f http://127.0.0.1:7860/health_check; do sleep 2; done' || (echo "Server did not start in time" && kill $SERVER_PID && exit 1)
          # Terminate the server
          kill $SERVER_PID || (echo "Failed to terminate the server" && exit 1)
          sleep 10 # give the server some time to terminate
          # Check if the server is still running
          if kill -0 $SERVER_PID 2>/dev/null; then
            echo "Failed to terminate the server"
            exit 1
          else
            echo "Server terminated successfully"
          fi
      - name: Publish to PyPI
        env:
          POETRY_PYPI_TOKEN_PYPI: ${{ secrets.PYPI_API_TOKEN }}
          UV_PUBLISH_TOKEN: ${{ secrets.PYPI_API_TOKEN }}
        run: |
          make publish main=true
      - name: Upload Artifact
        uses: actions/upload-artifact@v4
        with:
          name: dist-main
          path: dist

  call_docker_build_base:
    name: Call Docker Build Workflow for Langflow Base
    if: always() && ${{ inputs.build_docker_base == 'true' }}
    needs: [release-nightly-base, release-nightly-main]
    uses: ./.github/workflows/docker-build.yml
    with:
      release_type: base
      nightly_tag_base: ${{ inputs.nightly_tag_base }}
      nightly_tag_main: ${{ inputs.nightly_tag_main }}
    secrets: inherit

  call_docker_build_main:
    name: Call Docker Build Workflow for Langflow
    if: always() && ${{ inputs.build_docker_main == 'true' }}
    needs: [release-nightly-main]
    uses: ./.github/workflows/docker-build.yml
    with:
      release_type: main
      nightly_tag_main: ${{ inputs.nightly_tag_main }}
    secrets: inherit

<<<<<<< HEAD
  call_docker_build_main_ep:
    name: Call Docker Build Workflow for Langflow with Entrypoint
    if: always() && ${{ inputs.build_docker_ep == 'true' }}
    needs: [release-nightly-main]
    uses: ./.github/workflows/docker-build.yml
    with:
      release_type: main-ep
      nightly_tag_main: ${{ inputs.nightly_tag_main }}
    secrets: inherit



  
=======
# Not currently supported, let's add it later
#  call_docker_build_main_ep:
#    name: Call Docker Build Workflow for Langflow with Entrypoint
#    if: always() && ${{ inputs.build_docker_ep == 'true' }}
#    needs: [release-nightly-main]
#    uses: ./.github/workflows/docker-build.yml
#    with:
#      release_type: main-ep
#      nightly_tag_main: ${{ inputs.nightly_tag_main }}
#    secrets: inherit
>>>>>>> d9445ebb
<|MERGE_RESOLUTION|>--- conflicted
+++ resolved
@@ -222,7 +222,6 @@
       nightly_tag_main: ${{ inputs.nightly_tag_main }}
     secrets: inherit
 
-<<<<<<< HEAD
   call_docker_build_main_ep:
     name: Call Docker Build Workflow for Langflow with Entrypoint
     if: always() && ${{ inputs.build_docker_ep == 'true' }}
@@ -232,11 +231,6 @@
       release_type: main-ep
       nightly_tag_main: ${{ inputs.nightly_tag_main }}
     secrets: inherit
-
-
-
-  
-=======
 # Not currently supported, let's add it later
 #  call_docker_build_main_ep:
 #    name: Call Docker Build Workflow for Langflow with Entrypoint
@@ -246,5 +240,4 @@
 #    with:
 #      release_type: main-ep
 #      nightly_tag_main: ${{ inputs.nightly_tag_main }}
-#    secrets: inherit
->>>>>>> d9445ebb
+#    secrets: inherit
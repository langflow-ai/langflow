--- conflicted
+++ resolved
@@ -10,13 +10,10 @@
   pull_request:
     types: [opened, synchronize, reopened, auto_merge_enabled]
 
-<<<<<<< HEAD
-=======
 concurrency:
   group: ${{ github.workflow }}-${{ github.ref }}
   cancel-in-progress: true
 
->>>>>>> 26a71e1c
 env:
   POETRY_VERSION: "1.8.3"
   NODE_VERSION: "21"

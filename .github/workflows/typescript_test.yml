name: Run Frontend Tests

on:
  workflow_call:
    secrets:
      OPENAI_API_KEY:
        required: true
      STORE_API_KEY:
        required: true
      ANTHROPIC_API_KEY:
        required: true
      TAVILY_API_KEY:
        required: true
    inputs:
      suites:
        description: "Test suites to run (JSON array)"
        required: false
        type: string
        default: "[]"
      release:
        description: "Whether this is a release build"
        required: false
        type: boolean
        default: false
      tests_folder:
        description: "(Optional) Tests to run"
        required: false
        type: string
        default: "tests"
      ref:
        description: "(Optional) ref to checkout"
        required: false
        type: string
  workflow_dispatch:
    inputs:
      suites:
        description: "Test suites to run (JSON array)"
        required: false
        type: string
        default: "[]"
      release:
        description: "Whether this is a release build"
        required: false
        type: boolean
        default: false
      tests_folder:
        description: "(Optional) Tests to run"
        required: false
        type: string
        default: "tests"

env:
  NODE_VERSION: "21"
  PYTHON_VERSION: "3.13"
  # Define the directory where Playwright browsers will be installed.
  # This path is used for caching across workflows
  PLAYWRIGHT_BROWSERS_PATH: "ms-playwright"
  PLAYWRIGHT_VERSION: "1.49.1" # Add explicit version for cache key

jobs:
  determine-test-suite:
    name: Determine Test Suites and Shard Distribution
    runs-on: ubuntu-latest
    outputs:
      matrix: ${{ steps.setup-matrix.outputs.matrix }}
      test_grep: ${{ steps.set-matrix.outputs.test_grep }}
      suites: ${{ steps.set-matrix.outputs.suites }}
    steps:
      - uses: actions/checkout@v4
        with:
          ref: ${{ inputs.ref || github.ref }}
          fetch-depth: 0

      - name: Paths Filter
        id: filter
        uses: dorny/paths-filter@v3
        with:
          filters: .github/changes-filter.yaml

      - name: Determine Test Suites from Changes
        id: set-matrix
        run: |
          # Start with input suites if provided, otherwise empty array
          echo "Changes filter output: $(echo '${{ toJSON(steps.filter.outputs) }}')"
          SUITES='${{ inputs.suites }}'
          echo "Initial suites: $SUITES"
          TEST_GREP=""
          echo "Inputs Release: ${{ inputs.release }}"
          RELEASE="${{ inputs.release || 'false' }}"
          echo "Release build: $RELEASE"

          # Only set to release if it's explicitly a release build
          if [[ "$RELEASE" == "true" ]]; then
            SUITES='["release"]'
            echo "Release build detected - setting suites to: $SUITES"
            # grep pattern for release is the @release tag - run all tests
            TEST_GREP="--grep=\"@release\""
          else
            # If input suites were not provided, determine based on changes
            if [[ "$SUITES" == "[]" ]]; then
              echo "No input suites provided - determining from changes"
              SUITES='[]'  # Ensure we start with a valid JSON array
              TAGS=()
              # Add suites and tags based on changed files
              if [[ "${{ steps.filter.outputs.components }}" == "true" ]]; then
                SUITES=$(echo $SUITES | jq -c '. += ["components"]')
                TAGS+=("@components")
                echo "Added components suite"
              fi
              if [[ "${{ steps.filter.outputs.starter-projects }}" == "true" ]]; then
                SUITES=$(echo $SUITES | jq -c '. += ["starter-projects"]')
                TAGS+=("@starter-projects")
                echo "Added starter-projects suite"
              fi
              if [[ "${{ steps.filter.outputs.workspace }}" == "true" ]]; then
                SUITES=$(echo $SUITES | jq -c '. += ["workspace"]')
                TAGS+=("@workspace")
                echo "Added workspace suite"
              fi
              if [[ "${{ steps.filter.outputs.api }}" == "true" ]]; then
                SUITES=$(echo $SUITES | jq -c '. += ["api"]')
                TAGS+=("@api")
                echo "Added api suite"
              fi
              if [[ "${{ steps.filter.outputs.database }}" == "true" ]]; then
                SUITES=$(echo $SUITES | jq -c '. += ["database"]')
                TAGS+=("@database")
                echo "Added database suite"
              fi
              if [[ "${{ steps.filter.outputs.development }}" == "true" ]]; then
                SUITES=$(echo $SUITES | jq -c '. += ["development"]')
                TAGS+=("@development")
                echo "Added development suite"
              fi

              # Create grep pattern if we have tags
              if [ ${#TAGS[@]} -gt 0 ]; then
                # Join tags with | for OR logic
                REGEX_PATTERN=$(IFS='|'; echo "${TAGS[*]}")
                TEST_GREP="--grep=\"${REGEX_PATTERN}\""
              fi
            else
              # Process input suites to tags
              # First ensure SUITES is valid JSON
              if ! echo "$SUITES" | jq -e . > /dev/null 2>&1; then
                echo "Warning: Input suites is not valid JSON, attempting to fix"
                # Try to fix common issues like missing quotes
                if [[ "$SUITES" == "[development]" ]]; then
                  SUITES='["development"]'
                elif [[ "$SUITES" =~ ^\[(.*)\]$ ]]; then
                  # Extract items and add quotes
                  ITEMS="${BASH_REMATCH[1]}"
                  QUOTED_ITEMS=$(echo "$ITEMS" | sed 's/\([^,]*\)/"\1"/g')
                  SUITES="[$QUOTED_ITEMS]"
                fi
                echo "Fixed suites: $SUITES"
              fi
<<<<<<< HEAD
              
=======

>>>>>>> 24a052f7
              TAGS=()
              if echo "$SUITES" | jq -e 'contains(["components"])' > /dev/null; then
                TAGS+=("@components")
              fi
              if echo "$SUITES" | jq -e 'contains(["starter-projects"])' > /dev/null; then
                TAGS+=("@starter-projects")
              fi
              if echo "$SUITES" | jq -e 'contains(["workspace"])' > /dev/null; then
                TAGS+=("@workspace")
              fi
              if echo "$SUITES" | jq -e 'contains(["api"])' > /dev/null; then
                TAGS+=("@api")
              fi
              if echo "$SUITES" | jq -e 'contains(["database"])' > /dev/null; then
                TAGS+=("@database")
              fi
              if echo "$SUITES" | jq -e 'contains(["development"])' > /dev/null; then
                TAGS+=("@development")
              fi

              if [ ${#TAGS[@]} -gt 0 ]; then
                # Join tags with | for OR logic
                REGEX_PATTERN=$(IFS='|'; echo "${TAGS[*]}")
                TEST_GREP="--grep \"${REGEX_PATTERN}\""
              fi
            fi
          fi

          # Ensure compact JSON output
          SUITES=$(echo "$SUITES" | jq -c '.')

          echo "Final test suites to run: $SUITES"
          echo "Test grep pattern: $TEST_GREP"
          # Ensure proper JSON formatting for matrix output
          echo "matrix=$(echo $SUITES | jq -c .)" >> $GITHUB_OUTPUT
          echo "test_grep=$TEST_GREP" >> $GITHUB_OUTPUT
          echo "suites=$SUITES" >> $GITHUB_OUTPUT

      - name: Setup Node ${{ env.NODE_VERSION }}
        uses: actions/setup-node@v4
        id: setup-node
        with:
          node-version: ${{ env.NODE_VERSION }}
          cache: "npm"
          cache-dependency-path: ./src/frontend/package-lock.json

      - name: Install Frontend Dependencies
        run: npm ci
        working-directory: ./src/frontend

      - name: Calculate Test Shards Distribution
        id: setup-matrix
        run: |
          cd src/frontend

          # Get the test count using playwright's built-in grep
          if [ -n "${{ steps.set-matrix.outputs.test_grep }}" ]; then
            TEST_COUNT=$(npx playwright test ${{ inputs.tests_folder }} ${{ steps.set-matrix.outputs.test_grep }} --list | wc -l)
          else
            TEST_COUNT=$(npx playwright test ${{ inputs.tests_folder }} --list | wc -l)
          fi

          echo "Total tests to run: $TEST_COUNT"

          # Calculate optimal shard count - 1 shard per 5 tests, min 1, max 10
          SHARD_COUNT=$(( (TEST_COUNT + 4) / 5 ))
          if [ $SHARD_COUNT -lt 1 ]; then
            SHARD_COUNT=1
          elif [ $SHARD_COUNT -gt 10 ]; then
            SHARD_COUNT=10
          fi

          # Create the matrix combinations string
          MATRIX_COMBINATIONS=""
          for i in $(seq 1 $SHARD_COUNT); do
            if [ $i -gt 1 ]; then
              MATRIX_COMBINATIONS="$MATRIX_COMBINATIONS,"
            fi
            MATRIX_COMBINATIONS="$MATRIX_COMBINATIONS{\"shardIndex\": $i, \"shardTotal\": $SHARD_COUNT}"
          done

          echo "matrix={\"include\":[$MATRIX_COMBINATIONS]}" >> "$GITHUB_OUTPUT"

  setup-and-test:
    name: Playwright Tests - Shard ${{ matrix.shardIndex }}/${{ matrix.shardTotal }}
    runs-on: ubuntu-latest
    if: ${{ needs.determine-test-suite.outputs.test_grep != '' }}
    needs: determine-test-suite
    strategy:
      fail-fast: false
      matrix: ${{ fromJson(needs.determine-test-suite.outputs.matrix) }}
    env:
      OPENAI_API_KEY: ${{ inputs.openai_api_key || secrets.OPENAI_API_KEY }}
      STORE_API_KEY: ${{ inputs.store_api_key || secrets.STORE_API_KEY }}
      SEARCH_API_KEY: "${{ secrets.SEARCH_API_KEY }}"
      ASTRA_DB_APPLICATION_TOKEN: "${{ secrets.ASTRA_DB_APPLICATION_TOKEN }}"
      ASTRA_DB_API_ENDPOINT: "${{ secrets.ASTRA_DB_API_ENDPOINT }}"
      ANTHROPIC_API_KEY: "${{ secrets.ANTHROPIC_API_KEY }}"
      TAVILY_API_KEY: "${{ secrets.TAVILY_API_KEY }}"
      LANGFLOW_DEACTIVE_TRACING: "true"
      UV_CACHE_DIR: /tmp/.uv-cache
    outputs:
      failed: ${{ steps.check-failure.outputs.failed }}
    steps:
      - name: Checkout Repository
        uses: actions/checkout@v4
        with:
          ref: ${{ inputs.ref || github.ref }}

      - name: Setup Node.js Environment
        uses: actions/setup-node@v4
        id: setup-node
        with:
          node-version: ${{ env.NODE_VERSION }}
          cache: "npm"
          cache-dependency-path: ./src/frontend/package-lock.json

      - name: Install Frontend Dependencies
        run: npm ci
        working-directory: ./src/frontend

      # Cache Playwright browsers using a composite key
      - name: Cache Playwright Browsers
        id: cache-playwright
        uses: actions/cache@v4
        with:
          path: ${{ env.PLAYWRIGHT_BROWSERS_PATH }}
          key: playwright-${{ env.PLAYWRIGHT_VERSION }}-chromium-${{ runner.os }}
          restore-keys: |
            playwright-${{ env.PLAYWRIGHT_VERSION }}-chromium-${{ runner.os }}

      - name: Install Playwright Browser Dependencies
        if: steps.cache-playwright.outputs.cache-hit != 'true'
        run: |
          cd ./src/frontend
          npx playwright install --with-deps chromium

      - name: Setup Python Environment with UV
        uses: ./.github/actions/setup-uv

      - name: Install Python Dependencies
        run: uv sync

      - name: Configure Environment Variables
        run: |
          touch .env
          echo "${{ secrets.ENV_VARS }}" > .env

      - name: Execute Playwright Tests
        uses: nick-fields/retry@v3
        with:
          timeout_minutes: 12
          max_attempts: 2
          command: |
            cd src/frontend
            echo 'Running tests with pattern: ${{ needs.determine-test-suite.outputs.test_grep }}'
            npx playwright test ${{ inputs.tests_folder }} ${{ needs.determine-test-suite.outputs.test_grep }} --shard ${{ matrix.shardIndex }}/${{ matrix.shardTotal }} --list --retries=3
            # echo command before running
            echo "npx playwright test ${{ inputs.tests_folder }} ${{ needs.determine-test-suite.outputs.test_grep }} --trace on --shard ${{ matrix.shardIndex }}/${{ matrix.shardTotal }} --workers 2 --retries=3"

            npx playwright test ${{ inputs.tests_folder }} ${{ needs.determine-test-suite.outputs.test_grep }} --trace on --shard ${{ matrix.shardIndex }}/${{ matrix.shardTotal }} --workers 2 --retries=3

      - name: Upload Test Results
        if: always()
        uses: actions/upload-artifact@v4
        with:
          name: blob-report-${{ matrix.shardIndex }}
          path: src/frontend/blob-report
          retention-days: 1

      - name: Cleanup UV Cache
        run: uv cache prune --ci

  merge-reports:
    # We need to repeat the condition at every step
    # https://github.com/actions/runner/issues/662
    needs: setup-and-test
    runs-on: ubuntu-latest
    if: always()
    env:
      EXIT_CODE: ${{!contains(needs.setup-and-test.result, 'failure') && !contains(needs.setup-and-test.result, 'cancelled') && '0' || '1'}}
    steps:
      - name: "Should Merge Reports"
        # If the CI was successful, we don't need to merge the reports
        # so we can skip all the steps below
        id: should_merge_reports
        run: |
          if [ "$EXIT_CODE" == "0" ]; then
            echo "should_merge_reports=false" >> $GITHUB_OUTPUT
          else
            echo "should_merge_reports=true" >> $GITHUB_OUTPUT
          fi
      - name: Checkout code
        if: ${{ steps.should_merge_reports.outputs.should_merge_reports == 'true' }}
        uses: actions/checkout@v4

      - name: Setup Node.js

        if: ${{ steps.should_merge_reports.outputs.should_merge_reports == 'true' }}
        uses: actions/setup-node@v4
        with:
          node-version: ${{ env.NODE_VERSION }}

      - name: Download blob reports from GitHub Actions Artifacts

        if: ${{ steps.should_merge_reports.outputs.should_merge_reports == 'true' }}
        uses: actions/download-artifact@v4
        with:
          path: all-blob-reports
          pattern: blob-report-*
          merge-multiple: true

      - name: Merge into HTML Report

        if: ${{ steps.should_merge_reports.outputs.should_merge_reports == 'true' }}
        run: |
          npx playwright merge-reports --reporter html ./all-blob-reports

      - name: Upload HTML report

        if: ${{ steps.should_merge_reports.outputs.should_merge_reports == 'true' }}
        uses: actions/upload-artifact@v4
        with:
          name: html-report--attempt-${{ github.run_attempt }}
          path: playwright-report
          retention-days: 14<|MERGE_RESOLUTION|>--- conflicted
+++ resolved
@@ -155,11 +155,7 @@
                 fi
                 echo "Fixed suites: $SUITES"
               fi
-<<<<<<< HEAD
-              
-=======
-
->>>>>>> 24a052f7
+
               TAGS=()
               if echo "$SUITES" | jq -e 'contains(["components"])' > /dev/null; then
                 TAGS+=("@components")

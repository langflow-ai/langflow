name: Lint Frontend

on:
  pull_request:
    paths:
      - "src/frontend/**"
  merge_group:
<<<<<<< HEAD
    branches: [dev]
=======
    types: [checks_requested]
>>>>>>> f19431e2

env:
  NODE_VERSION: "21"

jobs:
  run-linters:
    name: Run Prettier
    runs-on: ubuntu-latest
    permissions:
      contents: write

    steps:
      - name: Checkout code
        uses: actions/checkout@v4

      - name: Setup Node.js
        uses: actions/setup-node@v4
        id: setup-node
        with:
          node-version: ${{ env.NODE_VERSION }}

      - name: Cache Node.js dependencies
        uses: actions/cache@v4
        id: npm-cache
        with:
          path: ~/.npm
          key: ${{ runner.os }}-node-${{ hashFiles('src/frontend/package-lock.json') }}
          restore-keys: |
            ${{ runner.os }}-node-

      - name: Install Node.js dependencies
        run: |
          cd src/frontend
          npm install
        if: ${{ steps.setup-node.outputs.cache-hit != 'true' }}

      - name: Run Prettier
        run: |
          cd src/frontend
          npm run check-format

<|MERGE_RESOLUTION|>--- conflicted
+++ resolved
@@ -5,11 +5,7 @@
     paths:
       - "src/frontend/**"
   merge_group:
-<<<<<<< HEAD
-    branches: [dev]
-=======
     types: [checks_requested]
->>>>>>> f19431e2
 
 env:
   NODE_VERSION: "21"

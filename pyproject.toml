[tool.uv.sources]
langflow-base = { workspace = true }
langflow = { workspace = true }

[tool.uv.workspace]
members = ["src/backend/base", "."]

[tool.hatch.build.targets.wheel]
packages = ["src/backend/langflow"]

[project]
name = "langflow"
version = "1.1.1"
description = "A Python package with a built-in web application"
requires-python = ">=3.10,<3.14"
license = "MIT"
keywords = ["nlp", "langchain", "openai", "gpt", "gui"]
readme = "README.md"
maintainers = [
    { name = "Carlos Coelho", email = "carlos@langflow.org" },
    { name = "Cristhian Zanforlin", email = "cristhian.lousa@gmail.com" },
    { name = "Gabriel Almeida", email = "gabriel@langflow.org" },
    { name = "Igor Carvalho", email = "igorr.ackerman@gmail.com" },
    { name = "Lucas Eduoli", email = "lucaseduoli@gmail.com" },
    { name = "Otávio Anovazzi", email = "otavio2204@gmail.com" },
    { name = "Rodrigo Nader", email = "rodrigo@langflow.org" },
    { name = "Italo dos Anjos", email = "italojohnnydosanjos@gmail.com" },
]

# Define your main dependencies here
dependencies = [
    "langflow-base==0.1.1",
    "beautifulsoup4==4.12.3",
    "google-search-results>=2.4.1,<3.0.0",
    "google-api-python-client==2.154.0",
    "huggingface-hub[inference]>=0.23.2,<1.0.0",
    "networkx==3.4.2",
    "fake-useragent==1.5.1",
    "pyarrow==17.0.0",
    "wikipedia==1.4.0",
    "qdrant-client==1.9.2",
    "weaviate-client==4.10.2",
    "faiss-cpu==1.9.0.post1",
    "types-cachetools==5.5.0.20240820",
    "pymongo==4.10.1",
    "supabase==2.6.0",
    "certifi>=2023.11.17,<2025.0.0",
    "certifi==2024.8.30",
    "fastavro==1.9.7",
    "redis==5.2.1",
    "metaphor-python==0.1.23",
    'pywin32>=306,<307; sys_platform == "win32"',
    "langfuse==2.53.9",
    "metal_sdk==2.5.1",
    "MarkupSafe==3.0.2",
    "boto3==1.34.162",
    "numexpr==2.10.2",
    "qianfan==0.3.5",
    "pgvector==0.3.6",
    "langchain==0.3.10",
    "elasticsearch==8.16.0",
    "pytube==15.0.0",
    "dspy-ai==2.5.41",
    "assemblyai==0.35.1",
    "litellm==1.54.1",
    "chromadb==0.5.23",
    "zep-python==2.0.2",
    "youtube-transcript-api==0.6.3",
    "Markdown==3.7",
    "upstash-vector==0.6.0",
    "GitPython==3.1.43",
    "kubernetes==31.0.0",
    "json_repair==0.30.3",
    "langwatch==0.1.16",
    "langsmith==0.1.147",
    "yfinance==0.2.50",
    "wolframalpha==5.1.3",
    "astra-assistants[tools]~=2.2.6",
    "composio-langchain==0.5.42",
    "spider-client==0.1.24",
    "nltk==3.9.1",
    "lark==1.2.2",
    "jq==1.8.0",
    "pydantic-settings==2.4.0",
    "ragstack-ai-knowledge-store==0.2.1",
    "duckduckgo_search==6.3.7",
    "opensearch-py==2.8.0",
    "langchain-google-genai==2.0.6",
    "langchain-cohere==0.3.3",
    "langchain-anthropic==0.3.0",
    "langchain-astradb==0.5.2",
    "langchain-openai==0.2.12",
    "langchain-google-vertexai==2.0.7",
    "langchain-groq==0.2.1",
    "langchain-pinecone==0.2.0",
    "langchain-mistralai==0.2.3",
    "langchain-chroma==0.1.4",
    "langchain-aws==0.2.7",
    "langchain-unstructured==0.1.5",
    "langchain-milvus==0.1.7",
    "langchain-mongodb==0.2.0",
    "langchain-nvidia-ai-endpoints==0.3.5",
    "langchain-google-calendar-tools==0.0.1",
    "langchain-google-community==2.0.3",
    "langchain-elasticsearch==0.3.0",
    "langchain-ollama==0.2.1",
    "langchain-community~=0.3.10",
    "sqlalchemy[aiosqlite,postgresql_psycopg2binary,postgresql_psycopgbinary]>=2.0.36,<3.0.0",
    "atlassian-python-api==3.41.16",
    "mem0ai==0.1.34",
    "needle-python>=0.4.0",
    "aiofile>=3.9.0,<4.0.0",
    "sseclient-py==1.8.0",
    "arize-phoenix-otel>=0.6.1",
    "openinference-instrumentation-langchain==0.1.29",
    "crewai~=0.86.0",
<<<<<<< HEAD
    "gliner>=0.2.13",
=======
    "ag2",
    "pydantic-ai>=0.0.12",
>>>>>>> 4d6b726d
]

[project.urls]
Repository = "https://github.com/langflow-ai/langflow"
Documentation = "https://docs.langflow.org"

[project.optional-dependencies]
deploy = [
    "celery[redis]>=5.3.6",
    "flower>=2.0.0"
]
couchbase = [
    "couchbase>=4.2.1"
]
cassio = [
    "cassio>=0.1.7"
]
local = [
    "llama-cpp-python~=0.2.0",
    "sentence-transformers>=2.3.1",
    "ctransformers>=0.2.10"
]
clickhouse-connect = [
    "clickhouse-connect==0.7.19"
]

[project.scripts]
langflow = "langflow.__main__:main"

[tool.uv]
dev-dependencies = [
    "pytest-instafail>=0.5.0",
    "types-redis>=4.6.0.5",
    "ipykernel>=6.29.0",
    "mypy>=1.11.0",
    "ruff>=0.8.2,<0.9.0",
    "httpx>=0.27.0",
    "pytest>=8.2.0",
    "types-requests>=2.32.0",
    "requests>=2.32.0",
    "pytest-cov>=5.0.0",
    "pandas-stubs>=2.1.4.231227",
    "types-pillow>=10.2.0.20240213",
    "types-pyyaml>=6.0.12.8",
    "types-python-jose>=3.3.4.8",
    "types-passlib>=1.7.7.13",
    "pytest-mock>=3.14.0",
    "pytest-xdist>=3.6.0",
    "types-pywin32>=306.0.0.4",
    "types-google-cloud-ndb>=2.2.0.0",
    "pytest-sugar>=1.0.0",
    "respx>=0.21.1",
    "pytest-asyncio>=0.23.0",
    "pytest-profiling>=1.7.0",
    "pre-commit>=3.7.0",
    "vulture>=2.11",
    "dictdiffer>=0.9.0",
    "pytest-split>=0.9.0",
    "pytest-flakefinder>=1.1.0",
    "types-markdown>=3.7.0.20240822",
    "packaging>=24.1,<25.0",
    "asgi-lifespan>=2.1.0",
    "pytest-github-actions-annotate-failures>=0.2.0",
    "pytest-codspeed>=3.0.0",
    "blockbuster>=1.5.0,<1.6",
    "types-aiofiles>=24.1.0.20240626",
]


[tool.codespell]
skip = '.git,*.pdf,*.svg,*.pdf,*.yaml,*.ipynb,poetry.lock,*.min.js,*.css,package-lock.json,*.trig.,**/node_modules/**,./stuff/*,*.csv'
# Ignore latin etc
ignore-regex = '.*(Stati Uniti|Tense=Pres).*'


[tool.pytest.ini_options]
minversion = "6.0"
testpaths = ["tests", "integration"]
console_output_style = "progress"
filterwarnings = ["ignore::DeprecationWarning", "ignore::ResourceWarning"]
log_cli = true
log_cli_format = "%(asctime)s [%(levelname)8s] %(message)s (%(filename)s:%(lineno)s)"
log_cli_date_format = "%Y-%m-%d %H:%M:%S"
markers = ["async_test", "api_key_required"]
asyncio_mode = "auto"
asyncio_default_fixture_loop_scope = "function"

[tool.coverage.run]
command_line = """
    -m pytest --ignore=tests/integration
    --cov --cov-report=term --cov-report=html
    --instafail -ra -n auto -m "not api_key_required"
"""
source = ["src/backend/base/langflow/"]
omit = ["*/alembic/*", "tests/*", "*/__init__.py"]


[tool.coverage.report]
sort = "Stmts"
skip_empty = true
show_missing = false
ignore_errors = true


[tool.coverage.html]
directory = "coverage"


[tool.ruff]
exclude = ["src/backend/base/langflow/alembic/*"]
line-length = 120

[tool.ruff.lint]
pydocstyle.convention = "google"
select = ["ALL"]
ignore = [
    "C90", # McCabe complexity
    "CPY", # Missing copyright
    "COM812", # Messes with the formatter
    "ERA", # Eradicate commented-out code
    "FIX002", # Line contains TODO
    "ISC001", # Messes with the formatter
    "PERF203", # Rarely useful
    "PLR09", # Too many something (arg, statements, etc)
    "RUF012", # Pydantic models are currently not well detected. See https://github.com/astral-sh/ruff/issues/13630
    "TD002", # Missing author in TODO
    "TD003", # Missing issue link in TODO
    "TRY301", # A bit too harsh (Abstract `raise` to an inner function)

    # Rules that are TODOs
    "ANN",
]

# Preview rules that are not yet activated
external = ["RUF027"]

[tool.ruff.lint.per-file-ignores]
"scripts/*" = [
    "D1",
    "INP",
    "T201",
]
"src/backend/tests/*" = [
    "D1",
    "PLR2004",
    "S101",
    "SLF001",
]

[tool.mypy]
plugins = ["pydantic.mypy"]
follow_imports = "skip"
disable_error_code = ["type-var"]
namespace_packages = true
mypy_path = "langflow"
ignore_missing_imports = true

[build-system]
requires = ["hatchling"]
build-backend = "hatchling.build"<|MERGE_RESOLUTION|>--- conflicted
+++ resolved
@@ -114,12 +114,6 @@
     "arize-phoenix-otel>=0.6.1",
     "openinference-instrumentation-langchain==0.1.29",
     "crewai~=0.86.0",
-<<<<<<< HEAD
-    "gliner>=0.2.13",
-=======
-    "ag2",
-    "pydantic-ai>=0.0.12",
->>>>>>> 4d6b726d
 ]
 
 [project.urls]

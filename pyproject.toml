--- conflicted
+++ resolved
@@ -119,17 +119,13 @@
     "opik>=1.6.3,<2.0.0",
     "openai>=1.68.2,<2.0.0",
     "cleanlab-tlm>=1.1.2,<2.0.0",
-    'gassist>=0.0.1; sys_platform == "win32"',
+    "gassist>=0.0.1; sys_platform == 'win32'",
     "twelvelabs>=0.4.7,<1.0.0",
-<<<<<<< HEAD
-    "docling>=2.36.1,<3.0.0",
-    "docling-core>=2.36.1,<3.0.0",
-=======
     "docling-core>=2.36.1,<3.0.0",
     "docling>=2.36.1,<3.0.0; sys_platform != 'darwin' or platform_machine != 'x86_64'",
     "easyocr>=1.7.2,<2.0.0; sys_platform != 'darwin' or platform_machine != 'x86_64'",
-    "opencv-python>=4.11,<5.0.0; sys_platform != 'darwin' or platform_machine != 'x86_64'",
->>>>>>> f07ade6d
+    "opencv-python==4.12.0.88; sys_platform != 'darwin' or platform_machine != 'x86_64'",
+    "numpy==2.2.6",
     "filelock>=3.18.0,<4.0.0",
     "jigsawstack==0.2.7",
     "structlog>=25.4.0,<26.0.0",
@@ -137,14 +133,8 @@
     "aiosqlite==0.21.0",
     "fastparquet>=2024.11.0,<2025.0.0",
     "traceloop-sdk>=0.43.1,<1.0.0",
-<<<<<<< HEAD
-    "easyocr>=1.7.2,<2.0.0",
-    "opencv-python>=4.11,<5.0.0",
-    "numpy>=1.26.0,<2.0.0; python_version < '3.12'",
-    "numpy>=2.3.3,<3.0.0; python_version >= '3.12'",
-    'mlx-vlm>=0.1.2,<1.0.0; sys_platform == "darwin"',
-=======
->>>>>>> f07ade6d
+    "mlx>=0.29.0; sys_platform == 'darwin'",
+    "mlx-vlm==0.3.3; sys_platform == 'darwin'",
 ]
 
 [dependency-groups]

--- conflicted
+++ resolved
@@ -66,13 +66,8 @@
     "yfinance==0.2.50",
     "wolframalpha==5.1.3",
     "astra-assistants[tools]~=2.2.11",
-<<<<<<< HEAD
-    "composio-langchain==0.7.1",
-    "composio-core==0.7.1",
-=======
     "composio-langchain==0.7.12",
     "composio-core==0.7.12",
->>>>>>> 24a052f7
     "spider-client==0.1.24",
     "nltk==3.9.1",
     "lark==1.2.2",
@@ -127,11 +122,7 @@
     "ibm-watsonx-ai>=1.3.1",
     "langchain-ibm>=0.3.8",
     "opik>=1.6.3",
-<<<<<<< HEAD
-    "rise",
-=======
     "openai>=1.68.2",
->>>>>>> 24a052f7
 ]
 
 [dependency-groups]
@@ -179,17 +170,12 @@
     "pydantic-ai>=0.0.19",
     "elevenlabs>=1.52.0",
     "faker>=37.0.0",
-<<<<<<< HEAD
-=======
     "pytest-timeout>=2.3.1",
->>>>>>> 24a052f7
 ]
 
 [tool.uv.sources]
 langflow-base = { workspace = true }
 langflow = { workspace = true }
-rise = { git = "https://github.com/phact/G-Assist.git", subdirectory = "api/bindings/python" }
-#rise = { path = "./src/rise/dist/rise-0.1.0-py3-none-any.whl" }
 
 [tool.uv.workspace]
 members = ["src/backend/base", "."]

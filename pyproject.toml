[project]
name = "langflow"
version = "1.6.4"
description = "A Python package with a built-in web application"
requires-python = ">=3.10,<3.14"
license = "MIT"
keywords = ["nlp", "langchain", "openai", "gpt", "gui"]
readme = "README.md"
maintainers = [
    { name = "Carlos Coelho", email = "carlos@langflow.org" },
    { name = "Cristhian Zanforlin", email = "cristhian.lousa@gmail.com" },
    { name = "Gabriel Almeida", email = "gabriel@langflow.org" },
    { name = "Lucas Eduoli", email = "lucaseduoli@gmail.com" },
    { name = "Otávio Anovazzi", email = "otavio2204@gmail.com" },
    { name = "Rodrigo Nader", email = "rodrigo@langflow.org" },
    { name = "Italo dos Anjos", email = "italojohnnydosanjos@gmail.com" },
]
# Define your main dependencies here
dependencies = [
    "langflow-base~=0.6.4",
    "beautifulsoup4==4.12.3",
    "google-search-results>=2.4.1,<3.0.0",
    "google-api-python-client==2.154.0",
    "huggingface-hub[inference]>=0.23.2,<1.0.0",
    "networkx==3.4.2",
    "fake-useragent==1.5.1",
    "pyarrow==19.0.0",
    "wikipedia==1.4.0",
    "qdrant-client==1.9.2",
    "weaviate-client==4.10.2",
    "faiss-cpu==1.9.0.post1",
    "types-cachetools>=5.5.0.20240820,<6.0.0",
    "pymongo==4.10.1",
    "supabase>=2.6.0,<3.0.0",
    "certifi>=2023.11.17,<2025.0.0",
    'fastavro==1.9.7; python_version < "3.13"',
    'fastavro>=1.9.8,<2.0.0; python_version >= "3.13"',
    "redis>=5.2.1,<6.0.0",
    "metaphor-python==0.1.23",
    'pywin32==307; sys_platform == "win32"',
    "langfuse==2.53.9",
    "metal_sdk==2.5.1",
    "MarkupSafe==3.0.2",
    "boto3>=1.34.162,<2.0.0",
    "numexpr==2.10.2",
    "qianfan==0.3.5",
    "pgvector==0.3.6",
    "langchain==0.3.23",
    "elasticsearch==8.16.0",
    "pytube==15.0.0",
    "dspy-ai==2.5.41",
    "datasets>2.14.7,<4.0.0",
    "assemblyai==0.35.1",
    "litellm>=1.60.2,<2.0.0",
    "chromadb>=1.0.0,<2.0.0",
    "zep-python==2.0.2",
    "youtube-transcript-api==0.6.3",
    "Markdown==3.7",
    "upstash-vector==0.6.0",
    "GitPython==3.1.43",
    "kubernetes==31.0.0",
    "json_repair==0.30.3",
    "langwatch>=0.2.11,<0.3.0",
    "langsmith>=0.3.42,<1.0.0",
    "yfinance==0.2.50",
    "wolframalpha==5.1.3",
    "astra-assistants[tools]>=2.2.13,<3.0.0",
    "composio==0.8.5",
    "composio-langchain==0.8.5",
    "spider-client==0.1.24",
    "nltk==3.9.1",
    "lark==1.2.2",
    "jq==1.8.0",
    "pydantic-settings>=2.2.0,<3.0.0",
    "duckduckgo_search==7.2.1",
    "opensearch-py==2.8.0",
    "langchain-google-genai==2.0.6",
    "langchain-cohere==0.3.3",
    "langchain-huggingface==0.3.1",
    "langchain-anthropic==0.3.14",
    "langchain-astradb>=0.6.1,<1.0.0",
    "langchain-openai>=0.2.12,<1.0.0",
    "langchain-google-vertexai>=2.0.7,<3.0.0",
    "langchain-groq==0.2.1",
    "langchain-pinecone>=0.2.8,<1.0.0",
    "langchain-mistralai==0.2.3",
    "langchain-chroma>=0.2.6,<1.0.0",
    "langchain-aws==0.2.33",
    "langchain-unstructured==0.1.5",
    "langchain-milvus==0.1.7",
    "langchain-mongodb==0.7.0",
    "langchain-nvidia-ai-endpoints==0.3.8",
    "langchain-google-calendar-tools==0.0.1",
    "langchain-google-community==2.0.3",
    "langchain-elasticsearch==0.3.0",
    "langchain-ollama==0.2.1",
    "langchain-sambanova==0.1.0",
    "langchain-community>=0.3.21,<1.0.0",
    "sqlalchemy[aiosqlite]>=2.0.38,<3.0.0",
    "atlassian-python-api==3.41.16",
    "mem0ai==0.1.34",
    "needle-python>=0.4.0,<1.0.0",
    "aiofile>=3.9.0,<4.0.0",
    "sseclient-py==1.8.0",
    "arize-phoenix-otel>=0.6.1,<1.0.0",
    "openinference-instrumentation-langchain>=0.1.29,<0.1.52",
    # "crewai>=0.126.0",
    "mcp>=1.10.1,<2.0.0",
    "uv==0.7.20",
    "scipy>=1.14.1,<1.16.2",
    "scrapegraph-py>=1.12.0,<2.0.0",
    "pydantic-ai>=0.0.19,<1.0.0",
    "smolagents>=1.8.0,<2.0.0",
    "apify-client>=1.8.1,<2.0.0",
    "langchain-graph-retriever==0.8.0",
    "graph-retriever==0.8.0",
    "ibm-watsonx-ai>=1.3.1,<2.0.0",
    "langchain-ibm>=0.3.8",
    "opik>=1.6.3,<2.0.0",
    "openai>=1.68.2,<2.0.0",
    "cleanlab-tlm>=1.1.2,<2.0.0",
    "gassist>=0.0.1; sys_platform == 'win32'",
    "twelvelabs>=0.4.7,<1.0.0",
    "docling-core>=2.36.1,<3.0.0",
    "docling>=2.36.1,<3.0.0; sys_platform != 'darwin' or platform_machine != 'x86_64'",
    "mlx>=0.29.0; sys_platform == 'darwin' and platform_machine == 'arm64' and python_version >= '3.12'",
    "mlx-vlm==0.3.3; sys_platform == 'darwin' and platform_machine == 'arm64' and python_version >= '3.12'",
    "easyocr>=1.7.2,<2.0.0; sys_platform != 'darwin' or platform_machine != 'x86_64'",
    "filelock>=3.18.0,<4.0.0",
    "jigsawstack==0.2.7",
    "structlog>=25.4.0,<26.0.0",
    "cryptography>=43.0.1,<44.0.0",
    "aiosqlite==0.21.0",
    "fastparquet>=2024.11.0,<2025.0.0",
    "traceloop-sdk>=0.43.1,<1.0.0",
    "vlmrun[all]>=0.2.0",
    "cuga==0.1.2",
<<<<<<< HEAD
    "agent-lifecycle-toolkit"
=======
    "astrapy>=2.1.0,<3.0.0",
>>>>>>> 743a8d80
]


[dependency-groups]
dev = [
    "pytest-instafail>=0.5.0",
    "types-redis>=4.6.0.5",
    "ipykernel>=6.29.0",
    "mypy>=1.11.0",
    "ruff>=0.12.7",
    "httpx>=0.28.1",
    "pytest>=8.2.0",
    "types-requests>=2.32.0",
    "requests>=2.32.0",
    "pytest-cov>=5.0.0",
    "pandas-stubs>=2.1.4.231227",
    "types-pillow>=10.2.0.20240213",
    "types-pyyaml>=6.0.12.8",
    "types-python-jose>=3.3.4.8",
    "types-passlib>=1.7.7.13",
    "pytest-mock>=3.14.0",
    "pytest-xdist>=3.6.0",
    "types-pywin32>=306.0.0.4",
    "types-google-cloud-ndb>=2.2.0.0",
    "pytest-sugar>=1.0.0",
    "respx>=0.21.1",
    "pytest-asyncio>=0.23.0",
    "pytest-profiling>=1.7.0",
    "pre-commit>=3.7.0",
    "vulture>=2.11",
    "dictdiffer>=0.9.0",
    "pytest-split>=0.9.0",
    "pytest-flakefinder>=1.1.0",
    "types-markdown>=3.7.0.20240822",
    "packaging>=24.1,<25.0",
    "asgi-lifespan>=2.1.0",
    "pytest-github-actions-annotate-failures>=0.2.0",
    "blockbuster>=1.5.20,<1.6",
    "types-aiofiles>=24.1.0.20240626",
    "codeflash>=0.8.4",
    "hypothesis>=6.123.17",
    "locust~=2.40.5",
    "pytest-rerunfailures>=15.0",
    "scrapegraph-py>=1.10.2",
    "pydantic-ai>=0.0.19",
    'elevenlabs==1.58.1; python_version == "3.12"',
    'elevenlabs>=1.52.0; python_version != "3.12"',
    "faker>=37.0.0",
    "pytest-timeout>=2.3.1",
    "pyyaml>=6.0.2",
    "pyleak>=0.1.14",
]

[tool.uv.sources]
langflow-base = { workspace = true }
langflow = { workspace = true }
lfx = { workspace = true }

[tool.uv.workspace]
members = [
    "src/backend/base",
    ".",
    "src/lfx",
]

[tool.hatch.build.targets.wheel]
packages = ["src/backend/langflow"]

[project.urls]
Repository = "https://github.com/langflow-ai/langflow"
Documentation = "https://docs.langflow.org"

[project.optional-dependencies]
docling = [
    "langchain-docling>=1.1.0",
    "tesserocr>=2.8.0",
    "rapidocr-onnxruntime>=1.4.4",
    "ocrmac>=1.0.0; sys_platform == 'darwin'",
]

audio = [
    "webrtcvad>=2.0.10",
]


couchbase = [
    "couchbase>=4.2.1"
]
cassio = [
    "cassio>=0.1.7"
]
local = [
    "llama-cpp-python~=0.2.0",
    "sentence-transformers>=2.3.1",
    "ctransformers>=0.2.10"
]
clickhouse-connect = [
    "clickhouse-connect==0.7.19"
]

nv-ingest = [
    # NOTE: These must be removed in order to run `uv lock --upgrade` or `uv sync --upgrade`
    # due to incompatibility with <3.12 and how uv handles lockfile creation.
    # If upgrading, ensure `uv lock` and `uv sync` are run after upgrade with these,
    # and that afterward, the lockfile contains nv-ingest.
    "nv-ingest-api==25.6.2,<26.0.0 ; python_version >= '3.12'",
    "nv-ingest-client==25.6.3,<26.0.0 ; python_version >= '3.12'",
]

postgresql = [
    "sqlalchemy[postgresql_psycopg2binary]>=2.0.38,<3.0.0",
    "sqlalchemy[postgresql_psycopg]>=2.0.38,<3.0.0",
]

[tool.uv]
override-dependencies = [
    # temporary force a newer python-pptx
    "python-pptx>=1.0.2",
]

[project.scripts]
langflow = "langflow.langflow_launcher:main"

[tool.codespell]
skip = '.git,*.pdf,*.svg,*.pdf,*.yaml,*.ipynb,poetry.lock,*.min.js,*.css,package-lock.json,*.trig.,**/node_modules/**,./stuff/*,*.csv'
# Ignore latin etc
ignore-regex = '.*(Stati Uniti|Tense=Pres).*'


[tool.pytest.ini_options]
timeout = 150
timeout_method = "signal"
minversion = "6.0"
testpaths = ["src/backend/tests", "src/lfx/tests"]
console_output_style = "progress"
filterwarnings = ["ignore::DeprecationWarning", "ignore::ResourceWarning"]
log_cli = true
log_cli_format = "%(asctime)s [%(levelname)8s] %(message)s (%(filename)s:%(lineno)s)"
log_cli_date_format = "%Y-%m-%d %H:%M:%S"
markers = [
    "async_test",
    "api_key_required",
    "no_blockbuster",
    "benchmark",
    "unit: Unit tests",
    "integration: Integration tests",
    "slow: Slow-running tests"
]
asyncio_mode = "auto"
asyncio_default_fixture_loop_scope = "function"
addopts = "-p no:benchmark"

[tool.coverage.run]
command_line = """
    -m pytest --ignore=tests/integration
    --cov --cov-report=term --cov-report=html
    --instafail -ra -n auto -m "not api_key_required"
"""
source = ["src/backend/base/langflow/"]
omit = ["*/alembic/*", "tests/*", "*/__init__.py"]


[tool.coverage.report]
sort = "Stmts"
skip_empty = true
show_missing = false
ignore_errors = true


[tool.coverage.html]
directory = "coverage"


[tool.ruff]
exclude = ["src/backend/base/langflow/alembic/*", "src/frontend/tests/assets/*", "src/lfx/src/lfx/_assets/component_index.json"]
line-length = 120

[tool.ruff.lint]
pydocstyle.convention = "google"
select = ["ALL"]
ignore = [
    "C90", # McCabe complexity
    "CPY", # Missing copyright
    "COM812", # Messes with the formatter
    "ERA", # Eradicate commented-out code
    "FIX002", # Line contains TODO
    "ISC001", # Messes with the formatter
    "PERF203", # Rarely useful
    "PLR09", # Too many something (arg, statements, etc)
    "RUF012", # Pydantic models are currently not well detected. See https://github.com/astral-sh/ruff/issues/13630
    "TD002", # Missing author in TODO
    "TD003", # Missing issue link in TODO
    "TRY301", # A bit too harsh (Abstract `raise` to an inner function)
    "PLC0415", # Inline imports
    "D10", # Missing docstrings
    "PLW1641", # Object does not implement `__hash__` method (mutable objects shouldn't be hashable)
    # Rules that are TODOs
    "ANN"
]

# Preview rules that are not yet activated
external = ["RUF027"]

[tool.ruff.lint.per-file-ignores]
"scripts/*" = ["D1", "INP", "T201"]
"src/backend/base/langflow/alembic/versions/*" = ["INP001", "D415", "PGH003"]
"src/backend/tests/*" = [
    "D1",
    "PLR2004",
    "S101",
    "SLF001",
    "BLE001",  # allow broad-exception catching in tests
]
"src/backend/tests/locust/*" = [
    "D1",      # Missing docstrings (CLI tools don't need full docstrings)
    "T201",    # Print statements (needed for CLI output)
    "S603",    # Subprocess calls (needed for running commands)
    "S607",    # Starting process with partial executable path
    "S104",    # Binding to all interfaces (needed for Langflow server)
    "S105",    # Hardcoded passwords (test credentials)
    "FBT001",  # Boolean-typed positional arguments (common in CLI)
    "FBT002",  # Boolean default arguments (common in CLI tools)
    "TRY002",  # Custom exceptions (generic exceptions OK for CLI)
    "TRY003",  # Long exception messages (descriptive errors for users)
    "TRY300",  # Consider moving to else block (return patterns)
    "EM101",   # String literals in exceptions (user-facing messages)
    "EM102",   # F-string literals in exceptions (user-facing messages)
    "EXE001",  # Shebang without executable (may be run via python)
    "D415",    # First line punctuation (CLI docstrings)
    "F401",    # Unused imports (imports for availability checking)
    "PTH123",  # Use Path.open (open() is fine for simple cases)
    "PTH107",  # Use Path.unlink (os.remove is fine for simple cases)
    "PTH207",  # Use Path.glob (glob.glob is fine for simple cases)
    "B007",    # Unused loop variables (tuple unpacking)
    "PLW0602", # Global variable usage (needed for locust state)
    "PLW0603", # Global variable updates (needed for locust state)
    "DTZ005",  # Datetime without timezone (local time is fine for logs)
    "G004",    # Logging f-strings (detailed error logging)
    "SIM102",  # Nested if statements (readability over optimization)
    "E501",    # Line too long (some CLI commands are naturally long)
]

[tool.ruff.lint.flake8-builtins]
builtins-allowed-modules = [ "io", "logging", "socket"]

[tool.mypy]
plugins = ["pydantic.mypy"]
follow_imports = "skip"
disable_error_code = ["type-var"]
namespace_packages = true
mypy_path = "langflow"
ignore_missing_imports = true

[build-system]
requires = ["hatchling"]
build-backend = "hatchling.build"<|MERGE_RESOLUTION|>--- conflicted
+++ resolved
@@ -135,11 +135,8 @@
     "traceloop-sdk>=0.43.1,<1.0.0",
     "vlmrun[all]>=0.2.0",
     "cuga==0.1.2",
-<<<<<<< HEAD
-    "agent-lifecycle-toolkit"
-=======
+    "agent-lifecycle-toolkit",
     "astrapy>=2.1.0,<3.0.0",
->>>>>>> 743a8d80
 ]
 
 

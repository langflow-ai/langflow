--- conflicted
+++ resolved
@@ -86,12 +86,8 @@
 markdown = "^3.6"
 langchain-chroma = "^0.1.1"
 upstash-vector = "^0.4.0"
-<<<<<<< HEAD
 firecrawl-py = "^0.0.14"
-=======
 unstructured = {extras = ["docx", "md", "pptx"], version = "^0.14.4"}
->>>>>>> 395c2d73
-
 
 [tool.poetry.group.dev.dependencies]
 types-redis = "^4.6.0.5"

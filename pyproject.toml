--- conflicted
+++ resolved
@@ -124,11 +124,8 @@
     "langchain-ibm>=0.3.8",
     "opik>=1.6.3",
     "openai>=1.68.2",
-<<<<<<< HEAD
-=======
     "cleanlab-tlm>=1.1.2",
     'gassist>=0.0.1; sys_platform == "win32"',
->>>>>>> a412fce9
     "twelvelabs>=0.4.7",
 ]
 

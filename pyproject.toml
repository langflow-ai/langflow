--- conflicted
+++ resolved
@@ -312,17 +312,8 @@
 
 
 [tool.ruff]
-<<<<<<< HEAD
-exclude = [
-    "src/backend/base/langflow/alembic/*",
-    "src/frontend/tests/assets/*",
-    "src/lfx/src/lfx/_assets/component_index.json",
-    "*.ipynb"
-]
-=======
 target-version = "py310"
 exclude = ["src/backend/base/langflow/alembic/*", "src/frontend/tests/assets/*", "src/lfx/src/lfx/_assets/component_index.json"]
->>>>>>> 403b939c
 line-length = 120
 
 [tool.ruff.lint]

--- conflicted
+++ resolved
@@ -131,15 +131,11 @@
     "structlog>=25.4.0,<26.0.0",
     "cryptography>=43.0.1,<44.0.0",
     "aiosqlite==0.21.0",
-<<<<<<< HEAD
-    "fastparquet>=2024.11.0",
-    "traceloop-sdk>=0.43.1",
-    "cuga==0.1.1.dev7",
-=======
     "fastparquet>=2024.11.0,<2025.0.0",
     "traceloop-sdk>=0.43.1,<1.0.0",
     "vlmrun[all]>=0.2.0",
->>>>>>> c83ba925
+    "cuga==0.1.1.dev7",
+
 ]
 
 

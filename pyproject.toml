[project]
name = "langflow"
version = "1.5.0.post1"
description = "A Python package with a built-in web application"
requires-python = ">=3.10,<3.14"
license = "MIT"
keywords = ["nlp", "langchain", "openai", "gpt", "gui"]
readme = "README.md"
maintainers = [
    { name = "Carlos Coelho", email = "carlos@langflow.org" },
    { name = "Cristhian Zanforlin", email = "cristhian.lousa@gmail.com" },
    { name = "Gabriel Almeida", email = "gabriel@langflow.org" },
    { name = "Lucas Eduoli", email = "lucaseduoli@gmail.com" },
    { name = "Otávio Anovazzi", email = "otavio2204@gmail.com" },
    { name = "Rodrigo Nader", email = "rodrigo@langflow.org" },
    { name = "Italo dos Anjos", email = "italojohnnydosanjos@gmail.com" },
]
# Define your main dependencies here
dependencies = [
    "langflow-base~=0.5.0",
    "beautifulsoup4==4.12.3",
    "google-search-results>=2.4.1,<3.0.0",
    "google-api-python-client==2.154.0",
    "huggingface-hub[inference]>=0.23.2,<1.0.0",
    "networkx==3.4.2",
    "fake-useragent==1.5.1",
    "pyarrow==19.0.0",
    "wikipedia==1.4.0",
    "qdrant-client==1.9.2",
    "weaviate-client==4.10.2",
    "faiss-cpu==1.9.0.post1",
    "types-cachetools==5.5.0.20240820",
    "pymongo==4.10.1",
    "supabase==2.6.0",
    "certifi>=2023.11.17,<2025.0.0",
    "certifi==2024.8.30",
    'fastavro==1.9.7; python_version < "3.13"',
    'fastavro>=1.9.8; python_version >= "3.13"',
    "redis>=5.2.1",
    "metaphor-python==0.1.23",
    'pywin32==307; sys_platform == "win32"',
    "langfuse==2.53.9",
    "metal_sdk==2.5.1",
    "MarkupSafe==3.0.2",
    "boto3==1.34.162",
    "numexpr==2.10.2",
    "qianfan==0.3.5",
    "pgvector==0.3.6",
    "langchain==0.3.23",
    "elasticsearch==8.16.0",
    "pytube==15.0.0",
    "dspy-ai==2.5.41",
    "datasets>2.14.7",
    "assemblyai==0.35.1",
    "litellm==1.60.2",
    "chromadb==0.5.23",
    "zep-python==2.0.2",
    "youtube-transcript-api==0.6.3",
    "Markdown==3.7",
    "upstash-vector==0.6.0",
    "GitPython==3.1.43",
    "kubernetes==31.0.0",
    "json_repair==0.30.3",
    "langwatch==0.1.16",
    "langsmith>=0.3.42,<1.0.0",
    "yfinance==0.2.50",
    "wolframalpha==5.1.3",
    "astra-assistants[tools]~=2.2.12",
    "composio-langchain==0.7.15",
    "composio-core==0.7.15",
    "spider-client==0.1.24",
    "nltk==3.9.1",
    "lark==1.2.2",
    "jq==1.8.0",
    "pydantic-settings>=2.2.0,<3.0.0",
    "duckduckgo_search==7.2.1",
    "opensearch-py==2.8.0",
    "langchain-google-genai==2.0.6",
    "langchain-cohere==0.3.3",
    "langchain-anthropic==0.3.14",
    "langchain-astradb~=0.6.0",
    "langchain-openai>=0.2.12",
    "langchain-google-vertexai==2.0.7",
    "langchain-groq==0.2.1",
    "langchain-pinecone>=0.2.8",
    "langchain-mistralai==0.2.3",
    "langchain-chroma==0.1.4",
    "langchain-aws==0.2.7",
    "langchain-unstructured==0.1.5",
    "langchain-milvus==0.1.7",
    "langchain-mongodb==0.2.0",
    "langchain-nvidia-ai-endpoints==0.3.8",
    "langchain-google-calendar-tools==0.0.1",
    "langchain-google-community==2.0.3",
    "langchain-elasticsearch==0.3.0",
    "langchain-ollama==0.2.1",
<<<<<<< HEAD
    "langchain-sambanova==0.1.5",
    "langchain-community~=0.3.20",
=======
    "langchain-sambanova==0.1.0",
    "langchain-community~=0.3.21",
>>>>>>> 80ebe03d
    "sqlalchemy[aiosqlite]>=2.0.38,<3.0.0",
    "atlassian-python-api==3.41.16",
    "mem0ai==0.1.34",
    "needle-python>=0.4.0",
    "aiofile>=3.9.0,<4.0.0",
    "sseclient-py==1.8.0",
    "arize-phoenix-otel>=0.6.1",
    "openinference-instrumentation-langchain>=0.1.29",
    # "crewai>=0.126.0",
    "mcp>=1.10.1",
    "uv>=0.5.7",
    "scipy>=1.14.1",
    "scrapegraph-py>=1.12.0",
    "pydantic-ai>=0.0.19",
    "smolagents>=1.8.0",
    "apify-client>=1.8.1",
    "pylint>=3.3.4",
    "ruff>=0.9.7",
    "langchain-graph-retriever==0.6.1",
    "graph-retriever==0.6.1",
    "ibm-watsonx-ai>=1.3.1",
    "langchain-ibm>=0.3.8",
    "opik>=1.6.3",
    "openai>=1.68.2",
    "cleanlab-tlm>=1.1.2",
    'gassist>=0.0.1; sys_platform == "win32"',
    "twelvelabs>=0.4.7",
    "docling_core>=2.36.1",
    "filelock>=3.18.0",
    "jigsawstack==0.2.7",
]

[dependency-groups]
dev = [
    "pytest-instafail>=0.5.0",
    "types-redis>=4.6.0.5",
    "ipykernel>=6.29.0",
    "mypy>=1.11.0",
    "ruff>=0.9.7,<0.10",
    "httpx>=0.27.0",
    "pytest>=8.2.0",
    "types-requests>=2.32.0",
    "requests>=2.32.0",
    "pytest-cov>=5.0.0",
    "pandas-stubs>=2.1.4.231227",
    "types-pillow>=10.2.0.20240213",
    "types-pyyaml>=6.0.12.8",
    "types-python-jose>=3.3.4.8",
    "types-passlib>=1.7.7.13",
    "pytest-mock>=3.14.0",
    "pytest-xdist>=3.6.0",
    "types-pywin32>=306.0.0.4",
    "types-google-cloud-ndb>=2.2.0.0",
    "pytest-sugar>=1.0.0",
    "respx>=0.21.1",
    "pytest-asyncio>=0.23.0",
    "pytest-profiling>=1.7.0",
    "pre-commit>=3.7.0",
    "vulture>=2.11",
    "dictdiffer>=0.9.0",
    "pytest-split>=0.9.0",
    "pytest-flakefinder>=1.1.0",
    "types-markdown>=3.7.0.20240822",
    "packaging>=24.1,<25.0",
    "asgi-lifespan>=2.1.0",
    "pytest-github-actions-annotate-failures>=0.2.0",
    "blockbuster>=1.5.20,<1.6",
    "types-aiofiles>=24.1.0.20240626",
    "codeflash>=0.8.4",
    "hypothesis>=6.123.17",
    "locust>=2.32.9",
    "pytest-rerunfailures>=15.0",
    "scrapegraph-py>=1.10.2",
    "pydantic-ai>=0.0.19",
    'elevenlabs==1.58.1; python_version == "3.12"',
    'elevenlabs>=1.52.0; python_version != "3.12"',
    "faker>=37.0.0",
    "pytest-timeout>=2.3.1",
    "pyyaml>=6.0.2",
    "pyleak>=0.1.14",
]

[tool.uv.sources]
langflow-base = { workspace = true }
langflow = { workspace = true }

[tool.uv.workspace]
members = ["src/backend/base", "."]

[tool.hatch.build.targets.wheel]
packages = ["src/backend/langflow"]

[project.urls]
Repository = "https://github.com/langflow-ai/langflow"
Documentation = "https://docs.langflow.org"

[project.optional-dependencies]
docling = [
    "docling>=2.36.1",
]

audio = [
    "webrtcvad>=2.0.10",
]

couchbase = [
    "couchbase>=4.2.1"
]
cassio = [
    "cassio>=0.1.7"
]
local = [
    "llama-cpp-python~=0.2.0",
    "sentence-transformers>=2.3.1",
    "ctransformers>=0.2.10"
]
clickhouse-connect = [
    "clickhouse-connect==0.7.19"
]

nv-ingest = [
    "nv-ingest-api==2025.4.22.dev20250422",
    "nv-ingest-client==2025.4.22.dev20250422",
]

postgresql = [
    "sqlalchemy[postgresql_psycopg2binary]>=2.0.38,<3.0.0",
    "sqlalchemy[postgresql_psycopg]>=2.0.38,<3.0.0",
]

[tool.uv]
override-dependencies = [
    # temporary force a newer python-pptx
    "python-pptx>=1.0.2"
]

[project.scripts]
langflow = "langflow.langflow_launcher:main"

[tool.codespell]
skip = '.git,*.pdf,*.svg,*.pdf,*.yaml,*.ipynb,poetry.lock,*.min.js,*.css,package-lock.json,*.trig.,**/node_modules/**,./stuff/*,*.csv'
# Ignore latin etc
ignore-regex = '.*(Stati Uniti|Tense=Pres).*'


[tool.pytest.ini_options]
timeout = 120
timeout_method = "signal"
minversion = "6.0"
testpaths = ["src/backend/tests"]
console_output_style = "progress"
filterwarnings = ["ignore::DeprecationWarning", "ignore::ResourceWarning"]
log_cli = true
log_cli_format = "%(asctime)s [%(levelname)8s] %(message)s (%(filename)s:%(lineno)s)"
log_cli_date_format = "%Y-%m-%d %H:%M:%S"
markers = ["async_test", "api_key_required", "no_blockbuster", "benchmark"]
asyncio_mode = "auto"
asyncio_default_fixture_loop_scope = "function"

[tool.coverage.run]
command_line = """
    -m pytest --ignore=tests/integration
    --cov --cov-report=term --cov-report=html
    --instafail -ra -n auto -m "not api_key_required"
"""
source = ["src/backend/base/langflow/"]
omit = ["*/alembic/*", "tests/*", "*/__init__.py"]


[tool.coverage.report]
sort = "Stmts"
skip_empty = true
show_missing = false
ignore_errors = true


[tool.coverage.html]
directory = "coverage"


[tool.ruff]
exclude = ["src/backend/base/langflow/alembic/*", "src/frontend/tests/assets/*"]
line-length = 120

[tool.ruff.lint]
pydocstyle.convention = "google"
select = ["ALL"]
ignore = [
    "C90", # McCabe complexity
    "CPY", # Missing copyright
    "COM812", # Messes with the formatter
    "ERA", # Eradicate commented-out code
    "FIX002", # Line contains TODO
    "ISC001", # Messes with the formatter
    "PERF203", # Rarely useful
    "PLR09", # Too many something (arg, statements, etc)
    "RUF012", # Pydantic models are currently not well detected. See https://github.com/astral-sh/ruff/issues/13630
    "TD002", # Missing author in TODO
    "TD003", # Missing issue link in TODO
    "TRY301", # A bit too harsh (Abstract `raise` to an inner function)

    # Rules that are TODOs
    "ANN",
]

# Preview rules that are not yet activated
external = ["RUF027"]

[tool.ruff.lint.per-file-ignores]
"scripts/*" = ["D1", "INP", "T201"]
"src/backend/tests/*" = [
    "D1",
    "PLR2004",
    "S101",
    "SLF001",
    "BLE001",  # allow broad-exception catching in tests
]

[tool.ruff.lint.flake8-builtins]
builtins-allowed-modules = [ "io", "logging", "socket"]

[tool.mypy]
plugins = ["pydantic.mypy"]
follow_imports = "skip"
disable_error_code = ["type-var"]
namespace_packages = true
mypy_path = "langflow"
ignore_missing_imports = true

[build-system]
requires = ["hatchling"]
build-backend = "hatchling.build"<|MERGE_RESOLUTION|>--- conflicted
+++ resolved
@@ -94,13 +94,8 @@
     "langchain-google-community==2.0.3",
     "langchain-elasticsearch==0.3.0",
     "langchain-ollama==0.2.1",
-<<<<<<< HEAD
     "langchain-sambanova==0.1.5",
-    "langchain-community~=0.3.20",
-=======
-    "langchain-sambanova==0.1.0",
     "langchain-community~=0.3.21",
->>>>>>> 80ebe03d
     "sqlalchemy[aiosqlite]>=2.0.38,<3.0.0",
     "atlassian-python-api==3.41.16",
     "mem0ai==0.1.34",

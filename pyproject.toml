--- conflicted
+++ resolved
@@ -65,13 +65,8 @@
     "yfinance==0.2.50",
     "wolframalpha==5.1.3",
     "astra-assistants[tools]>=2.2.13,<3.0.0",
-<<<<<<< HEAD
-    "composio==0.8.20",
-    "composio-langchain==0.8.20",
-=======
     "composio==0.9.2",
     "composio-langchain==0.9.2",
->>>>>>> 4c5534b1
     "spider-client==0.1.24",
     "nltk==3.9.1",
     "lark==1.2.2",

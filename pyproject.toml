--- conflicted
+++ resolved
@@ -75,15 +75,9 @@
     "langsmith==0.1.147",
     "yfinance==0.2.50",
     "wolframalpha==5.1.3",
-<<<<<<< HEAD
     "astra-assistants[tools]~=2.2.9",
-    "composio-langchain==0.6.7",
-    "composio-core==0.6.7",
-=======
-    "astra-assistants[tools]~=2.2.6",
     "composio-langchain==0.6.13",
     "composio-core==0.6.13",
->>>>>>> 41d5eab2
     "spider-client==0.1.24",
     "nltk==3.9.1",
     "lark==1.2.2",

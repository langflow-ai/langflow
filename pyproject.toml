[project]
name = "langflow"
version = "1.5.0.post1"
description = "A Python package with a built-in web application"
requires-python = ">=3.10,<3.14"
license = "MIT"
keywords = ["nlp", "langchain", "openai", "gpt", "gui"]
readme = "README.md"
maintainers = [
    { name = "Carlos Coelho", email = "carlos@langflow.org" },
    { name = "Cristhian Zanforlin", email = "cristhian.lousa@gmail.com" },
    { name = "Gabriel Almeida", email = "gabriel@langflow.org" },
    { name = "Lucas Eduoli", email = "lucaseduoli@gmail.com" },
    { name = "Otávio Anovazzi", email = "otavio2204@gmail.com" },
    { name = "Rodrigo Nader", email = "rodrigo@langflow.org" },
    { name = "Italo dos Anjos", email = "italojohnnydosanjos@gmail.com" },
]
# Define your main dependencies here
dependencies = [
    "langflow-base~=0.5.0",
    "beautifulsoup4==4.12.3",
    "google-search-results>=2.4.1,<3.0.0",
    "google-api-python-client==2.154.0",
    "huggingface-hub[inference]>=0.23.2,<1.0.0",
    "networkx==3.4.2",
    "fake-useragent==1.5.1",
    "pyarrow==19.0.0",
    "wikipedia==1.4.0",
    "qdrant-client==1.9.2",
    "weaviate-client==4.10.2",
    "faiss-cpu==1.9.0.post1",
    "types-cachetools==5.5.0.20240820",
    "pymongo==4.10.1",
    "supabase==2.6.0",
    "certifi>=2023.11.17,<2025.0.0",
    "certifi==2024.8.30",
    'fastavro==1.9.7; python_version < "3.13"',
    'fastavro>=1.9.8; python_version >= "3.13"',
    "redis>=5.2.1",
    "metaphor-python==0.1.23",
    'pywin32==307; sys_platform == "win32"',
    "langfuse==2.53.9",
    "metal_sdk==2.5.1",
    "MarkupSafe==3.0.2",
    "boto3==1.34.162",
    "numexpr==2.10.2",
    "qianfan==0.3.5",
    "pgvector==0.3.6",
    "langchain==0.3.23",
    "elasticsearch==8.16.0",
    "pytube==15.0.0",
    "dspy-ai==2.5.41",
    "datasets>2.14.7",
    "assemblyai==0.35.1",
    "litellm==1.60.2",
    "chromadb==0.5.23",
    "zep-python==2.0.2",
    "youtube-transcript-api==0.6.3",
    "Markdown==3.7",
    "upstash-vector==0.6.0",
    "GitPython==3.1.43",
    "kubernetes==31.0.0",
    "json_repair==0.30.3",
    "langwatch==0.1.16",
    "langsmith>=0.3.42,<1.0.0",
    "yfinance==0.2.50",
    "wolframalpha==5.1.3",
    "astra-assistants[tools]~=2.2.12",
    "composio-langchain==0.7.15",
    "composio-core==0.7.15",
    "spider-client==0.1.24",
    "nltk==3.9.1",
    "lark==1.2.2",
    "jq==1.8.0",
    "pydantic-settings>=2.2.0,<3.0.0",
    "duckduckgo_search==7.2.1",
    "opensearch-py==2.8.0",
    "langchain-google-genai==2.0.6",
    "langchain-cohere==0.3.3",
    "langchain-huggingface==0.3.1",
    "langchain-anthropic==0.3.14",
    "langchain-astradb~=0.6.0",
    "langchain-openai>=0.2.12",
    "langchain-google-vertexai==2.0.7",
    "langchain-groq==0.2.1",
    "langchain-pinecone>=0.2.8",
    "langchain-mistralai==0.2.3",
    "langchain-chroma==0.1.4",
    "langchain-aws==0.2.7",
    "langchain-unstructured==0.1.5",
    "langchain-milvus==0.1.7",
    "langchain-mongodb==0.2.0",
    "langchain-nvidia-ai-endpoints==0.3.8",
    "langchain-google-calendar-tools==0.0.1",
    "langchain-google-community==2.0.3",
    "langchain-elasticsearch==0.3.0",
    "langchain-ollama==0.2.1",
    "langchain-sambanova==0.1.0",
    "langchain-community~=0.3.21",
    "sqlalchemy[aiosqlite]>=2.0.38,<3.0.0",
    "atlassian-python-api==3.41.16",
    "mem0ai==0.1.34",
    "needle-python>=0.4.0",
    "aiofile>=3.9.0,<4.0.0",
    "sseclient-py==1.8.0",
    "arize-phoenix-otel>=0.6.1",
    "openinference-instrumentation-langchain>=0.1.29",
    # "crewai>=0.126.0",
    "mcp>=1.10.1",
    "uv==0.7.20",
    "scipy>=1.14.1",
    "scrapegraph-py>=1.12.0",
    "pydantic-ai>=0.0.19",
    "smolagents>=1.8.0",
    "apify-client>=1.8.1",
    "pylint>=3.3.4",
    "ruff>=0.9.7",
    "langchain-graph-retriever==0.6.1",
    "graph-retriever==0.6.1",
    "ibm-watsonx-ai>=1.3.1",
    "langchain-ibm>=0.3.8",
    "opik>=1.6.3",
    "openai>=1.68.2",
    "cleanlab-tlm>=1.1.2",
    'gassist>=0.0.1; sys_platform == "win32"',
    "twelvelabs>=0.4.7",
    "docling_core>=2.36.1",
    "filelock>=3.18.0",
    "jigsawstack==0.2.7",
<<<<<<< HEAD
    "aiosqlite==0.21.0",
=======
    "fastparquet>=2024.11.0",
>>>>>>> e68f6a40
]

[dependency-groups]
dev = [
    "pytest-instafail>=0.5.0",
    "types-redis>=4.6.0.5",
    "ipykernel>=6.29.0",
    "mypy>=1.11.0",
    "ruff>=0.9.7,<0.10",
    "httpx>=0.27.0",
    "pytest>=8.2.0",
    "types-requests>=2.32.0",
    "requests>=2.32.0",
    "pytest-cov>=5.0.0",
    "pandas-stubs>=2.1.4.231227",
    "types-pillow>=10.2.0.20240213",
    "types-pyyaml>=6.0.12.8",
    "types-python-jose>=3.3.4.8",
    "types-passlib>=1.7.7.13",
    "pytest-mock>=3.14.0",
    "pytest-xdist>=3.6.0",
    "types-pywin32>=306.0.0.4",
    "types-google-cloud-ndb>=2.2.0.0",
    "pytest-sugar>=1.0.0",
    "respx>=0.21.1",
    "pytest-asyncio>=0.23.0",
    "pytest-profiling>=1.7.0",
    "pre-commit>=3.7.0",
    "vulture>=2.11",
    "dictdiffer>=0.9.0",
    "pytest-split>=0.9.0",
    "pytest-flakefinder>=1.1.0",
    "types-markdown>=3.7.0.20240822",
    "packaging>=24.1,<25.0",
    "asgi-lifespan>=2.1.0",
    "pytest-github-actions-annotate-failures>=0.2.0",
    "blockbuster>=1.5.20,<1.6",
    "types-aiofiles>=24.1.0.20240626",
    "codeflash>=0.8.4",
    "hypothesis>=6.123.17",
    "locust>=2.32.9",
    "pytest-rerunfailures>=15.0",
    "scrapegraph-py>=1.10.2",
    "pydantic-ai>=0.0.19",
    'elevenlabs==1.58.1; python_version == "3.12"',
    'elevenlabs>=1.52.0; python_version != "3.12"',
    "faker>=37.0.0",
    "pytest-timeout>=2.3.1",
    "pyyaml>=6.0.2",
    "pyleak>=0.1.14",
]

[tool.uv.sources]
langflow-base = { workspace = true }
langflow = { workspace = true }

[tool.uv.workspace]
members = ["src/backend/base", "."]

[tool.hatch.build.targets.wheel]
packages = ["src/backend/langflow"]

[project.urls]
Repository = "https://github.com/langflow-ai/langflow"
Documentation = "https://docs.langflow.org"

[project.optional-dependencies]
docling = [
    "docling>=2.36.1",
]

audio = [
    "webrtcvad>=2.0.10",
]

couchbase = [
    "couchbase>=4.2.1"
]
cassio = [
    "cassio>=0.1.7"
]
local = [
    "llama-cpp-python~=0.2.0",
    "sentence-transformers>=2.3.1",
    "ctransformers>=0.2.10"
]
clickhouse-connect = [
    "clickhouse-connect==0.7.19"
]

nv-ingest = [
    "nv-ingest-api==2025.4.22.dev20250422",
    "nv-ingest-client==2025.4.22.dev20250422",
]

postgresql = [
    "sqlalchemy[postgresql_psycopg2binary]>=2.0.38,<3.0.0",
    "sqlalchemy[postgresql_psycopg]>=2.0.38,<3.0.0",
]

[tool.uv]
override-dependencies = [
    # temporary force a newer python-pptx
    "python-pptx>=1.0.2"
]

[project.scripts]
langflow = "langflow.langflow_launcher:main"

[tool.codespell]
skip = '.git,*.pdf,*.svg,*.pdf,*.yaml,*.ipynb,poetry.lock,*.min.js,*.css,package-lock.json,*.trig.,**/node_modules/**,./stuff/*,*.csv'
# Ignore latin etc
ignore-regex = '.*(Stati Uniti|Tense=Pres).*'


[tool.pytest.ini_options]
timeout = 150
timeout_method = "signal"
minversion = "6.0"
testpaths = ["src/backend/tests"]
console_output_style = "progress"
filterwarnings = ["ignore::DeprecationWarning", "ignore::ResourceWarning"]
log_cli = true
log_cli_format = "%(asctime)s [%(levelname)8s] %(message)s (%(filename)s:%(lineno)s)"
log_cli_date_format = "%Y-%m-%d %H:%M:%S"
markers = ["async_test", "api_key_required", "no_blockbuster", "benchmark"]
asyncio_mode = "auto"
asyncio_default_fixture_loop_scope = "function"

[tool.coverage.run]
command_line = """
    -m pytest --ignore=tests/integration
    --cov --cov-report=term --cov-report=html
    --instafail -ra -n auto -m "not api_key_required"
"""
source = ["src/backend/base/langflow/"]
omit = ["*/alembic/*", "tests/*", "*/__init__.py"]


[tool.coverage.report]
sort = "Stmts"
skip_empty = true
show_missing = false
ignore_errors = true


[tool.coverage.html]
directory = "coverage"


[tool.ruff]
exclude = ["src/backend/base/langflow/alembic/*", "src/frontend/tests/assets/*"]
line-length = 120

[tool.ruff.lint]
pydocstyle.convention = "google"
select = ["ALL"]
ignore = [
    "C90", # McCabe complexity
    "CPY", # Missing copyright
    "COM812", # Messes with the formatter
    "ERA", # Eradicate commented-out code
    "FIX002", # Line contains TODO
    "ISC001", # Messes with the formatter
    "PERF203", # Rarely useful
    "PLR09", # Too many something (arg, statements, etc)
    "RUF012", # Pydantic models are currently not well detected. See https://github.com/astral-sh/ruff/issues/13630
    "TD002", # Missing author in TODO
    "TD003", # Missing issue link in TODO
    "TRY301", # A bit too harsh (Abstract `raise` to an inner function)

    # Rules that are TODOs
    "ANN",
]

# Preview rules that are not yet activated
external = ["RUF027"]

[tool.ruff.lint.per-file-ignores]
"scripts/*" = ["D1", "INP", "T201"]
"src/backend/tests/*" = [
    "D1",
    "PLR2004",
    "S101",
    "SLF001",
    "BLE001",  # allow broad-exception catching in tests
]

[tool.ruff.lint.flake8-builtins]
builtins-allowed-modules = [ "io", "logging", "socket"]

[tool.mypy]
plugins = ["pydantic.mypy"]
follow_imports = "skip"
disable_error_code = ["type-var"]
namespace_packages = true
mypy_path = "langflow"
ignore_missing_imports = true

[build-system]
requires = ["hatchling"]
build-backend = "hatchling.build"<|MERGE_RESOLUTION|>--- conflicted
+++ resolved
@@ -127,11 +127,8 @@
     "docling_core>=2.36.1",
     "filelock>=3.18.0",
     "jigsawstack==0.2.7",
-<<<<<<< HEAD
     "aiosqlite==0.21.0",
-=======
     "fastparquet>=2024.11.0",
->>>>>>> e68f6a40
 ]
 
 [dependency-groups]


[project]
name = "langflow"
version = "1.3.2"
description = "A Python package with a built-in web application"
requires-python = ">=3.10,<3.14"
license = "MIT"
keywords = ["nlp", "langchain", "openai", "gpt", "gui"]
readme = "README.md"
maintainers = [
    { name = "Carlos Coelho", email = "carlos@langflow.org" },
    { name = "Cristhian Zanforlin", email = "cristhian.lousa@gmail.com" },
    { name = "Gabriel Almeida", email = "gabriel@langflow.org" },
    { name = "Igor Carvalho", email = "igorr.ackerman@gmail.com" },
    { name = "Lucas Eduoli", email = "lucaseduoli@gmail.com" },
    { name = "Otávio Anovazzi", email = "otavio2204@gmail.com" },
    { name = "Rodrigo Nader", email = "rodrigo@langflow.org" },
    { name = "Italo dos Anjos", email = "italojohnnydosanjos@gmail.com" },
]
# Define your main dependencies here
dependencies = [
    "langflow-base==0.3.2",
    "beautifulsoup4==4.12.3",
    "google-search-results>=2.4.1,<3.0.0",
    "google-api-python-client==2.154.0",
    "huggingface-hub[inference]>=0.23.2,<1.0.0",
    "networkx==3.4.2",
    "fake-useragent==1.5.1",
    "pyarrow==19.0.0",
    "wikipedia==1.4.0",
    "qdrant-client==1.9.2",
    "weaviate-client==4.10.2",
    "faiss-cpu==1.9.0.post1",
    "types-cachetools==5.5.0.20240820",
    "pymongo==4.10.1",
    "supabase==2.6.0",
    "certifi>=2023.11.17,<2025.0.0",
    "certifi==2024.8.30",
    "fastavro==1.9.7",
    "redis==5.2.1",
    "metaphor-python==0.1.23",
    'pywin32==307; sys_platform == "win32"',
    "langfuse==2.53.9",
    "metal_sdk==2.5.1",
    "MarkupSafe==3.0.2",
    "boto3==1.34.162",
    "numexpr==2.10.2",
    "qianfan==0.3.5",
    "pgvector==0.3.6",
    "langchain==0.3.10",
    "elasticsearch==8.16.0",
    "pytube==15.0.0",
    "dspy-ai==2.5.41",
    "assemblyai==0.35.1",
    "litellm==1.60.2",
    "chromadb==0.5.23",
    "zep-python==2.0.2",
    "youtube-transcript-api==0.6.3",
    "Markdown==3.7",
    "upstash-vector==0.6.0",
    "GitPython==3.1.43",
    "kubernetes==31.0.0",
    "json_repair==0.30.3",
    "langwatch==0.1.16",
    "langsmith==0.1.147",
    "yfinance==0.2.50",
    "wolframalpha==5.1.3",
    "astra-assistants[tools]~=2.2.11",
    "composio-langchain==0.7.12",
    "composio-core==0.7.12",
    "spider-client==0.1.24",
    "nltk==3.9.1",
    "lark==1.2.2",
    "jq==1.8.0",
    "pydantic-settings==2.4.0",
    "ragstack-ai-knowledge-store==0.2.1",
    "duckduckgo_search==7.2.1",
    "opensearch-py==2.8.0",
    "langchain-google-genai==2.0.6",
    "langchain-cohere==0.3.3",
    "langchain-anthropic==0.3.0",
    "langchain-astradb==0.5.3",
    "langchain-openai==0.2.12",
    "langchain-google-vertexai==2.0.7",
    "langchain-groq==0.2.1",
    "langchain-pinecone==0.2.2",
    "langchain-mistralai==0.2.3",
    "langchain-chroma==0.1.4",
    "langchain-aws==0.2.7",
    "langchain-unstructured==0.1.5",
    "langchain-milvus==0.1.7",
    "langchain-mongodb==0.2.0",
    "langchain-nvidia-ai-endpoints==0.3.8",
    "langchain-google-calendar-tools==0.0.1",
    "langchain-google-community==2.0.3",
    "langchain-elasticsearch==0.3.0",
    "langchain-ollama==0.2.1",
    "langchain-sambanova==0.1.0",
    "langchain-community~=0.3.10",
    "sqlalchemy[aiosqlite]>=2.0.38,<3.0.0",
    "atlassian-python-api==3.41.16",
    "mem0ai==0.1.34",
    "needle-python>=0.4.0",
    "aiofile>=3.9.0,<4.0.0",
    "sseclient-py==1.8.0",
    "arize-phoenix-otel>=0.6.1",
    "openinference-instrumentation-langchain>=0.1.29",
    "crewai==0.102.0",
    "mcp>=0.9.1",
    "uv>=0.5.7",
    "webrtcvad>=2.0.10",
    "scipy>=1.14.1",
    "ag2>=0.1.0",
    "scrapegraph-py>=1.12.0",
    "pydantic-ai>=0.0.19",
    "smolagents>=1.8.0",
    "apify-client>=1.8.1",
    "pylint>=3.3.4",
    "ruff>=0.9.7",
    "langchain-graph-retriever==0.6.1",
    "graph-retriever==0.6.1",
    "ibm-watsonx-ai>=1.3.1",
    "langchain-ibm>=0.3.8",
    "opik>=1.6.3",
<<<<<<< HEAD
    "python-keycloak>=5.3.1",
=======
    "openai>=1.68.2",
>>>>>>> 8e31fc5a
]

[dependency-groups]
dev = [
    "pytest-instafail>=0.5.0",
    "types-redis>=4.6.0.5",
    "ipykernel>=6.29.0",
    "mypy>=1.11.0",
    "ruff>=0.9.7,<0.10",
    "httpx>=0.27.0",
    "pytest>=8.2.0",
    "types-requests>=2.32.0",
    "requests>=2.32.0",
    "pytest-cov>=5.0.0",
    "pandas-stubs>=2.1.4.231227",
    "types-pillow>=10.2.0.20240213",
    "types-pyyaml>=6.0.12.8",
    "types-python-jose>=3.3.4.8",
    "types-passlib>=1.7.7.13",
    "pytest-mock>=3.14.0",
    "pytest-xdist>=3.6.0",
    "types-pywin32>=306.0.0.4",
    "types-google-cloud-ndb>=2.2.0.0",
    "pytest-sugar>=1.0.0",
    "respx>=0.21.1",
    "pytest-asyncio>=0.23.0",
    "pytest-profiling>=1.7.0",
    "pre-commit>=3.7.0",
    "vulture>=2.11",
    "dictdiffer>=0.9.0",
    "pytest-split>=0.9.0",
    "pytest-flakefinder>=1.1.0",
    "types-markdown>=3.7.0.20240822",
    "packaging>=24.1,<25.0",
    "asgi-lifespan>=2.1.0",
    "pytest-github-actions-annotate-failures>=0.2.0",
    "pytest-codspeed>=3.0.0",
    "blockbuster>=1.5.23,<1.6",
    "types-aiofiles>=24.1.0.20240626",
    "codeflash>=0.8.4",
    "hypothesis>=6.123.17",
    "locust>=2.32.9",
    "pytest-rerunfailures>=15.0",
    "scrapegraph-py>=1.10.2",
    "pydantic-ai>=0.0.19",
    "elevenlabs>=1.52.0",
    "faker>=37.0.0",
    "pytest-timeout>=2.3.1",
]

[tool.uv.sources]
langflow-base = { workspace = true }
langflow = { workspace = true }

[tool.uv.workspace]
members = ["src/backend/base", "."]

[tool.hatch.build.targets.wheel]
packages = ["src/backend/langflow"]


[project.urls]
Repository = "https://github.com/langflow-ai/langflow"
Documentation = "https://docs.langflow.org"

[project.optional-dependencies]
deploy = [
    "celery[redis]>=5.3.6",
    "flower>=2.0.0"
]
couchbase = [
    "couchbase>=4.2.1"
]
cassio = [
    "cassio>=0.1.7"
]
local = [
    "llama-cpp-python~=0.2.0",
    "sentence-transformers>=2.3.1",
    "ctransformers>=0.2.10"
]
clickhouse-connect = [
    "clickhouse-connect==0.7.19"
]

nv-ingest = [
    # nv-ingest-client 2025.2.7.dev0 does not correctly install its
    # dependencies, so we need to install some manually.
    "nv-ingest-client==2025.2.7.dev0",
    "python-pptx==0.6.23",
    "pymilvus[bulk_writer,model]==2.5.0",
    "llama-index-embeddings-nvidia==0.1.5",
]

postgresql = [
  "sqlalchemy[postgresql_psycopg2binary]",
    "sqlalchemy[postgresql_psycopg]",

]

[project.scripts]
langflow = "langflow.__main__:main"

[tool.codespell]
skip = '.git,*.pdf,*.svg,*.pdf,*.yaml,*.ipynb,poetry.lock,*.min.js,*.css,package-lock.json,*.trig.,**/node_modules/**,./stuff/*,*.csv'
# Ignore latin etc
ignore-regex = '.*(Stati Uniti|Tense=Pres).*'


[tool.pytest.ini_options]
timeout = 120
tiemout_method = "thread"
minversion = "6.0"
testpaths = ["tests", "integration"]
console_output_style = "progress"
filterwarnings = ["ignore::DeprecationWarning", "ignore::ResourceWarning"]
log_cli = true
log_cli_level = "DEBUG"
log_cli_format = "%(asctime)s [%(levelname)8s] %(message)s (%(filename)s:%(lineno)s)"
log_cli_date_format = "%Y-%m-%d %H:%M:%S"
markers = ["async_test", "api_key_required"]
asyncio_mode = "auto"
asyncio_default_fixture_loop_scope = "function"

[tool.coverage.run]
command_line = """
    -m pytest --ignore=tests/integration
    --cov --cov-report=term --cov-report=html
    --instafail -ra -n auto -m "not api_key_required"
"""
source = ["src/backend/base/langflow/"]
omit = ["*/alembic/*", "tests/*", "*/__init__.py"]


[tool.coverage.report]
sort = "Stmts"
skip_empty = true
show_missing = false
ignore_errors = true


[tool.coverage.html]
directory = "coverage"


[tool.ruff]
exclude = ["src/backend/base/langflow/alembic/*", "src/frontend/tests/assets/*"]
line-length = 120

[tool.ruff.lint]
pydocstyle.convention = "google"
select = ["ALL"]
ignore = [
    "C90", # McCabe complexity
    "CPY", # Missing copyright
    "COM812", # Messes with the formatter
    "ERA", # Eradicate commented-out code
    "FIX002", # Line contains TODO
    "ISC001", # Messes with the formatter
    "PERF203", # Rarely useful
    "PLR09", # Too many something (arg, statements, etc)
    "RUF012", # Pydantic models are currently not well detected. See https://github.com/astral-sh/ruff/issues/13630
    "TD002", # Missing author in TODO
    "TD003", # Missing issue link in TODO
    "TRY301", # A bit too harsh (Abstract `raise` to an inner function)

    # Rules that are TODOs
    "ANN",
]

# Preview rules that are not yet activated
external = ["RUF027"]

[tool.ruff.lint.per-file-ignores]
"scripts/*" = [
    "D1",
    "INP",
    "T201",
]
"src/backend/tests/*" = [
    "D1",
    "PLR2004",
    "S101",
    "SLF001",
]

[tool.ruff.lint.flake8-builtins]
builtins-allowed-modules = [ "io", "logging", "socket"]

[tool.mypy]
plugins = ["pydantic.mypy"]
follow_imports = "skip"
disable_error_code = ["type-var"]
namespace_packages = true
mypy_path = "langflow"
ignore_missing_imports = true

[build-system]
requires = ["hatchling"]
build-backend = "hatchling.build"<|MERGE_RESOLUTION|>--- conflicted
+++ resolved
@@ -122,11 +122,8 @@
     "ibm-watsonx-ai>=1.3.1",
     "langchain-ibm>=0.3.8",
     "opik>=1.6.3",
-<<<<<<< HEAD
     "python-keycloak>=5.3.1",
-=======
     "openai>=1.68.2",
->>>>>>> 8e31fc5a
 ]
 
 [dependency-groups]


[project]
name = "langflow"
version = "1.2.0"
description = "A Python package with a built-in web application"
requires-python = ">=3.10,<3.14"
license = "MIT"
keywords = ["nlp", "langchain", "openai", "gpt", "gui"]
readme = "README.md"
maintainers = [
    { name = "Carlos Coelho", email = "carlos@langflow.org" },
    { name = "Cristhian Zanforlin", email = "cristhian.lousa@gmail.com" },
    { name = "Gabriel Almeida", email = "gabriel@langflow.org" },
    { name = "Igor Carvalho", email = "igorr.ackerman@gmail.com" },
    { name = "Lucas Eduoli", email = "lucaseduoli@gmail.com" },
    { name = "Otávio Anovazzi", email = "otavio2204@gmail.com" },
    { name = "Rodrigo Nader", email = "rodrigo@langflow.org" },
    { name = "Italo dos Anjos", email = "italojohnnydosanjos@gmail.com" },
]
# Define your main dependencies here
dependencies = [
    "langflow-base==0.2.0",
    "beautifulsoup4==4.12.3",
    "google-search-results>=2.4.1,<3.0.0",
    "google-api-python-client==2.154.0",
    "huggingface-hub[inference]>=0.23.2,<1.0.0",
    "networkx==3.4.2",
    "fake-useragent==1.5.1",
    "pyarrow==19.0.0",
    "wikipedia==1.4.0",
    "qdrant-client==1.9.2",
    "weaviate-client==4.10.2",
    "faiss-cpu==1.9.0.post1",
    "types-cachetools==5.5.0.20240820",
    "pymongo==4.10.1",
    "supabase==2.6.0",
    "certifi>=2023.11.17,<2025.0.0",
    "certifi==2024.8.30",
    "fastavro==1.9.7",
    "redis==5.2.1",
    "metaphor-python==0.1.23",
    'pywin32==307; sys_platform == "win32"',
    "langfuse==2.53.9",
    "metal_sdk==2.5.1",
    "MarkupSafe==3.0.2",
    "boto3==1.34.162",
    "numexpr==2.10.2",
    "qianfan==0.3.5",
    "pgvector==0.3.6",
    "langchain==0.3.10",
    "elasticsearch==8.16.0",
    "pytube==15.0.0",
    "dspy-ai==2.5.41",
    "assemblyai==0.35.1",
    "litellm==1.60.2",
    "chromadb==0.5.23",
    "zep-python==2.0.2",
    "youtube-transcript-api==0.6.3",
    "Markdown==3.7",
    "upstash-vector==0.6.0",
    "GitPython==3.1.43",
    "kubernetes==31.0.0",
    "json_repair==0.30.3",
    "langwatch==0.1.16",
    "langsmith==0.1.147",
    "yfinance==0.2.50",
    "wolframalpha==5.1.3",
    "astra-assistants[tools]~=2.2.11",
    "composio-langchain==0.7.1",
    "composio-core==0.7.1",
    "spider-client==0.1.24",
    "nltk==3.9.1",
    "lark==1.2.2",
    "jq==1.8.0",
    "pydantic-settings==2.4.0",
    "ragstack-ai-knowledge-store==0.2.1",
    "duckduckgo_search==7.2.1",
    "opensearch-py==2.8.0",
    "langchain-google-genai==2.0.6",
    "langchain-cohere==0.3.3",
<<<<<<< HEAD
    "langchain-anthropic==0.3.9",
    "langchain-astradb==0.5.2",
=======
    "langchain-anthropic==0.3.0",
    "langchain-astradb==0.5.3",
>>>>>>> 50dc34ed
    "langchain-openai==0.2.12",
    "langchain-google-vertexai==2.0.7",
    "langchain-groq==0.2.1",
    "langchain-pinecone==0.2.2",
    "langchain-mistralai==0.2.3",
    "langchain-chroma==0.1.4",
    "langchain-aws==0.2.7",
    "langchain-unstructured==0.1.5",
    "langchain-milvus==0.1.7",
    "langchain-mongodb==0.2.0",
    "langchain-nvidia-ai-endpoints==0.3.8",
    "langchain-google-calendar-tools==0.0.1",
    "langchain-google-community==2.0.3",
    "langchain-elasticsearch==0.3.0",
    "langchain-ollama==0.2.1",
    "langchain-sambanova==0.1.0",
    "langchain-community~=0.3.10",
    "sqlalchemy[aiosqlite]>=2.0.38,<3.0.0",
    "atlassian-python-api==3.41.16",
    "mem0ai==0.1.34",
    "needle-python>=0.4.0",
    "aiofile>=3.9.0,<4.0.0",
    "sseclient-py==1.8.0",
    "arize-phoenix-otel>=0.6.1",
    "openinference-instrumentation-langchain>=0.1.29",
    "crewai==0.102.0",
    "mcp>=0.9.1",
    "uv>=0.5.7",
    "webrtcvad>=2.0.10",
    "scipy>=1.14.1",
    "ag2>=0.1.0",
    "scrapegraph-py>=1.12.0",
    "pydantic-ai>=0.0.19",
    "smolagents>=1.8.0",
    "apify-client>=1.8.1",
<<<<<<< HEAD
    "python-keycloak>=5.3.1",
=======
    "pylint>=3.3.4",
    "ruff>=0.9.7",
    "langchain-graph-retriever==0.6.1",
    "graph-retriever==0.6.1",
    "ibm-watsonx-ai>=1.3.1",
    "langchain-ibm>=0.3.8",
    "opik>=1.6.3",
>>>>>>> 50dc34ed
]

[dependency-groups]
dev = [
    "pytest-instafail>=0.5.0",
    "types-redis>=4.6.0.5",
    "ipykernel>=6.29.0",
    "mypy>=1.11.0",
    "ruff>=0.9.7,<0.10",
    "httpx>=0.27.0",
    "pytest>=8.2.0",
    "types-requests>=2.32.0",
    "requests>=2.32.0",
    "pytest-cov>=5.0.0",
    "pandas-stubs>=2.1.4.231227",
    "types-pillow>=10.2.0.20240213",
    "types-pyyaml>=6.0.12.8",
    "types-python-jose>=3.3.4.8",
    "types-passlib>=1.7.7.13",
    "pytest-mock>=3.14.0",
    "pytest-xdist>=3.6.0",
    "types-pywin32>=306.0.0.4",
    "types-google-cloud-ndb>=2.2.0.0",
    "pytest-sugar>=1.0.0",
    "respx>=0.21.1",
    "pytest-asyncio>=0.23.0",
    "pytest-profiling>=1.7.0",
    "pre-commit>=3.7.0",
    "vulture>=2.11",
    "dictdiffer>=0.9.0",
    "pytest-split>=0.9.0",
    "pytest-flakefinder>=1.1.0",
    "types-markdown>=3.7.0.20240822",
    "packaging>=24.1,<25.0",
    "asgi-lifespan>=2.1.0",
    "pytest-github-actions-annotate-failures>=0.2.0",
    "pytest-codspeed>=3.0.0",
    "blockbuster>=1.5.23,<1.6",
    "types-aiofiles>=24.1.0.20240626",
    "codeflash>=0.8.4",
    "hypothesis>=6.123.17",
    "locust>=2.32.9",
    "pytest-rerunfailures>=15.0",
    "scrapegraph-py>=1.10.2",
    "pydantic-ai>=0.0.19",
    "elevenlabs>=1.52.0",
    "faker>=37.0.0",
]

[tool.uv.sources]
langflow-base = { workspace = true }
langflow = { workspace = true }

[tool.uv.workspace]
members = ["src/backend/base", "."]

[tool.hatch.build.targets.wheel]
packages = ["src/backend/langflow"]


[project.urls]
Repository = "https://github.com/langflow-ai/langflow"
Documentation = "https://docs.langflow.org"

[project.optional-dependencies]
deploy = [
    "celery[redis]>=5.3.6",
    "flower>=2.0.0"
]
couchbase = [
    "couchbase>=4.2.1"
]
cassio = [
    "cassio>=0.1.7"
]
local = [
    "llama-cpp-python~=0.2.0",
    "sentence-transformers>=2.3.1",
    "ctransformers>=0.2.10"
]
clickhouse-connect = [
    "clickhouse-connect==0.7.19"
]

nv-ingest = [
    # nv-ingest-client 2025.2.7.dev0 does not correctly install its
    # dependencies, so we need to install some manually.
    "nv-ingest-client==2025.2.7.dev0",
    "python-pptx==0.6.23",
    "pymilvus[bulk_writer,model]==2.5.0",
    "llama-index-embeddings-nvidia==0.1.5",
]

postgresql = [
  "sqlalchemy[postgresql_psycopg2binary]",
    "sqlalchemy[postgresql_psycopg]",

]

[project.scripts]
langflow = "langflow.__main__:main"

[tool.codespell]
skip = '.git,*.pdf,*.svg,*.pdf,*.yaml,*.ipynb,poetry.lock,*.min.js,*.css,package-lock.json,*.trig.,**/node_modules/**,./stuff/*,*.csv'
# Ignore latin etc
ignore-regex = '.*(Stati Uniti|Tense=Pres).*'


[tool.pytest.ini_options]
minversion = "6.0"
testpaths = ["tests", "integration"]
console_output_style = "progress"
filterwarnings = ["ignore::DeprecationWarning", "ignore::ResourceWarning"]
log_cli = true
log_cli_level = "DEBUG"
log_cli_format = "%(asctime)s [%(levelname)8s] %(message)s (%(filename)s:%(lineno)s)"
log_cli_date_format = "%Y-%m-%d %H:%M:%S"
markers = ["async_test", "api_key_required"]
asyncio_mode = "auto"
asyncio_default_fixture_loop_scope = "function"

[tool.coverage.run]
command_line = """
    -m pytest --ignore=tests/integration
    --cov --cov-report=term --cov-report=html
    --instafail -ra -n auto -m "not api_key_required"
"""
source = ["src/backend/base/langflow/"]
omit = ["*/alembic/*", "tests/*", "*/__init__.py"]


[tool.coverage.report]
sort = "Stmts"
skip_empty = true
show_missing = false
ignore_errors = true


[tool.coverage.html]
directory = "coverage"


[tool.ruff]
exclude = ["src/backend/base/langflow/alembic/*", "src/frontend/tests/assets/*"]
line-length = 120

[tool.ruff.lint]
pydocstyle.convention = "google"
select = ["ALL"]
ignore = [
    "C90", # McCabe complexity
    "CPY", # Missing copyright
    "COM812", # Messes with the formatter
    "ERA", # Eradicate commented-out code
    "FIX002", # Line contains TODO
    "ISC001", # Messes with the formatter
    "PERF203", # Rarely useful
    "PLR09", # Too many something (arg, statements, etc)
    "RUF012", # Pydantic models are currently not well detected. See https://github.com/astral-sh/ruff/issues/13630
    "TD002", # Missing author in TODO
    "TD003", # Missing issue link in TODO
    "TRY301", # A bit too harsh (Abstract `raise` to an inner function)

    # Rules that are TODOs
    "ANN",
]

# Preview rules that are not yet activated
external = ["RUF027"]

[tool.ruff.lint.per-file-ignores]
"scripts/*" = [
    "D1",
    "INP",
    "T201",
]
"src/backend/tests/*" = [
    "D1",
    "PLR2004",
    "S101",
    "SLF001",
]

[tool.ruff.lint.flake8-builtins]
builtins-allowed-modules = [ "io", "logging", "socket"]

[tool.mypy]
plugins = ["pydantic.mypy"]
follow_imports = "skip"
disable_error_code = ["type-var"]
namespace_packages = true
mypy_path = "langflow"
ignore_missing_imports = true

[build-system]
requires = ["hatchling"]
build-backend = "hatchling.build"<|MERGE_RESOLUTION|>--- conflicted
+++ resolved
@@ -78,13 +78,8 @@
     "opensearch-py==2.8.0",
     "langchain-google-genai==2.0.6",
     "langchain-cohere==0.3.3",
-<<<<<<< HEAD
-    "langchain-anthropic==0.3.9",
-    "langchain-astradb==0.5.2",
-=======
     "langchain-anthropic==0.3.0",
     "langchain-astradb==0.5.3",
->>>>>>> 50dc34ed
     "langchain-openai==0.2.12",
     "langchain-google-vertexai==2.0.7",
     "langchain-groq==0.2.1",
@@ -120,9 +115,6 @@
     "pydantic-ai>=0.0.19",
     "smolagents>=1.8.0",
     "apify-client>=1.8.1",
-<<<<<<< HEAD
-    "python-keycloak>=5.3.1",
-=======
     "pylint>=3.3.4",
     "ruff>=0.9.7",
     "langchain-graph-retriever==0.6.1",
@@ -130,7 +122,7 @@
     "ibm-watsonx-ai>=1.3.1",
     "langchain-ibm>=0.3.8",
     "opik>=1.6.3",
->>>>>>> 50dc34ed
+    "python-keycloak>=5.3.1",
 ]
 
 [dependency-groups]

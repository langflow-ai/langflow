--- conflicted
+++ resolved
@@ -126,15 +126,10 @@
     "twelvelabs>=0.4.7",
     "docling_core>=2.36.1",
     "filelock>=3.18.0",
-<<<<<<< HEAD
-=======
-    "docling>=2.36.1",
-    "filelock>=3.18.0",
     "opentelemetry-instrumentation-langchain>=0.33.0",
     "opentelemetry-exporter-otlp>=1.30.0",
     "opentelemetry-sdk>=1.30.0",
     "opentelemetry-api>=1.30.0",
->>>>>>> ac0e1f24
 ]
 
 [dependency-groups]

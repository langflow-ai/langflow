--- conflicted
+++ resolved
@@ -197,15 +197,12 @@
 Documentation = "https://docs.langflow.org"
 
 [project.optional-dependencies]
-<<<<<<< HEAD
 docling = [
     "docling>=2.36.1",
     "tesserocr>=2.8.0",
     "rapidocr-onnxruntime>=1.4.4",
     "ocrmac>=1.0.0; sys_platform == 'darwin'",
 ]
-=======
->>>>>>> 1eae241b
 
 audio = [
     "webrtcvad>=2.0.10",

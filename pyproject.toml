
[project]
name = "langflow"
version = "1.2.0"
description = "A Python package with a built-in web application"
requires-python = ">=3.10,<3.14"
license = "MIT"
keywords = ["nlp", "langchain", "openai", "gpt", "gui"]
readme = "README.md"
maintainers = [
    { name = "Carlos Coelho", email = "carlos@langflow.org" },
    { name = "Cristhian Zanforlin", email = "cristhian.lousa@gmail.com" },
    { name = "Gabriel Almeida", email = "gabriel@langflow.org" },
    { name = "Igor Carvalho", email = "igorr.ackerman@gmail.com" },
    { name = "Lucas Eduoli", email = "lucaseduoli@gmail.com" },
    { name = "Otávio Anovazzi", email = "otavio2204@gmail.com" },
    { name = "Rodrigo Nader", email = "rodrigo@langflow.org" },
    { name = "Italo dos Anjos", email = "italojohnnydosanjos@gmail.com" },
]
# Define your main dependencies here
dependencies = [
    "langflow-base==0.2.0",
    "beautifulsoup4==4.12.3",
    "google-search-results>=2.4.1,<3.0.0",
    "google-api-python-client==2.154.0",
    "huggingface-hub[inference]>=0.23.2,<1.0.0",
    "networkx==3.4.2",
    "fake-useragent==1.5.1",
    "pyarrow==19.0.0",
    "wikipedia==1.4.0",
    "qdrant-client==1.9.2",
    "weaviate-client==4.10.2",
    "faiss-cpu==1.9.0.post1",
    "types-cachetools==5.5.0.20240820",
    "pymongo==4.10.1",
    "supabase==2.6.0",
    "certifi>=2023.11.17,<2025.0.0",
    "certifi==2024.8.30",
    "fastavro==1.9.7",
    "redis==5.2.1",
    "metaphor-python==0.1.23",
    'pywin32==307; sys_platform == "win32"',
    "langfuse==2.53.9",
    "metal_sdk==2.5.1",
    "MarkupSafe==3.0.2",
    "boto3==1.34.162",
    "numexpr==2.10.2",
    "qianfan==0.3.5",
    "pgvector==0.3.6",
    "langchain==0.3.10",
    "elasticsearch==8.16.0",
    "pytube==15.0.0",
    "dspy-ai==2.5.41",
    "assemblyai==0.35.1",
    "litellm==1.60.2",
    "chromadb==0.5.23",
    "zep-python==2.0.2",
    "youtube-transcript-api==0.6.3",
    "Markdown==3.7",
    "upstash-vector==0.6.0",
    "GitPython==3.1.43",
    "kubernetes==31.0.0",
    "json_repair==0.30.3",
    "langwatch==0.1.16",
    "langsmith==0.1.147",
    "yfinance==0.2.50",
    "wolframalpha==5.1.3",
<<<<<<< HEAD
    #"astra-assistants[tools]~=2.2.11",
    "composio-langchain==0.7.1",
    "composio-core==0.7.1",
=======
    "astra-assistants[tools]~=2.2.11",
    "composio-langchain==0.7.12",
    "composio-core==0.7.12",
>>>>>>> aea98a40
    "spider-client==0.1.24",
    "nltk==3.9.1",
    "lark==1.2.2",
    "jq==1.8.0",
    "pydantic-settings==2.4.0",
    "ragstack-ai-knowledge-store==0.2.1",
    "duckduckgo_search==7.2.1",
    "opensearch-py==2.8.0",
    "langchain-google-genai==2.0.6",
    "langchain-cohere==0.3.3",
    "langchain-anthropic==0.3.0",
    "langchain-astradb",
    "langchain-openai==0.2.12",
    "langchain-google-vertexai==2.0.7",
    "langchain-groq==0.2.1",
    "langchain-pinecone==0.2.2",
    "langchain-mistralai==0.2.3",
    "langchain-chroma==0.1.4",
    "langchain-aws==0.2.7",
    "langchain-unstructured==0.1.5",
    "langchain-milvus==0.1.7",
    "langchain-mongodb==0.2.0",
    "langchain-nvidia-ai-endpoints==0.3.8",
    "langchain-google-calendar-tools==0.0.1",
    "langchain-google-community==2.0.3",
    "langchain-elasticsearch==0.3.0",
    "langchain-ollama==0.2.1",
    "langchain-sambanova==0.1.0",
    "langchain-community~=0.3.10",
    "sqlalchemy[aiosqlite]>=2.0.38,<3.0.0",
    "atlassian-python-api==3.41.16",
    "mem0ai==0.1.34",
    "needle-python>=0.4.0",
    "aiofile>=3.9.0,<4.0.0",
    "sseclient-py==1.8.0",
    "arize-phoenix-otel>=0.6.1",
    "openinference-instrumentation-langchain>=0.1.29",
    "crewai==0.102.0",
    "mcp>=0.9.1",
    "uv>=0.5.7",
    "webrtcvad>=2.0.10",
    "scipy>=1.14.1",
    "ag2>=0.1.0",
    "scrapegraph-py>=1.12.0",
    "pydantic-ai>=0.0.19",
    "smolagents>=1.8.0",
    "apify-client>=1.8.1",
    "pylint>=3.3.4",
    "ruff>=0.9.7",
    "langchain-graph-retriever==0.6.1",
    "graph-retriever==0.6.1",
    "ibm-watsonx-ai>=1.3.1",
    "langchain-ibm>=0.3.8",
    "opik>=1.6.3",
    "openai>=1.68.2",
]

[dependency-groups]
dev = [
    "pytest-instafail>=0.5.0",
    "types-redis>=4.6.0.5",
    "ipykernel>=6.29.0",
    "mypy>=1.11.0",
    "ruff>=0.9.7,<0.10",
    "httpx>=0.27.0",
    "pytest>=8.2.0",
    "types-requests>=2.32.0",
    "requests>=2.32.0",
    "pytest-cov>=5.0.0",
    "pandas-stubs>=2.1.4.231227",
    "types-pillow>=10.2.0.20240213",
    "types-pyyaml>=6.0.12.8",
    "types-python-jose>=3.3.4.8",
    "types-passlib>=1.7.7.13",
    "pytest-mock>=3.14.0",
    "pytest-xdist>=3.6.0",
    "types-pywin32>=306.0.0.4",
    "types-google-cloud-ndb>=2.2.0.0",
    "pytest-sugar>=1.0.0",
    "respx>=0.21.1",
    "pytest-asyncio>=0.23.0",
    "pytest-profiling>=1.7.0",
    "pre-commit>=3.7.0",
    "vulture>=2.11",
    "dictdiffer>=0.9.0",
    "pytest-split>=0.9.0",
    "pytest-flakefinder>=1.1.0",
    "types-markdown>=3.7.0.20240822",
    "packaging>=24.1,<25.0",
    "asgi-lifespan>=2.1.0",
    "pytest-github-actions-annotate-failures>=0.2.0",
    "pytest-codspeed>=3.0.0",
    "blockbuster>=1.5.20,<1.6",
    "types-aiofiles>=24.1.0.20240626",
    "codeflash>=0.8.4",
    "hypothesis>=6.123.17",
    "locust>=2.32.9",
    "pytest-rerunfailures>=15.0",
    "scrapegraph-py>=1.10.2",
    "pydantic-ai>=0.0.19",
    "elevenlabs>=1.52.0",
    "faker>=37.0.0",
    "pytest-timeout>=2.3.1",
]

[tool.uv.sources]
langflow-base = { workspace = true }
langflow = { workspace = true }
langchain-astradb = { path = "../langchain-datastax/libs/astradb/" }

[tool.uv.workspace]
members = ["src/backend/base", "."]

[tool.hatch.build.targets.wheel]
packages = ["src/backend/langflow"]

[project.urls]
Repository = "https://github.com/langflow-ai/langflow"
Documentation = "https://docs.langflow.org"

[project.optional-dependencies]
deploy = [
    "celery[redis]>=5.3.6",
    "flower>=2.0.0"
]
couchbase = [
    "couchbase>=4.2.1"
]
cassio = [
    "cassio>=0.1.7"
]
local = [
    "llama-cpp-python~=0.2.0",
    "sentence-transformers>=2.3.1",
    "ctransformers>=0.2.10"
]
clickhouse-connect = [
    "clickhouse-connect==0.7.19"
]

nv-ingest = [
    # nv-ingest-client 2025.2.7.dev0 does not correctly install its
    # dependencies, so we need to install some manually.
    "nv-ingest-client==2025.2.7.dev0",
    "python-pptx==0.6.23",
    "pymilvus[bulk_writer,model]==2.5.0",
    "llama-index-embeddings-nvidia==0.1.5",
]

postgresql = [
  "sqlalchemy[postgresql_psycopg2binary]",
    "sqlalchemy[postgresql_psycopg]",

]

[project.scripts]
langflow = "langflow.__main__:main"

[tool.codespell]
skip = '.git,*.pdf,*.svg,*.pdf,*.yaml,*.ipynb,poetry.lock,*.min.js,*.css,package-lock.json,*.trig.,**/node_modules/**,./stuff/*,*.csv'
# Ignore latin etc
ignore-regex = '.*(Stati Uniti|Tense=Pres).*'


[tool.pytest.ini_options]
timeout = 120
tiemout_method = "thread"
minversion = "6.0"
testpaths = ["tests", "integration"]
console_output_style = "progress"
filterwarnings = ["ignore::DeprecationWarning", "ignore::ResourceWarning"]
log_cli = true
log_cli_format = "%(asctime)s [%(levelname)8s] %(message)s (%(filename)s:%(lineno)s)"
log_cli_date_format = "%Y-%m-%d %H:%M:%S"
markers = ["async_test", "api_key_required"]
asyncio_mode = "auto"
asyncio_default_fixture_loop_scope = "function"

[tool.coverage.run]
command_line = """
    -m pytest --ignore=tests/integration
    --cov --cov-report=term --cov-report=html
    --instafail -ra -n auto -m "not api_key_required"
"""
source = ["src/backend/base/langflow/"]
omit = ["*/alembic/*", "tests/*", "*/__init__.py"]


[tool.coverage.report]
sort = "Stmts"
skip_empty = true
show_missing = false
ignore_errors = true


[tool.coverage.html]
directory = "coverage"


[tool.ruff]
exclude = ["src/backend/base/langflow/alembic/*", "src/frontend/tests/assets/*"]
line-length = 120

[tool.ruff.lint]
pydocstyle.convention = "google"
select = ["ALL"]
ignore = [
    "C90", # McCabe complexity
    "CPY", # Missing copyright
    "COM812", # Messes with the formatter
    "ERA", # Eradicate commented-out code
    "FIX002", # Line contains TODO
    "ISC001", # Messes with the formatter
    "PERF203", # Rarely useful
    "PLR09", # Too many something (arg, statements, etc)
    "RUF012", # Pydantic models are currently not well detected. See https://github.com/astral-sh/ruff/issues/13630
    "TD002", # Missing author in TODO
    "TD003", # Missing issue link in TODO
    "TRY301", # A bit too harsh (Abstract `raise` to an inner function)

    # Rules that are TODOs
    "ANN",
]

# Preview rules that are not yet activated
external = ["RUF027"]

[tool.ruff.lint.per-file-ignores]
"scripts/*" = [
    "D1",
    "INP",
    "T201",
]
"src/backend/tests/*" = [
    "D1",
    "PLR2004",
    "S101",
    "SLF001",
]

[tool.ruff.lint.flake8-builtins]
builtins-allowed-modules = [ "io", "logging", "socket"]

[tool.mypy]
plugins = ["pydantic.mypy"]
follow_imports = "skip"
disable_error_code = ["type-var"]
namespace_packages = true
mypy_path = "langflow"
ignore_missing_imports = true

[build-system]
requires = ["hatchling"]
build-backend = "hatchling.build"<|MERGE_RESOLUTION|>--- conflicted
+++ resolved
@@ -65,15 +65,9 @@
     "langsmith==0.1.147",
     "yfinance==0.2.50",
     "wolframalpha==5.1.3",
-<<<<<<< HEAD
     #"astra-assistants[tools]~=2.2.11",
-    "composio-langchain==0.7.1",
-    "composio-core==0.7.1",
-=======
-    "astra-assistants[tools]~=2.2.11",
     "composio-langchain==0.7.12",
     "composio-core==0.7.12",
->>>>>>> aea98a40
     "spider-client==0.1.24",
     "nltk==3.9.1",
     "lark==1.2.2",

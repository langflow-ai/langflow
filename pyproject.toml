--- conflicted
+++ resolved
@@ -119,12 +119,9 @@
     "ruff>=0.9.7",
     "langchain-graph-retriever==0.6.1",
     "graph-retriever==0.6.1",
-<<<<<<< HEAD
     "ibm-watsonx-ai>=1.3.1",
     "langchain-ibm>=0.3.8",
-=======
     "opik>=1.6.3",
->>>>>>> 4527c473
 ]
 
 [dependency-groups]

--- conflicted
+++ resolved
@@ -66,13 +66,8 @@
     "yfinance==0.2.50",
     "wolframalpha==5.1.3",
     "astra-assistants[tools]~=2.2.11",
-<<<<<<< HEAD
-    "composio-langchain==0.7.10",
-    "composio-core==0.7.10",
-=======
     "composio-langchain==0.7.12",
     "composio-core==0.7.12",
->>>>>>> 6e38033a
     "spider-client==0.1.24",
     "nltk==3.9.1",
     "lark==1.2.2",

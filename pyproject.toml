--- conflicted
+++ resolved
@@ -115,12 +115,9 @@
     "apify-client>=1.8.1",
     "pylint>=3.3.4",
     "ruff>=0.9.7",
-<<<<<<< HEAD
-    "opik>=1.6.3",
-=======
     "langchain-graph-retriever==0.6.1",
     "graph-retriever==0.6.1",
->>>>>>> 41ed0bb5
+    "opik>=1.6.3",
 ]
 
 [dependency-groups]

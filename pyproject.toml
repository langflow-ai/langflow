[project]
name = "langflow"
version = "1.5.0.post2"
description = "A Python package with a built-in web application"
requires-python = ">=3.10,<3.14"
license = "MIT"
keywords = ["nlp", "langchain", "openai", "gpt", "gui"]
readme = "README.md"
maintainers = [
    { name = "Carlos Coelho", email = "carlos@langflow.org" },
    { name = "Cristhian Zanforlin", email = "cristhian.lousa@gmail.com" },
    { name = "Gabriel Almeida", email = "gabriel@langflow.org" },
    { name = "Lucas Eduoli", email = "lucaseduoli@gmail.com" },
    { name = "Otávio Anovazzi", email = "otavio2204@gmail.com" },
    { name = "Rodrigo Nader", email = "rodrigo@langflow.org" },
    { name = "Italo dos Anjos", email = "italojohnnydosanjos@gmail.com" },
]
# Define your main dependencies here
dependencies = [
    "langflow-base~=0.5.0",
    "beautifulsoup4==4.12.3",
    "google-search-results>=2.4.1,<3.0.0",
    "google-api-python-client==2.154.0",
    "huggingface-hub[inference]>=0.23.2,<1.0.0",
    "networkx==3.4.2",
    "fake-useragent==1.5.1",
    "pyarrow==19.0.0",
    "wikipedia==1.4.0",
    "qdrant-client==1.9.2",
    "weaviate-client==4.10.2",
    "faiss-cpu==1.9.0.post1",
    "types-cachetools==5.5.0.20240820",
    "pymongo==4.10.1",
    "supabase==2.6.0",
    "certifi>=2023.11.17,<2025.0.0",
    "certifi==2024.8.30",
    'fastavro==1.9.7; python_version < "3.13"',
    'fastavro>=1.9.8; python_version >= "3.13"',
    "redis>=5.2.1",
    "metaphor-python==0.1.23",
    'pywin32==307; sys_platform == "win32"',
    "langfuse==2.53.9",
    "metal_sdk==2.5.1",
    "MarkupSafe==3.0.2",
    "boto3==1.34.162",
    "numexpr==2.10.2",
    "qianfan==0.3.5",
    "pgvector==0.3.6",
    "langchain==0.3.23",
    "elasticsearch==8.16.0",
    "pytube==15.0.0",
    "dspy-ai==2.5.41",
    "datasets>2.14.7",
    "assemblyai==0.35.1",
    "litellm==1.60.2",
    "chromadb==0.5.23",
    "zep-python==2.0.2",
    "youtube-transcript-api==0.6.3",
    "Markdown==3.7",
    "upstash-vector==0.6.0",
    "GitPython==3.1.43",
    "kubernetes==31.0.0",
    "json_repair==0.30.3",
    "langwatch==0.1.16",
    "langsmith>=0.3.42,<1.0.0",
    "yfinance==0.2.50",
    "wolframalpha==5.1.3",
    "astra-assistants[tools]~=2.2.12",
    "composio-langchain==0.8.5",
    "composio==0.8.5",
    "spider-client==0.1.24",
    "nltk==3.9.1",
    "lark==1.2.2",
    "jq==1.8.0",
    "pydantic-settings>=2.2.0,<3.0.0",
    "duckduckgo_search==7.2.1",
    "opensearch-py==2.8.0",
    "langchain-google-genai==2.0.6",
    "langchain-cohere==0.3.3",
    "langchain-huggingface==0.3.1",
    "langchain-anthropic==0.3.14",
    "langchain-astradb~=0.6.0",
    "langchain-openai>=0.2.12",
    "langchain-google-vertexai==2.0.7",
    "langchain-groq==0.2.1",
    "langchain-pinecone>=0.2.8",
    "langchain-mistralai==0.2.3",
    "langchain-chroma==0.1.4",
    "langchain-aws==0.2.7",
    "langchain-unstructured==0.1.5",
    "langchain-milvus==0.1.7",
    "langchain-mongodb==0.2.0",
    "langchain-nvidia-ai-endpoints==0.3.8",
    "langchain-google-calendar-tools==0.0.1",
    "langchain-google-community==2.0.3",
    "langchain-elasticsearch==0.3.0",
    "langchain-ollama==0.2.1",
    "langchain-sambanova==0.1.0",
    "langchain-community~=0.3.21",
    "sqlalchemy[aiosqlite]>=2.0.38,<3.0.0",
    "atlassian-python-api==3.41.16",
    "mem0ai==0.1.34",
    "needle-python>=0.4.0",
    "aiofile>=3.9.0,<4.0.0",
    "sseclient-py==1.8.0",
    "arize-phoenix-otel>=0.6.1",
    "openinference-instrumentation-langchain>=0.1.29",
    # "crewai>=0.126.0",
    "mcp>=1.10.1",
    "uv==0.7.20",
    "scipy>=1.14.1",
    "scrapegraph-py>=1.12.0",
    "pydantic-ai>=0.0.19",
    "smolagents>=1.8.0",
    "apify-client>=1.8.1",
    "langchain-graph-retriever==0.6.1",
    "graph-retriever==0.6.1",
    "ibm-watsonx-ai>=1.3.1",
    "langchain-ibm>=0.3.8",
    "opik>=1.6.3",
    "openai>=1.68.2",
    "cleanlab-tlm>=1.1.2",
    'gassist>=0.0.1; sys_platform == "win32"',
    "twelvelabs>=0.4.7",
    "docling_core>=2.36.1",
    "filelock>=3.18.0",
    "jigsawstack==0.2.7",
    "structlog>=25.4.0",
    "aiosqlite==0.21.0",
    "fastparquet>=2024.11.0",
<<<<<<< HEAD
    "linkup-sdk>=0.2.8",
=======
    "traceloop-sdk>=0.43.1",
>>>>>>> d3abfb5b
]

[dependency-groups]
dev = [
    "pytest-instafail>=0.5.0",
    "types-redis>=4.6.0.5",
    "ipykernel>=6.29.0",
    "mypy>=1.11.0",
    "ruff>=0.12.7",
    "httpx>=0.27.0",
    "pytest>=8.2.0",
    "types-requests>=2.32.0",
    "requests>=2.32.0",
    "pytest-cov>=5.0.0",
    "pandas-stubs>=2.1.4.231227",
    "types-pillow>=10.2.0.20240213",
    "types-pyyaml>=6.0.12.8",
    "types-python-jose>=3.3.4.8",
    "types-passlib>=1.7.7.13",
    "pytest-mock>=3.14.0",
    "pytest-xdist>=3.6.0",
    "types-pywin32>=306.0.0.4",
    "types-google-cloud-ndb>=2.2.0.0",
    "pytest-sugar>=1.0.0",
    "respx>=0.21.1",
    "pytest-asyncio>=0.23.0",
    "pytest-profiling>=1.7.0",
    "pre-commit>=3.7.0",
    "vulture>=2.11",
    "dictdiffer>=0.9.0",
    "pytest-split>=0.9.0",
    "pytest-flakefinder>=1.1.0",
    "types-markdown>=3.7.0.20240822",
    "packaging>=24.1,<25.0",
    "asgi-lifespan>=2.1.0",
    "pytest-github-actions-annotate-failures>=0.2.0",
    "blockbuster>=1.5.20,<1.6",
    "types-aiofiles>=24.1.0.20240626",
    "codeflash>=0.8.4",
    "hypothesis>=6.123.17",
    "locust>=2.32.9",
    "pytest-rerunfailures>=15.0",
    "scrapegraph-py>=1.10.2",
    "pydantic-ai>=0.0.19",
    'elevenlabs==1.58.1; python_version == "3.12"',
    'elevenlabs>=1.52.0; python_version != "3.12"',
    "faker>=37.0.0",
    "pytest-timeout>=2.3.1",
    "pyyaml>=6.0.2",
    "pyleak>=0.1.14",
    "docling>=2.36.1"
]

[tool.uv.sources]
langflow-base = { workspace = true }
langflow = { workspace = true }

[tool.uv.workspace]
members = ["src/backend/base", "."]

[tool.hatch.build.targets.wheel]
packages = ["src/backend/langflow"]

[project.urls]
Repository = "https://github.com/langflow-ai/langflow"
Documentation = "https://docs.langflow.org"

[project.optional-dependencies]

audio = [
    "webrtcvad>=2.0.10",
]

couchbase = [
    "couchbase>=4.2.1"
]
cassio = [
    "cassio>=0.1.7"
]
local = [
    "llama-cpp-python~=0.2.0",
    "sentence-transformers>=2.3.1",
    "ctransformers>=0.2.10"
]
clickhouse-connect = [
    "clickhouse-connect==0.7.19"
]

nv-ingest = [
    "nv-ingest-api==2025.4.22.dev20250422",
    "nv-ingest-client==2025.4.22.dev20250422",
]

postgresql = [
    "sqlalchemy[postgresql_psycopg2binary]>=2.0.38,<3.0.0",
    "sqlalchemy[postgresql_psycopg]>=2.0.38,<3.0.0",
]

[tool.uv]
override-dependencies = [
    # temporary force a newer python-pptx
    "python-pptx>=1.0.2"
]

[project.scripts]
langflow = "langflow.langflow_launcher:main"

[tool.codespell]
skip = '.git,*.pdf,*.svg,*.pdf,*.yaml,*.ipynb,poetry.lock,*.min.js,*.css,package-lock.json,*.trig.,**/node_modules/**,./stuff/*,*.csv'
# Ignore latin etc
ignore-regex = '.*(Stati Uniti|Tense=Pres).*'


[tool.pytest.ini_options]
timeout = 150
timeout_method = "signal"
minversion = "6.0"
testpaths = ["src/backend/tests"]
console_output_style = "progress"
filterwarnings = ["ignore::DeprecationWarning", "ignore::ResourceWarning"]
log_cli = true
log_cli_format = "%(asctime)s [%(levelname)8s] %(message)s (%(filename)s:%(lineno)s)"
log_cli_date_format = "%Y-%m-%d %H:%M:%S"
markers = ["async_test", "api_key_required", "no_blockbuster", "benchmark"]
asyncio_mode = "auto"
asyncio_default_fixture_loop_scope = "function"

[tool.coverage.run]
command_line = """
    -m pytest --ignore=tests/integration
    --cov --cov-report=term --cov-report=html
    --instafail -ra -n auto -m "not api_key_required"
"""
source = ["src/backend/base/langflow/"]
omit = ["*/alembic/*", "tests/*", "*/__init__.py"]


[tool.coverage.report]
sort = "Stmts"
skip_empty = true
show_missing = false
ignore_errors = true


[tool.coverage.html]
directory = "coverage"


[tool.ruff]
exclude = ["src/backend/base/langflow/alembic/*", "src/frontend/tests/assets/*"]
line-length = 120

[tool.ruff.lint]
pydocstyle.convention = "google"
select = ["ALL"]
ignore = [
    "C90", # McCabe complexity
    "CPY", # Missing copyright
    "COM812", # Messes with the formatter
    "ERA", # Eradicate commented-out code
    "FIX002", # Line contains TODO
    "ISC001", # Messes with the formatter
    "PERF203", # Rarely useful
    "PLR09", # Too many something (arg, statements, etc)
    "RUF012", # Pydantic models are currently not well detected. See https://github.com/astral-sh/ruff/issues/13630
    "TD002", # Missing author in TODO
    "TD003", # Missing issue link in TODO
    "TRY301", # A bit too harsh (Abstract `raise` to an inner function)
    "PLC0415", # Inline imports
    "D10", # Missing docstrings
    "PLW1641", # Object does not implement `__hash__` method (mutable objects shouldn't be hashable)
    # Rules that are TODOs
    "ANN",
]

# Preview rules that are not yet activated
external = ["RUF027"]

[tool.ruff.lint.per-file-ignores]
"scripts/*" = ["D1", "INP", "T201"]
"src/backend/base/langflow/alembic/versions/*" = ["INP001", "D415", "PGH003"]
"src/backend/tests/*" = [
    "D1",
    "PLR2004",
    "S101",
    "SLF001",
    "BLE001",  # allow broad-exception catching in tests
]

[tool.ruff.lint.flake8-builtins]
builtins-allowed-modules = [ "io", "logging", "socket"]

[tool.mypy]
plugins = ["pydantic.mypy"]
follow_imports = "skip"
disable_error_code = ["type-var"]
namespace_packages = true
mypy_path = "langflow"
ignore_missing_imports = true

[build-system]
requires = ["hatchling"]
build-backend = "hatchling.build"<|MERGE_RESOLUTION|>--- conflicted
+++ resolved
@@ -128,11 +128,8 @@
     "structlog>=25.4.0",
     "aiosqlite==0.21.0",
     "fastparquet>=2024.11.0",
-<<<<<<< HEAD
     "linkup-sdk>=0.2.8",
-=======
     "traceloop-sdk>=0.43.1",
->>>>>>> d3abfb5b
 ]
 
 [dependency-groups]

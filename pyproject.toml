--- conflicted
+++ resolved
@@ -115,59 +115,8 @@
     "apify-client>=1.8.1",
 ]
 
-<<<<<<< HEAD
 [dependency-groups]
 dev = [
-=======
-[tool.uv.sources]
-langflow-base = { workspace = true }
-langflow = { workspace = true }
-
-[tool.uv.workspace]
-members = ["src/backend/base", "."]
-
-[tool.hatch.build.targets.wheel]
-packages = ["src/backend/langflow"]
-
-
-[project.urls]
-Repository = "https://github.com/langflow-ai/langflow"
-Documentation = "https://docs.langflow.org"
-
-[project.optional-dependencies]
-deploy = [
-    "celery[redis]>=5.3.6",
-    "flower>=2.0.0"
-]
-couchbase = [
-    "couchbase>=4.2.1"
-]
-cassio = [
-    "cassio>=0.1.7"
-]
-local = [
-    "llama-cpp-python~=0.2.0",
-    "sentence-transformers>=2.3.1",
-    "ctransformers>=0.2.10"
-]
-clickhouse-connect = [
-    "clickhouse-connect==0.7.19"
-]
-nv-ingest = [
-    # nv-ingest-client 2025.2.7.dev0 does not correctly install its
-    # dependencies, so we need to install some manually.
-    "nv-ingest-client==2025.2.7.dev0",
-    "python-pptx==0.6.23",
-    "pymilvus[bulk_writer,model]==2.5.0",
-    "llama-index-embeddings-nvidia==0.1.5",
-]
-
-[project.scripts]
-langflow = "langflow.__main__:main"
-
-[tool.uv]
-dev-dependencies = [
->>>>>>> 40057234
     "pytest-instafail>=0.5.0",
     "types-redis>=4.6.0.5",
     "ipykernel>=6.29.0",
@@ -243,6 +192,15 @@
     "clickhouse-connect==0.7.19"
 ]
 
+nv-ingest = [
+    # nv-ingest-client 2025.2.7.dev0 does not correctly install its
+    # dependencies, so we need to install some manually.
+    "nv-ingest-client==2025.2.7.dev0",
+    "python-pptx==0.6.23",
+    "pymilvus[bulk_writer,model]==2.5.0",
+    "llama-index-embeddings-nvidia==0.1.5",
+]
+
 [project.scripts]
 langflow = "langflow.__main__:main"
 

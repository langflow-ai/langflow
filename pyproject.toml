[project]
name = "langflow"
version = "1.7.0"
description = "A Python package with a built-in web application"
requires-python = ">=3.10,<3.14"
license = "MIT"
keywords = ["nlp", "langchain", "openai", "gpt", "gui"]
readme = "README.md"
maintainers = [
    { name = "Carlos Coelho", email = "carlos@langflow.org" },
    { name = "Cristhian Zanforlin", email = "cristhian.lousa@gmail.com" },
    { name = "Gabriel Almeida", email = "gabriel@langflow.org" },
    { name = "Lucas Eduoli", email = "lucaseduoli@gmail.com" },
    { name = "Otávio Anovazzi", email = "otavio2204@gmail.com" },
    { name = "Rodrigo Nader", email = "rodrigo@langflow.org" },
    { name = "Italo dos Anjos", email = "italojohnnydosanjos@gmail.com" },
]
# Define your main dependencies here
dependencies = [
    "langflow-base~=0.7.0",
    "beautifulsoup4==4.12.3",
    "google-search-results>=2.4.1,<3.0.0",
    "google-api-python-client==2.154.0",
    "huggingface-hub[inference]>=0.23.2,<1.0.0",
    "networkx==3.4.2",
    "fake-useragent==1.5.1",
    "pyarrow==19.0.0",
    "wikipedia==1.4.0",
    "qdrant-client==1.9.2",
    "weaviate-client>=4.10.2,<5.0.0",
    "faiss-cpu==1.9.0.post1",
    "types-cachetools>=5.5.0.20240820,<6.0.0",
    "pymongo==4.10.1",
    "supabase>=2.6.0,<3.0.0",
    "certifi>=2023.11.17,<2025.0.0",
    'fastavro==1.9.7; python_version < "3.13"',
    'fastavro>=1.9.8,<2.0.0; python_version >= "3.13"',
    "redis>=5.2.1,<6.0.0",
    "metaphor-python==0.1.23",
    'pywin32>=307,<400; sys_platform == "win32"',
    "langfuse==2.53.9",
    "metal_sdk==2.5.1",
    "MarkupSafe==3.0.2",
    "boto3>=1.34.162,<2.0.0",
    "numexpr==2.10.2",
    "qianfan==0.3.5",
    "pgvector==0.3.6",
    "langchain==0.3.23",
    "elasticsearch==8.16.0",
    "pytube==15.0.0",
    "dspy-ai==2.5.41",
    "datasets>2.14.7,<4.0.0",
    "assemblyai==0.35.1",
    "litellm>=1.60.2,<2.0.0",
    "chromadb>=1.0.0,<2.0.0",
    "zep-python==2.0.2",
    "youtube-transcript-api>=1.0.0,<2.0.0",
    "Markdown==3.7",
    "upstash-vector==0.6.0",
    "GitPython==3.1.43",
    "kubernetes==31.0.0",
    "json_repair==0.30.3",
    "langwatch>=0.2.11,<0.3.0",
    "langsmith>=0.3.42,<1.0.0",
    "yfinance==0.2.50",
    "wolframalpha==5.1.3",
    "astra-assistants[tools]>=2.2.13,<3.0.0",
    "composio==0.9.2",
    "composio-langchain==0.9.2",
    "spider-client==0.1.24",
    "nltk==3.9.1",
    "lark==1.2.2",
    "jq==1.8.0",
    "pydantic-settings>=2.2.0,<3.0.0",
    "duckduckgo_search==7.2.1",
    "opensearch-py==2.8.0",
    "langchain-google-genai==2.0.6",
    "langchain-cohere>=0.3.3,<1.0.0",
    "langchain-huggingface==0.3.1",
    "langchain-anthropic==0.3.14",
    "langchain-astradb>=0.6.1,<1.0.0",
    "langchain-openai>=0.2.12,<1.0.0",
    "langchain-google-vertexai>=2.0.7,<3.0.0",
    "langchain-groq==0.2.1",
    "langchain-pinecone>=0.2.8,<1.0.0",
    "langchain-mistralai==0.2.3",
    "langchain-chroma>=0.2.6,<1.0.0",
    "langchain-aws>=0.2.33,<1.0.0",
    "langchain-unstructured==0.1.5",
    "langchain-milvus==0.1.7",
    "langchain-mongodb==0.7.0",
    "langchain-nvidia-ai-endpoints==0.3.8",
    "langchain-google-calendar-tools==0.0.1",
    "langchain-google-community>=2.0.3,<3.0.0",
    "langchain-elasticsearch>=0.3.0,<1.0.0",
    "langchain-ollama==0.3.10",
    "langchain-sambanova==0.1.0",
    "langchain-community>=0.3.21,<1.0.0",
    "sqlalchemy[aiosqlite]>=2.0.38,<3.0.0",
    "atlassian-python-api==3.41.16",
    "mem0ai==0.1.34",
    "needle-python>=0.4.0,<1.0.0",
    "aiofile>=3.9.0,<4.0.0",
    "sseclient-py==1.8.0",
    "arize-phoenix-otel>=0.6.1,<1.0.0",
    "openinference-instrumentation-langchain>=0.1.29,<0.1.52",
    # "crewai>=0.126.0",
    "fastmcp==2.13.0",
    "mcp>=1.17.0,<2.0.0",
    "uv==0.7.20",
    "scipy>=1.14.1,<1.16.2",
    "scrapegraph-py>=1.12.0,<2.0.0",
    "pydantic-ai>=0.0.19,<1.0.0",
    "smolagents>=1.8.0,<2.0.0",
    "apify-client>=1.8.1,<2.0.0",
    "langchain-graph-retriever==0.8.0",
    "graph-retriever==0.8.0",
    "ibm-watsonx-ai>=1.3.1,<2.0.0",
    "langchain-ibm>=0.3.8",
    "opik>=1.6.3,<2.0.0",
    "openai>=1.68.2,<2.0.0",
    "cleanlab-tlm>=1.1.2,<2.0.0",
    "gassist>=0.0.1; sys_platform == 'win32'",
    "twelvelabs>=0.4.7,<1.0.0",
    "docling-core>=2.36.1,<3.0.0",
    "docling>=2.36.1,<3.0.0; sys_platform != 'darwin' or platform_machine != 'x86_64'",
    "mlx>=0.29.0; sys_platform == 'darwin' and platform_machine == 'arm64' and python_version >= '3.12'",
    "mlx-vlm==0.3.3; sys_platform == 'darwin' and platform_machine == 'arm64' and python_version >= '3.12'",
    "easyocr>=1.7.2,<2.0.0; sys_platform != 'darwin' or platform_machine != 'x86_64'",
    "filelock>=3.18.0,<4.0.0",
    "jigsawstack==0.2.7",
    "structlog>=25.4.0,<26.0.0",
    "cryptography>=43.0.1,<44.0.0",
    "aiosqlite==0.21.0",
    "fastparquet>=2024.11.0,<2025.0.0",
    "traceloop-sdk>=0.43.1,<1.0.0",
    "vlmrun[all]>=0.2.0",
<<<<<<< HEAD
    "cuga==0.1.11",
    "agent-lifecycle-toolkit~=0.4.1",
=======
    "cuga==0.1.10",
    "agent-lifecycle-toolkit~=0.4.4",
>>>>>>> 4df89f10
    "astrapy>=2.1.0,<3.0.0",
    "aioboto3>=15.2.0,<16.0.0"
]


[dependency-groups]
dev = [
    "pytest-instafail>=0.5.0",
    "types-redis>=4.6.0.5",
    "ipykernel>=6.29.0",
    "mypy>=1.11.0",
    "ruff>=0.12.7",
    "httpx>=0.28.1",
    "pytest>=8.2.0",
    "types-requests>=2.32.0",
    "requests>=2.32.0",
    "pytest-cov>=5.0.0",
    "pandas-stubs>=2.1.4.231227",
    "types-pillow>=10.2.0.20240213",
    "types-pyyaml>=6.0.12.8",
    "types-python-jose>=3.3.4.8",
    "types-passlib>=1.7.7.13",
    "pytest-mock>=3.14.0",
    "pytest-xdist>=3.6.0",
    "types-pywin32>=306.0.0.4",
    "types-google-cloud-ndb>=2.2.0.0",
    "pytest-sugar>=1.0.0",
    "respx>=0.21.1",
    "pytest-asyncio>=0.23.0",
    "pytest-profiling>=1.7.0",
    "pre-commit>=3.7.0",
    "vulture>=2.11",
    "dictdiffer>=0.9.0",
    "pytest-split>=0.9.0",
    "pytest-flakefinder>=1.1.0",
    "types-markdown>=3.7.0.20240822",
    "packaging>=24.1,<25.0",
    "asgi-lifespan>=2.1.0",
    "pytest-github-actions-annotate-failures>=0.2.0",
    "blockbuster>=1.5.20,<1.6",
    "types-aiofiles>=24.1.0.20240626",
    "codeflash>=0.8.4",
    "hypothesis>=6.123.17",
    "locust~=2.40.5",
    "pytest-rerunfailures>=15.0",
    "scrapegraph-py>=1.10.2",
    "pydantic-ai>=0.0.19",
    'elevenlabs==1.58.1; python_version == "3.12"',
    'elevenlabs>=1.52.0; python_version != "3.12"',
    "faker>=37.0.0",
    "pytest-timeout>=2.3.1",
    "pyyaml>=6.0.2",
    "pyleak>=0.1.14",
]

[tool.uv.sources]
langflow-base = { workspace = true }
langflow = { workspace = true }
lfx = { workspace = true }

[tool.uv.workspace]
members = [
    "src/backend/base",
    ".",
    "src/lfx",
]

[tool.hatch.build.targets.wheel]
packages = ["src/backend/langflow"]

[project.urls]
Repository = "https://github.com/langflow-ai/langflow"
Documentation = "https://docs.langflow.org"

[project.optional-dependencies]
docling = [
    "langchain-docling>=1.1.0",
    "tesserocr>=2.8.0",
    "rapidocr-onnxruntime>=1.4.4",
    "ocrmac>=1.0.0; sys_platform == 'darwin'",
]

audio = [
    "webrtcvad>=2.0.10",
]


couchbase = [
    "couchbase>=4.2.1"
]
cassio = [
    "cassio>=0.1.7"
]
local = [
    "llama-cpp-python~=0.2.0",
    "sentence-transformers>=2.3.1",
    "ctransformers>=0.2.10"
]
clickhouse-connect = [
    "clickhouse-connect==0.7.19"
]

nv-ingest = [
    # NOTE: These must be removed in order to run `uv lock --upgrade` or `uv sync --upgrade`
    # due to incompatibility with <3.12 and how uv handles lockfile creation.
    # If upgrading, ensure `uv lock` and `uv sync` are run after upgrade with these,
    # and that afterward, the lockfile contains nv-ingest.
    "nv-ingest-api==25.6.2,<26.0.0 ; python_version >= '3.12'",
    "nv-ingest-client==25.6.3,<26.0.0 ; python_version >= '3.12'",
]

postgresql = [
    "sqlalchemy[postgresql_psycopg2binary]>=2.0.38,<3.0.0",
    "sqlalchemy[postgresql_psycopg]>=2.0.38,<3.0.0",
]

[tool.uv]
override-dependencies = [
    # temporary force a newer python-pptx
    "python-pptx>=1.0.2",
]

[project.scripts]
langflow = "langflow.langflow_launcher:main"

[tool.codespell]
skip = '.git,*.pdf,*.svg,*.pdf,*.yaml,*.ipynb,poetry.lock,*.min.js,*.css,package-lock.json,*.trig.,**/node_modules/**,./stuff/*,*.csv'
# Ignore latin etc
ignore-regex = '.*(Stati Uniti|Tense=Pres).*'


[tool.pytest.ini_options]
timeout = 150
timeout_method = "signal"
minversion = "6.0"
testpaths = ["src/backend/tests", "src/lfx/tests"]
console_output_style = "progress"
filterwarnings = ["ignore::DeprecationWarning", "ignore::ResourceWarning"]
log_cli = true
log_cli_format = "%(asctime)s [%(levelname)8s] %(message)s (%(filename)s:%(lineno)s)"
log_cli_date_format = "%Y-%m-%d %H:%M:%S"
markers = [
    "async_test",
    "api_key_required",
    "no_blockbuster",
    "benchmark",
    "unit: Unit tests",
    "integration: Integration tests",
    "slow: Slow-running tests"
]
asyncio_mode = "auto"
asyncio_default_fixture_loop_scope = "function"
addopts = "-p no:benchmark"

[tool.coverage.run]
command_line = """
    -m pytest --ignore=tests/integration
    --cov --cov-report=term --cov-report=html
    --instafail -ra -n auto -m "not api_key_required"
"""
source = ["src/backend/base/langflow/"]
omit = ["*/alembic/*", "tests/*", "*/__init__.py"]


[tool.coverage.report]
sort = "Stmts"
skip_empty = true
show_missing = false
ignore_errors = true


[tool.coverage.html]
directory = "coverage"


[tool.ruff]
target-version = "py310"
exclude = ["src/backend/base/langflow/alembic/*", "src/frontend/tests/assets/*", "src/lfx/src/lfx/_assets/component_index.json"]
line-length = 120

[tool.ruff.lint]
flake8-annotations.mypy-init-return = true
flake8-bugbear.extend-immutable-calls = [
    "fastapi.Depends",
    "fastapi.File",
    "fastapi.Query",
    "typer.Option",
]
flake8-type-checking.runtime-evaluated-base-classes = [
    "pydantic.BaseModel",
    "typing.TypedDict",  # Needed by fastapi
    "typing_extensions.TypedDict",  # Needed by fastapi
]
pydocstyle.convention = "google"
select = ["ALL"]
ignore = [
    "C90", # McCabe complexity
    "CPY", # Missing copyright
    "COM812", # Messes with the formatter
    "ERA", # Eradicate commented-out code
    "FIX002", # Line contains TODO
    "ISC001", # Messes with the formatter
    "PERF203", # Rarely useful
    "PLR09", # Too many something (arg, statements, etc)
    "RUF012", # Pydantic models are currently not well detected. See https://github.com/astral-sh/ruff/issues/13630
    "TD002", # Missing author in TODO
    "TD003", # Missing issue link in TODO
    "TRY301", # A bit too harsh (Abstract `raise` to an inner function)
    "PLC0415", # Inline imports
    "D10", # Missing docstrings
    "PLW1641", # Object does not implement `__hash__` method (mutable objects shouldn't be hashable)
    # Rules that are TODOs
    "ANN"
]

# Preview rules that are not yet activated
external = ["RUF027"]

[tool.ruff.lint.per-file-ignores]
"scripts/*" = ["D1", "INP", "T201"]
"src/backend/base/langflow/alembic/versions/*" = ["INP001", "D415", "PGH003"]
"src/backend/base/langflow/custom/__init__.py" = [
    "I001",  # Import order affects initialization - must import custom module first
]
"src/backend/base/langflow/api/v1/*" = [
    "TCH",  # FastAPI needs to evaluate types at runtime
]
"src/backend/base/langflow/api/v2/*" = [
    "TCH",  # FastAPI needs to evaluate types at runtime
]
"src/backend/base/langflow/__main__.py" = [
    "B008",  # Typer CLI requires function calls in defaults
]
"src/backend/base/langflow/services/cache/*" = [
    "S301",  # Pickle usage is intentional for caching
]
"src/backend/base/langflow/services/tracing/*" = [
    "SLF001",  # Third-party library private member access (langwatch, opik)
]
"src/lfx/src/lfx/base/curl/parse.py" = [
    "S105",  # False positive: 'token' variable name, not a password
]
"src/lfx/src/lfx/base/mcp/util.py" = [
    "SLF001",  # MCP library private member access
]
"src/lfx/src/lfx/cli/common.py" = [
    "S104",  # Intentional binding to all interfaces for server
    "S105",  # False positive: GITHUB_TOKEN_ENV is an env var name
]
"src/lfx/src/lfx/components/__init__.py" = [
    "SLF001",  # Accessing _dynamic_imports from modules
]
"src/lfx/src/lfx/components/data/save_file.py" = [
    "SLF001",  # Google API client private member access
]
"src/lfx/src/lfx/components/datastax/astradb_vectorstore.py" = [
    "S110",  # Try-except-pass for optional metadata
]
"src/lfx/src/lfx/components/google/google_generative_ai_embeddings.py" = [
    "SLF001",  # Google AI library private member access
]
"src/lfx/src/lfx/components/knowledge_bases/retrieval.py" = [
    "SLF001",  # Chroma client private member access
]
"src/lfx/src/lfx/components/mongodb/mongodb_atlas.py" = [
    "SLF001",  # MongoDB collection private member access
]
"src/lfx/src/lfx/components/tools/{python_code_structured_tool.py,searxng.py}" = [
    "S102",  # Use of exec/eval for dynamic code execution
    "SLF001",  # Component internal member access
]
"src/lfx/src/lfx/components/vectorstores/astradb.py" = [
    "S110",  # Try-except-pass for optional metadata
]
"src/lfx/src/lfx/custom/{code_parser/code_parser.py,validate.py}" = [
    "S102",  # Use of exec for code validation
]
"src/lfx/src/lfx/custom/custom_component/component.py" = [
    "SLF001",  # Component internal state management
]
"src/lfx/src/lfx/custom/directory_reader/directory_reader.py" = [
    "SLF001",  # Component introspection
]
"src/lfx/src/lfx/custom/utils.py" = [
    "SLF001",  # Component code analysis
]
"src/lfx/src/lfx/graph/graph/ascii.py" = [
    "SLF001",  # Grandalf library private member access
]
"src/lfx/src/lfx/inputs/input_mixin.py" = [
    "S105",  # False positive: PASSWORD is a type constant
]
"src/lfx/src/lfx/schema/table.py" = [
    "S105",  # False positive: PASSWORD is a formatter type
]
"src/lfx/src/lfx/services/mcp_composer/service.py" = [
    "S104",  # Intentional binding to all interfaces for server
    "S110",  # Try-except-pass for optional error logging
]
"src/backend/tests/*" = [
    "D1",
    "PLR2004",
    "S101",
    "SLF001",
    "BLE001",  # allow broad-exception catching in tests
]
"src/backend/base/langflow/tests/*" = [
    "D1",
    "PLR2004",
    "S101",
    "SLF001",
    "BLE001",  # allow broad-exception catching in tests
]
"src/lfx/tests/*" = [
    "D1",
    "PLR2004",
    "S101",
    "SLF001",
    "BLE001",  # allow broad-exception catching in tests
    "S104",    # Binding to all interfaces (test servers)
    "S108",    # Insecure temp file usage (safe in tests)
]
"src/backend/tests/locust/*" = [
    "D1",      # Missing docstrings (CLI tools don't need full docstrings)
    "T201",    # Print statements (needed for CLI output)
    "S603",    # Subprocess calls (needed for running commands)
    "S607",    # Starting process with partial executable path
    "S104",    # Binding to all interfaces (needed for Langflow server)
    "S105",    # Hardcoded passwords (test credentials)
    "FBT001",  # Boolean-typed positional arguments (common in CLI)
    "FBT002",  # Boolean default arguments (common in CLI tools)
    "TRY002",  # Custom exceptions (generic exceptions OK for CLI)
    "TRY003",  # Long exception messages (descriptive errors for users)
    "TRY300",  # Consider moving to else block (return patterns)
    "EM101",   # String literals in exceptions (user-facing messages)
    "EM102",   # F-string literals in exceptions (user-facing messages)
    "EXE001",  # Shebang without executable (may be run via python)
    "D415",    # First line punctuation (CLI docstrings)
    "F401",    # Unused imports (imports for availability checking)
    "PTH123",  # Use Path.open (open() is fine for simple cases)
    "PTH107",  # Use Path.unlink (os.remove is fine for simple cases)
    "PTH207",  # Use Path.glob (glob.glob is fine for simple cases)
    "B007",    # Unused loop variables (tuple unpacking)
    "PLW0602", # Global variable usage (needed for locust state)
    "PLW0603", # Global variable updates (needed for locust state)
    "DTZ005",  # Datetime without timezone (local time is fine for logs)
    "G004",    # Logging f-strings (detailed error logging)
    "SIM102",  # Nested if statements (readability over optimization)
    "E501",    # Line too long (some CLI commands are naturally long)
]

[tool.ruff.lint.flake8-builtins]
builtins-allowed-modules = [ "io", "logging", "socket"]

[tool.mypy]
plugins = ["pydantic.mypy"]
follow_imports = "skip"
disable_error_code = ["type-var"]
namespace_packages = true
mypy_path = "langflow"
ignore_missing_imports = true

[build-system]
requires = ["hatchling"]
build-backend = "hatchling.build"<|MERGE_RESOLUTION|>--- conflicted
+++ resolved
@@ -135,13 +135,8 @@
     "fastparquet>=2024.11.0,<2025.0.0",
     "traceloop-sdk>=0.43.1,<1.0.0",
     "vlmrun[all]>=0.2.0",
-<<<<<<< HEAD
-    "cuga==0.1.11",
-    "agent-lifecycle-toolkit~=0.4.1",
-=======
-    "cuga==0.1.10",
+    "cuga~=0.1.11",
     "agent-lifecycle-toolkit~=0.4.4",
->>>>>>> 4df89f10
     "astrapy>=2.1.0,<3.0.0",
     "aioboto3>=15.2.0,<16.0.0"
 ]

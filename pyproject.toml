
[project]
name = "langflow"
version = "1.1.4"
description = "A Python package with a built-in web application"
requires-python = ">=3.10,<3.13"
license = "MIT"
keywords = ["nlp", "langchain", "openai", "gpt", "gui"]
readme = "README.md"
maintainers = [
    { name = "Carlos Coelho", email = "carlos@langflow.org" },
    { name = "Cristhian Zanforlin", email = "cristhian.lousa@gmail.com" },
    { name = "Gabriel Almeida", email = "gabriel@langflow.org" },
    { name = "Igor Carvalho", email = "igorr.ackerman@gmail.com" },
    { name = "Lucas Eduoli", email = "lucaseduoli@gmail.com" },
    { name = "Otávio Anovazzi", email = "otavio2204@gmail.com" },
    { name = "Rodrigo Nader", email = "rodrigo@langflow.org" },
    { name = "Italo dos Anjos", email = "italojohnnydosanjos@gmail.com" },
]
# Define your main dependencies here
dependencies = [
    "langflow-base==0.1.4",
    "beautifulsoup4==4.12.3",
    "google-search-results>=2.4.1,<3.0.0",
    "google-api-python-client==2.154.0",
    "huggingface-hub[inference]>=0.23.2,<1.0.0",
    "networkx==3.4.2",
    "fake-useragent==1.5.1",
    "pyarrow==17.0.0",
    "wikipedia==1.4.0",
    "qdrant-client==1.9.2",
    "weaviate-client==4.10.2",
    "faiss-cpu==1.9.0.post1",
    "types-cachetools==5.5.0.20240820",
    "pymongo==4.10.1",
    "supabase==2.6.0",
    "certifi>=2023.11.17,<2025.0.0",
    "certifi==2024.8.30",
    "fastavro==1.9.7",
    "redis==5.2.1",
    "metaphor-python==0.1.23",
    'pywin32>=306,<307; sys_platform == "win32"',
    "langfuse==2.53.9",
    "metal_sdk==2.5.1",
    "MarkupSafe==3.0.2",
    "boto3==1.34.162",
    "numexpr==2.10.2",
    "qianfan==0.3.5",
    "pgvector==0.3.6",
    "langchain==0.3.10",
    "elasticsearch==8.16.0",
    "pytube==15.0.0",
    "dspy-ai==2.5.41",
    "assemblyai==0.35.1",
    "litellm==1.59.8",
    "chromadb==0.5.23",
    "zep-python==2.0.2",
    "youtube-transcript-api==0.6.3",
    "Markdown==3.7",
    "upstash-vector==0.6.0",
    "GitPython==3.1.43",
    "kubernetes==31.0.0",
    "json_repair==0.30.3",
    "langwatch==0.1.16",
    "langsmith==0.1.147",
    "yfinance==0.2.50",
    "wolframalpha==5.1.3",
    "astra-assistants[tools]~=2.2.9",
    "composio-langchain==0.6.16",
    "composio-core==0.6.16",
    "spider-client==0.1.24",
    "nltk==3.9.1",
    "lark==1.2.2",
    "jq==1.8.0",
    "pydantic-settings==2.4.0",
    "ragstack-ai-knowledge-store==0.2.1",
    "duckduckgo_search==7.2.1",
    "opensearch-py==2.8.0",
    "langchain-google-genai==2.0.6",
    "langchain-cohere==0.3.3",
    "langchain-anthropic==0.3.0",
    "langchain-astradb==0.5.2",
    "langchain-openai==0.2.12",
    "langchain-google-vertexai==2.0.7",
    "langchain-groq==0.2.1",
    "langchain-pinecone==0.2.2",
    "langchain-mistralai==0.2.3",
    "langchain-chroma==0.1.4",
    "langchain-aws==0.2.7",
    "langchain-unstructured==0.1.5",
    "langchain-milvus==0.1.7",
    "langchain-mongodb==0.2.0",
    "langchain-nvidia-ai-endpoints==0.3.8",
    "langchain-google-calendar-tools==0.0.1",
    "langchain-google-community==2.0.3",
    "langchain-elasticsearch==0.3.0",
    "langchain-ollama==0.2.1",
    "langchain-community~=0.3.10",
    "sqlalchemy[aiosqlite,postgresql_psycopg2binary,postgresql_psycopgbinary]>=2.0.36,<3.0.0",
    "atlassian-python-api==3.41.16",
    "mem0ai==0.1.34",
    "needle-python>=0.4.0",
    "aiofile>=3.9.0,<4.0.0",
    "sseclient-py==1.8.0",
    "arize-phoenix-otel>=0.6.1",
    "openinference-instrumentation-langchain>=0.1.29",
    "crewai~=0.86.0",
    "mcp>=0.9.1",
    "uv>=0.5.7",
    "ag2>=0.1.0",
    "scrapegraph-py>=1.12.0",
    "pydantic-ai>=0.0.19",
<<<<<<< HEAD
    "permit (>=2.7.2,<3.0.0)",
    "python-jwt==4.1.0",
    "cryptography==42.0.5",
    "requests==2.32.3"
=======
    "smolagents>=1.8.0",
>>>>>>> 1b6675ef
]

[tool.uv.sources]
langflow-base = { workspace = true }
langflow = { workspace = true }

[tool.uv.workspace]
members = ["src/backend/base", "."]

[tool.hatch.build.targets.wheel]
packages = ["src/backend/langflow"]


[project.urls]
Repository = "https://github.com/langflow-ai/langflow"
Documentation = "https://docs.langflow.org"

[project.optional-dependencies]
auth = [
    "python-jwt==4.1.0", 
    "cryptography==42.0.5",
    "permit>=2.7.2,<3.0.0",
    "requests==2.32.3"
]
deploy = [
    "celery[redis]>=5.3.6",
    "flower>=2.0.0"
]
couchbase = [
    "couchbase>=4.2.1"
]
cassio = [
    "cassio>=0.1.7"
]
local = [
    "llama-cpp-python~=0.2.0",
    "sentence-transformers>=2.3.1",
    "ctransformers>=0.2.10"
]
clickhouse-connect = [
    "clickhouse-connect==0.7.19"
]

[project.scripts]
langflow = "langflow.__main__:main"

[tool.uv]
dev-dependencies = [
    "pytest-instafail>=0.5.0",
    "types-redis>=4.6.0.5",
    "ipykernel>=6.29.0",
    "mypy>=1.11.0",
    "ruff>=0.9.1,<0.10",
    "httpx>=0.27.0",
    "pytest>=8.2.0",
    "types-requests>=2.32.0",
    "requests>=2.32.0",
    "pytest-cov>=5.0.0",
    "pandas-stubs>=2.1.4.231227",
    "types-pillow>=10.2.0.20240213",
    "types-pyyaml>=6.0.12.8",
    "types-python-jose>=3.3.4.8",
    "types-passlib>=1.7.7.13",
    "pytest-mock>=3.14.0",
    "pytest-xdist>=3.6.0",
    "types-pywin32>=306.0.0.4",
    "types-google-cloud-ndb>=2.2.0.0",
    "pytest-sugar>=1.0.0",
    "respx>=0.21.1",
    "pytest-asyncio>=0.23.0",
    "pytest-profiling>=1.7.0",
    "pre-commit>=3.7.0",
    "vulture>=2.11",
    "dictdiffer>=0.9.0",
    "pytest-split>=0.9.0",
    "pytest-flakefinder>=1.1.0",
    "types-markdown>=3.7.0.20240822",
    "packaging>=24.1,<25.0",
    "asgi-lifespan>=2.1.0",
    "pytest-github-actions-annotate-failures>=0.2.0",
    "pytest-codspeed>=3.0.0",
    "blockbuster>=1.5.8,<1.6",
    "types-aiofiles>=24.1.0.20240626",
    "codeflash>=0.8.4",
    "hypothesis>=6.123.17",
]


[tool.codespell]
skip = '.git,*.pdf,*.svg,*.pdf,*.yaml,*.ipynb,poetry.lock,*.min.js,*.css,package-lock.json,*.trig.,**/node_modules/**,./stuff/*,*.csv'
# Ignore latin etc
ignore-regex = '.*(Stati Uniti|Tense=Pres).*'


[tool.pytest.ini_options]
minversion = "6.0"
testpaths = ["tests", "integration"]
console_output_style = "progress"
filterwarnings = ["ignore::DeprecationWarning", "ignore::ResourceWarning"]
log_cli = true
log_cli_format = "%(asctime)s [%(levelname)8s] %(message)s (%(filename)s:%(lineno)s)"
log_cli_date_format = "%Y-%m-%d %H:%M:%S"
markers = ["async_test", "api_key_required"]
asyncio_mode = "auto"
asyncio_default_fixture_loop_scope = "function"

[tool.coverage.run]
command_line = """
    -m pytest --ignore=tests/integration
    --cov --cov-report=term --cov-report=html
    --instafail -ra -n auto -m "not api_key_required"
"""
source = ["src/backend/base/langflow/"]
omit = ["*/alembic/*", "tests/*", "*/__init__.py"]


[tool.coverage.report]
sort = "Stmts"
skip_empty = true
show_missing = false
ignore_errors = true


[tool.coverage.html]
directory = "coverage"


[tool.ruff]
exclude = ["src/backend/base/langflow/alembic/*"]
line-length = 120

[tool.ruff.lint]
pydocstyle.convention = "google"
select = ["ALL"]
ignore = [
    "C90", # McCabe complexity
    "CPY", # Missing copyright
    "COM812", # Messes with the formatter
    "ERA", # Eradicate commented-out code
    "FIX002", # Line contains TODO
    "ISC001", # Messes with the formatter
    "PERF203", # Rarely useful
    "PLR09", # Too many something (arg, statements, etc)
    "RUF012", # Pydantic models are currently not well detected. See https://github.com/astral-sh/ruff/issues/13630
    "TD002", # Missing author in TODO
    "TD003", # Missing issue link in TODO
    "TRY301", # A bit too harsh (Abstract `raise` to an inner function)

    # Rules that are TODOs
    "ANN",
]

# Preview rules that are not yet activated
external = ["RUF027"]

[tool.ruff.lint.per-file-ignores]
"scripts/*" = [
    "D1",
    "INP",
    "T201",
]
"src/backend/tests/*" = [
    "D1",
    "PLR2004",
    "S101",
    "SLF001",
]

[tool.mypy]
plugins = ["pydantic.mypy"]
follow_imports = "skip"
disable_error_code = ["type-var"]
namespace_packages = true
mypy_path = "langflow"
ignore_missing_imports = true

[build-system]
requires = ["hatchling"]
build-backend = "hatchling.build"<|MERGE_RESOLUTION|>--- conflicted
+++ resolved
@@ -110,14 +110,11 @@
     "ag2>=0.1.0",
     "scrapegraph-py>=1.12.0",
     "pydantic-ai>=0.0.19",
-<<<<<<< HEAD
     "permit (>=2.7.2,<3.0.0)",
     "python-jwt==4.1.0",
     "cryptography==42.0.5",
     "requests==2.32.3"
-=======
     "smolagents>=1.8.0",
->>>>>>> 1b6675ef
 ]
 
 [tool.uv.sources]
